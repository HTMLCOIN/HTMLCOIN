---
<<<<<<< HEAD
name: "qtum-osx-0.16"
=======
name: "qtum-osx-0.17"
>>>>>>> 228c1378
enable_cache: true
suites:
- "bionic"
architectures:
- "amd64"
packages:
- "ca-certificates"
- "curl"
- "g++"
- "git"
- "pkg-config"
- "autoconf"
- "librsvg2-bin"
- "libtiff-tools"
- "libtool"
- "automake"
- "faketime"
- "bsdmainutils"
- "cmake"
- "imagemagick"
- "libcap-dev"
- "libz-dev"
- "libbz2-dev"
- "python"
- "python-dev"
- "python-setuptools"
- "fonts-tuffy"
remotes:
- "url": "https://github.com/qtumproject/qtum.git"
  "dir": "qtum"
- "url": "https://github.com/qtumproject/cpp-eth-qtum.git"
  "dir": "cpp-eth-qtum"
files:
- "MacOSX10.11.sdk.tar.gz"
script: |
  #this is a hack since gitian has no natural support for submodules
  cp -r cpp-eth-qtum/* qtum/src/cpp-ethereum
  #make sure this file exists... 
  cat qtum/src/cpp-ethereum/utils/libscrypt/b64.c 

  WRAP_DIR=$HOME/wrapped
  HOSTS="x86_64-apple-darwin14"
  CONFIGFLAGS="--enable-reduce-exports --disable-bench --disable-gui-tests GENISOIMAGE=$WRAP_DIR/genisoimage"
  FAKETIME_HOST_PROGS=""
  FAKETIME_PROGS="ar ranlib date dmg genisoimage"

  export QT_RCC_TEST=1
  export QT_RCC_SOURCE_DATE_OVERRIDE=1
  export GZIP="-9n"
  export TAR_OPTIONS="--mtime="$REFERENCE_DATE\\\ $REFERENCE_TIME""
  export TZ="UTC"
  export BUILD_DIR=`pwd`
  mkdir -p ${WRAP_DIR}
  if test -n "$GBUILD_CACHE_ENABLED"; then
    export SOURCES_PATH=${GBUILD_COMMON_CACHE}
    export BASE_CACHE=${GBUILD_PACKAGE_CACHE}
    mkdir -p ${BASE_CACHE} ${SOURCES_PATH}
  fi

  export ZERO_AR_DATE=1

  function create_global_faketime_wrappers {
  for prog in ${FAKETIME_PROGS}; do
    echo '#!/usr/bin/env bash' > ${WRAP_DIR}/${prog}
    echo "REAL=\`which -a ${prog} | grep -v ${WRAP_DIR}/${prog} | head -1\`" >> ${WRAP_DIR}/${prog}
    echo 'export LD_PRELOAD=/usr/lib/x86_64-linux-gnu/faketime/libfaketime.so.1' >> ${WRAP_DIR}/${prog}
    echo "export FAKETIME=\"$1\"" >> ${WRAP_DIR}/${prog}
    echo "\$REAL \$@" >> $WRAP_DIR/${prog}
    chmod +x ${WRAP_DIR}/${prog}
  done
  }

  function create_per-host_faketime_wrappers {
  for i in $HOSTS; do
    for prog in ${FAKETIME_HOST_PROGS}; do
        echo '#!/usr/bin/env bash' > ${WRAP_DIR}/${i}-${prog}
        echo "REAL=\`which -a ${i}-${prog} | grep -v ${WRAP_DIR}/${i}-${prog} | head -1\`" >> ${WRAP_DIR}/${i}-${prog}
        echo 'export LD_PRELOAD=/usr/lib/x86_64-linux-gnu/faketime/libfaketime.so.1' >> ${WRAP_DIR}/${i}-${prog}
        echo "export FAKETIME=\"$1\"" >> ${WRAP_DIR}/${i}-${prog}
        echo "\$REAL \$@" >> $WRAP_DIR/${i}-${prog}
        chmod +x ${WRAP_DIR}/${i}-${prog}
    done
  done
  }

  # Faketime for depends so intermediate results are comparable
  export PATH_orig=${PATH}
  create_global_faketime_wrappers "2000-01-01 12:00:00"
  create_per-host_faketime_wrappers "2000-01-01 12:00:00"
  export PATH=${WRAP_DIR}:${PATH}

  cd qtum
  BASEPREFIX=`pwd`/depends

  mkdir -p ${BASEPREFIX}/SDKs
  tar -C ${BASEPREFIX}/SDKs -xf ${BUILD_DIR}/MacOSX10.11.sdk.tar.gz

  # Build dependencies for each host
  for i in $HOSTS; do
    make ${MAKEOPTS} -C ${BASEPREFIX} HOST="${i}"
  done

  # Faketime for binaries
  export PATH=${PATH_orig}
  create_global_faketime_wrappers "${REFERENCE_DATETIME}"
  create_per-host_faketime_wrappers "${REFERENCE_DATETIME}"
  export PATH=${WRAP_DIR}:${PATH}

  # Create the release tarball using (arbitrarily) the first host
  ./autogen.sh
  CONFIG_SITE=${BASEPREFIX}/`echo "${HOSTS}" | awk '{print $1;}'`/share/config.site ./configure --prefix=/
  make dist
  SOURCEDIST=`echo qtum-*.tar.gz`
  DISTNAME=`echo ${SOURCEDIST} | sed 's/.tar.*//'`

  # Correct tar file order
  mkdir -p temp
  pushd temp
  tar xf ../$SOURCEDIST
  find qtum-* | sort | tar --no-recursion --mode='u+rw,go+r-w,a+X' --owner=0 --group=0 -c -T - | gzip -9n > ../$SOURCEDIST
  popd

  # Workaround for tarball not building with the bare tag version (prep)
  make -C src obj/build.h

  ORIGPATH="$PATH"
  # Extract the release tarball into a dir for each host and build
  for i in ${HOSTS}; do
    export PATH=${BASEPREFIX}/${i}/native/bin:${ORIGPATH}
    mkdir -p distsrc-${i}
    cd distsrc-${i}
    INSTALLPATH=`pwd`/installed/${DISTNAME}
    mkdir -p ${INSTALLPATH}
    tar --strip-components=1 -xf ../$SOURCEDIST

    # Workaround for tarball not building with the bare tag version
    echo '#!/bin/true' >share/genbuild.sh
    mkdir src/obj
    cp ../src/obj/build.h src/obj/

    CONFIG_SITE=${BASEPREFIX}/${i}/share/config.site ./configure --prefix=/ --disable-ccache --disable-maintainer-mode --disable-dependency-tracking ${CONFIGFLAGS}
    make ${MAKEOPTS}
    make install-strip DESTDIR=${INSTALLPATH}

    make osx_volname
    make deploydir
    OSX_VOLNAME="$(cat osx_volname)"
    mkdir -p unsigned-app-${i}
    cp osx_volname unsigned-app-${i}/
    cp contrib/macdeploy/detached-sig-apply.sh unsigned-app-${i}
    cp contrib/macdeploy/detached-sig-create.sh unsigned-app-${i}
    cp ${BASEPREFIX}/${i}/native/bin/dmg ${BASEPREFIX}/${i}/native/bin/genisoimage unsigned-app-${i}
    cp ${BASEPREFIX}/${i}/native/bin/${i}-codesign_allocate unsigned-app-${i}/codesign_allocate
    cp ${BASEPREFIX}/${i}/native/bin/${i}-pagestuff unsigned-app-${i}/pagestuff
    mv dist unsigned-app-${i}
    pushd unsigned-app-${i}
    find . | sort | tar --no-recursion --mode='u+rw,go+r-w,a+X' --owner=0 --group=0 -c -T - | gzip -9n > ${OUTDIR}/${DISTNAME}-osx-unsigned.tar.gz
    popd

    make deploy
    ${WRAP_DIR}/dmg dmg "${OSX_VOLNAME}.dmg" ${OUTDIR}/${DISTNAME}-osx-unsigned.dmg

    cd installed
    find . -name "lib*.la" -delete
    find . -name "lib*.a" -delete
    rm -rf ${DISTNAME}/lib/pkgconfig
    find ${DISTNAME} | sort | tar --no-recursion --mode='u+rw,go+r-w,a+X' --owner=0 --group=0 -c -T - | gzip -9n > ${OUTDIR}/${DISTNAME}-${i}.tar.gz
    cd ../../
  done
  mkdir -p $OUTDIR/src
  mv $SOURCEDIST $OUTDIR/src
  mv ${OUTDIR}/${DISTNAME}-x86_64-*.tar.gz ${OUTDIR}/${DISTNAME}-osx64.tar.gz<|MERGE_RESOLUTION|>--- conflicted
+++ resolved
@@ -1,9 +1,5 @@
 ---
-<<<<<<< HEAD
-name: "qtum-osx-0.16"
-=======
 name: "qtum-osx-0.17"
->>>>>>> 228c1378
 enable_cache: true
 suites:
 - "bionic"
