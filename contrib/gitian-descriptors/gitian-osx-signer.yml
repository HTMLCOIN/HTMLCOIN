---
name: "qtum-dmg-signer"
<<<<<<< HEAD
=======
distro: "ubuntu"
>>>>>>> 451880b9
suites:
- "bionic"
architectures:
- "amd64"
packages:
- "faketime"
remotes:
- "url": "https://github.com/qtumproject/qtum-detached-sigs.git"
  "dir": "signature"
files:
- "qtum-osx-unsigned.tar.gz"
script: |
  set -e -o pipefail

  WRAP_DIR=$HOME/wrapped
  mkdir -p ${WRAP_DIR}
  export PATH=`pwd`:$PATH
  FAKETIME_PROGS="dmg genisoimage"

  # Create global faketime wrappers
  for prog in ${FAKETIME_PROGS}; do
    echo '#!/usr/bin/env bash' > ${WRAP_DIR}/${prog}
    echo "REAL=\`which -a ${prog} | grep -v ${WRAP_DIR}/${prog} | head -1\`" >> ${WRAP_DIR}/${prog}
    echo 'export LD_PRELOAD=/usr/lib/x86_64-linux-gnu/faketime/libfaketime.so.1' >> ${WRAP_DIR}/${prog}
    echo "export FAKETIME=\"${REFERENCE_DATETIME}\"" >> ${WRAP_DIR}/${prog}
    echo "\$REAL \$@" >> $WRAP_DIR/${prog}
    chmod +x ${WRAP_DIR}/${prog}
  done

  UNSIGNED=qtum-osx-unsigned.tar.gz
  SIGNED=qtum-osx-signed.dmg

  tar -xf ${UNSIGNED}
  OSX_VOLNAME="$(cat osx_volname)"
  ./detached-sig-apply.sh ${UNSIGNED} signature/osx
  ${WRAP_DIR}/genisoimage -no-cache-inodes -D -l -probe -V "${OSX_VOLNAME}" -no-pad -r -dir-mode 0755 -apple -o uncompressed.dmg signed-app
  ${WRAP_DIR}/dmg dmg uncompressed.dmg ${OUTDIR}/${SIGNED}<|MERGE_RESOLUTION|>--- conflicted
+++ resolved
@@ -1,9 +1,6 @@
 ---
 name: "qtum-dmg-signer"
-<<<<<<< HEAD
-=======
 distro: "ubuntu"
->>>>>>> 451880b9
 suites:
 - "bionic"
 architectures:
