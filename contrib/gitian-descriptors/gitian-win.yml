--- conflicted
+++ resolved
@@ -1,9 +1,5 @@
 ---
-<<<<<<< HEAD
-name: "qtum-win-0.15"
-=======
 name: "qtum-win-0.16"
->>>>>>> a68962c4
 enable_cache: true
 suites:
 - "xenial"
