--- conflicted
+++ resolved
@@ -43,10 +43,7 @@
 DIST_CONTRIB = $(top_srcdir)/contrib/qtum-cli.bash-completion \
 	       $(top_srcdir)/contrib/qtum-tx.bash-completion \
 	       $(top_srcdir)/contrib/qtumd.bash-completion \
-<<<<<<< HEAD
-=======
 	       $(top_srcdir)/contrib/debian/copyright \
->>>>>>> 451880b9
 	       $(top_srcdir)/contrib/init \
 	       $(top_srcdir)/contrib/install_db4.sh
 DIST_SHARE = \
