--- conflicted
+++ resolved
@@ -17,10 +17,7 @@
 
 std::unique_ptr<TxIndex> g_txindex;
 
-<<<<<<< HEAD
-=======
-
->>>>>>> 451880b9
+
 /**
  * Access to the txindex database (indexes/txindex/)
  *
