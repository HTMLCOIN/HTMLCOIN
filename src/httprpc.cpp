// Copyright (c) 2015-2018 The Bitcoin Core developers
// Distributed under the MIT software license, see the accompanying
// file COPYING or http://www.opensource.org/licenses/mit-license.php.

#include <httprpc.h>

#include <chainparams.h>
#include <httpserver.h>
#include <key_io.h>
#include <rpc/protocol.h>
#include <rpc/server.h>
#include <random.h>
#include <sync.h>
#include <util/system.h>
#include <util/strencodings.h>
#include <ui_interface.h>
#include <walletinitinterface.h>
#include <crypto/hmac_sha256.h>
#include <stdio.h>

#include <memory>

#include <boost/algorithm/string.hpp> // boost::trim

/** WWW-Authenticate to present with 401 Unauthorized response */
static const char* WWW_AUTH_HEADER_DATA = "Basic realm=\"jsonrpc\"";

/** Simple one-shot callback timer to be used by the RPC mechanism to e.g.
 * re-lock the wallet.
 */
class HTTPRPCTimer : public RPCTimerBase
{
public:
<<<<<<< HEAD
    HTTPRPCTimer(struct event_base* eventBase, std::function<void(void)>& func, int64_t millis) :
=======
    HTTPRPCTimer(struct event_base* eventBase, std::function<void()>& func, int64_t millis) :
>>>>>>> 9e306671
        ev(eventBase, false, nullptr, func)
    {
        struct timeval tv;
        tv.tv_sec = millis/1000;
        tv.tv_usec = (millis%1000)*1000;
        ev.trigger(&tv);
    }
private:
    HTTPEvent ev;
};

class HTTPRPCTimerInterface : public RPCTimerInterface
{
public:
    explicit HTTPRPCTimerInterface(struct event_base* _base) : base(_base)
    {
    }
    const char* Name() override
    {
        return "HTTP";
    }
    RPCTimerBase* NewTimer(std::function<void()>& func, int64_t millis) override
    {
        return new HTTPRPCTimer(base, func, millis);
    }
private:
    struct event_base* base;
};


/* Pre-base64-encoded authentication token */
static std::string strRPCUserColonPass;
/* Stored RPC timer interface (for unregistration) */
static std::unique_ptr<HTTPRPCTimerInterface> httpRPCTimerInterface;

static void JSONErrorReply(HTTPRequest* req, const UniValue& objError, const UniValue& id)
{
    // Send error reply from json-rpc error object
    int nStatus = HTTP_INTERNAL_SERVER_ERROR;
    int code = find_value(objError, "code").get_int();

    if (code == RPC_INVALID_REQUEST)
        nStatus = HTTP_BAD_REQUEST;
    else if (code == RPC_METHOD_NOT_FOUND)
        nStatus = HTTP_NOT_FOUND;

    std::string strReply = JSONRPCReply(NullUniValue, objError, id);

    if (req->isChunkMode()) {
        // in chunk mode, we assume that the handler had already set the response content-type
        req->Chunk(strReply);
        req->ChunkEnd();
    } else {
        req->WriteHeader("Content-Type", "application/json");
        req->WriteReply(nStatus, strReply);
    }
}

//This function checks username and password against -rpcauth
//entries from config file.
static bool multiUserAuthorized(std::string strUserPass)
{
    if (strUserPass.find(':') == std::string::npos) {
        return false;
    }
    std::string strUser = strUserPass.substr(0, strUserPass.find(':'));
    std::string strPass = strUserPass.substr(strUserPass.find(':') + 1);

    for (const std::string& strRPCAuth : gArgs.GetArgs("-rpcauth")) {
        //Search for multi-user login/pass "rpcauth" from config
        std::vector<std::string> vFields;
        boost::split(vFields, strRPCAuth, boost::is_any_of(":$"));
        if (vFields.size() != 3) {
            //Incorrect formatting in config file
            continue;
        }

        std::string strName = vFields[0];
        if (!TimingResistantEqual(strName, strUser)) {
            continue;
        }

        std::string strSalt = vFields[1];
        std::string strHash = vFields[2];

        static const unsigned int KEY_SIZE = 32;
        unsigned char out[KEY_SIZE];

        CHMAC_SHA256(reinterpret_cast<const unsigned char*>(strSalt.c_str()), strSalt.size()).Write(reinterpret_cast<const unsigned char*>(strPass.c_str()), strPass.size()).Finalize(out);
        std::vector<unsigned char> hexvec(out, out+KEY_SIZE);
        std::string strHashFromPass = HexStr(hexvec);

        if (TimingResistantEqual(strHashFromPass, strHash)) {
            return true;
        }
    }
    return false;
}

static bool RPCAuthorized(const std::string& strAuth, std::string& strAuthUsernameOut)
{
    if (strRPCUserColonPass.empty()) // Belt-and-suspenders measure if InitRPCAuthentication was not called
        return false;
    if (strAuth.substr(0, 6) != "Basic ")
        return false;
    std::string strUserPass64 = strAuth.substr(6);
    boost::trim(strUserPass64);
    std::string strUserPass = DecodeBase64(strUserPass64);

    if (strUserPass.find(':') != std::string::npos)
        strAuthUsernameOut = strUserPass.substr(0, strUserPass.find(':'));

    //Check if authorized under single-user field
    if (TimingResistantEqual(strUserPass, strRPCUserColonPass)) {
        return true;
    }
    return multiUserAuthorized(strUserPass);
}

static bool HTTPReq_JSONRPC(HTTPRequest* req, const std::string &)
{
    // JSONRPC handles only POST
    if (req->GetRequestMethod() != HTTPRequest::POST) {
        req->WriteReply(HTTP_BAD_METHOD, "JSONRPC server handles only POST requests");
        return false;
    }
    // Check authorization
    std::pair<bool, std::string> authHeader = req->GetHeader("authorization");
    if (!authHeader.first) {
        req->WriteHeader("WWW-Authenticate", WWW_AUTH_HEADER_DATA);
        req->WriteReply(HTTP_UNAUTHORIZED);
        return false;
    }

    JSONRPCRequest jreq(req);
    jreq.peerAddr = req->GetPeer().ToString();
    if (!RPCAuthorized(authHeader.second, jreq.authUser)) {
        LogPrintf("ThreadRPCServer incorrect password attempt from %s\n", jreq.peerAddr);

        /* Deter brute-forcing
           If this results in a DoS the user really
           shouldn't have their RPC port exposed. */
        MilliSleep(250);

        req->WriteHeader("WWW-Authenticate", WWW_AUTH_HEADER_DATA);
        req->WriteReply(HTTP_UNAUTHORIZED);
        return false;
    }

    try {
        // Parse request
        UniValue valRequest;
        if (!valRequest.read(req->ReadBody()))
            throw JSONRPCError(RPC_PARSE_ERROR, "Parse error");

        // Set the URI
        jreq.URI = req->GetURI();

        std::string strReply;
        // singleton request
        if (valRequest.isObject()) {
            jreq.parse(valRequest);

            UniValue result = tableRPC.execute(jreq);

            if (jreq.isLongPolling) {
                jreq.PollReply(result);
                return true;
            }

            // Send reply
            strReply = JSONRPCReply(result, NullUniValue, jreq.id);

        // array of requests
        } else if (valRequest.isArray())
            strReply = JSONRPCExecBatch(valRequest.get_array());
        else
            throw JSONRPCError(RPC_PARSE_ERROR, "Top-level object parse error");

        req->WriteHeader("Content-Type", "application/json");
        req->WriteReply(HTTP_OK, strReply);
    } catch (const UniValue& objError) {
        JSONErrorReply(req, objError, jreq.id);
        return false;
    } catch (const std::exception& e) {
        JSONErrorReply(req, JSONRPCError(RPC_PARSE_ERROR, e.what()), jreq.id);
        return false;
    }
    return true;
}

static bool InitRPCAuthentication()
{
    if (gArgs.GetArg("-rpcpassword", "") == "")
    {
        LogPrintf("No rpcpassword set - using random cookie authentication.\n");
        if (!GenerateAuthCookie(&strRPCUserColonPass)) {
            uiInterface.ThreadSafeMessageBox(
                _("Error: A fatal internal error occurred, see debug.log for details"), // Same message as AbortNode
                "", CClientUIInterface::MSG_ERROR);
            return false;
        }
    } else {
        LogPrintf("Config options rpcuser and rpcpassword will soon be deprecated. Locally-run instances may remove rpcuser to use cookie-based auth, or may be replaced with rpcauth. Please see share/rpcauth for rpcauth auth generation.\n");
        strRPCUserColonPass = gArgs.GetArg("-rpcuser", "") + ":" + gArgs.GetArg("-rpcpassword", "");
    }
    if (gArgs.GetArg("-rpcauth","") != "")
    {
        LogPrintf("Using rpcauth authentication.\n");
    }
    return true;
}

bool StartHTTPRPC()
{
    LogPrint(BCLog::RPC, "Starting HTTP RPC server\n");
    if (!InitRPCAuthentication())
        return false;

    RegisterHTTPHandler("/", true, HTTPReq_JSONRPC);
    if (g_wallet_init_interface.HasWalletSupport()) {
        RegisterHTTPHandler("/wallet/", false, HTTPReq_JSONRPC);
    }
    struct event_base* eventBase = EventBase();
    assert(eventBase);
    httpRPCTimerInterface = MakeUnique<HTTPRPCTimerInterface>(eventBase);
    RPCSetTimerInterface(httpRPCTimerInterface.get());
    return true;
}

void InterruptHTTPRPC()
{
    LogPrint(BCLog::RPC, "Interrupting HTTP RPC server\n");
}

void StopHTTPRPC()
{
    LogPrint(BCLog::RPC, "Stopping HTTP RPC server\n");
    UnregisterHTTPHandler("/", true);
    if (g_wallet_init_interface.HasWalletSupport()) {
        UnregisterHTTPHandler("/wallet/", false);
    }
    if (httpRPCTimerInterface) {
        RPCUnsetTimerInterface(httpRPCTimerInterface.get());
        httpRPCTimerInterface.reset();
    }
}<|MERGE_RESOLUTION|>--- conflicted
+++ resolved
@@ -31,11 +31,7 @@
 class HTTPRPCTimer : public RPCTimerBase
 {
 public:
-<<<<<<< HEAD
-    HTTPRPCTimer(struct event_base* eventBase, std::function<void(void)>& func, int64_t millis) :
-=======
     HTTPRPCTimer(struct event_base* eventBase, std::function<void()>& func, int64_t millis) :
->>>>>>> 9e306671
         ev(eventBase, false, nullptr, func)
     {
         struct timeval tv;
