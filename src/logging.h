// Copyright (c) 2009-2010 Satoshi Nakamoto
// Copyright (c) 2009-2018 The Bitcoin Core developers
// Distributed under the MIT software license, see the accompanying
// file COPYING or http://www.opensource.org/licenses/mit-license.php.

#ifndef BITCOIN_LOGGING_H
#define BITCOIN_LOGGING_H

#include <fs.h>
#include <tinyformat.h>

#include <atomic>
#include <cstdint>
#include <list>
#include <mutex>
#include <string>
#include <vector>

static const bool DEFAULT_LOGTIMEMICROS = false;
static const bool DEFAULT_LOGIPS        = false;
static const bool DEFAULT_LOGTIMESTAMPS = true;
<<<<<<< HEAD
static const bool DEFAULT_LOGTHREADNAMES = false;
=======
static const bool DEFAULT_SHOWEVMLOGS   = false;
>>>>>>> 95eb610f
extern const char * const DEFAULT_DEBUGLOGFILE;
extern const char * const DEFAULT_DEBUGVMLOGFILE;

extern bool fLogIPs;

struct CLogCategoryActive
{
    std::string category;
    bool active;
};

namespace BCLog {
    enum LogFlags : uint32_t {
        NONE        = 0,
        NET         = (1 <<  0),
        TOR         = (1 <<  1),
        MEMPOOL     = (1 <<  2),
        HTTP        = (1 <<  3),
        BENCH       = (1 <<  4),
        ZMQ         = (1 <<  5),
        DB          = (1 <<  6),
        RPC         = (1 <<  7),
        ESTIMATEFEE = (1 <<  8),
        ADDRMAN     = (1 <<  9),
        SELECTCOINS = (1 << 10),
        REINDEX     = (1 << 11),
        CMPCTBLOCK  = (1 << 12),
        RAND        = (1 << 13),
        PRUNE       = (1 << 14),
        PROXY       = (1 << 15),
        MEMPOOLREJ  = (1 << 16),
        LIBEVENT    = (1 << 17),
        COINDB      = (1 << 18),
        QT          = (1 << 19),
        LEVELDB     = (1 << 20),
        COINSTAKE   = (1 << 21),
        HTTPPOLL    = (1 << 22),
        ALL         = ~(uint32_t)0,
    };

    struct LogMsg
    {
        LogMsg(const std::string& _msg, bool _useVMLog) :
            msg(_msg),
            useVMLog(_useVMLog)
        {}

        std::string msg;
        bool useVMLog;
    };

    class Logger
    {
    private:
<<<<<<< HEAD
        mutable std::mutex m_cs;                   // Can not use Mutex from sync.h because in debug mode it would cause a deadlock when a potential deadlock was detected
        FILE* m_fileout = nullptr;                 // GUARDED_BY(m_cs)
        FILE* m_fileoutVM = nullptr;               // GUARDED_BY(m_cs)
        std::list<std::string> m_msgs_before_open; // GUARDED_BY(m_cs)
        bool m_buffering{true};                    //!< Buffer messages before logging can be started. GUARDED_BY(m_cs)
=======
        FILE* m_fileout = nullptr;
        FILE* m_fileoutVM = nullptr;
        std::mutex m_file_mutex;
        std::list<LogMsg> m_msgs_before_open;
>>>>>>> 95eb610f

        /**
         * m_started_new_line is a state variable that will suppress printing of
         * the timestamp when multiple calls are made that don't end in a
         * newline.
         */
        std::atomic_bool m_started_new_line{true};

        /** Log categories bitfield. */
        std::atomic<uint32_t> m_categories{0};

        std::string LogTimestampStr(const std::string& str);

    public:
        bool m_print_to_console = false;
        bool m_print_to_file = false;

        bool m_log_timestamps = DEFAULT_LOGTIMESTAMPS;
        bool m_log_time_micros = DEFAULT_LOGTIMEMICROS;
<<<<<<< HEAD
        bool m_log_threadnames = DEFAULT_LOGTHREADNAMES;
=======
        bool m_show_evm_logs = DEFAULT_SHOWEVMLOGS;
>>>>>>> 95eb610f

        fs::path m_file_path;
        fs::path m_file_pathVM;
        std::atomic<bool> m_reopen_file{false};

        /** Send a string to the log output */
        void LogPrintStr(const std::string& str, bool useVMLog = false);

        /** Returns whether logs will be written to any output */
        bool Enabled() const
        {
            std::lock_guard<std::mutex> scoped_lock(m_cs);
            return m_buffering || m_print_to_console || m_print_to_file;
        }

        /** Start logging (and flush all buffered messages) */
        bool StartLogging();
        /** Only for testing */
        void DisconnectTestLogger();

        void ShrinkDebugFile();

        uint32_t GetCategoryMask() const { return m_categories.load(); }

        void EnableCategory(LogFlags flag);
        bool EnableCategory(const std::string& str);
        void DisableCategory(LogFlags flag);
        bool DisableCategory(const std::string& str);

        bool WillLogCategory(LogFlags category) const;

        bool DefaultShrinkDebugFile() const;
    };

} // namespace BCLog

BCLog::Logger& LogInstance();

/** Return true if log accepts specified category */
static inline bool LogAcceptCategory(BCLog::LogFlags category)
{
    return LogInstance().WillLogCategory(category);
}

/** Returns a string with the log categories. */
std::string ListLogCategories();

/** Returns a vector of the active log categories. */
std::vector<CLogCategoryActive> ListActiveLogCategories();

/** Return true if str parses as a log category and set the flag */
bool GetLogCategory(BCLog::LogFlags& flag, const std::string& str);

// Be conservative when using LogPrintf/error or other things which
// unconditionally log to debug.log! It should not be the case that an inbound
// peer can fill up a user's disk with debug.log entries.

template <typename... Args>
static inline void LogPrintf(const char* fmt, const Args&... args)
{
    if (LogInstance().Enabled()) {
        std::string log_msg;
        try {
            log_msg = tfm::format(fmt, args...);
        } catch (tinyformat::format_error& fmterr) {
            /* Original format string will have newline so don't add one here */
            log_msg = "Error \"" + std::string(fmterr.what()) + "\" while formatting log message: " + fmt;
        }
        LogInstance().LogPrintStr(log_msg);
    }
}

template <typename... Args>
static inline void LogPrint(const BCLog::LogFlags& category, const Args&... args)
{
    if (LogAcceptCategory((category))) {
        LogPrintf(args...);
    }
}

#endif // BITCOIN_LOGGING_H<|MERGE_RESOLUTION|>--- conflicted
+++ resolved
@@ -19,11 +19,8 @@
 static const bool DEFAULT_LOGTIMEMICROS = false;
 static const bool DEFAULT_LOGIPS        = false;
 static const bool DEFAULT_LOGTIMESTAMPS = true;
-<<<<<<< HEAD
 static const bool DEFAULT_LOGTHREADNAMES = false;
-=======
 static const bool DEFAULT_SHOWEVMLOGS   = false;
->>>>>>> 95eb610f
 extern const char * const DEFAULT_DEBUGLOGFILE;
 extern const char * const DEFAULT_DEBUGVMLOGFILE;
 
@@ -78,18 +75,11 @@
     class Logger
     {
     private:
-<<<<<<< HEAD
         mutable std::mutex m_cs;                   // Can not use Mutex from sync.h because in debug mode it would cause a deadlock when a potential deadlock was detected
         FILE* m_fileout = nullptr;                 // GUARDED_BY(m_cs)
         FILE* m_fileoutVM = nullptr;               // GUARDED_BY(m_cs)
-        std::list<std::string> m_msgs_before_open; // GUARDED_BY(m_cs)
+        std::list<LogMsg> m_msgs_before_open; // GUARDED_BY(m_cs)
         bool m_buffering{true};                    //!< Buffer messages before logging can be started. GUARDED_BY(m_cs)
-=======
-        FILE* m_fileout = nullptr;
-        FILE* m_fileoutVM = nullptr;
-        std::mutex m_file_mutex;
-        std::list<LogMsg> m_msgs_before_open;
->>>>>>> 95eb610f
 
         /**
          * m_started_new_line is a state variable that will suppress printing of
@@ -109,11 +99,8 @@
 
         bool m_log_timestamps = DEFAULT_LOGTIMESTAMPS;
         bool m_log_time_micros = DEFAULT_LOGTIMEMICROS;
-<<<<<<< HEAD
         bool m_log_threadnames = DEFAULT_LOGTHREADNAMES;
-=======
         bool m_show_evm_logs = DEFAULT_SHOWEVMLOGS;
->>>>>>> 95eb610f
 
         fs::path m_file_path;
         fs::path m_file_pathVM;
