--- conflicted
+++ resolved
@@ -63,18 +63,11 @@
     class Logger
     {
     private:
-<<<<<<< HEAD
-        FILE* m_fileout = nullptr;
-        FILE* m_fileoutVM = nullptr;
-        std::mutex m_file_mutex;
-        std::list<std::string> m_msgs_before_open;
-=======
         mutable std::mutex m_cs;                   // Can not use Mutex from sync.h because in debug mode it would cause a deadlock when a potential deadlock was detected
         FILE* m_fileout = nullptr;                 // GUARDED_BY(m_cs)
         FILE* m_fileoutVM = nullptr;               // GUARDED_BY(m_cs)
         std::list<std::string> m_msgs_before_open; // GUARDED_BY(m_cs)
         bool m_buffering{true};                    //!< Buffer messages before logging can be started. GUARDED_BY(m_cs)
->>>>>>> 451880b9
 
         /**
          * m_started_new_line is a state variable that will suppress printing of
@@ -101,11 +94,7 @@
         std::atomic<bool> m_reopen_file{false};
 
         /** Send a string to the log output */
-<<<<<<< HEAD
-        void LogPrintStr(const std::string &str, bool useVMLog = false);
-=======
         void LogPrintStr(const std::string& str, bool useVMLog = false);
->>>>>>> 451880b9
 
         /** Returns whether logs will be written to any output */
         bool Enabled() const
