// Copyright (c) 2009-2010 Satoshi Nakamoto
// Copyright (c) 2009-2018 The Bitcoin Core developers
// Distributed under the MIT software license, see the accompanying
// file COPYING or http://www.opensource.org/licenses/mit-license.php.

#ifndef BITCOIN_CHAINPARAMS_H
#define BITCOIN_CHAINPARAMS_H

#include <chainparamsbase.h>
#include <consensus/params.h>
#include <primitives/block.h>
#include <protocol.h>

#include <memory>
#include <vector>

struct SeedSpec6 {
    uint8_t addr[16];
    uint16_t port;
};

typedef std::map<int, uint256> MapCheckpoints;

struct CCheckpointData {
    MapCheckpoints mapCheckpoints;
};

/**
 * Holds various statistics on transactions within a chain. Used to estimate
 * verification progress during chain sync.
 *
 * See also: CChainParams::TxData, GuessVerificationProgress.
 */
struct ChainTxData {
    int64_t nTime;    //!< UNIX timestamp of last known number of transactions
    int64_t nTxCount; //!< total number of transactions between genesis and that timestamp
    double dTxRate;   //!< estimated number of transactions per second after that timestamp
};

/**
 * CChainParams defines various tweakable parameters of a given instance of the
 * Bitcoin system. There are three: the main network on which people trade goods
 * and services, the public test network which gets reset from time to time and
 * a regression test mode which is intended for private networks only. It has
 * minimal difficulty to ensure that blocks can be found instantly.
 */
class CChainParams
{
public:
    enum Base58Type {
        PUBKEY_ADDRESS,
        SCRIPT_ADDRESS,
        SECRET_KEY,
        EXT_PUBLIC_KEY,
        EXT_SECRET_KEY,

        MAX_BASE58_TYPES
    };

    const Consensus::Params& GetConsensus() const { return consensus; }
    const CMessageHeader::MessageStartChars& MessageStart() const { return pchMessageStart; }
    int GetDefaultPort() const { return nDefaultPort; }

    const CBlock& GenesisBlock() const { return genesis; }
    /** Default value for -checkmempool and -checkblockindex argument */
    bool DefaultConsistencyChecks() const { return fDefaultConsistencyChecks; }
    /** Policy: Filter transactions that do not match well-defined patterns */
    bool RequireStandard() const { return fRequireStandard; }
    uint64_t PruneAfterHeight() const { return nPruneAfterHeight; }
    /** Minimum free space (in GB) needed for data directory */
    uint64_t AssumedBlockchainSize() const { return m_assumed_blockchain_size; }
    /** Minimum free space (in GB) needed for data directory when pruned; Does not include prune target*/
    uint64_t AssumedChainStateSize() const { return m_assumed_chain_state_size; }
    /** Make miner stop after a block is found. In RPC, don't return until nGenProcLimit blocks are generated */
    bool MineBlocksOnDemand() const { return fMineBlocksOnDemand; }
    /** Return the BIP70 network string (main, test or regtest) */
    std::string NetworkIDString() const { return strNetworkID; }
    /** Return true if the fallback fee is by default enabled for this network */
    bool IsFallbackFeeEnabled() const { return m_fallback_fee_enabled; }
    /** Return the list of hostnames to look up for DNS seeds */
    const std::vector<std::string>& DNSSeeds() const { return vSeeds; }
    const std::vector<unsigned char>& Base58Prefix(Base58Type type) const { return base58Prefixes[type]; }
    const std::string& Bech32HRP() const { return bech32_hrp; }
    const std::vector<SeedSpec6>& FixedSeeds() const { return vFixedSeeds; }
    const CCheckpointData& Checkpoints() const { return checkpointData; }
    const ChainTxData& TxData() const { return chainTxData; }
<<<<<<< HEAD
    void UpdateVersionBitsParameters(Consensus::DeploymentPos d, int64_t nStartTime, int64_t nTimeout);
    void UpdateOpSenderBlockHeight(int nHeight);
=======
>>>>>>> 4cbb1905
protected:
    CChainParams() {}

    Consensus::Params consensus;
    CMessageHeader::MessageStartChars pchMessageStart;
    int nDefaultPort;
    uint64_t nPruneAfterHeight;
    uint64_t m_assumed_blockchain_size;
    uint64_t m_assumed_chain_state_size;
    std::vector<std::string> vSeeds;
    std::vector<unsigned char> base58Prefixes[MAX_BASE58_TYPES];
    std::string bech32_hrp;
    std::string strNetworkID;
    CBlock genesis;
    std::vector<SeedSpec6> vFixedSeeds;
    bool fDefaultConsistencyChecks;
    bool fRequireStandard;
    bool fMineBlocksOnDemand;
    CCheckpointData checkpointData;
    ChainTxData chainTxData;
    bool m_fallback_fee_enabled;
};

/**
 * Creates and returns a std::unique_ptr<CChainParams> of the chosen chain.
 * @returns a CChainParams* of the chosen chain.
 * @throws a std::runtime_error if the chain is not supported.
 */
std::unique_ptr<const CChainParams> CreateChainParams(const std::string& chain);

/**
 * Return the currently selected parameters. This won't change after app
 * startup, except for unit tests.
 */
const CChainParams &Params();

/**
 * Sets the params returned by Params() to those for the given BIP70 chain name.
 * @throws std::runtime_error when the chain is not supported.
 */
void SelectParams(const std::string& chain);

<<<<<<< HEAD
/**
 * Allows modifying the Version Bits regtest parameters.
 */
void UpdateVersionBitsParameters(Consensus::DeploymentPos d, int64_t nStartTime, int64_t nTimeout);

/**
 * Allows modifying the Op Sender block height regtest parameter.
 */
void UpdateOpSenderBlockHeight(int nHeight);

=======
>>>>>>> 4cbb1905
#endif // BITCOIN_CHAINPARAMS_H<|MERGE_RESOLUTION|>--- conflicted
+++ resolved
@@ -84,11 +84,7 @@
     const std::vector<SeedSpec6>& FixedSeeds() const { return vFixedSeeds; }
     const CCheckpointData& Checkpoints() const { return checkpointData; }
     const ChainTxData& TxData() const { return chainTxData; }
-<<<<<<< HEAD
-    void UpdateVersionBitsParameters(Consensus::DeploymentPos d, int64_t nStartTime, int64_t nTimeout);
     void UpdateOpSenderBlockHeight(int nHeight);
-=======
->>>>>>> 4cbb1905
 protected:
     CChainParams() {}
 
@@ -131,17 +127,9 @@
  */
 void SelectParams(const std::string& chain);
 
-<<<<<<< HEAD
-/**
- * Allows modifying the Version Bits regtest parameters.
- */
-void UpdateVersionBitsParameters(Consensus::DeploymentPos d, int64_t nStartTime, int64_t nTimeout);
-
 /**
  * Allows modifying the Op Sender block height regtest parameter.
  */
 void UpdateOpSenderBlockHeight(int nHeight);
 
-=======
->>>>>>> 4cbb1905
 #endif // BITCOIN_CHAINPARAMS_H