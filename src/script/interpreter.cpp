--- conflicted
+++ resolved
@@ -1,9 +1,5 @@
 // Copyright (c) 2009-2010 Satoshi Nakamoto
-<<<<<<< HEAD
-// Copyright (c) 2009-2017 The Bitcoin Core developers
-=======
 // Copyright (c) 2009-2018 The Bitcoin Core developers
->>>>>>> 228c1378
 // Distributed under the MIT software license, see the accompanying
 // file COPYING or http://www.opensource.org/licenses/mit-license.php.
 
@@ -64,11 +60,7 @@
 }
 
 bool IsCompressedOrUncompressedPubKey(const valtype &vchPubKey) {
-<<<<<<< HEAD
-    if (vchPubKey.size() < 33) {
-=======
     if (vchPubKey.size() < CPubKey::COMPRESSED_PUBLIC_KEY_SIZE) {
->>>>>>> 228c1378
         //  Non-canonical public key: too short
         return false;
     }
