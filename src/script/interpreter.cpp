--- conflicted
+++ resolved
@@ -172,9 +172,6 @@
     if (!IsValidSignatureEncoding(vchSig, haveHashType)) {
         return set_error(serror, SCRIPT_ERR_SIG_DER);
     }
-<<<<<<< HEAD
-    std::vector<unsigned char> vchSigCopy(vchSig.begin(), vchSig.begin() + vchSig.size() - (haveHashType ? 1 : 0));
-=======
     // https://bitcoin.stackexchange.com/a/12556:
     //     Also note that inside transaction signatures, an extra hashtype byte
     //     follows the actual signature data.
@@ -182,7 +179,6 @@
     // If the S value is above the order of the curve divided by two, its
     // complement modulo the order could have been used instead, which is
     // one byte shorter when encoded correctly.
->>>>>>> a68962c4
     if (!CPubKey::CheckLowS(vchSigCopy)) {
         return set_error(serror, SCRIPT_ERR_SIG_HIGH_S);
     }
@@ -1031,10 +1027,7 @@
                     }
                 }
                 break;
-<<<<<<< HEAD
-=======
-
->>>>>>> a68962c4
+
                 //////////////////////////////////////////////////////// qtum
                 case OP_SPEND:
                 {
@@ -1050,10 +1043,7 @@
                 }
                 break;
                 ////////////////////////////////////////////////////////
-<<<<<<< HEAD
-=======
-
->>>>>>> a68962c4
+
                 default:
                     return set_error(serror, SCRIPT_ERR_BAD_OPCODE);
             }
