// Copyright (c) 2009-2010 Satoshi Nakamoto
// Copyright (c) 2009-2018 The Bitcoin Core developers
// Distributed under the MIT software license, see the accompanying
// file COPYING or http://www.opensource.org/licenses/mit-license.php.

#ifndef BITCOIN_NET_PROCESSING_H
#define BITCOIN_NET_PROCESSING_H

#include <net.h>
#include <validationinterface.h>
#include <consensus/params.h>
#include <consensus/consensus.h>

class CChainParams;

/** Default for -maxorphantx, maximum number of orphan transactions kept in memory */
static const unsigned int DEFAULT_MAX_ORPHAN_TRANSACTIONS = 100;
/** Default number of orphan+recently-replaced txn to keep around for block reconstruction */
static const unsigned int DEFAULT_BLOCK_RECONSTRUCTION_EXTRA_TXN = 100;
/** Default for BIP61 (sending reject messages) */
static constexpr bool DEFAULT_ENABLE_BIP61 = true;
/** Default maximum orphan blocks */
static const unsigned int DEFAULT_MAX_ORPHAN_BLOCKS = 40;

<<<<<<< HEAD
class PeerLogicValidation final : public CValidationInterface, public NetEventsInterface {
=======
/** Default for -headerspamfilter, use header spam filter */
static const bool DEFAULT_HEADER_SPAM_FILTER = true;
/** Default for -headerspamfiltermaxsize, maximum size of the list of indexes in the header spam filter */
static const unsigned int DEFAULT_HEADER_SPAM_FILTER_MAX_SIZE = COINBASE_MATURITY;
/** Default for -headerspamfiltermaxavg, maximum average size of an index occurrence in the header spam filter */
static const unsigned int DEFAULT_HEADER_SPAM_FILTER_MAX_AVG = 10;

class PeerLogicValidation : public CValidationInterface, public NetEventsInterface {
>>>>>>> 47a30461
private:
    CConnman* const connman;

public:
    explicit PeerLogicValidation(CConnman* connman, CScheduler &scheduler, bool enable_bip61);

    /**
     * Overridden from CValidationInterface.
     */
    void BlockConnected(const std::shared_ptr<const CBlock>& pblock, const CBlockIndex* pindexConnected, const std::vector<CTransactionRef>& vtxConflicted) override;
    /**
     * Overridden from CValidationInterface.
     */
    void UpdatedBlockTip(const CBlockIndex *pindexNew, const CBlockIndex *pindexFork, bool fInitialDownload) override;
    /**
     * Overridden from CValidationInterface.
     */
    void BlockChecked(const CBlock& block, const CValidationState& state) override;
    /**
     * Overridden from CValidationInterface.
     */
    void NewPoWValidBlock(const CBlockIndex *pindex, const std::shared_ptr<const CBlock>& pblock) override;

    /** Initialize a peer by adding it to mapNodeState and pushing a message requesting its version */
    void InitializeNode(CNode* pnode) override;
    /** Handle removal of a peer by updating various state and removing it from mapNodeState */
    void FinalizeNode(NodeId nodeid, bool& fUpdateConnectionTime) override;
    /**
    * Process protocol messages received from a given node
    *
    * @param[in]   pfrom           The node which we have received messages from.
    * @param[in]   interrupt       Interrupt condition for processing threads
    */
    bool ProcessMessages(CNode* pfrom, std::atomic<bool>& interrupt) override;
    /**
    * Send queued protocol messages to be sent to a give node.
    *
    * @param[in]   pto             The node which we are sending messages to.
    * @return                      True if there is more work to be done
    */
    bool SendMessages(CNode* pto) override EXCLUSIVE_LOCKS_REQUIRED(pto->cs_sendProcessing);

    /** Consider evicting an outbound peer based on the amount of time they've been behind our tip */
    void ConsiderEviction(CNode *pto, int64_t time_in_seconds);
    /** Evict extra outbound peers. If we think our tip may be stale, connect to an extra outbound */
    void CheckForStaleTipAndEvictPeers(const Consensus::Params &consensusParams);
    /** If we have extra outbound peers, try to disconnect the one with the oldest block announcement */
    void EvictExtraOutboundPeers(int64_t time_in_seconds);

private:
    int64_t m_stale_tip_check_time; //! Next time to check for stale tip

    /** Enable BIP61 (sending reject messages) */
    const bool m_enable_bip61;
};

struct CNodeStateStats {
    int nMisbehavior = 0;
    int nSyncHeight = -1;
    int nCommonHeight = -1;
    std::vector<int> vHeightInFlight;
};

/** Get statistics from node state */
bool GetNodeStateStats(NodeId nodeid, CNodeStateStats &stats);
/** Process network block received from a given node */
bool ProcessNetBlock(const CChainParams& chainparams, const std::shared_ptr<const CBlock> pblock, bool fForceProcessing, bool* fNewBlock, CNode* pfrom, CConnman& connman);

#endif // BITCOIN_NET_PROCESSING_H<|MERGE_RESOLUTION|>--- conflicted
+++ resolved
@@ -21,10 +21,6 @@
 static constexpr bool DEFAULT_ENABLE_BIP61 = true;
 /** Default maximum orphan blocks */
 static const unsigned int DEFAULT_MAX_ORPHAN_BLOCKS = 40;
-
-<<<<<<< HEAD
-class PeerLogicValidation final : public CValidationInterface, public NetEventsInterface {
-=======
 /** Default for -headerspamfilter, use header spam filter */
 static const bool DEFAULT_HEADER_SPAM_FILTER = true;
 /** Default for -headerspamfiltermaxsize, maximum size of the list of indexes in the header spam filter */
@@ -32,8 +28,7 @@
 /** Default for -headerspamfiltermaxavg, maximum average size of an index occurrence in the header spam filter */
 static const unsigned int DEFAULT_HEADER_SPAM_FILTER_MAX_AVG = 10;
 
-class PeerLogicValidation : public CValidationInterface, public NetEventsInterface {
->>>>>>> 47a30461
+class PeerLogicValidation final : public CValidationInterface, public NetEventsInterface {
 private:
     CConnman* const connman;
 
