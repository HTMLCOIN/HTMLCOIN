--- conflicted
+++ resolved
@@ -79,12 +79,9 @@
         consensus.BIP34Hash = uint256S("0x000075aef83cf2853580f8ae8ce6f8c3096cfa21d98334d6e3f95e5582ed986c");
         consensus.BIP65Height = 0; // 000000000000000004c2b624ed5d7756c508d90fd0da2c7c679febfa6c4735f0
         consensus.BIP66Height = 0; // 00000000000000000379eaa19dce8c9b722d46ae6a57c2f1a988119488b50931
-<<<<<<< HEAD
-=======
         consensus.CSVHeight = 6048; // 000000000000000004a1b34462cb8aeebd5799177f7a29cf28f2d1961716b5b5
         consensus.SegwitHeight = 6048; // 0000000000000000001c8018d9cb3b742ef25114f27563e3fc4a1902167f9893
         consensus.MinBIP9WarningHeight = 8064; // segwit activation height + miner confirmation window
->>>>>>> 451880b9
         consensus.QIP5Height = 466600;
         consensus.QIP6Height = 466600;
         consensus.QIP7Height = 466600;
@@ -104,19 +101,6 @@
         consensus.vDeployments[Consensus::DEPLOYMENT_TESTDUMMY].nStartTime = 1199145601; // January 1, 2008
         consensus.vDeployments[Consensus::DEPLOYMENT_TESTDUMMY].nTimeout = 1230767999; // December 31, 2008
 
-<<<<<<< HEAD
-        // Deployment of BIP68, BIP112, and BIP113.
-        consensus.vDeployments[Consensus::DEPLOYMENT_CSV].bit = 0;
-        consensus.vDeployments[Consensus::DEPLOYMENT_CSV].nStartTime = 0;
-        consensus.vDeployments[Consensus::DEPLOYMENT_CSV].nTimeout = 999999999999ULL;
-
-        // Deployment of SegWit (BIP141, BIP143, and BIP147)
-        consensus.vDeployments[Consensus::DEPLOYMENT_SEGWIT].bit = 1;
-        consensus.vDeployments[Consensus::DEPLOYMENT_SEGWIT].nStartTime = 0;
-        consensus.vDeployments[Consensus::DEPLOYMENT_SEGWIT].nTimeout = 999999999999ULL;
-
-=======
->>>>>>> 451880b9
         // The best chain should have at least this much work.
         consensus.nMinimumChainWork = uint256S("0x00000000000000000000000000000000000000000000012cae21c73d14f9b29e"); // qtum
 
@@ -187,26 +171,15 @@
             0.0349037843706379 // * estimated number of transactions per second after that timestamp
         };
 
-<<<<<<< HEAD
-        /* disable fallback fee on mainnet */
-        m_fallback_fee_enabled = false;
-
-=======
->>>>>>> 451880b9
         consensus.nLastPOWBlock = 5000;
         consensus.nMPoSRewardRecipients = 10;
         consensus.nFirstMPoSBlock = consensus.nLastPOWBlock + 
                                     consensus.nMPoSRewardRecipients + 
                                     COINBASE_MATURITY;
 
-<<<<<<< HEAD
-        consensus.nFixUTXOCacheHFHeight=100000;
-        consensus.nEnableHeaderSignatureHeight = 399100;
-=======
         consensus.nFixUTXOCacheHFHeight = 100000;
         consensus.nEnableHeaderSignatureHeight = 399100;
         consensus.nCheckpointSpan = COINBASE_MATURITY;
->>>>>>> 451880b9
     }
 };
 
@@ -223,12 +196,9 @@
         consensus.BIP34Hash = uint256S("0x0000e803ee215c0684ca0d2f9220594d3f828617972aad66feb2ba51f5e14222");
         consensus.BIP65Height = 0; // 00000000007f6655f22f98e72ed80d8b06dc761d5da09df0fa1dc4be4f861eb6
         consensus.BIP66Height = 0; // 000000002104c8c45e99a8853285a3b592602a3ccde2b832481da85e9e4ba182
-<<<<<<< HEAD
-=======
         consensus.CSVHeight = 6048; // 00000000025e930139bac5c6c31a403776da130831ab85be56578f3fa75369bb
         consensus.SegwitHeight = 6048; // 00000000002b980fcd729daaa248fd9316a5200e9b367f4ff2c42453e84201ca
         consensus.MinBIP9WarningHeight = 8064; // segwit activation height + miner confirmation window
->>>>>>> 451880b9
         consensus.QIP5Height = 446320;
         consensus.QIP6Height = 446320;
         consensus.QIP7Height = 446320;
@@ -248,19 +218,6 @@
         consensus.vDeployments[Consensus::DEPLOYMENT_TESTDUMMY].nStartTime = 1199145601; // January 1, 2008
         consensus.vDeployments[Consensus::DEPLOYMENT_TESTDUMMY].nTimeout = 1230767999; // December 31, 2008
 
-<<<<<<< HEAD
-        // Deployment of BIP68, BIP112, and BIP113.
-        consensus.vDeployments[Consensus::DEPLOYMENT_CSV].bit = 0;
-        consensus.vDeployments[Consensus::DEPLOYMENT_CSV].nStartTime = 0;
-        consensus.vDeployments[Consensus::DEPLOYMENT_CSV].nTimeout = 999999999999ULL;
-
-        // Deployment of SegWit (BIP141, BIP143, and BIP147)
-        consensus.vDeployments[Consensus::DEPLOYMENT_SEGWIT].bit = 1;
-        consensus.vDeployments[Consensus::DEPLOYMENT_SEGWIT].nStartTime = 0;
-        consensus.vDeployments[Consensus::DEPLOYMENT_SEGWIT].nTimeout = 999999999999ULL;
-
-=======
->>>>>>> 451880b9
         // The best chain should have at least this much work.
         consensus.nMinimumChainWork = uint256S("0x000000000000000000000000000000000000000000000047cc31541550003573"); // qtum
 
@@ -319,26 +276,15 @@
             0.0140114245938137
         };
 
-<<<<<<< HEAD
-        /* enable fallback fee on testnet */
-        m_fallback_fee_enabled = true;
-
-=======
->>>>>>> 451880b9
         consensus.nLastPOWBlock = 5000;
         consensus.nMPoSRewardRecipients = 10;
         consensus.nFirstMPoSBlock = consensus.nLastPOWBlock + 
                                     consensus.nMPoSRewardRecipients + 
                                     COINBASE_MATURITY;
 
-<<<<<<< HEAD
-        consensus.nFixUTXOCacheHFHeight=84500;
-        consensus.nEnableHeaderSignatureHeight = 391993;
-=======
         consensus.nFixUTXOCacheHFHeight = 84500;
         consensus.nEnableHeaderSignatureHeight = 391993;
         consensus.nCheckpointSpan = COINBASE_MATURITY;
->>>>>>> 451880b9
     }
 };
 
@@ -351,12 +297,6 @@
         strNetworkID = "regtest";
         consensus.nSubsidyHalvingInterval = 150;
         consensus.BIP16Exception = uint256S("0x665ed5b402ac0b44efc37d8926332994363e8a7278b7ee9a58fb972efadae943");
-<<<<<<< HEAD
-        consensus.BIP34Height = 0; // BIP34 has not activated on regtest (far in the future so block v1 are not rejected in tests) // activate for qtum
-        consensus.BIP34Hash = uint256S("0x665ed5b402ac0b44efc37d8926332994363e8a7278b7ee9a58fb972efadae943");
-        consensus.BIP65Height = 0; // BIP65 activated on regtest (Used in rpc activation tests)
-        consensus.BIP66Height = 0; // BIP66 activated on regtest (Used in rpc activation tests)
-=======
         consensus.BIP34Height = 0; // BIP34 activated on regtest (Used in functional tests)
         consensus.BIP34Hash = uint256S("0x665ed5b402ac0b44efc37d8926332994363e8a7278b7ee9a58fb972efadae943");
         consensus.BIP65Height = 0; // BIP65 activated on regtest (Used in functional tests)
@@ -364,7 +304,6 @@
         consensus.CSVHeight = 432; // CSV activated on regtest (Used in rpc activation tests)
         consensus.SegwitHeight = 0; // SEGWIT is always activated on regtest unless overridden
         consensus.MinBIP9WarningHeight = 0;
->>>>>>> 451880b9
         consensus.QIP5Height = 0;
         consensus.QIP6Height = 0;
         consensus.QIP7Height = 0;
@@ -382,17 +321,7 @@
         consensus.nMinerConfirmationWindow = 144; // Faster than normal for regtest (144 instead of 2016)
         consensus.vDeployments[Consensus::DEPLOYMENT_TESTDUMMY].bit = 28;
         consensus.vDeployments[Consensus::DEPLOYMENT_TESTDUMMY].nStartTime = 0;
-<<<<<<< HEAD
-        consensus.vDeployments[Consensus::DEPLOYMENT_TESTDUMMY].nTimeout = 999999999999ULL;
-        consensus.vDeployments[Consensus::DEPLOYMENT_CSV].bit = 0;
-        consensus.vDeployments[Consensus::DEPLOYMENT_CSV].nStartTime = 0;
-        consensus.vDeployments[Consensus::DEPLOYMENT_CSV].nTimeout = 999999999999ULL;
-        consensus.vDeployments[Consensus::DEPLOYMENT_SEGWIT].bit = 1;
-        consensus.vDeployments[Consensus::DEPLOYMENT_SEGWIT].nStartTime = 0;
-        consensus.vDeployments[Consensus::DEPLOYMENT_SEGWIT].nTimeout = 999999999999ULL;
-=======
         consensus.vDeployments[Consensus::DEPLOYMENT_TESTDUMMY].nTimeout = Consensus::BIP9Deployment::NO_TIMEOUT;
->>>>>>> 451880b9
 
         // The best chain should have at least this much work.
         consensus.nMinimumChainWork = uint256S("0x00");
@@ -440,27 +369,15 @@
 
         consensus.nFixUTXOCacheHFHeight=0;
         consensus.nEnableHeaderSignatureHeight = 0;
-<<<<<<< HEAD
-
-        base58Prefixes[PUBKEY_ADDRESS] = std::vector<unsigned char>(1,120);
-        base58Prefixes[SCRIPT_ADDRESS] = std::vector<unsigned char>(1,110);
-=======
         consensus.nCheckpointSpan = COINBASE_MATURITY;
 
         base58Prefixes[PUBKEY_ADDRESS] = std::vector<unsigned char>(1,120);//QTUM_LINE
         base58Prefixes[SCRIPT_ADDRESS] = std::vector<unsigned char>(1,110);//QTUM_LINE
->>>>>>> 451880b9
         base58Prefixes[SECRET_KEY] =     std::vector<unsigned char>(1,239);
         base58Prefixes[EXT_PUBLIC_KEY] = {0x04, 0x35, 0x87, 0xCF};
         base58Prefixes[EXT_SECRET_KEY] = {0x04, 0x35, 0x83, 0x94};
 
         bech32_hrp = "qcrt";
-<<<<<<< HEAD
-
-        /* enable fallback fee on regtest */
-        m_fallback_fee_enabled = true;
-=======
->>>>>>> 451880b9
     }
 
     /**
@@ -539,10 +456,7 @@
         consensus.nSubsidyHalvingInterval = 750;
         consensus.nRuleChangeActivationThreshold = 558; // 75% for testchains
         consensus.nMinerConfirmationWindow = 744; // Faster than normal for regtest (744 instead of 2016)
-<<<<<<< HEAD
-=======
         consensus.nCheckpointSpan = 1000; // Increase the check point span for the reorganization tests from 500 to 1000
->>>>>>> 451880b9
     }
 };
 
