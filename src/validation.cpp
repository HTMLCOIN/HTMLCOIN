// Copyright (c) 2009-2010 Satoshi Nakamoto
<<<<<<< HEAD
// Copyright (c) 2009-2017 The Bitcoin Core developers
=======
// Copyright (c) 2009-2018 The Bitcoin Core developers
>>>>>>> 228c1378
// Distributed under the MIT software license, see the accompanying
// file COPYING or http://www.opensource.org/licenses/mit-license.php.

#include <validation.h>

#include <arith_uint256.h>
#include <chain.h>
#include <chainparams.h>
#include <checkpoints.h>
#include <checkqueue.h>
#include <consensus/consensus.h>
#include <consensus/merkle.h>
#include <consensus/tx_verify.h>
#include <consensus/validation.h>
#include <cuckoocache.h>
#include <hash.h>
#include <index/txindex.h>
#include <policy/fees.h>
#include <policy/policy.h>
#include <policy/rbf.h>
#include <pow.h>
#include <pos.h>
#include <primitives/block.h>
#include <primitives/transaction.h>
#include <random.h>
#include <reverse_iterator.h>
#include <script/script.h>
#include <script/sigcache.h>
#include <script/standard.h>
#include <shutdown.h>
#include <timedata.h>
#include <tinyformat.h>
#include <txdb.h>
#include <txmempool.h>
#include <ui_interface.h>
#include <undo.h>
#include <util.h>
#include <utilmoneystr.h>
#include <utilstrencodings.h>
#include <validationinterface.h>
#include <warnings.h>

#include <serialize.h>
#include <pubkey.h>
#include <key.h>
#include <wallet/wallet.h>

#include <future>
#include <sstream>

#include <boost/algorithm/string/replace.hpp>
#include <boost/thread.hpp>

#if defined(NDEBUG)
# error "Qtum cannot be compiled without assertions."
#endif

#define MICRO 0.000001
#define MILLI 0.001

/**
 * Global state
 */

 ////////////////////////////// qtum
#include <iostream>
#include <bitset>
#include "pubkey.h"
#include <univalue.h>

std::unique_ptr<QtumState> globalState;
std::shared_ptr<dev::eth::SealEngineFace> globalSealEngine;
bool fRecordLogOpcodes = false;
bool fIsVMlogFile = false;
bool fGettingValuesDGP = false;
 //////////////////////////////

namespace {
    struct CBlockIndexWorkComparator
    {
        bool operator()(const CBlockIndex *pa, const CBlockIndex *pb) const {
            // First sort by most total work, ...
            if (pa->nChainWork > pb->nChainWork) return false;
            if (pa->nChainWork < pb->nChainWork) return true;

            // ... then by earliest time received, ...
            if (pa->nSequenceId < pb->nSequenceId) return false;
            if (pa->nSequenceId > pb->nSequenceId) return true;

            // Use pointer address as tie breaker (should only happen with blocks
            // loaded from disk, as those all have id 0).
            if (pa < pb) return false;
            if (pa > pb) return true;

            // Identical blocks.
            return false;
        }
    };
} // anon namespace
<<<<<<< HEAD

enum DisconnectResult
{
    DISCONNECT_OK,      // All good.
    DISCONNECT_UNCLEAN, // Rolled back, but UTXO set was inconsistent with block.
    DISCONNECT_FAILED   // Something else went wrong.
};

=======

enum DisconnectResult
{
    DISCONNECT_OK,      // All good.
    DISCONNECT_UNCLEAN, // Rolled back, but UTXO set was inconsistent with block.
    DISCONNECT_FAILED   // Something else went wrong.
};

>>>>>>> 228c1378
class ConnectTrace;

/**
 * CChainState stores and provides an API to update our local knowledge of the
 * current best chain and header tree.
 *
 * It generally provides access to the current block tree, as well as functions
 * to provide new data, which it will appropriately validate and incorporate in
 * its state as necessary.
 *
 * Eventually, the API here is targeted at being exposed externally as a
 * consumable libconsensus library, so any functions added must only call
 * other class member functions, pure functions in other parts of the consensus
 * library, callbacks via the validation interface, or read/write-to-disk
 * functions (eventually this will also be via callbacks).
 */
class CChainState {
private:
    /**
     * The set of all CBlockIndex entries with BLOCK_VALID_TRANSACTIONS (for itself and all ancestors) and
     * as good as our current tip or better. Entries may be failed, though, and pruning nodes may be
     * missing the data for the block.
     */
    std::set<CBlockIndex*, CBlockIndexWorkComparator> setBlockIndexCandidates;

    /**
     * Every received block is assigned a unique and increasing identifier, so we
     * know which one to give priority in case of a fork.
     */
    CCriticalSection cs_nBlockSequenceId;
    /** Blocks loaded from disk are assigned id 0, so start the counter at 1. */
    int32_t nBlockSequenceId = 1;
    /** Decreasing counter (used by subsequent preciousblock calls). */
    int32_t nBlockReverseSequenceId = -1;
    /** chainwork for the last block that preciousblock has been applied to. */
    arith_uint256 nLastPreciousChainwork = 0;

    /** In order to efficiently track invalidity of headers, we keep the set of
      * blocks which we tried to connect and found to be invalid here (ie which
      * were set to BLOCK_FAILED_VALID since the last restart). We can then
      * walk this set and check if a new header is a descendant of something in
      * this set, preventing us from having to walk mapBlockIndex when we try
      * to connect a bad block and fail.
      *
      * While this is more complicated than marking everything which descends
      * from an invalid block as invalid at the time we discover it to be
      * invalid, doing so would require walking all of mapBlockIndex to find all
      * descendants. Since this case should be very rare, keeping track of all
      * BLOCK_FAILED_VALID blocks in a set should be just fine and work just as
      * well.
      *
      * Because we already walk mapBlockIndex in height-order at startup, we go
      * ahead and mark descendants of invalid blocks as FAILED_CHILD at that time,
      * instead of putting things in this set.
      */
    std::set<CBlockIndex*> m_failed_blocks;

    /**
     * the ChainState CriticalSection
     * A lock that must be held when modifying this ChainState - held in ActivateBestChain()
     */
    CCriticalSection m_cs_chainstate;

public:
    CChain chainActive;
    BlockMap mapBlockIndex;
    std::set<std::pair<COutPoint, unsigned int>> setStakeSeen;
    std::multimap<CBlockIndex*, CBlockIndex*> mapBlocksUnlinked;
    CBlockIndex *pindexBestInvalid = nullptr;

    bool LoadBlockIndex(const Consensus::Params& consensus_params, CBlockTreeDB& blocktree) EXCLUSIVE_LOCKS_REQUIRED(cs_main);

    bool ActivateBestChain(CValidationState &state, const CChainParams& chainparams, std::shared_ptr<const CBlock> pblock);

    /**
     * If a block header hasn't already been seen, call CheckBlockHeader on it, ensure
     * that it doesn't descend from an invalid block, and then add it to mapBlockIndex.
     */
    bool AcceptBlockHeader(const CBlockHeader& block, CValidationState& state, const CChainParams& chainparams, CBlockIndex** ppindex) EXCLUSIVE_LOCKS_REQUIRED(cs_main);
    bool AcceptBlock(const std::shared_ptr<const CBlock>& pblock, CValidationState& state, const CChainParams& chainparams, CBlockIndex** ppindex, bool fRequested, const CDiskBlockPos* dbp, bool* fNewBlock) EXCLUSIVE_LOCKS_REQUIRED(cs_main);

    // Block (dis)connection on a given view:
    DisconnectResult DisconnectBlock(const CBlock& block, const CBlockIndex* pindex, CCoinsViewCache& view, bool* pfClean);
    bool ConnectBlock(const CBlock& block, CValidationState& state, CBlockIndex* pindex,
                    CCoinsViewCache& view, const CChainParams& chainparams, bool fJustCheck = false);
    bool UpdateHashProof(const CBlock& block, CValidationState& state, const Consensus::Params& consensusParams, CBlockIndex* pindex, CCoinsViewCache& view);

    // Block disconnection on our pcoinsTip:
    bool DisconnectTip(CValidationState& state, const CChainParams& chainparams, DisconnectedBlockTransactions *disconnectpool);

    // Manual block validity manipulation:
    bool PreciousBlock(CValidationState& state, const CChainParams& params, CBlockIndex* pindex) LOCKS_EXCLUDED(cs_main);
    bool InvalidateBlock(CValidationState& state, const CChainParams& chainparams, CBlockIndex* pindex) EXCLUSIVE_LOCKS_REQUIRED(cs_main);
    void ResetBlockFailureFlags(CBlockIndex* pindex) EXCLUSIVE_LOCKS_REQUIRED(cs_main);

    bool ReplayBlocks(const CChainParams& params, CCoinsView* view);
    bool RewindBlockIndex(const CChainParams& params);
    bool LoadGenesisBlock(const CChainParams& chainparams);

    void PruneBlockIndexCandidates();

    void UnloadBlockIndex();

private:
    bool ActivateBestChainStep(CValidationState& state, const CChainParams& chainparams, CBlockIndex* pindexMostWork, const std::shared_ptr<const CBlock>& pblock, bool& fInvalidFound, ConnectTrace& connectTrace);
    bool ConnectTip(CValidationState& state, const CChainParams& chainparams, CBlockIndex* pindexNew, const std::shared_ptr<const CBlock>& pblock, ConnectTrace& connectTrace, DisconnectedBlockTransactions &disconnectpool);

    CBlockIndex* AddToBlockIndex(const CBlockHeader& block) EXCLUSIVE_LOCKS_REQUIRED(cs_main);
    /** Create a new block index entry for a given block hash */
    CBlockIndex* InsertBlockIndex(const uint256& hash) EXCLUSIVE_LOCKS_REQUIRED(cs_main);
    /**
     * Make various assertions about the state of the block index.
     *
     * By default this only executes fully when using the Regtest chain; see: fCheckBlockIndex.
     */
    void CheckBlockIndex(const Consensus::Params& consensusParams);

    void InvalidBlockFound(CBlockIndex *pindex, const CValidationState &state);
    CBlockIndex* FindMostWorkChain() EXCLUSIVE_LOCKS_REQUIRED(cs_main);
    void ReceivedBlockTransactions(const CBlock& block, CBlockIndex* pindexNew, const CDiskBlockPos& pos, const Consensus::Params& consensusParams) EXCLUSIVE_LOCKS_REQUIRED(cs_main);


    bool RollforwardBlock(const CBlockIndex* pindex, CCoinsViewCache& inputs, const CChainParams& params) EXCLUSIVE_LOCKS_REQUIRED(cs_main);
} g_chainstate;



CCriticalSection cs_main;

BlockMap& mapBlockIndex = g_chainstate.mapBlockIndex;
std::set<std::pair<COutPoint, unsigned int>>& setStakeSeen = g_chainstate.setStakeSeen;
CChain& chainActive = g_chainstate.chainActive;
CBlockIndex *pindexBestHeader = nullptr;
CWaitableCriticalSection g_best_block_mutex;
CConditionVariable g_best_block_cv;
uint256 g_best_block;
int nScriptCheckThreads = 0;
std::atomic_bool fImporting(false);
std::atomic_bool fReindex(false);
bool fLogEvents = false;
bool fHavePruned = false;
bool fPruneMode = false;
bool fIsBareMultisigStd = DEFAULT_PERMIT_BAREMULTISIG;
bool fRequireStandard = true;
bool fCheckBlockIndex = false;
bool fCheckpointsEnabled = DEFAULT_CHECKPOINTS_ENABLED;
size_t nCoinCacheUsage = 5000 * 300;
uint64_t nPruneTarget = 0;
int64_t nMaxTipAge = DEFAULT_MAX_TIP_AGE;
bool fEnableReplacement = DEFAULT_ENABLE_REPLACEMENT;

uint256 hashAssumeValid;
arith_uint256 nMinimumChainWork;

CFeeRate minRelayTxFee = CFeeRate(DEFAULT_MIN_RELAY_TX_FEE);
CAmount maxTxFee = DEFAULT_TRANSACTION_MAXFEE;

CBlockPolicyEstimator feeEstimator;
CTxMemPool mempool(&feeEstimator);
std::atomic_bool g_is_mempool_loaded{false};

/** Constant stuff for coinbase transactions we create: */
CScript COINBASE_FLAGS;

const std::string strMessageMagic = "Qtum Signed Message:\n";

// Internal stuff
namespace {
    CBlockIndex *&pindexBestInvalid = g_chainstate.pindexBestInvalid;

    /** All pairs A->B, where A (or one of its ancestors) misses transactions, but B has transactions.
     * Pruned nodes may have entries where B is missing data.
     */
    std::multimap<CBlockIndex*, CBlockIndex*>& mapBlocksUnlinked = g_chainstate.mapBlocksUnlinked;

    CCriticalSection cs_LastBlockFile;
    std::vector<CBlockFileInfo> vinfoBlockFile;
    int nLastBlockFile = 0;
    /** Global flag to indicate we should check to see if there are
     *  block/undo files that should be deleted.  Set on startup
     *  or if we allocate more file space when we're in prune mode
     */
    bool fCheckForPruning = false;

public:
    CChain chainActive;
    BlockMap mapBlockIndex;
    std::set<std::pair<COutPoint, unsigned int>> setStakeSeen;
    std::multimap<CBlockIndex*, CBlockIndex*> mapBlocksUnlinked;
    CBlockIndex *pindexBestInvalid = nullptr;

    bool LoadBlockIndex(const Consensus::Params& consensus_params, CBlockTreeDB& blocktree);

    bool ActivateBestChain(CValidationState &state, const CChainParams& chainparams, std::shared_ptr<const CBlock> pblock);

    bool AcceptBlockHeader(const CBlockHeader& block, CValidationState& state, const CChainParams& chainparams, CBlockIndex** ppindex);
    bool AcceptBlock(const std::shared_ptr<const CBlock>& pblock, CValidationState& state, const CChainParams& chainparams, CBlockIndex** ppindex, bool fRequested, const CDiskBlockPos* dbp, bool* fNewBlock);

    // Block (dis)connection on a given view:
    DisconnectResult DisconnectBlock(const CBlock& block, const CBlockIndex* pindex, CCoinsViewCache& view, bool* pfClean);
    bool ConnectBlock(const CBlock& block, CValidationState& state, CBlockIndex* pindex,
                    CCoinsViewCache& view, const CChainParams& chainparams, bool fJustCheck = false);
    bool UpdateHashProof(const CBlock& block, CValidationState& state, const Consensus::Params& consensusParams, CBlockIndex* pindex, CCoinsViewCache& view);

    // Block disconnection on our pcoinsTip:
    bool DisconnectTip(CValidationState& state, const CChainParams& chainparams, DisconnectedBlockTransactions *disconnectpool);

    // Manual block validity manipulation:
    bool PreciousBlock(CValidationState& state, const CChainParams& params, CBlockIndex *pindex);
    bool InvalidateBlock(CValidationState& state, const CChainParams& chainparams, CBlockIndex *pindex);
    bool ResetBlockFailureFlags(CBlockIndex *pindex);

    bool ReplayBlocks(const CChainParams& params, CCoinsView* view);
    bool RewindBlockIndex(const CChainParams& params);
    bool LoadGenesisBlock(const CChainParams& chainparams);

    void PruneBlockIndexCandidates();

    void UnloadBlockIndex();

private:
    bool ActivateBestChainStep(CValidationState& state, const CChainParams& chainparams, CBlockIndex* pindexMostWork, const std::shared_ptr<const CBlock>& pblock, bool& fInvalidFound, ConnectTrace& connectTrace);
    bool ConnectTip(CValidationState& state, const CChainParams& chainparams, CBlockIndex* pindexNew, const std::shared_ptr<const CBlock>& pblock, ConnectTrace& connectTrace, DisconnectedBlockTransactions &disconnectpool);

    CBlockIndex* AddToBlockIndex(const CBlockHeader& block);
    /** Create a new block index entry for a given block hash */
    CBlockIndex * InsertBlockIndex(const uint256& hash);
    void CheckBlockIndex(const Consensus::Params& consensusParams);

    void InvalidBlockFound(CBlockIndex *pindex, const CValidationState &state);
    CBlockIndex* FindMostWorkChain();
    bool ReceivedBlockTransactions(const CBlock &block, CValidationState& state, CBlockIndex *pindexNew, const CDiskBlockPos& pos, const Consensus::Params& consensusParams);


    bool RollforwardBlock(const CBlockIndex* pindex, CCoinsViewCache& inputs, const CChainParams& params);
} g_chainstate;



CCriticalSection cs_main;

BlockMap& mapBlockIndex = g_chainstate.mapBlockIndex;
std::set<std::pair<COutPoint, unsigned int>>& setStakeSeen = g_chainstate.setStakeSeen;
CChain& chainActive = g_chainstate.chainActive;
CBlockIndex *pindexBestHeader = nullptr;
CWaitableCriticalSection csBestBlock;
CConditionVariable cvBlockChange;
int nScriptCheckThreads = 0;
std::atomic_bool fImporting(false);
std::atomic_bool fReindex(false);
bool fTxIndex = false;
bool fLogEvents = false;
bool fHavePruned = false;
bool fPruneMode = false;
bool fIsBareMultisigStd = DEFAULT_PERMIT_BAREMULTISIG;
bool fRequireStandard = true;
bool fCheckBlockIndex = false;
bool fCheckpointsEnabled = DEFAULT_CHECKPOINTS_ENABLED;
size_t nCoinCacheUsage = 5000 * 300;
uint64_t nPruneTarget = 0;
int64_t nMaxTipAge = DEFAULT_MAX_TIP_AGE;
bool fEnableReplacement = DEFAULT_ENABLE_REPLACEMENT;

uint256 hashAssumeValid;
arith_uint256 nMinimumChainWork;

CFeeRate minRelayTxFee = CFeeRate(DEFAULT_MIN_RELAY_TX_FEE);
CAmount maxTxFee = DEFAULT_TRANSACTION_MAXFEE;

CBlockPolicyEstimator feeEstimator;
CTxMemPool mempool(&feeEstimator);

/** Constant stuff for coinbase transactions we create: */
CScript COINBASE_FLAGS;

const std::string strMessageMagic = "Qtum Signed Message:\n";

// Internal stuff
namespace {
    CBlockIndex *&pindexBestInvalid = g_chainstate.pindexBestInvalid;

    /** All pairs A->B, where A (or one of its ancestors) misses transactions, but B has transactions.
     * Pruned nodes may have entries where B is missing data.
     */
    std::multimap<CBlockIndex*, CBlockIndex*>& mapBlocksUnlinked = g_chainstate.mapBlocksUnlinked;

    CCriticalSection cs_LastBlockFile;
    std::vector<CBlockFileInfo> vinfoBlockFile;
    int nLastBlockFile = 0;
    /** Global flag to indicate we should check to see if there are
     *  block/undo files that should be deleted.  Set on startup
     *  or if we allocate more file space when we're in prune mode
     */
    bool fCheckForPruning = false;

    /** Dirty block index entries. */
    std::set<CBlockIndex*> setDirtyBlockIndex;

    /** Dirty block file entries. */
    std::set<int> setDirtyFileInfo;
} // anon namespace

CBlockIndex* FindForkInGlobalIndex(const CChain& chain, const CBlockLocator& locator)
{
    AssertLockHeld(cs_main);

    // Find the latest block common to locator and chain - we expect that
    // locator.vHave is sorted descending by height.
    for (const uint256& hash : locator.vHave) {
        CBlockIndex* pindex = LookupBlockIndex(hash);
        if (pindex) {
            if (chain.Contains(pindex))
                return pindex;
            if (pindex->GetAncestor(chain.Height()) == chain.Tip()) {
                return chain.Tip();
            }
        }
    }
    return chain.Genesis();
}

std::unique_ptr<CCoinsViewDB> pcoinsdbview;
std::unique_ptr<CCoinsViewCache> pcoinsTip;
std::unique_ptr<CBlockTreeDB> pblocktree;
std::unique_ptr<StorageResults> pstorageresult;

enum class FlushStateMode {
    NONE,
    IF_NEEDED,
    PERIODIC,
    ALWAYS
};

// See definition for documentation
static int GetWitnessCommitmentIndex(const CBlock& block);
static bool FlushStateToDisk(const CChainParams& chainParams, CValidationState &state, FlushStateMode mode, int nManualPruneHeight=0);
static void FindFilesToPruneManual(std::set<int>& setFilesToPrune, int nManualPruneHeight);
static void FindFilesToPrune(std::set<int>& setFilesToPrune, uint64_t nPruneAfterHeight);
bool CheckInputs(const CTransaction& tx, CValidationState &state, const CCoinsViewCache &inputs, bool fScriptChecks, unsigned int flags, bool cacheSigStore, bool cacheFullScriptStore, PrecomputedTransactionData& txdata, std::vector<CScriptCheck> *pvChecks = nullptr);
static FILE* OpenUndoFile(const CDiskBlockPos &pos, bool fReadOnly = false);

bool CheckFinalTx(const CTransaction &tx, int flags)
{
    AssertLockHeld(cs_main);

    // By convention a negative value for flags indicates that the
    // current network-enforced consensus rules should be used. In
    // a future soft-fork scenario that would mean checking which
    // rules would be enforced for the next block and setting the
    // appropriate flags. At the present time no soft-forks are
    // scheduled, so no flags are set.
    flags = std::max(flags, 0);

    // CheckFinalTx() uses chainActive.Height()+1 to evaluate
    // nLockTime because when IsFinalTx() is called within
    // CBlock::AcceptBlock(), the height of the block *being*
    // evaluated is what is used. Thus if we want to know if a
    // transaction can be part of the *next* block, we need to call
    // IsFinalTx() with one more than chainActive.Height().
    const int nBlockHeight = chainActive.Height() + 1;

    // BIP113 requires that time-locked transactions have nLockTime set to
    // less than the median time of the previous block they're contained in.
    // When the next block is created its previous block will be the current
    // chain tip, so we use that to calculate the median time passed to
    // IsFinalTx() if LOCKTIME_MEDIAN_TIME_PAST is set.
    const int64_t nBlockTime = (flags & LOCKTIME_MEDIAN_TIME_PAST)
                             ? chainActive.Tip()->GetMedianTimePast()
                             : GetAdjustedTime();

    return IsFinalTx(tx, nBlockHeight, nBlockTime);
}

bool TestLockPointValidity(const LockPoints* lp)
{
    AssertLockHeld(cs_main);
    assert(lp);
    // If there are relative lock times then the maxInputBlock will be set
    // If there are no relative lock times, the LockPoints don't depend on the chain
    if (lp->maxInputBlock) {
        // Check whether chainActive is an extension of the block at which the LockPoints
        // calculation was valid.  If not LockPoints are no longer valid
        if (!chainActive.Contains(lp->maxInputBlock)) {
            return false;
        }
    }

    // LockPoints still valid
    return true;
}

bool CheckSequenceLocks(const CTransaction &tx, int flags, LockPoints* lp, bool useExistingLockPoints)
{
    AssertLockHeld(cs_main);
    AssertLockHeld(mempool.cs);

    CBlockIndex* tip = chainActive.Tip();
    assert(tip != nullptr);

    CBlockIndex index;
    index.pprev = tip;
    // CheckSequenceLocks() uses chainActive.Height()+1 to evaluate
    // height based locks because when SequenceLocks() is called within
    // ConnectBlock(), the height of the block *being*
    // evaluated is what is used.
    // Thus if we want to know if a transaction can be part of the
    // *next* block, we need to use one more than chainActive.Height()
    index.nHeight = tip->nHeight + 1;

    std::pair<int, int64_t> lockPair;
    if (useExistingLockPoints) {
        assert(lp);
        lockPair.first = lp->height;
        lockPair.second = lp->time;
    }
    else {
        // pcoinsTip contains the UTXO set for chainActive.Tip()
        CCoinsViewMemPool viewMemPool(pcoinsTip.get(), mempool);
        std::vector<int> prevheights;
        prevheights.resize(tx.vin.size());
        for (size_t txinIndex = 0; txinIndex < tx.vin.size(); txinIndex++) {
            const CTxIn& txin = tx.vin[txinIndex];
            Coin coin;
            if (!viewMemPool.GetCoin(txin.prevout, coin)) {
                return error("%s: Missing input", __func__);
            }
            if (coin.nHeight == MEMPOOL_HEIGHT) {
                // Assume all mempool transaction confirm in the next block
                prevheights[txinIndex] = tip->nHeight + 1;
            } else {
                prevheights[txinIndex] = coin.nHeight;
            }
        }
        lockPair = CalculateSequenceLocks(tx, flags, &prevheights, index);
        if (lp) {
            lp->height = lockPair.first;
            lp->time = lockPair.second;
            // Also store the hash of the block with the highest height of
            // all the blocks which have sequence locked prevouts.
            // This hash needs to still be on the chain
            // for these LockPoint calculations to be valid
            // Note: It is impossible to correctly calculate a maxInputBlock
            // if any of the sequence locked inputs depend on unconfirmed txs,
            // except in the special case where the relative lock time/height
            // is 0, which is equivalent to no sequence lock. Since we assume
            // input height of tip+1 for mempool txs and test the resulting
            // lockPair from CalculateSequenceLocks against tip+1.  We know
            // EvaluateSequenceLocks will fail if there was a non-zero sequence
            // lock on a mempool input, so we can use the return value of
            // CheckSequenceLocks to indicate the LockPoints validity
            int maxInputHeight = 0;
            for (int height : prevheights) {
                // Can ignore mempool inputs since we'll fail if they had non-zero locks
                if (height != tip->nHeight+1) {
                    maxInputHeight = std::max(maxInputHeight, height);
                }
            }
            lp->maxInputBlock = tip->GetAncestor(maxInputHeight);
        }
    }
    return EvaluateSequenceLocks(index, lockPair);
}

// Returns the script flags which should be checked for a given block
static unsigned int GetBlockScriptFlags(const CBlockIndex* pindex, const Consensus::Params& chainparams);

static void LimitMempoolSize(CTxMemPool& pool, size_t limit, unsigned long age) {
    int expired = pool.Expire(GetTime() - age);
    if (expired != 0) {
        LogPrint(BCLog::MEMPOOL, "Expired %i transactions from the memory pool\n", expired);
    }

    std::vector<COutPoint> vNoSpendsRemaining;
    pool.TrimToSize(limit, &vNoSpendsRemaining);
    for (const COutPoint& removed : vNoSpendsRemaining)
        pcoinsTip->Uncache(removed);
}

/** Convert CValidationState to a human-readable message for logging */
std::string FormatStateMessage(const CValidationState &state)
{
    return strprintf("%s%s (code %i)",
        state.GetRejectReason(),
        state.GetDebugMessage().empty() ? "" : ", "+state.GetDebugMessage(),
        state.GetRejectCode());
}

static bool IsCurrentForFeeEstimation()
{
    AssertLockHeld(cs_main);
    if (IsInitialBlockDownload())
        return false;
    if (chainActive.Tip()->GetBlockTime() < (GetTime() - MAX_FEE_ESTIMATION_TIP_AGE))
        return false;
    if (chainActive.Height() < pindexBestHeader->nHeight - 1)
        return false;
    return true;
}

/* Make mempool consistent after a reorg, by re-adding or recursively erasing
 * disconnected block transactions from the mempool, and also removing any
 * other transactions from the mempool that are no longer valid given the new
 * tip/height.
 *
 * Note: we assume that disconnectpool only contains transactions that are NOT
 * confirmed in the current chain nor already in the mempool (otherwise,
 * in-mempool descendants of such transactions would be removed).
 *
 * Passing fAddToMempool=false will skip trying to add the transactions back,
 * and instead just erase from the mempool as needed.
 */

static void UpdateMempoolForReorg(DisconnectedBlockTransactions &disconnectpool, bool fAddToMempool)
{
    AssertLockHeld(cs_main);
    std::vector<uint256> vHashUpdate;
    // disconnectpool's insertion_order index sorts the entries from
    // oldest to newest, but the oldest entry will be the last tx from the
    // latest mined block that was disconnected.
    // Iterate disconnectpool in reverse, so that we add transactions
    // back to the mempool starting with the earliest transaction that had
    // been previously seen in a block.
    auto it = disconnectpool.queuedTx.get<insertion_order>().rbegin();
    while (it != disconnectpool.queuedTx.get<insertion_order>().rend()) {
        // ignore validation errors in resurrected transactions
        CValidationState stateDummy;
        if (!fAddToMempool || (*it)->IsCoinBase() || (*it)->IsCoinStake() || 
            !AcceptToMemoryPool(mempool, stateDummy, *it, nullptr /* pfMissingInputs */,
                                nullptr /* plTxnReplaced */, true /* bypass_limits */, 0 /* nAbsurdFee */)) {
            // If the transaction doesn't make it in to the mempool, remove any
            // transactions that depend on it (which would now be orphans).
            mempool.removeRecursive(**it, MemPoolRemovalReason::REORG);
        } else if (mempool.exists((*it)->GetHash())) {
            vHashUpdate.push_back((*it)->GetHash());
        }
        ++it;
    }
    disconnectpool.queuedTx.clear();
    // AcceptToMemoryPool/addUnchecked all assume that new mempool entries have
    // no in-mempool children, which is generally not true when adding
    // previously-confirmed transactions back to the mempool.
    // UpdateTransactionsFromBlock finds descendants of any transactions in
    // the disconnectpool that were added back and cleans up the mempool state.
    mempool.UpdateTransactionsFromBlock(vHashUpdate);

    // We also need to remove any now-immature transactions
    mempool.removeForReorg(pcoinsTip.get(), chainActive.Tip()->nHeight + 1, STANDARD_LOCKTIME_VERIFY_FLAGS);
    // Re-limit mempool size, in case we added any transactions
    LimitMempoolSize(mempool, gArgs.GetArg("-maxmempool", DEFAULT_MAX_MEMPOOL_SIZE) * 1000000, gArgs.GetArg("-mempoolexpiry", DEFAULT_MEMPOOL_EXPIRY) * 60 * 60);
}

// Used to avoid mempool polluting consensus critical paths if CCoinsViewMempool
// were somehow broken and returning the wrong scriptPubKeys
static bool CheckInputsFromMempoolAndCache(const CTransaction& tx, CValidationState& state, const CCoinsViewCache& view, const CTxMemPool& pool,
                 unsigned int flags, bool cacheSigStore, PrecomputedTransactionData& txdata) {
    AssertLockHeld(cs_main);

    // pool.cs should be locked already, but go ahead and re-take the lock here
    // to enforce that mempool doesn't change between when we check the view
    // and when we actually call through to CheckInputs
    LOCK(pool.cs);

    assert(!tx.IsCoinBase());
    for (const CTxIn& txin : tx.vin) {
        const Coin& coin = view.AccessCoin(txin.prevout);

        // At this point we haven't actually checked if the coins are all
        // available (or shouldn't assume we have, since CheckInputs does).
        // So we just return failure if the inputs are not available here,
        // and then only have to check equivalence for available inputs.
        if (coin.IsSpent()) return false;

        const CTransactionRef& txFrom = pool.get(txin.prevout.hash);
        if (txFrom) {
            assert(txFrom->GetHash() == txin.prevout.hash);
            assert(txFrom->vout.size() > txin.prevout.n);
            assert(txFrom->vout[txin.prevout.n] == coin.out);
        } else {
            const Coin& coinFromDisk = pcoinsTip->AccessCoin(txin.prevout);
            assert(!coinFromDisk.IsSpent());
            assert(coinFromDisk.out == coin.out);
        }
    }

    return CheckInputs(tx, state, view, true, flags, cacheSigStore, true, txdata);
}

static bool AcceptToMemoryPoolWorker(const CChainParams& chainparams, CTxMemPool& pool, CValidationState& state, const CTransactionRef& ptx,
                              bool* pfMissingInputs, int64_t nAcceptTime, std::list<CTransactionRef>* plTxnReplaced,
<<<<<<< HEAD
                              bool bypass_limits, const CAmount& nAbsurdFee, std::vector<COutPoint>& coins_to_uncache, bool rawTx)
=======
                              bool bypass_limits, const CAmount& nAbsurdFee, std::vector<COutPoint>& coins_to_uncache, bool test_accept, bool rawTx)
>>>>>>> 228c1378
{
    const CTransaction& tx = *ptx;
    const uint256 hash = tx.GetHash();
    AssertLockHeld(cs_main);
    LOCK(pool.cs); // mempool "read lock" (held through GetMainSignals().TransactionAddedToMempool())
    if (pfMissingInputs) {
        *pfMissingInputs = false;
    }

    if (!CheckTransaction(tx, state))
        return false; // state filled in by CheckTransaction

    // Coinbase is only valid in a block, not as a loose transaction
    if (tx.IsCoinBase())
        return state.DoS(100, false, REJECT_INVALID, "coinbase");

    // ppcoin: coinstake is also only valid in a block, not as a loose transaction
    if (tx.IsCoinStake())
        return state.DoS(100, false, REJECT_INVALID, "coinstake");
<<<<<<< HEAD

    // Reject transactions with witness before segregated witness activates (override with -prematurewitness)
    bool witnessEnabled = IsWitnessEnabled(chainActive.Tip(), chainparams.GetConsensus());
    if (!gArgs.GetBoolArg("-prematurewitness", false) && tx.HasWitness() && !witnessEnabled) {
        return state.DoS(0, false, REJECT_NONSTANDARD, "no-witness-yet", true);
    }
=======
>>>>>>> 228c1378

    // Rather not work on nonstandard transactions (unless -testnet/-regtest)
    std::string reason;
    if (fRequireStandard && !IsStandardTx(tx, reason))
        return state.DoS(0, false, REJECT_NONSTANDARD, reason);

    // Do not work on transactions that are too small.
    // A transaction with 1 segwit input and 1 P2WPHK output has non-witness size of 82 bytes.
    // Transactions smaller than this are not relayed to reduce unnecessary malloc overhead.
    if (::GetSerializeSize(tx, SER_NETWORK, PROTOCOL_VERSION | SERIALIZE_TRANSACTION_NO_WITNESS) < MIN_STANDARD_TX_NONWITNESS_SIZE)
        return state.DoS(0, false, REJECT_NONSTANDARD, "tx-size-small");

    // Only accept nLockTime-using transactions that can be mined in the next
    // block; we don't want our mempool filled up with transactions that can't
    // be mined yet.
    if (!CheckFinalTx(tx, STANDARD_LOCKTIME_VERIFY_FLAGS))
        return state.DoS(0, false, REJECT_NONSTANDARD, "non-final");

    // is it already in the memory pool?
    if (pool.exists(hash)) {
        return state.Invalid(false, REJECT_DUPLICATE, "txn-already-in-mempool");
    }

    // Check for conflicts with in-memory transactions
    std::set<uint256> setConflicts;
    for (const CTxIn &txin : tx.vin)
    {
        auto itConflicting = pool.mapNextTx.find(txin.prevout);
        if (itConflicting != pool.mapNextTx.end())
        {
            const CTransaction *ptxConflicting = itConflicting->second;
            if (!setConflicts.count(ptxConflicting->GetHash()))
            {
                // Allow opt-out of transaction replacement by setting
                // nSequence > MAX_BIP125_RBF_SEQUENCE (SEQUENCE_FINAL-2) on all inputs.
                //
                // SEQUENCE_FINAL-1 is picked to still allow use of nLockTime by
                // non-replaceable transactions. All inputs rather than just one
                // is for the sake of multi-party protocols, where we don't
                // want a single party to be able to disable replacement.
                //
                // The opt-out ignores descendants as anyone relying on
                // first-seen mempool behavior should be checking all
                // unconfirmed ancestors anyway; doing otherwise is hopelessly
                // insecure.
                bool fReplacementOptOut = true;
                if (fEnableReplacement)
                {
                    for (const CTxIn &_txin : ptxConflicting->vin)
                    {
                        if (_txin.nSequence <= MAX_BIP125_RBF_SEQUENCE)
                        {
                            fReplacementOptOut = false;
                            break;
                        }
                    }
                }
                if (fReplacementOptOut) {
                    return state.Invalid(false, REJECT_DUPLICATE, "txn-mempool-conflict");
                }

                setConflicts.insert(ptxConflicting->GetHash());
            }
        }
    }

    {
        CCoinsView dummy;
        CCoinsViewCache view(&dummy);

        LockPoints lp;
        CCoinsViewMemPool viewMemPool(pcoinsTip.get(), pool);
        view.SetBackend(viewMemPool);

        // do we already have it?
        for (size_t out = 0; out < tx.vout.size(); out++) {
            COutPoint outpoint(hash, out);
            bool had_coin_in_cache = pcoinsTip->HaveCoinInCache(outpoint);
            if (view.HaveCoin(outpoint)) {
                if (!had_coin_in_cache) {
                    coins_to_uncache.push_back(outpoint);
                }
                return state.Invalid(false, REJECT_DUPLICATE, "txn-already-known");
            }
        }

        // do all inputs exist?
        for (const CTxIn& txin : tx.vin) {
            if (!pcoinsTip->HaveCoinInCache(txin.prevout)) {
                coins_to_uncache.push_back(txin.prevout);
            }
            if (!view.HaveCoin(txin.prevout)) {
                // Are inputs missing because we already have the tx?
                for (size_t out = 0; out < tx.vout.size(); out++) {
                    // Optimistically just do efficient check of cache for outputs
                    if (pcoinsTip->HaveCoinInCache(COutPoint(hash, out))) {
                        return state.Invalid(false, REJECT_DUPLICATE, "txn-already-known");
                    }
                }
                // Otherwise assume this might be an orphan tx for which we just haven't seen parents yet
                if (pfMissingInputs) {
                    *pfMissingInputs = true;
                }
                return false; // fMissingInputs and !state.IsInvalid() is used to detect this condition, don't set state.Invalid()
            }
        }

        // Bring the best block into scope
        view.GetBestBlock();

        // we have all inputs cached now, so switch back to dummy, so we don't need to keep lock on mempool
        view.SetBackend(dummy);

        // Only accept BIP68 sequence locked transactions that can be mined in the next
        // block; we don't want our mempool filled up with transactions that can't
        // be mined yet.
        // Must keep pool.cs for this unless we change CheckSequenceLocks to take a
        // CoinsViewCache instead of create its own
        if (!CheckSequenceLocks(tx, STANDARD_LOCKTIME_VERIFY_FLAGS, &lp))
            return state.DoS(0, false, REJECT_NONSTANDARD, "non-BIP68-final");

        CAmount nFees = 0;
        if (!Consensus::CheckTxInputs(tx, state, view, GetSpendHeight(view), nFees)) {
            return error("%s: Consensus::CheckTxInputs: %s, %s", __func__, tx.GetHash().ToString(), FormatStateMessage(state));
        }

        // Check for non-standard pay-to-script-hash in inputs
        if (fRequireStandard && !AreInputsStandard(tx, view))
            return state.Invalid(false, REJECT_NONSTANDARD, "bad-txns-nonstandard-inputs");

        // Check for non-standard witness in P2WSH
        if (tx.HasWitness() && fRequireStandard && !IsWitnessStandard(tx, view))
            return state.DoS(0, false, REJECT_NONSTANDARD, "bad-witness-nonstandard", true);

        int64_t nSigOpsCost = GetTransactionSigOpCost(tx, view, STANDARD_SCRIPT_VERIFY_FLAGS);

        dev::u256 txMinGasPrice = 0;

        //////////////////////////////////////////////////////////// // qtum
        if(tx.HasCreateOrCall()){

            if(!CheckSenderScript(view, tx)){
                return state.DoS(1, false, REJECT_INVALID, "bad-txns-invalid-sender-script");
            }

            QtumDGP qtumDGP(globalState.get(), fGettingValuesDGP);
            uint64_t minGasPrice = qtumDGP.getMinGasPrice(chainActive.Tip()->nHeight + 1);
            uint64_t blockGasLimit = qtumDGP.getBlockGasLimit(chainActive.Tip()->nHeight + 1);
            size_t count = 0;
            for(const CTxOut& o : tx.vout)
                count += o.scriptPubKey.HasOpCreate() || o.scriptPubKey.HasOpCall() ? 1 : 0;
            QtumTxConverter converter(tx, NULL);
            ExtractQtumTX resultConverter;
            if(!converter.extractionQtumTransactions(resultConverter)){
                return state.DoS(100, error("AcceptToMempool(): Contract transaction of the wrong format"), REJECT_INVALID, "bad-tx-bad-contract-format");
            }
            std::vector<QtumTransaction> qtumTransactions = resultConverter.first;
            std::vector<EthTransactionParams> qtumETP = resultConverter.second;

            dev::u256 sumGas = dev::u256(0);
            dev::u256 gasAllTxs = dev::u256(0);
            for(QtumTransaction qtumTransaction : qtumTransactions){
                sumGas += qtumTransaction.gas() * qtumTransaction.gasPrice();

                if(sumGas > dev::u256(INT64_MAX)) {
                    return state.DoS(100, error("AcceptToMempool(): Transaction's gas stipend overflows"), REJECT_INVALID, "bad-tx-gas-stipend-overflow");
                }

                if(sumGas > dev::u256(nFees)) {
                    return state.DoS(100, error("AcceptToMempool(): Transaction fee does not cover the gas stipend"), REJECT_INVALID, "bad-txns-fee-notenough");
                }

                if(txMinGasPrice != 0) {
                    txMinGasPrice = std::min(txMinGasPrice, qtumTransaction.gasPrice());
                } else {
                    txMinGasPrice = qtumTransaction.gasPrice();
                }
                VersionVM v = qtumTransaction.getVersion();
                if(v.format!=0)
                    return state.DoS(100, error("AcceptToMempool(): Contract execution uses unknown version format"), REJECT_INVALID, "bad-tx-version-format");
                if(v.rootVM != 1)
                    return state.DoS(100, error("AcceptToMempool(): Contract execution uses unknown root VM"), REJECT_INVALID, "bad-tx-version-rootvm");
                if(v.vmVersion != 0)
                    return state.DoS(100, error("AcceptToMempool(): Contract execution uses unknown VM version"), REJECT_INVALID, "bad-tx-version-vmversion");
                if(v.flagOptions != 0)
                    return state.DoS(100, error("AcceptToMempool(): Contract execution uses unknown flag options"), REJECT_INVALID, "bad-tx-version-flags");

                //check gas limit is not less than minimum mempool gas limit
                if(qtumTransaction.gas() < gArgs.GetArg("-minmempoolgaslimit", MEMPOOL_MIN_GAS_LIMIT))
                    return state.DoS(100, error("AcceptToMempool(): Contract execution has lower gas limit than allowed to accept into mempool"), REJECT_INVALID, "bad-tx-too-little-mempool-gas");

                //check gas limit is not less than minimum gas limit (unless it is a no-exec tx)
                if(qtumTransaction.gas() < MINIMUM_GAS_LIMIT && v.rootVM != 0)
                    return state.DoS(100, error("AcceptToMempool(): Contract execution has lower gas limit than allowed"), REJECT_INVALID, "bad-tx-too-little-gas");

                if(qtumTransaction.gas() > UINT32_MAX)
                    return state.DoS(100, error("AcceptToMempool(): Contract execution can not specify greater gas limit than can fit in 32-bits"), REJECT_INVALID, "bad-tx-too-much-gas");

                gasAllTxs += qtumTransaction.gas();
                if(gasAllTxs > dev::u256(blockGasLimit))
                    return state.DoS(1, false, REJECT_INVALID, "bad-txns-gas-exceeds-blockgaslimit");

                //don't allow less than DGP set minimum gas price to prevent MPoS greedy mining/spammers
                if(v.rootVM!=0 && (uint64_t)qtumTransaction.gasPrice() < minGasPrice)
                    return state.DoS(100, error("AcceptToMempool(): Contract execution has lower gas price than allowed"), REJECT_INVALID, "bad-tx-low-gas-price");
            }

            if(!CheckMinGasPrice(qtumETP, minGasPrice))
                return state.DoS(100, false, REJECT_INVALID, "bad-txns-small-gasprice");

            if(count > qtumTransactions.size())
                return state.DoS(100, false, REJECT_INVALID, "bad-txns-incorrect-format");

            if (rawTx && nAbsurdFee && dev::u256(nFees) > dev::u256(nAbsurdFee) + sumGas)
                return state.Invalid(false,
                    REJECT_HIGHFEE, "absurdly-high-fee",
                    strprintf("%d > %d", nFees, nAbsurdFee));
        }
        ////////////////////////////////////////////////////////////

        // nModifiedFees includes any fee deltas from PrioritiseTransaction
        CAmount nModifiedFees = nFees;
        pool.ApplyDelta(hash, nModifiedFees);

        // Keep track of transactions that spend a coinbase, which we re-scan
        // during reorgs to ensure COINBASE_MATURITY is still met.
        bool fSpendsCoinbase = false;
        for (const CTxIn &txin : tx.vin) {
            const Coin &coin = view.AccessCoin(txin.prevout);
            if (coin.IsCoinBase() || coin.IsCoinStake()) {
                fSpendsCoinbase = true;
                break;
            }
        }

        CTxMemPoolEntry entry(ptx, nFees, nAcceptTime, chainActive.Height(),
                              fSpendsCoinbase, nSigOpsCost, lp, CAmount(txMinGasPrice));
        unsigned int nSize = entry.GetTxSize();

        // Check that the transaction doesn't have an excessive number of
        // sigops, making it impossible to mine. Since the coinbase transaction
        // itself can contain sigops MAX_STANDARD_TX_SIGOPS is less than
        // MAX_BLOCK_SIGOPS; we still consider this an invalid rather than
        // merely non-standard transaction.
        if (nSigOpsCost > dgpMaxTxSigOps)
            return state.DoS(0, false, REJECT_NONSTANDARD, "bad-txns-too-many-sigops", false,
                strprintf("%d", nSigOpsCost));

        CAmount mempoolRejectFee = pool.GetMinFee(gArgs.GetArg("-maxmempool", DEFAULT_MAX_MEMPOOL_SIZE) * 1000000).GetFee(nSize);
        if (!bypass_limits && mempoolRejectFee > 0 && nModifiedFees < mempoolRejectFee) {
            return state.DoS(0, false, REJECT_INSUFFICIENTFEE, "mempool min fee not met", false, strprintf("%d < %d", nModifiedFees, mempoolRejectFee));
        }

        // No transactions are allowed below minRelayTxFee except from disconnected blocks
        if (!bypass_limits && nModifiedFees < ::minRelayTxFee.GetFee(nSize)) {
            return state.DoS(0, false, REJECT_INSUFFICIENTFEE, "min relay fee not met", false, strprintf("%d < %d", nModifiedFees, ::minRelayTxFee.GetFee(nSize)));
        }

        if (!tx.HasCreateOrCall() && nAbsurdFee && nFees > nAbsurdFee)
            return state.Invalid(false,
                REJECT_HIGHFEE, "absurdly-high-fee",
                strprintf("%d > %d", nFees, nAbsurdFee));

        // Calculate in-mempool ancestors, up to a limit.
        CTxMemPool::setEntries setAncestors;
        size_t nLimitAncestors = gArgs.GetArg("-limitancestorcount", DEFAULT_ANCESTOR_LIMIT);
        size_t nLimitAncestorSize = gArgs.GetArg("-limitancestorsize", DEFAULT_ANCESTOR_SIZE_LIMIT)*1000;
        size_t nLimitDescendants = gArgs.GetArg("-limitdescendantcount", DEFAULT_DESCENDANT_LIMIT);
        size_t nLimitDescendantSize = gArgs.GetArg("-limitdescendantsize", DEFAULT_DESCENDANT_SIZE_LIMIT)*1000;
        std::string errString;
        if (!pool.CalculateMemPoolAncestors(entry, setAncestors, nLimitAncestors, nLimitAncestorSize, nLimitDescendants, nLimitDescendantSize, errString)) {
            return state.DoS(0, false, REJECT_NONSTANDARD, "too-long-mempool-chain", false, errString);
        }

        // A transaction that spends outputs that would be replaced by it is invalid. Now
        // that we have the set of all ancestors we can detect this
        // pathological case by making sure setConflicts and setAncestors don't
        // intersect.
        for (CTxMemPool::txiter ancestorIt : setAncestors)
        {
            const uint256 &hashAncestor = ancestorIt->GetTx().GetHash();
            if (setConflicts.count(hashAncestor))
            {
                return state.DoS(10, false,
                                 REJECT_INVALID, "bad-txns-spends-conflicting-tx", false,
                                 strprintf("%s spends conflicting transaction %s",
                                           hash.ToString(),
                                           hashAncestor.ToString()));
            }
        }

        // Check if it's economically rational to mine this transaction rather
        // than the ones it replaces.
        CAmount nConflictingFees = 0;
        size_t nConflictingSize = 0;
        uint64_t nConflictingCount = 0;
        CTxMemPool::setEntries allConflicting;

        // If we don't hold the lock allConflicting might be incomplete; the
        // subsequent RemoveStaged() and addUnchecked() calls don't guarantee
        // mempool consistency for us.
        const bool fReplacementTransaction = setConflicts.size();
        if (fReplacementTransaction)
        {
            CFeeRate newFeeRate(nModifiedFees, nSize);
            std::set<uint256> setConflictsParents;
            const int maxDescendantsToVisit = 100;
            CTxMemPool::setEntries setIterConflicting;
            for (const uint256 &hashConflicting : setConflicts)
            {
                CTxMemPool::txiter mi = pool.mapTx.find(hashConflicting);
                if (mi == pool.mapTx.end())
                    continue;

                // Save these to avoid repeated lookups
                setIterConflicting.insert(mi);

                // Don't allow the replacement to reduce the feerate of the
                // mempool.
                //
                // We usually don't want to accept replacements with lower
                // feerates than what they replaced as that would lower the
                // feerate of the next block. Requiring that the feerate always
                // be increased is also an easy-to-reason about way to prevent
                // DoS attacks via replacements.
                //
                // We only consider the feerates of transactions being directly
                // replaced, not their indirect descendants. While that does
                // mean high feerate children are ignored when deciding whether
                // or not to replace, we do require the replacement to pay more
                // overall fees too, mitigating most cases.
                CFeeRate oldFeeRate(mi->GetModifiedFee(), mi->GetTxSize());
                if (newFeeRate <= oldFeeRate)
                {
                    return state.DoS(0, false,
                            REJECT_INSUFFICIENTFEE, "insufficient fee", false,
                            strprintf("rejecting replacement %s; new feerate %s <= old feerate %s",
                                  hash.ToString(),
                                  newFeeRate.ToString(),
                                  oldFeeRate.ToString()));
                }

                for (const CTxIn &txin : mi->GetTx().vin)
                {
                    setConflictsParents.insert(txin.prevout.hash);
                }

                nConflictingCount += mi->GetCountWithDescendants();
            }
            // This potentially overestimates the number of actual descendants
            // but we just want to be conservative to avoid doing too much
            // work.
            if (nConflictingCount <= maxDescendantsToVisit) {
                // If not too many to replace, then calculate the set of
                // transactions that would have to be evicted
                for (CTxMemPool::txiter it : setIterConflicting) {
                    pool.CalculateDescendants(it, allConflicting);
                }
                for (CTxMemPool::txiter it : allConflicting) {
                    nConflictingFees += it->GetModifiedFee();
                    nConflictingSize += it->GetTxSize();
                }
            } else {
                return state.DoS(0, false,
                        REJECT_NONSTANDARD, "too many potential replacements", false,
                        strprintf("rejecting replacement %s; too many potential replacements (%d > %d)\n",
                            hash.ToString(),
                            nConflictingCount,
                            maxDescendantsToVisit));
            }

            for (unsigned int j = 0; j < tx.vin.size(); j++)
            {
                // We don't want to accept replacements that require low
                // feerate junk to be mined first. Ideally we'd keep track of
                // the ancestor feerates and make the decision based on that,
                // but for now requiring all new inputs to be confirmed works.
                if (!setConflictsParents.count(tx.vin[j].prevout.hash))
                {
                    // Rather than check the UTXO set - potentially expensive -
                    // it's cheaper to just check if the new input refers to a
                    // tx that's in the mempool.
                    if (pool.mapTx.find(tx.vin[j].prevout.hash) != pool.mapTx.end())
                        return state.DoS(0, false,
                                         REJECT_NONSTANDARD, "replacement-adds-unconfirmed", false,
                                         strprintf("replacement %s adds unconfirmed input, idx %d",
                                                  hash.ToString(), j));
                }
            }

            // The replacement must pay greater fees than the transactions it
            // replaces - if we did the bandwidth used by those conflicting
            // transactions would not be paid for.
            if (nModifiedFees < nConflictingFees)
            {
                return state.DoS(0, false,
                                 REJECT_INSUFFICIENTFEE, "insufficient fee", false,
                                 strprintf("rejecting replacement %s, less fees than conflicting txs; %s < %s",
                                          hash.ToString(), FormatMoney(nModifiedFees), FormatMoney(nConflictingFees)));
            }

            // Finally in addition to paying more fees than the conflicts the
            // new transaction must pay for its own bandwidth.
            CAmount nDeltaFees = nModifiedFees - nConflictingFees;
            if (nDeltaFees < ::incrementalRelayFee.GetFee(nSize))
            {
                return state.DoS(0, false,
                        REJECT_INSUFFICIENTFEE, "insufficient fee", false,
                        strprintf("rejecting replacement %s, not enough additional fees to relay; %s < %s",
                              hash.ToString(),
                              FormatMoney(nDeltaFees),
                              FormatMoney(::incrementalRelayFee.GetFee(nSize))));
            }
        }

        constexpr unsigned int scriptVerifyFlags = STANDARD_SCRIPT_VERIFY_FLAGS;

        // Check against previous transactions
        // This is done last to help prevent CPU exhaustion denial-of-service attacks.
        PrecomputedTransactionData txdata(tx);
        if (!CheckInputs(tx, state, view, true, scriptVerifyFlags, true, false, txdata)) {
            // SCRIPT_VERIFY_CLEANSTACK requires SCRIPT_VERIFY_WITNESS, so we
            // need to turn both off, and compare against just turning off CLEANSTACK
            // to see if the failure is specifically due to witness validation.
            CValidationState stateDummy; // Want reported failures to be from first CheckInputs
            if (!tx.HasWitness() && CheckInputs(tx, stateDummy, view, true, scriptVerifyFlags & ~(SCRIPT_VERIFY_WITNESS | SCRIPT_VERIFY_CLEANSTACK), true, false, txdata) &&
                !CheckInputs(tx, stateDummy, view, true, scriptVerifyFlags & ~SCRIPT_VERIFY_CLEANSTACK, true, false, txdata)) {
                // Only the witness is missing, so the transaction itself may be fine.
                state.SetCorruptionPossible();
            }
            return false; // state filled in by CheckInputs
        }

        // Check again against the current block tip's script verification
        // flags to cache our script execution flags. This is, of course,
        // useless if the next block has different script flags from the
        // previous one, but because the cache tracks script flags for us it
        // will auto-invalidate and we'll just have a few blocks of extra
        // misses on soft-fork activation.
        //
        // This is also useful in case of bugs in the standard flags that cause
        // transactions to pass as valid when they're actually invalid. For
        // instance the STRICTENC flag was incorrectly allowing certain
        // CHECKSIG NOT scripts to pass, even though they were invalid.
        //
        // There is a similar check in CreateNewBlock() to prevent creating
        // invalid blocks (using TestBlockValidity), however allowing such
        // transactions into the mempool can be exploited as a DoS attack.
        unsigned int currentBlockScriptVerifyFlags = GetBlockScriptFlags(chainActive.Tip(), Params().GetConsensus());
        if (!CheckInputsFromMempoolAndCache(tx, state, view, pool, currentBlockScriptVerifyFlags, true, txdata)) {
            return error("%s: BUG! PLEASE REPORT THIS! CheckInputs failed against latest-block but not STANDARD flags %s, %s",
                    __func__, hash.ToString(), FormatStateMessage(state));
        }

        if (test_accept) {
            // Tx was accepted, but not added
            return true;
        }

        // Remove conflicting transactions from the mempool
        for (CTxMemPool::txiter it : allConflicting)
        {
            LogPrint(BCLog::MEMPOOL, "replacing tx %s with %s for %s QTUM additional fees, %d delta bytes\n",
                    it->GetTx().GetHash().ToString(),
                    hash.ToString(),
                    FormatMoney(nModifiedFees - nConflictingFees),
                    (int)nSize - (int)nConflictingSize);
            if (plTxnReplaced)
                plTxnReplaced->push_back(it->GetSharedTx());
        }
        pool.RemoveStaged(allConflicting, false, MemPoolRemovalReason::REPLACED);

        // This transaction should only count for fee estimation if:
        // - it isn't a BIP 125 replacement transaction (may not be widely supported)
        // - it's not being re-added during a reorg which bypasses typical mempool fee limits
        // - the node is not behind
        // - the transaction is not dependent on any other transactions in the mempool
        bool validForFeeEstimation = !fReplacementTransaction && !bypass_limits && IsCurrentForFeeEstimation() && pool.HasNoInputsOf(tx);

        // Store transaction in memory
        pool.addUnchecked(hash, entry, setAncestors, validForFeeEstimation);

        // trim mempool and check if tx was trimmed
        if (!bypass_limits) {
            LimitMempoolSize(pool, gArgs.GetArg("-maxmempool", DEFAULT_MAX_MEMPOOL_SIZE) * 1000000, gArgs.GetArg("-mempoolexpiry", DEFAULT_MEMPOOL_EXPIRY) * 60 * 60);
            if (!pool.exists(hash))
                return state.DoS(0, false, REJECT_INSUFFICIENTFEE, "mempool full");
        }
    }

    GetMainSignals().TransactionAddedToMempool(ptx);

    return true;
}

/** (try to) add transaction to memory pool with a specified acceptance time **/
static bool AcceptToMemoryPoolWithTime(const CChainParams& chainparams, CTxMemPool& pool, CValidationState &state, const CTransactionRef &tx,
                        bool* pfMissingInputs, int64_t nAcceptTime, std::list<CTransactionRef>* plTxnReplaced,
<<<<<<< HEAD
                        bool bypass_limits, const CAmount nAbsurdFee, bool rawTx = false)
{
    std::vector<COutPoint> coins_to_uncache;
    bool res = AcceptToMemoryPoolWorker(chainparams, pool, state, tx, pfMissingInputs, nAcceptTime, plTxnReplaced, bypass_limits, nAbsurdFee, coins_to_uncache, rawTx);
=======
                        bool bypass_limits, const CAmount nAbsurdFee, bool test_accept, bool rawTx = false)
{
    std::vector<COutPoint> coins_to_uncache;
    bool res = AcceptToMemoryPoolWorker(chainparams, pool, state, tx, pfMissingInputs, nAcceptTime, plTxnReplaced, bypass_limits, nAbsurdFee, coins_to_uncache, test_accept, rawTx);
>>>>>>> 228c1378
    if (!res) {
        for (const COutPoint& hashTx : coins_to_uncache)
            pcoinsTip->Uncache(hashTx);
    }
    // After we've (potentially) uncached entries, ensure our coins cache is still within its size limits
    CValidationState stateDummy;
    FlushStateToDisk(chainparams, stateDummy, FlushStateMode::PERIODIC);
    return res;
}
bool IsConfirmedInNPrevBlocks(const CDiskTxPos& txindex, const CBlockIndex* pindexFrom, int nMaxDepth, int& nActualDepth)
{
    for (const CBlockIndex* pindex = pindexFrom; pindex && pindexFrom->nHeight - pindex->nHeight < nMaxDepth; pindex = pindex->pprev)
    {
        if (pindex->nDataPos == txindex.nPos && pindex->nFile == txindex.nFile)
        {
            nActualDepth = pindexFrom->nHeight - pindex->nHeight;
            return true;
        }
    }
    return false;
}


bool AcceptToMemoryPool(CTxMemPool& pool, CValidationState &state, const CTransactionRef &tx,
                        bool* pfMissingInputs, std::list<CTransactionRef>* plTxnReplaced,
<<<<<<< HEAD
                        bool bypass_limits, const CAmount nAbsurdFee, bool rawTx)
{
    const CChainParams& chainparams = Params();
    return AcceptToMemoryPoolWithTime(chainparams, pool, state, tx, pfMissingInputs, GetTime(), plTxnReplaced, bypass_limits, nAbsurdFee, rawTx);
=======
                        bool bypass_limits, const CAmount nAbsurdFee, bool test_accept, bool rawTx)
{
    const CChainParams& chainparams = Params();
    return AcceptToMemoryPoolWithTime(chainparams, pool, state, tx, pfMissingInputs, GetTime(), plTxnReplaced, bypass_limits, nAbsurdFee, test_accept, rawTx);
>>>>>>> 228c1378
}

/**
 * Return transaction in txOut, and if it was found inside a block, its hash is placed in hashBlock.
 * If blockIndex is provided, the transaction is fetched from the corresponding block.
 */
bool GetTransaction(const uint256& hash, CTransactionRef& txOut, const Consensus::Params& consensusParams, uint256& hashBlock, bool fAllowSlow, CBlockIndex* blockIndex)
{
    CBlockIndex* pindexSlow = blockIndex;

    LOCK(cs_main);

    if (!blockIndex) {
        CTransactionRef ptx = mempool.get(hash);
        if (ptx) {
            txOut = ptx;
            return true;
        }

<<<<<<< HEAD
        if (fTxIndex) {
            CDiskTxPos postx;
            if (pblocktree->ReadTxIndex(hash, postx)) {
                CAutoFile file(OpenBlockFile(postx, true), SER_DISK, CLIENT_VERSION);
                if (file.IsNull())
                    return error("%s: OpenBlockFile failed", __func__);
                CBlockHeader header;
                try {
                    file >> header;
                    fseek(file.Get(), postx.nTxOffset, SEEK_CUR);
                    file >> txOut;
                } catch (const std::exception& e) {
                    return error("%s: Deserialize or I/O error - %s", __func__, e.what());
                }
                hashBlock = header.GetHash();
                if (txOut->GetHash() != hash)
                    return error("%s: txid mismatch", __func__);
                return true;
            }

            // transaction not found in index, nothing more can be done
            return false;
        }

=======
        if (g_txindex) {
            return g_txindex->FindTx(hash, hashBlock, txOut);
        }

>>>>>>> 228c1378
        if (fAllowSlow) { // use coin database to locate block that contains transaction, and scan it
            const Coin& coin = AccessByTxid(*pcoinsTip, hash);
            if (!coin.IsSpent()) pindexSlow = chainActive[coin.nHeight];
        }
    }

    if (pindexSlow) {
        CBlock block;
        if (ReadBlockFromDisk(block, pindexSlow, consensusParams)) {
            for (const auto& tx : block.vtx) {
                if (tx->GetHash() == hash) {
                    txOut = tx;
                    hashBlock = pindexSlow->GetBlockHash();
                    return true;
                }
            }
        }
    }

    return false;
}

bool CheckHeaderPoW(const CBlockHeader& block, const Consensus::Params& consensusParams)
{
    // Check for proof of work block header
    return CheckProofOfWork(block.GetHash(), block.nBits, consensusParams);
}

bool CheckHeaderPoS(const CBlockHeader& block, const Consensus::Params& consensusParams)
{
    // Check for proof of stake block header
    // Get prev block index
    BlockMap::iterator mi = mapBlockIndex.find(block.hashPrevBlock);
    if (mi == mapBlockIndex.end())
        return false;

    // Check the kernel hash
    CBlockIndex* pindexPrev = (*mi).second;
    return CheckKernel(pindexPrev, block.nBits, block.StakeTime(), block.prevoutStake, *pcoinsTip);
}

bool CheckHeaderProof(const CBlockHeader& block, const Consensus::Params& consensusParams){
    if(block.IsProofOfWork()){
        return CheckHeaderPoW(block, consensusParams);
    }
    if(block.IsProofOfStake()){
        return CheckHeaderPoS(block, consensusParams);
    }
    return false;
}

bool CheckIndexProof(const CBlockIndex& block, const Consensus::Params& consensusParams)
{
    // Get the hash of the proof
    // After validating the PoS block the computed hash proof is saved in the block index, which is used to check the index
    uint256 hashProof = block.IsProofOfWork() ? block.GetBlockHash() : block.hashProof;
    // Check for proof after the hash proof is computed
    if(block.IsProofOfStake()){
        //blocks are loaded out of order, so checking PoS kernels here is not practical
        return true; //CheckKernel(block.pprev, block.nBits, block.nTime, block.prevoutStake);
    }else{
        return CheckProofOfWork(hashProof, block.nBits, consensusParams, false);
    }
}

//////////////////////////////////////////////////////////////////////////////
//
// CBlock and CBlockIndex
//

static bool WriteBlockToDisk(const CBlock& block, CDiskBlockPos& pos, const CMessageHeader::MessageStartChars& messageStart)
{
    // Open history file to append
    CAutoFile fileout(OpenBlockFile(pos), SER_DISK, CLIENT_VERSION);
    if (fileout.IsNull())
        return error("WriteBlockToDisk: OpenBlockFile failed");

    // Write index header
    unsigned int nSize = GetSerializeSize(fileout, block);
    fileout << messageStart << nSize;

    // Write block
    long fileOutPos = ftell(fileout.Get());
    if (fileOutPos < 0)
        return error("WriteBlockToDisk: ftell failed");
    pos.nPos = (unsigned int)fileOutPos;
    fileout << block;

    return true;
}

template <typename Block>
bool ReadBlockFromDisk(Block& block, const CDiskBlockPos& pos, const Consensus::Params& consensusParams)
{
    block.SetNull();

    // Open history file to read
    CAutoFile filein(OpenBlockFile(pos, true), SER_DISK, CLIENT_VERSION);
    if (filein.IsNull())
        return error("ReadBlockFromDisk: OpenBlockFile failed for %s", pos.ToString());

    // Read block
    try {
        filein >> block;
    }
    catch (const std::exception& e) {
        return error("%s: Deserialize or I/O error - %s at %s", __func__, e.what(), pos.ToString());
    }

    // Check the header
    if(!block.IsProofOfStake()) {
        //PoS blocks can be loaded out of order from disk, which makes PoS impossible to validate. So, do not validate their headers
        //they will be validated later in CheckBlock and ConnectBlock anyway
        if (!CheckHeaderProof(block, consensusParams))
            return error("ReadBlockFromDisk: Errors in block header at %s", pos.ToString());
    }

    return true;
}

bool ReadBlockFromDisk(CBlock& block, const CBlockIndex* pindex, const Consensus::Params& consensusParams)
{
    CDiskBlockPos blockPos;
    {
        LOCK(cs_main);
        blockPos = pindex->GetBlockPos();
    }

    if (!ReadBlockFromDisk(block, blockPos, consensusParams))
        return false;
    if (block.GetHash() != pindex->GetBlockHash())
        return error("ReadBlockFromDisk(CBlock&, CBlockIndex*): GetHash() doesn't match index for %s at %s",
                pindex->ToString(), pindex->GetBlockPos().ToString());
    return true;
}

<<<<<<< HEAD
bool ReadFromDisk(CBlockHeader& block, unsigned int nFile, unsigned int nBlockPos)
{
    return ReadBlockFromDisk(block, CDiskBlockPos(nFile, nBlockPos), Params().GetConsensus());
}

//This function for reading transaction can also be used to re-factorize GetTransaction.
bool ReadFromDisk(CMutableTransaction& tx, CDiskTxPos txindex)
{
    CAutoFile filein(OpenBlockFile(txindex, true), SER_DISK, CLIENT_VERSION);
    if (filein.IsNull())
        return error("CTransaction::ReadFromDisk() : OpenBlockFile failed");

    // Read transaction
    CBlockHeader header;
    try {
        filein >> header;
        fseek(filein.Get(), txindex.nTxOffset, SEEK_CUR);
        filein >> tx;
    }
    catch (const std::exception& e) {
        return error("%s: Deserialize or I/O error - %s", __func__, e.what());
=======
bool ReadRawBlockFromDisk(std::vector<uint8_t>& block, const CDiskBlockPos& pos, const CMessageHeader::MessageStartChars& message_start)
{
    CDiskBlockPos hpos = pos;
    hpos.nPos -= 8; // Seek back 8 bytes for meta header
    CAutoFile filein(OpenBlockFile(hpos, true), SER_DISK, CLIENT_VERSION);
    if (filein.IsNull()) {
        return error("%s: OpenBlockFile failed for %s", __func__, pos.ToString());
    }

    try {
        CMessageHeader::MessageStartChars blk_start;
        unsigned int blk_size;

        filein >> blk_start >> blk_size;

        if (memcmp(blk_start, message_start, CMessageHeader::MESSAGE_START_SIZE)) {
            return error("%s: Block magic mismatch for %s: %s versus expected %s", __func__, pos.ToString(),
                    HexStr(blk_start, blk_start + CMessageHeader::MESSAGE_START_SIZE),
                    HexStr(message_start, message_start + CMessageHeader::MESSAGE_START_SIZE));
        }

        if (blk_size > MAX_SIZE) {
            return error("%s: Block data is larger than maximum deserialization size for %s: %s versus %s", __func__, pos.ToString(),
                    blk_size, MAX_SIZE);
        }

        block.resize(blk_size); // Zeroing of memory is intentional here
        filein.read((char*)block.data(), blk_size);
    } catch(const std::exception& e) {
        return error("%s: Read from block file failed: %s for %s", __func__, e.what(), pos.ToString());
>>>>>>> 228c1378
    }

    return true;
}

<<<<<<< HEAD
bool ReadFromDisk(CMutableTransaction& tx, CDiskTxPos& txindex, CBlockTreeDB& txdb, COutPoint prevout)
{
    if (!txdb.ReadTxIndex(prevout.hash, txindex))
        return false;
    if (!ReadFromDisk(tx, txindex))
        return false;
    if (prevout.n >= tx.vout.size())
    {
        return false;
    }
    return true;
=======
bool ReadRawBlockFromDisk(std::vector<uint8_t>& block, const CBlockIndex* pindex, const CMessageHeader::MessageStartChars& message_start)
{
    CDiskBlockPos block_pos;
    {
        LOCK(cs_main);
        block_pos = pindex->GetBlockPos();
    }

    return ReadRawBlockFromDisk(block, block_pos, message_start);
>>>>>>> 228c1378
}

CAmount GetBlockSubsidy(int nHeight, const Consensus::Params& consensusParams)
{
    if(nHeight <= consensusParams.nLastPOWBlock)
        return 20000 * COIN;

    int halvings = (nHeight - consensusParams.nLastPOWBlock - 1) / consensusParams.nSubsidyHalvingInterval;
    // Force block reward to zero when right shift is undefined.
    if (halvings >= 7)
        return 0;

    CAmount nSubsidy = 4 * COIN;
    // Subsidy is cut in half every 985500 blocks which will occur approximately every 4 years.
    nSubsidy >>= halvings;
    return nSubsidy;
}

bool IsInitialBlockDownload()
{
    // Once this function has returned false, it must remain false.
    static std::atomic<bool> latchToFalse{false};
    // Optimization: pre-test latch before taking the lock.
    if (latchToFalse.load(std::memory_order_relaxed))
        return false;

    LOCK(cs_main);
    if (latchToFalse.load(std::memory_order_relaxed))
        return false;
    if (fImporting || fReindex)
        return true;
    if (chainActive.Tip() == nullptr)
        return true;
    if (chainActive.Tip()->nChainWork < nMinimumChainWork)
        return true;
    if (chainActive.Tip()->GetBlockTime() < (GetTime() - nMaxTipAge))
        return true;
    LogPrintf("Leaving InitialBlockDownload (latching to false)\n");
    latchToFalse.store(true, std::memory_order_relaxed);
    return false;
}

CBlockIndex *pindexBestForkTip = nullptr, *pindexBestForkBase = nullptr;

static void AlertNotify(const std::string& strMessage)
{
    uiInterface.NotifyAlertChanged();
    std::string strCmd = gArgs.GetArg("-alertnotify", "");
    if (strCmd.empty()) return;

    // Alert text should be plain ascii coming from a trusted source, but to
    // be safe we first strip anything not in safeChars, then add single quotes around
    // the whole string before passing it to the shell:
    std::string singleQuote("'");
    std::string safeStatus = SanitizeString(strMessage);
    safeStatus = singleQuote+safeStatus+singleQuote;
    boost::replace_all(strCmd, "%s", safeStatus);

    std::thread t(runCommand, strCmd);
    t.detach(); // thread runs free
}

static void CheckForkWarningConditions()
{
    AssertLockHeld(cs_main);
    // Before we get past initial download, we cannot reliably alert about forks
    // (we assume we don't get stuck on a fork before finishing our initial sync)
    if (IsInitialBlockDownload())
        return;

    // If our best fork is no longer within 72 blocks (+/- 12 hours if no one mines it)
    // of our head, drop it
    if (pindexBestForkTip && chainActive.Height() - pindexBestForkTip->nHeight >= 72)
        pindexBestForkTip = nullptr;

    if (pindexBestForkTip || (pindexBestInvalid && pindexBestInvalid->nChainWork > chainActive.Tip()->nChainWork + (GetBlockProof(*chainActive.Tip()) * 6)))
    {
        if (!GetfLargeWorkForkFound() && pindexBestForkBase)
        {
            std::string warning = std::string("'Warning: Large-work fork detected, forking after block ") +
                pindexBestForkBase->phashBlock->ToString() + std::string("'");
            AlertNotify(warning);
        }
        if (pindexBestForkTip && pindexBestForkBase)
        {
            LogPrintf("%s: Warning: Large valid fork found\n  forking the chain at height %d (%s)\n  lasting to height %d (%s).\nChain state database corruption likely.\n", __func__,
                   pindexBestForkBase->nHeight, pindexBestForkBase->phashBlock->ToString(),
                   pindexBestForkTip->nHeight, pindexBestForkTip->phashBlock->ToString());
            SetfLargeWorkForkFound(true);
        }
        else
        {
            LogPrintf("%s: Warning: Found invalid chain at least ~6 blocks longer than our best chain.\nChain state database corruption likely.\n", __func__);
            SetfLargeWorkInvalidChainFound(true);
        }
    }
    else
    {
        SetfLargeWorkForkFound(false);
        SetfLargeWorkInvalidChainFound(false);
    }
}

static void CheckForkWarningConditionsOnNewFork(CBlockIndex* pindexNewForkTip)
{
    AssertLockHeld(cs_main);
    // If we are on a fork that is sufficiently large, set a warning flag
    CBlockIndex* pfork = pindexNewForkTip;
    CBlockIndex* plonger = chainActive.Tip();
    while (pfork && pfork != plonger)
    {
        while (plonger && plonger->nHeight > pfork->nHeight)
            plonger = plonger->pprev;
        if (pfork == plonger)
            break;
        pfork = pfork->pprev;
    }

    // We define a condition where we should warn the user about as a fork of at least 7 blocks
    // with a tip within 72 blocks (+/- 12 hours if no one mines it) of ours
    // We use 7 blocks rather arbitrarily as it represents just under 10% of sustained network
    // hash rate operating on the fork.
    // or a chain that is entirely longer than ours and invalid (note that this should be detected by both)
    // We define it this way because it allows us to only store the highest fork tip (+ base) which meets
    // the 7-block condition and from this always have the most-likely-to-cause-warning fork
    if (pfork && (!pindexBestForkTip || pindexNewForkTip->nHeight > pindexBestForkTip->nHeight) &&
            pindexNewForkTip->nChainWork - pfork->nChainWork > (GetBlockProof(*pfork) * 7) &&
            chainActive.Height() - pindexNewForkTip->nHeight < 72)
    {
        pindexBestForkTip = pindexNewForkTip;
        pindexBestForkBase = pfork;
    }

    CheckForkWarningConditions();
}

void static InvalidChainFound(CBlockIndex* pindexNew)
{
    if (!pindexBestInvalid || pindexNew->nChainWork > pindexBestInvalid->nChainWork)
        pindexBestInvalid = pindexNew;

    LogPrintf("%s: invalid block=%s  height=%d  log2_work=%.8g  date=%s\n", __func__,
      pindexNew->GetBlockHash().ToString(), pindexNew->nHeight,
      log(pindexNew->nChainWork.getdouble())/log(2.0), FormatISO8601DateTime(pindexNew->GetBlockTime()));
    CBlockIndex *tip = chainActive.Tip();
    assert (tip);
    LogPrintf("%s:  current best=%s  height=%d  log2_work=%.8g  date=%s\n", __func__,
      tip->GetBlockHash().ToString(), chainActive.Height(), log(tip->nChainWork.getdouble())/log(2.0),
      FormatISO8601DateTime(tip->GetBlockTime()));
    CheckForkWarningConditions();
}

void CChainState::InvalidBlockFound(CBlockIndex *pindex, const CValidationState &state) {
    if (!state.CorruptionPossible()) {
        pindex->nStatus |= BLOCK_FAILED_VALID;
        m_failed_blocks.insert(pindex);
        setDirtyBlockIndex.insert(pindex);
        setBlockIndexCandidates.erase(pindex);
        InvalidChainFound(pindex);
    }
}

void UpdateCoins(const CTransaction& tx, CCoinsViewCache& inputs, CTxUndo &txundo, int nHeight)
{
    // mark inputs spent
    if (!tx.IsCoinBase()) {
        txundo.vprevout.reserve(tx.vin.size());
        for (const CTxIn &txin : tx.vin) {
            txundo.vprevout.emplace_back();
            bool is_spent = inputs.SpendCoin(txin.prevout, &txundo.vprevout.back());
            assert(is_spent);
        }
    }
    // add outputs
    AddCoins(inputs, tx, nHeight);
}

void UpdateCoins(const CTransaction& tx, CCoinsViewCache& inputs, int nHeight)
{
    CTxUndo txundo;
    UpdateCoins(tx, inputs, txundo, nHeight);
}

bool CScriptCheck::operator()() {
    const CScript &scriptSig = ptxTo->vin[nIn].scriptSig;
    const CScriptWitness *witness = &ptxTo->vin[nIn].scriptWitness;
    return VerifyScript(scriptSig, m_tx_out.scriptPubKey, witness, nFlags, CachingTransactionSignatureChecker(ptxTo, nIn, m_tx_out.nValue, cacheStore, *txdata), &error);
}

int GetSpendHeight(const CCoinsViewCache& inputs)
{
    LOCK(cs_main);
    CBlockIndex* pindexPrev = LookupBlockIndex(inputs.GetBestBlock());
    return pindexPrev->nHeight + 1;
}


static CuckooCache::cache<uint256, SignatureCacheHasher> scriptExecutionCache;
static uint256 scriptExecutionCacheNonce(GetRandHash());

void InitScriptExecutionCache() {
    // nMaxCacheSize is unsigned. If -maxsigcachesize is set to zero,
    // setup_bytes creates the minimum possible cache (2 elements).
    size_t nMaxCacheSize = std::min(std::max((int64_t)0, gArgs.GetArg("-maxsigcachesize", DEFAULT_MAX_SIG_CACHE_SIZE) / 2), MAX_MAX_SIG_CACHE_SIZE) * ((size_t) 1 << 20);
    size_t nElems = scriptExecutionCache.setup_bytes(nMaxCacheSize);
    LogPrintf("Using %zu MiB out of %zu/2 requested for script execution cache, able to store %zu elements\n",
            (nElems*sizeof(uint256)) >>20, (nMaxCacheSize*2)>>20, nElems);
}

/**
 * Check whether all inputs of this transaction are valid (no double spends, scripts & sigs, amounts)
 * This does not modify the UTXO set.
 *
 * If pvChecks is not nullptr, script checks are pushed onto it instead of being performed inline. Any
 * script checks which are not necessary (eg due to script execution cache hits) are, obviously,
 * not pushed onto pvChecks/run.
 *
 * Setting cacheSigStore/cacheFullScriptStore to false will remove elements from the corresponding cache
 * which are matched. This is useful for checking blocks where we will likely never need the cache
 * entry again.
 *
 * Non-static (and re-declared) in src/test/txvalidationcache_tests.cpp
 */
bool CheckInputs(const CTransaction& tx, CValidationState &state, const CCoinsViewCache &inputs, bool fScriptChecks, unsigned int flags, bool cacheSigStore, bool cacheFullScriptStore, PrecomputedTransactionData& txdata, std::vector<CScriptCheck> *pvChecks)
{
    if (!tx.IsCoinBase())
    {
        if (pvChecks)
            pvChecks->reserve(tx.vin.size());

        // The first loop above does all the inexpensive checks.
        // Only if ALL inputs pass do we perform expensive ECDSA signature checks.
        // Helps prevent CPU exhaustion attacks.

        // Skip script verification when connecting blocks under the
        // assumevalid block. Assuming the assumevalid block is valid this
        // is safe because block merkle hashes are still computed and checked,
        // Of course, if an assumed valid block is invalid due to false scriptSigs
        // this optimization would allow an invalid chain to be accepted.
        if (fScriptChecks) {
            // First check if script executions have been cached with the same
            // flags. Note that this assumes that the inputs provided are
            // correct (ie that the transaction hash which is in tx's prevouts
            // properly commits to the scriptPubKey in the inputs view of that
            // transaction).
            uint256 hashCacheEntry;
            // We only use the first 19 bytes of nonce to avoid a second SHA
            // round - giving us 19 + 32 + 4 = 55 bytes (+ 8 + 1 = 64)
            static_assert(55 - sizeof(flags) - 32 >= 128/8, "Want at least 128 bits of nonce for script execution cache");
            CSHA256().Write(scriptExecutionCacheNonce.begin(), 55 - sizeof(flags) - 32).Write(tx.GetWitnessHash().begin(), 32).Write((unsigned char*)&flags, sizeof(flags)).Finalize(hashCacheEntry.begin());
            AssertLockHeld(cs_main); //TODO: Remove this requirement by making CuckooCache not require external locks
            if (scriptExecutionCache.contains(hashCacheEntry, !cacheFullScriptStore)) {
                return true;
            }

            for (unsigned int i = 0; i < tx.vin.size(); i++) {
                const COutPoint &prevout = tx.vin[i].prevout;
                const Coin& coin = inputs.AccessCoin(prevout);
                assert(!coin.IsSpent());

                // We very carefully only pass in things to CScriptCheck which
                // are clearly committed to by tx' witness hash. This provides
                // a sanity check that our caching is not introducing consensus
                // failures through additional data in, eg, the coins being
                // spent being checked as a part of CScriptCheck.

                // Verify signature
                CScriptCheck check(coin.out, tx, i, flags, cacheSigStore, &txdata);
                if (pvChecks) {
                    pvChecks->push_back(CScriptCheck());
                    check.swap(pvChecks->back());
                } else if (!check()) {
                    if (flags & STANDARD_NOT_MANDATORY_VERIFY_FLAGS) {
                        // Check whether the failure was caused by a
                        // non-mandatory script verification check, such as
                        // non-standard DER encodings or non-null dummy
                        // arguments; if so, don't trigger DoS protection to
                        // avoid splitting the network between upgraded and
                        // non-upgraded nodes.
                        CScriptCheck check2(coin.out, tx, i,
                                flags & ~STANDARD_NOT_MANDATORY_VERIFY_FLAGS, cacheSigStore, &txdata);
                        if (check2())
                            return state.Invalid(false, REJECT_NONSTANDARD, strprintf("non-mandatory-script-verify-flag (%s)", ScriptErrorString(check.GetScriptError())));
                    }
                    // Failures of other flags indicate a transaction that is
                    // invalid in new blocks, e.g. an invalid P2SH. We DoS ban
                    // such nodes as they are not following the protocol. That
                    // said during an upgrade careful thought should be taken
                    // as to the correct behavior - we may want to continue
                    // peering with non-upgraded nodes even after soft-fork
                    // super-majority signaling has occurred.
                    return state.DoS(100,false, REJECT_INVALID, strprintf("mandatory-script-verify-flag-failed (%s)", ScriptErrorString(check.GetScriptError())));
                }
            }

            if (cacheFullScriptStore && !pvChecks) {
                // We executed all of the provided scripts, and were told to
                // cache the result. Do so now.
                scriptExecutionCache.insert(hashCacheEntry);
            }
        }
    }

    return true;
}

namespace {

bool UndoWriteToDisk(const CBlockUndo& blockundo, CDiskBlockPos& pos, const uint256& hashBlock, const CMessageHeader::MessageStartChars& messageStart)
{
    // Open history file to append
    CAutoFile fileout(OpenUndoFile(pos), SER_DISK, CLIENT_VERSION);
    if (fileout.IsNull())
        return error("%s: OpenUndoFile failed", __func__);

    // Write index header
    unsigned int nSize = GetSerializeSize(fileout, blockundo);
    fileout << messageStart << nSize;

    // Write undo data
    long fileOutPos = ftell(fileout.Get());
    if (fileOutPos < 0)
        return error("%s: ftell failed", __func__);
    pos.nPos = (unsigned int)fileOutPos;
    fileout << blockundo;

    // calculate & write checksum
    CHashWriter hasher(SER_GETHASH, PROTOCOL_VERSION);
    hasher << hashBlock;
    hasher << blockundo;
    fileout << hasher.GetHash();

    return true;
}

static bool UndoReadFromDisk(CBlockUndo& blockundo, const CBlockIndex *pindex)
{
    CDiskBlockPos pos = pindex->GetUndoPos();
    if (pos.IsNull()) {
        return error("%s: no undo data available", __func__);
    }

    // Open history file to read
    CAutoFile filein(OpenUndoFile(pos, true), SER_DISK, CLIENT_VERSION);
    if (filein.IsNull())
        return error("%s: OpenUndoFile failed", __func__);

    // Read block
    uint256 hashChecksum;
    CHashVerifier<CAutoFile> verifier(&filein); // We need a CHashVerifier as reserializing may lose data
    try {
        verifier << pindex->pprev->GetBlockHash();
        verifier >> blockundo;
        filein >> hashChecksum;
    }
    catch (const std::exception& e) {
        return error("%s: Deserialize or I/O error - %s", __func__, e.what());
    }

    // Verify checksum
    if (hashChecksum != verifier.GetHash())
        return error("%s: Checksum mismatch", __func__);

    return true;
}

/** Abort with a message */
static bool AbortNode(const std::string& strMessage, const std::string& userMessage="")
{
    SetMiscWarning(strMessage);
    LogPrintf("*** %s\n", strMessage);
    uiInterface.ThreadSafeMessageBox(
        userMessage.empty() ? _("Error: A fatal internal error occurred, see debug.log for details") : userMessage,
        "", CClientUIInterface::MSG_ERROR);
    StartShutdown();
    return false;
}

static bool AbortNode(CValidationState& state, const std::string& strMessage, const std::string& userMessage="")
{
    AbortNode(strMessage, userMessage);
    return state.Error(strMessage);
}

} // namespace

/**
 * Restore the UTXO in a Coin at a given COutPoint
 * @param undo The Coin to be restored.
 * @param view The coins view to which to apply the changes.
 * @param out The out point that corresponds to the tx input.
 * @return A DisconnectResult as an int
 */
int ApplyTxInUndo(Coin&& undo, CCoinsViewCache& view, const COutPoint& out)
{
    bool fClean = true;

    if (view.HaveCoin(out)) fClean = false; // overwriting transaction output

    if (undo.nHeight == 0) {
        // Missing undo metadata (height and coinbase). Older versions included this
        // information only in undo records for the last spend of a transactions'
        // outputs. This implies that it must be present for some other output of the same tx.
        const Coin& alternate = AccessByTxid(view, out.hash);
        if (!alternate.IsSpent()) {
            undo.nHeight = alternate.nHeight;
            undo.fCoinBase = alternate.fCoinBase;
        } else {
            return DISCONNECT_FAILED; // adding output for transaction without known metadata
        }
    }
    // The potential_overwrite parameter to AddCoin is only allowed to be false if we know for
    // sure that the coin did not already exist in the cache. As we have queried for that above
    // using HaveCoin, we don't need to guess. When fClean is false, a coin already existed and
    // it is an overwrite.
    view.AddCoin(out, std::move(undo), !fClean);

    return fClean ? DISCONNECT_OK : DISCONNECT_UNCLEAN;
}

/** Undo the effects of this block (with given index) on the UTXO set represented by coins.
 *  When FAILED is returned, view is left in an indeterminate state. */
DisconnectResult CChainState::DisconnectBlock(const CBlock& block, const CBlockIndex* pindex, CCoinsViewCache& view, bool* pfClean)
{
    assert(pindex->GetBlockHash() == view.GetBestBlock());

    if (pfClean)
        *pfClean = false;

    bool fClean = true;

    CBlockUndo blockUndo;
    if (!UndoReadFromDisk(blockUndo, pindex)) {
        error("DisconnectBlock(): failure reading undo data");
        return DISCONNECT_FAILED;
    }

    if (blockUndo.vtxundo.size() + 1 != block.vtx.size()) {
        error("DisconnectBlock(): block and undo data inconsistent");
        return DISCONNECT_FAILED;
    }

    // undo transactions in reverse order
    for (int i = block.vtx.size() - 1; i >= 0; i--) {
        const CTransaction &tx = *(block.vtx[i]);
        uint256 hash = tx.GetHash();
        bool is_coinbase = tx.IsCoinBase();
        bool is_coinstake = tx.IsCoinStake();

        // Check that all outputs are available and match the outputs in the block itself
        // exactly.
        for (size_t o = 0; o < tx.vout.size(); o++) {
            if (!tx.vout[o].scriptPubKey.IsUnspendable()) {
                COutPoint out(hash, o);
                Coin coin;
                bool is_spent = view.SpendCoin(out, &coin);
                if (!is_spent || tx.vout[o] != coin.out || pindex->nHeight != coin.nHeight || is_coinbase != coin.fCoinBase || is_coinstake != coin.fCoinStake) {
                    fClean = false; // transaction output mismatch
                }
            }
        }

        // restore inputs
        if (i > 0) { // not coinbases
            CTxUndo &txundo = blockUndo.vtxundo[i-1];
            if (txundo.vprevout.size() != tx.vin.size()) {
                error("DisconnectBlock(): transaction and undo data inconsistent");
                return DISCONNECT_FAILED;
            }
            for (unsigned int j = tx.vin.size(); j-- > 0;) {
                const COutPoint &out = tx.vin[j].prevout;
                int res = ApplyTxInUndo(std::move(txundo.vprevout[j]), view, out);
                if (res == DISCONNECT_FAILED) return DISCONNECT_FAILED;
                fClean = fClean && res != DISCONNECT_UNCLEAN;
            }
            // At this point, all of txundo.vprevout should have been moved out.
        }
    }

    // move best block pointer to prevout block
    view.SetBestBlock(pindex->pprev->GetBlockHash());

    globalState->setRoot(uintToh256(pindex->pprev->hashStateRoot)); // qtum
    globalState->setRootUTXO(uintToh256(pindex->pprev->hashUTXORoot)); // qtum

    if(pfClean == NULL && fLogEvents){
        pstorageresult->deleteResults(block.vtx);
        pblocktree->EraseHeightIndex(pindex->nHeight);
    }
    pblocktree->EraseStakeIndex(pindex->nHeight);

    return fClean ? DISCONNECT_OK : DISCONNECT_UNCLEAN;
}

void static FlushBlockFile(bool fFinalize = false)
{
    LOCK(cs_LastBlockFile);

    CDiskBlockPos posOld(nLastBlockFile, 0);
    bool status = true;

    FILE *fileOld = OpenBlockFile(posOld);
    if (fileOld) {
        if (fFinalize)
            status &= TruncateFile(fileOld, vinfoBlockFile[nLastBlockFile].nSize);
        status &= FileCommit(fileOld);
        fclose(fileOld);
    }

    fileOld = OpenUndoFile(posOld);
    if (fileOld) {
        if (fFinalize)
            status &= TruncateFile(fileOld, vinfoBlockFile[nLastBlockFile].nUndoSize);
        status &= FileCommit(fileOld);
        fclose(fileOld);
    }

    if (!status) {
        AbortNode("Flushing block file to disk failed. This is likely the result of an I/O error.");
    }
}

static bool FindUndoPos(CValidationState &state, int nFile, CDiskBlockPos &pos, unsigned int nAddSize);

static bool WriteUndoDataForBlock(const CBlockUndo& blockundo, CValidationState& state, CBlockIndex* pindex, const CChainParams& chainparams)
{
    // Write undo information to disk
    if (pindex->GetUndoPos().IsNull()) {
        CDiskBlockPos _pos;
        if (!FindUndoPos(state, pindex->nFile, _pos, ::GetSerializeSize(blockundo, SER_DISK, CLIENT_VERSION) + 40))
            return error("ConnectBlock(): FindUndoPos failed");
        if (!UndoWriteToDisk(blockundo, _pos, pindex->pprev->GetBlockHash(), chainparams.MessageStart()))
            return AbortNode(state, "Failed to write undo data");

        // update nUndoPos in block index
        pindex->nUndoPos = _pos.nPos;
        pindex->nStatus |= BLOCK_HAVE_UNDO;
        setDirtyBlockIndex.insert(pindex);
    }

    return true;
}

<<<<<<< HEAD
static bool WriteTxIndexDataForBlock(const CBlock& block, CValidationState& state, CBlockIndex* pindex)
{
    if (!fTxIndex) return true;

    CDiskTxPos pos(pindex->GetBlockPos(), GetSizeOfCompactSize(block.vtx.size()));
    std::vector<std::pair<uint256, CDiskTxPos> > vPos;
    vPos.reserve(block.vtx.size());
    for (const CTransactionRef& tx : block.vtx)
    {
        vPos.push_back(std::make_pair(tx->GetHash(), pos));
        pos.nTxOffset += ::GetSerializeSize(*tx, SER_DISK, CLIENT_VERSION);
    }

    if (!pblocktree->WriteTxIndex(vPos)) {
        return AbortNode(state, "Failed to write transaction index");
    }

    return true;
}

=======
>>>>>>> 228c1378
static CCheckQueue<CScriptCheck> scriptcheckqueue(128);

void ThreadScriptCheck() {
    RenameThread("bitcoin-scriptch");
    scriptcheckqueue.Thread();
}

// Protected by cs_main
VersionBitsCache versionbitscache;

int32_t ComputeBlockVersion(const CBlockIndex* pindexPrev, const Consensus::Params& params)
{
    LOCK(cs_main);
    int32_t nVersion = VERSIONBITS_TOP_BITS;

    for (int i = 0; i < (int)Consensus::MAX_VERSION_BITS_DEPLOYMENTS; i++) {
        ThresholdState state = VersionBitsState(pindexPrev, params, static_cast<Consensus::DeploymentPos>(i), versionbitscache);
        if (state == ThresholdState::LOCKED_IN || state == ThresholdState::STARTED) {
            nVersion |= VersionBitsMask(params, static_cast<Consensus::DeploymentPos>(i));
        }
    }

    return nVersion;
}

/**
 * Threshold condition checker that triggers when unknown versionbits are seen on the network.
 */
class WarningBitsConditionChecker : public AbstractThresholdConditionChecker
{
private:
    int bit;

public:
    explicit WarningBitsConditionChecker(int bitIn) : bit(bitIn) {}

    int64_t BeginTime(const Consensus::Params& params) const override { return 0; }
    int64_t EndTime(const Consensus::Params& params) const override { return std::numeric_limits<int64_t>::max(); }
    int Period(const Consensus::Params& params) const override { return params.nMinerConfirmationWindow; }
    int Threshold(const Consensus::Params& params) const override { return params.nRuleChangeActivationThreshold; }

    bool Condition(const CBlockIndex* pindex, const Consensus::Params& params) const override
    {
        return ((pindex->nVersion & VERSIONBITS_TOP_MASK) == VERSIONBITS_TOP_BITS) &&
               ((pindex->nVersion >> bit) & 1) != 0 &&
               ((ComputeBlockVersion(pindex->pprev, params) >> bit) & 1) == 0;
    }
};

// Protected by cs_main
static ThresholdConditionCache warningcache[VERSIONBITS_NUM_BITS];

// 0.13.0 was shipped with a segwit deployment defined for testnet, but not for
// mainnet. We no longer need to support disabling the segwit deployment
// except for testing purposes, due to limitations of the functional test
// environment. See test/functional/p2p-segwit.py.
static bool IsScriptWitnessEnabled(const Consensus::Params& params)
{
    return params.vDeployments[Consensus::DEPLOYMENT_SEGWIT].nTimeout != 0;
}

static unsigned int GetBlockScriptFlags(const CBlockIndex* pindex, const Consensus::Params& consensusparams) {
    AssertLockHeld(cs_main);

    unsigned int flags = SCRIPT_VERIFY_NONE;

    // BIP16 didn't become active until Apr 1 2012 (on mainnet, and
    // retroactively applied to testnet)
    // However, only one historical block violated the P2SH rules (on both
    // mainnet and testnet), so for simplicity, always leave P2SH
    // on except for the one violating block.
    if (consensusparams.BIP16Exception.IsNull() || // no bip16 exception on this chain
        pindex->phashBlock == nullptr || // this is a new candidate block, eg from TestBlockValidity()
        *pindex->phashBlock != consensusparams.BIP16Exception) // this block isn't the historical exception
    {
        flags |= SCRIPT_VERIFY_P2SH;
    }

    // Enforce WITNESS rules whenever P2SH is in effect (and the segwit
    // deployment is defined).
    if (flags & SCRIPT_VERIFY_P2SH && IsScriptWitnessEnabled(consensusparams)) {
        flags |= SCRIPT_VERIFY_WITNESS;
    }

    // Start enforcing the DERSIG (BIP66) rule
    if (pindex->nHeight >= consensusparams.BIP66Height) {
        flags |= SCRIPT_VERIFY_DERSIG;
    }

    // Start enforcing CHECKLOCKTIMEVERIFY (BIP65) rule
    if (pindex->nHeight >= consensusparams.BIP65Height) {
        flags |= SCRIPT_VERIFY_CHECKLOCKTIMEVERIFY;
    }

    // Start enforcing BIP68 (sequence locks) and BIP112 (CHECKSEQUENCEVERIFY) using versionbits logic.
    if (VersionBitsState(pindex->pprev, consensusparams, Consensus::DEPLOYMENT_CSV, versionbitscache) == ThresholdState::ACTIVE) {
        flags |= SCRIPT_VERIFY_CHECKSEQUENCEVERIFY;
    }

    if (IsNullDummyEnabled(pindex->pprev, consensusparams)) {
        flags |= SCRIPT_VERIFY_NULLDUMMY;
    }

    return flags;
}



static int64_t nTimeCheck = 0;
static int64_t nTimeForks = 0;
static int64_t nTimeVerify = 0;
static int64_t nTimeConnect = 0;
static int64_t nTimeIndex = 0;
static int64_t nTimeCallbacks = 0;
static int64_t nTimeTotal = 0;
static int64_t nBlocksTotal = 0;

/////////////////////////////////////////////////////////////////////// qtum
bool CheckSenderScript(const CCoinsViewCache& view, const CTransaction& tx){
    CScript script = view.AccessCoin(tx.vin[0].prevout).out.scriptPubKey;
    if(!script.IsPayToPubkeyHash() && !script.IsPayToPubkey()){
        return false;
    }
    return true;
}

std::vector<ResultExecute> CallContract(const dev::Address& addrContract, std::vector<unsigned char> opcode, const dev::Address& sender, uint64_t gasLimit){
    CBlock block;
    CMutableTransaction tx;

    QtumDGP qtumDGP(globalState.get(), fGettingValuesDGP);
    uint64_t blockGasLimit = qtumDGP.getBlockGasLimit(chainActive.Tip()->nHeight + 1);

    if(gasLimit == 0){
        gasLimit = blockGasLimit - 1;
    }
    dev::Address senderAddress = sender == dev::Address() ? dev::Address("ffffffffffffffffffffffffffffffffffffffff") : sender;
    tx.vout.push_back(CTxOut(0, CScript() << OP_DUP << OP_HASH160 << senderAddress.asBytes() << OP_EQUALVERIFY << OP_CHECKSIG));
    block.vtx.push_back(MakeTransactionRef(CTransaction(tx)));
 
    QtumTransaction callTransaction(0, 1, dev::u256(gasLimit), addrContract, opcode, dev::u256(0));
    callTransaction.forceSender(senderAddress);
    callTransaction.setVersion(VersionVM::GetEVMDefault());

    
    ByteCodeExec exec(block, std::vector<QtumTransaction>(1, callTransaction), blockGasLimit);
    exec.performByteCode(dev::eth::Permanence::Reverted);
    return exec.getResult();
}

bool CheckMinGasPrice(std::vector<EthTransactionParams>& etps, const uint64_t& minGasPrice){
    for(EthTransactionParams& etp : etps){
        if(etp.gasPrice < dev::u256(minGasPrice))
            return false;
    }
    return true;
}

bool CheckReward(const CBlock& block, CValidationState& state, int nHeight, const Consensus::Params& consensusParams, CAmount nFees, CAmount gasRefunds, CAmount nActualStakeReward, const std::vector<CTxOut>& vouts)
{
    size_t offset = block.IsProofOfStake() ? 1 : 0;
    std::vector<CTxOut> vTempVouts=block.vtx[offset]->vout;
    std::vector<CTxOut>::iterator it;
    for(size_t i = 0; i < vouts.size(); i++){
        it=std::find(vTempVouts.begin(), vTempVouts.end(), vouts[i]);
        if(it==vTempVouts.end()){
            return state.DoS(100,error("CheckReward(): Gas refund missing"));
        }else{
            vTempVouts.erase(it);
        }
    }

    // Check block reward
    if (block.IsProofOfWork())
    {
        // Check proof-of-work reward
        CAmount blockReward = nFees + GetBlockSubsidy(nHeight, consensusParams);
        if (block.vtx[offset]->GetValueOut() > blockReward)
            return state.DoS(100,
                             error("CheckReward(): coinbase pays too much (actual=%d vs limit=%d)",
                                   block.vtx[offset]->GetValueOut(), blockReward),
                             REJECT_INVALID, "bad-cb-amount");
    }
    else
    {
        // Check full reward
        CAmount blockReward = nFees + GetBlockSubsidy(nHeight, consensusParams);
        if (nActualStakeReward > blockReward)
            return state.DoS(100,
                             error("CheckReward(): coinstake pays too much (actual=%d vs limit=%d)",
                                   nActualStakeReward, blockReward),
                             REJECT_INVALID, "bad-cs-amount");

        // The first proof-of-stake blocks get full reward, the rest of them are split between recipients
        int rewardRecipients = 1;
        int nPrevHeight = nHeight -1;
        if(nPrevHeight >= consensusParams.nFirstMPoSBlock)
            rewardRecipients = consensusParams.nMPoSRewardRecipients;

        // Check reward recipients number
        if(rewardRecipients < 1)
            return error("CheckReward(): invalid reward recipients");

        //if only 1 then no MPoS logic required
        if(rewardRecipients == 1){
            return true;
        }
        if(blockReward < gasRefunds){
            return state.DoS(100, error("CheckReward(): Block Reward is less than total gas refunds"),
                             REJECT_INVALID, "bad-cs-gas-greater-than-reward");

        }
        CAmount splitReward = (blockReward - gasRefunds) / rewardRecipients;

        // Generate the list of script recipients including all of their parameters
        std::vector<CScript> mposScriptList;
        if(!GetMPoSOutputScripts(mposScriptList, nPrevHeight, consensusParams))
            return error("CheckReward(): cannot create the list of MPoS output scripts");
      
        for(size_t i = 0; i < mposScriptList.size(); i++){
            it=std::find(vTempVouts.begin(), vTempVouts.end(), CTxOut(splitReward,mposScriptList[i]));
            if(it==vTempVouts.end()){
                return state.DoS(100,
                        error("CheckReward(): An MPoS participant was not properly paid"),
                        REJECT_INVALID, "bad-cs-mpos-missing");
            }else{
                vTempVouts.erase(it);
            }
        }

        vTempVouts.clear();
    }

    return true;
}

valtype GetSenderAddress(const CTransaction& tx, const CCoinsViewCache* coinsView, const std::vector<CTransactionRef>* blockTxs){
    CScript script;
    bool scriptFilled=false; //can't use script.empty() because an empty script is technically valid

    // First check the current (or in-progress) block for zero-confirmation change spending that won't yet be in txindex
    if(blockTxs){
        for(auto btx : *blockTxs){
            if(btx->GetHash() == tx.vin[0].prevout.hash){
                script = btx->vout[tx.vin[0].prevout.n].scriptPubKey;
                scriptFilled=true;
                break;
            }
        }
    }
    if(!scriptFilled && coinsView){
        script = coinsView->AccessCoin(tx.vin[0].prevout).out.scriptPubKey;
        scriptFilled = true;
    }
    if(!scriptFilled)
    {
        CTransactionRef txPrevout;
        uint256 hashBlock;
        if(GetTransaction(tx.vin[0].prevout.hash, txPrevout, Params().GetConsensus(), hashBlock, true)){
            script = txPrevout->vout[tx.vin[0].prevout.n].scriptPubKey;
        } else {
            LogPrintf("Error fetching transaction details of tx %s. This will probably cause more errors", tx.vin[0].prevout.hash.ToString());
            return valtype();
        }
    }

	CTxDestination addressBit;
    txnouttype txType=TX_NONSTANDARD;
	if(ExtractDestination(script, addressBit, &txType)){
		if ((txType == TX_PUBKEY || txType == TX_PUBKEYHASH) &&
                addressBit.type() == typeid(CKeyID)){
			CKeyID senderAddress(boost::get<CKeyID>(addressBit));
			return valtype(senderAddress.begin(), senderAddress.end());
		}
	}
    //prevout is not a standard transaction format, so just return 0
    return valtype();
}

UniValue vmLogToJSON(const ResultExecute& execRes, const CTransaction& tx, const CBlock& block){
    UniValue result(UniValue::VOBJ);
    if(tx != CTransaction())
<<<<<<< HEAD
        result.push_back(Pair("txid", tx.GetHash().GetHex()));
    result.push_back(Pair("address", execRes.execRes.newAddress.hex()));
    if(block.GetHash() != CBlock().GetHash()){
        result.push_back(Pair("time", block.GetBlockTime()));
        result.push_back(Pair("blockhash", block.GetHash().GetHex()));
        result.push_back(Pair("blockheight", chainActive.Tip()->nHeight + 1));
    } else {
        result.push_back(Pair("time", GetAdjustedTime()));
        result.push_back(Pair("blockheight", chainActive.Tip()->nHeight));
=======
        result.pushKV("txid", tx.GetHash().GetHex());
    result.pushKV("address", execRes.execRes.newAddress.hex());
    if(block.GetHash() != CBlock().GetHash()){
        result.pushKV("time", block.GetBlockTime());
        result.pushKV("blockhash", block.GetHash().GetHex());
        result.pushKV("blockheight", chainActive.Tip()->nHeight + 1);
    } else {
        result.pushKV("time", GetAdjustedTime());
        result.pushKV("blockheight", chainActive.Tip()->nHeight);
>>>>>>> 228c1378
    }
    UniValue logEntries(UniValue::VARR);
    dev::eth::LogEntries logs = execRes.txRec.log();
    for(dev::eth::LogEntry log : logs){
        UniValue logEntrie(UniValue::VOBJ);
<<<<<<< HEAD
        logEntrie.push_back(Pair("address", log.address.hex()));
        UniValue topics(UniValue::VARR);
        for(dev::h256 l : log.topics){
            UniValue topicPair(UniValue::VOBJ);
            topicPair.push_back(Pair("raw", l.hex()));
=======
        logEntrie.pushKV("address", log.address.hex());
        UniValue topics(UniValue::VARR);
        for(dev::h256 l : log.topics){
            UniValue topicPair(UniValue::VOBJ);
            topicPair.pushKV("raw", l.hex());
>>>>>>> 228c1378
            topics.push_back(topicPair);
            //TODO add "pretty" field for human readable data
        }
        UniValue dataPair(UniValue::VOBJ);
<<<<<<< HEAD
        dataPair.push_back(Pair("raw", HexStr(log.data)));
        logEntrie.push_back(Pair("data", dataPair));
        logEntrie.push_back(Pair("topics", topics));
        logEntries.push_back(logEntrie);
    }
    result.push_back(Pair("entries", logEntries));
=======
        dataPair.pushKV("raw", HexStr(log.data));
        logEntrie.pushKV("data", dataPair);
        logEntrie.pushKV("topics", topics);
        logEntries.push_back(logEntrie);
    }
    result.pushKV("entries", logEntries);
>>>>>>> 228c1378
    return result;
}

void writeVMlog(const std::vector<ResultExecute>& res, const CTransaction& tx, const CBlock& block){
    boost::filesystem::path qtumDir = GetDataDir() / "vmExecLogs.json";
    std::stringstream ss;
    if(fIsVMlogFile){
        ss << ",";
    } else {
        std::ofstream file(qtumDir.string(), std::ios::out | std::ios::app);
        file << "{\"logs\":[]}";
        file.close();
    }

    for(size_t i = 0; i < res.size(); i++){
        ss << vmLogToJSON(res[i], tx, block).write();
        if(i != res.size() - 1){
            ss << ",";
        } else {
            ss << "]}";
        }
    }
    
    std::ofstream file(qtumDir.string(), std::ios::in | std::ios::out);
    file.seekp(-2, std::ios::end);
    file << ss.str();
    file.close();
    fIsVMlogFile = true;
}

bool ByteCodeExec::performByteCode(dev::eth::Permanence type){
    for(QtumTransaction& tx : txs){
        //validate VM version
        if(tx.getVersion().toRaw() != VersionVM::GetEVMDefault().toRaw()){
            return false;
        }
        dev::eth::EnvInfo envInfo(BuildEVMEnvironment());
        if(!tx.isCreation() && !globalState->addressInUse(tx.receiveAddress())){
            dev::eth::ExecutionResult execRes;
            execRes.excepted = dev::eth::TransactionException::Unknown;
            result.push_back(ResultExecute{execRes, dev::eth::TransactionReceipt(dev::h256(), dev::u256(), dev::eth::LogEntries()), CTransaction()});
            continue;
        }
        result.push_back(globalState->execute(envInfo, *globalSealEngine.get(), tx, type, OnOpFunc()));
    }
    globalState->db().commit();
    globalState->dbUtxo().commit();
    globalSealEngine.get()->deleteAddresses.clear();
    return true;
}

bool ByteCodeExec::processingResults(ByteCodeExecResult& resultBCE){
    for(size_t i = 0; i < result.size(); i++){
        uint64_t gasUsed = (uint64_t) result[i].execRes.gasUsed;
        if(result[i].execRes.excepted != dev::eth::TransactionException::None){
            if(txs[i].value() > 0){
                CMutableTransaction tx;
                tx.vin.push_back(CTxIn(h256Touint(txs[i].getHashWith()), txs[i].getNVout(), CScript() << OP_SPEND));
                CScript script(CScript() << OP_DUP << OP_HASH160 << txs[i].sender().asBytes() << OP_EQUALVERIFY << OP_CHECKSIG);
                tx.vout.push_back(CTxOut(CAmount(txs[i].value()), script));
                resultBCE.valueTransfers.push_back(CTransaction(tx));
            }
            resultBCE.usedGas += gasUsed;
        } else {
            if(txs[i].gas() > UINT64_MAX ||
                    result[i].execRes.gasUsed > UINT64_MAX ||
                    txs[i].gasPrice() > UINT64_MAX){
                return false;
            }
            uint64_t gas = (uint64_t) txs[i].gas();
            uint64_t gasPrice = (uint64_t) txs[i].gasPrice();

            resultBCE.usedGas += gasUsed;
            int64_t amount = (gas - gasUsed) * gasPrice;
            if(amount < 0){
                return false;
            }
            if(amount > 0){
                CScript script(CScript() << OP_DUP << OP_HASH160 << txs[i].sender().asBytes() << OP_EQUALVERIFY << OP_CHECKSIG);
                resultBCE.refundOutputs.push_back(CTxOut(amount, script));
                resultBCE.refundSender += amount;
            }
        }
        if(result[i].tx != CTransaction()){
            resultBCE.valueTransfers.push_back(result[i].tx);
        }
    }
    return true;
}

dev::eth::EnvInfo ByteCodeExec::BuildEVMEnvironment(){
    dev::eth::EnvInfo env;
    CBlockIndex* tip = chainActive.Tip();
    env.setNumber(dev::u256(tip->nHeight + 1));
    env.setTimestamp(dev::u256(block.nTime));
    env.setDifficulty(dev::u256(block.nBits));

    dev::eth::LastHashes lh;
    lh.resize(256);
    for(int i=0;i<256;i++){
        if(!tip)
            break;
        lh[i]= uintToh256(*tip->phashBlock);
        tip = tip->pprev;
    }
    env.setLastHashes(std::move(lh));
    env.setGasLimit(blockGasLimit);
    if(block.IsProofOfStake()){
        env.setAuthor(EthAddrFromScript(block.vtx[1]->vout[1].scriptPubKey));
    }else {
        env.setAuthor(EthAddrFromScript(block.vtx[0]->vout[0].scriptPubKey));
    }
    return env;
}

dev::Address ByteCodeExec::EthAddrFromScript(const CScript& script){
    CTxDestination addressBit;
    txnouttype txType=TX_NONSTANDARD;
    if(ExtractDestination(script, addressBit, &txType)){
        if ((txType == TX_PUBKEY || txType == TX_PUBKEYHASH) &&
            addressBit.type() == typeid(CKeyID)){
            CKeyID addressKey(boost::get<CKeyID>(addressBit));
            std::vector<unsigned char> addr(addressKey.begin(), addressKey.end());
            return dev::Address(addr);
        }
    }
    //if not standard or not a pubkey or pubkeyhash output, then return 0
    return dev::Address();
}

bool QtumTxConverter::extractionQtumTransactions(ExtractQtumTX& qtumtx){
    std::vector<QtumTransaction> resultTX;
    std::vector<EthTransactionParams> resultETP;
    for(size_t i = 0; i < txBit.vout.size(); i++){
        if(txBit.vout[i].scriptPubKey.HasOpCreate() || txBit.vout[i].scriptPubKey.HasOpCall()){
            if(receiveStack(txBit.vout[i].scriptPubKey)){
                EthTransactionParams params;
                if(parseEthTXParams(params)){
                    resultTX.push_back(createEthTX(params, i));
                    resultETP.push_back(params);
                }else{
                    return false;
                }
            }else{
                return false;
            }
        }
    }
    qtumtx = std::make_pair(resultTX, resultETP);
    return true;
}

bool QtumTxConverter::receiveStack(const CScript& scriptPubKey){
<<<<<<< HEAD
    EvalScript(stack, scriptPubKey, SCRIPT_EXEC_BYTE_CODE, BaseSignatureChecker(), SIGVERSION_BASE, nullptr);
=======
    EvalScript(stack, scriptPubKey, SCRIPT_EXEC_BYTE_CODE, BaseSignatureChecker(), SigVersion::BASE, nullptr);
>>>>>>> 228c1378
    if (stack.empty())
        return false;

    CScript scriptRest(stack.back().begin(), stack.back().end());
    stack.pop_back();

    opcode = (opcodetype)(*scriptRest.begin());
    if((opcode == OP_CREATE && stack.size() < 4) || (opcode == OP_CALL && stack.size() < 5)){
        stack.clear();
        return false;
    }

    return true;
}

bool QtumTxConverter::parseEthTXParams(EthTransactionParams& params){
    try{
        dev::Address receiveAddress;
        valtype vecAddr;
        if (opcode == OP_CALL)
        {
            vecAddr = stack.back();
            stack.pop_back();
            receiveAddress = dev::Address(vecAddr);
        }
        if(stack.size() < 4)
            return false;

        if(stack.back().size() < 1){
            return false;
        }
        valtype code(stack.back());
        stack.pop_back();
        uint64_t gasPrice = CScriptNum::vch_to_uint64(stack.back());
        stack.pop_back();
        uint64_t gasLimit = CScriptNum::vch_to_uint64(stack.back());
        stack.pop_back();
        if(gasPrice > INT64_MAX || gasLimit > INT64_MAX){
            return false;
        }
        //we track this as CAmount in some places, which is an int64_t, so constrain to INT64_MAX
        if(gasPrice !=0 && gasLimit > INT64_MAX / gasPrice){
            //overflows past 64bits, reject this tx
            return false;
        }
        if(stack.back().size() > 4){
            return false;
        }
        VersionVM version = VersionVM::fromRaw((uint32_t)CScriptNum::vch_to_uint64(stack.back()));
        stack.pop_back();
        params.version = version;
        params.gasPrice = dev::u256(gasPrice);
        params.receiveAddress = receiveAddress;
        params.code = code;
        params.gasLimit = dev::u256(gasLimit);
        return true;
    }
    catch(const scriptnum_error& err){
        LogPrintf("Incorrect parameters to VM.");
        return false;
    }
}

QtumTransaction QtumTxConverter::createEthTX(const EthTransactionParams& etp, uint32_t nOut){
    QtumTransaction txEth;
    if (etp.receiveAddress == dev::Address() && opcode != OP_CALL){
        txEth = QtumTransaction(txBit.vout[nOut].nValue, etp.gasPrice, etp.gasLimit, etp.code, dev::u256(0));
    }
    else{
        txEth = QtumTransaction(txBit.vout[nOut].nValue, etp.gasPrice, etp.gasLimit, etp.receiveAddress, etp.code, dev::u256(0));
    }
    dev::Address sender(GetSenderAddress(txBit, view, blockTransactions));
    txEth.forceSender(sender);
    txEth.setHashWith(uintToh256(txBit.GetHash()));
    txEth.setNVout(nOut);
    txEth.setVersion(etp.version);

    return txEth;
}
///////////////////////////////////////////////////////////////////////

/** Apply the effects of this block (with given index) on the UTXO set represented by coins.
 *  Validity checks that depend on the UTXO set are also done; ConnectBlock()
 *  can fail if those validity checks fail (among other reasons). */
bool CChainState::ConnectBlock(const CBlock& block, CValidationState& state, CBlockIndex* pindex,
                  CCoinsViewCache& view, const CChainParams& chainparams, bool fJustCheck)
{
    AssertLockHeld(cs_main);
    assert(pindex);
    assert(*pindex->phashBlock == block.GetHash());
    int64_t nTimeStart = GetTimeMicros();

    ///////////////////////////////////////////////// // qtum
    QtumDGP qtumDGP(globalState.get(), fGettingValuesDGP);
    globalSealEngine->setQtumSchedule(qtumDGP.getGasSchedule(pindex->nHeight + 1));
    uint32_t sizeBlockDGP = qtumDGP.getBlockSize(pindex->nHeight + 1);
    uint64_t minGasPrice = qtumDGP.getMinGasPrice(pindex->nHeight + 1);
    uint64_t blockGasLimit = qtumDGP.getBlockGasLimit(pindex->nHeight + 1);
    dgpMaxBlockSize = sizeBlockDGP ? sizeBlockDGP : dgpMaxBlockSize;
    updateBlockSizeParams(dgpMaxBlockSize);
    CBlock checkBlock(block.GetBlockHeader());
    std::vector<CTxOut> checkVouts;

    uint64_t countCumulativeGasUsed = 0;
    /////////////////////////////////////////////////

    // Move this check from CheckBlock to ConnectBlock as it depends on DGP values
    if (block.vtx.empty() || block.vtx.size() > dgpMaxBlockSize || ::GetSerializeSize(block, SER_NETWORK, PROTOCOL_VERSION | SERIALIZE_TRANSACTION_NO_WITNESS) > dgpMaxBlockSize) // qtum
        return state.DoS(100, false, REJECT_INVALID, "bad-blk-length", false, "size limits failed");

    // Move this check from ContextualCheckBlock to ConnectBlock as it depends on DGP values
    if (GetBlockWeight(block) > dgpMaxBlockWeight) {
        return state.DoS(100, false, REJECT_INVALID, "bad-blk-weight", false, strprintf("%s : weight limit failed", __func__));
    }

    // Check it again in case a previous version let a bad block in
    // NOTE: We don't currently (re-)invoke ContextualCheckBlock() or
    // ContextualCheckBlockHeader() here. This means that if we add a new
    // consensus rule that is enforced in one of those two functions, then we
    // may have let in a block that violates the rule prior to updating the
    // software, and we would NOT be enforcing the rule here. Fully solving
    // upgrade from one software version to the next after a consensus rule
    // change is potentially tricky and issue-specific (see RewindBlockIndex()
    // for one general approach that was used for BIP 141 deployment).
    // Also, currently the rule against blocks more than 2 hours in the future
    // is enforced in ContextualCheckBlockHeader(); we wouldn't want to
    // re-enforce that rule here (at least until we make it impossible for
    // GetAdjustedTime() to go backward).
    if (!CheckBlock(block, state, chainparams.GetConsensus(), !fJustCheck, !fJustCheck)) {
        if (state.CorruptionPossible()) {
            // We don't write down blocks to disk if they may have been
            // corrupted, so this should be impossible unless we're having hardware
            // problems.
            return AbortNode(state, "Corrupt block found indicating potential hardware failure; shutting down");
        }
        return error("%s: Consensus::CheckBlock: %s", __func__, FormatStateMessage(state));
    }

    // verify that the view's current state corresponds to the previous block
    uint256 hashPrevBlock = pindex->pprev == nullptr ? uint256() : pindex->pprev->GetBlockHash();
    assert(hashPrevBlock == view.GetBestBlock());

    // Special case for the genesis block, skipping connection of its transactions
    // (its coinbase is unspendable)
    if (block.GetHash() == chainparams.GetConsensus().hashGenesisBlock) {
        if (!fJustCheck)
            view.SetBestBlock(pindex->GetBlockHash());
        return true;
    }

    // State is filled in by UpdateHashProof
    if (!UpdateHashProof(block, state, chainparams.GetConsensus(), pindex, view)) {
        return error("%s: ConnectBlock(): %s", __func__, state.GetRejectReason().c_str());
    }
    nBlocksTotal++;

    bool fScriptChecks = true;
    if (!hashAssumeValid.IsNull()) {
        // We've been configured with the hash of a block which has been externally verified to have a valid history.
        // A suitable default value is included with the software and updated from time to time.  Because validity
        //  relative to a piece of software is an objective fact these defaults can be easily reviewed.
        // This setting doesn't force the selection of any particular chain but makes validating some faster by
        //  effectively caching the result of part of the verification.
        BlockMap::const_iterator  it = mapBlockIndex.find(hashAssumeValid);
        if (it != mapBlockIndex.end()) {
            if (it->second->GetAncestor(pindex->nHeight) == pindex &&
                pindexBestHeader->GetAncestor(pindex->nHeight) == pindex &&
                pindexBestHeader->nChainWork >= nMinimumChainWork) {
                // This block is a member of the assumed verified chain and an ancestor of the best header.
                // The equivalent time check discourages hash power from extorting the network via DOS attack
                //  into accepting an invalid block through telling users they must manually set assumevalid.
                //  Requiring a software change or burying the invalid block, regardless of the setting, makes
                //  it hard to hide the implication of the demand.  This also avoids having release candidates
                //  that are hardly doing any signature verification at all in testing without having to
                //  artificially set the default assumed verified block further back.
                // The test against nMinimumChainWork prevents the skipping when denied access to any chain at
                //  least as good as the expected chain.
                fScriptChecks = (GetBlockProofEquivalentTime(*pindexBestHeader, *pindex, *pindexBestHeader, chainparams.GetConsensus()) <= 60 * 60 * 24 * 7 * 2);
            }
        }
    }

    int64_t nTime1 = GetTimeMicros(); nTimeCheck += nTime1 - nTimeStart;
    LogPrint(BCLog::BENCH, "    - Sanity checks: %.2fms [%.2fs (%.2fms/blk)]\n", MILLI * (nTime1 - nTimeStart), nTimeCheck * MICRO, nTimeCheck * MILLI / nBlocksTotal);

    // Do not allow blocks that contain transactions which 'overwrite' older transactions,
    // unless those are already completely spent.
    // If such overwrites are allowed, coinbases and transactions depending upon those
    // can be duplicated to remove the ability to spend the first instance -- even after
    // being sent to another address.
    // See BIP30 and http://r6.ca/blog/20120206T005236Z.html for more information.
    // This logic is not necessary for memory pool transactions, as AcceptToMemoryPool
    // already refuses previously-known transaction ids entirely.
    // This rule was originally applied to all blocks with a timestamp after March 15, 2012, 0:00 UTC.
    // Now that the whole chain is irreversibly beyond that time it is applied to all blocks except the
    // two in the chain that violate it. This prevents exploiting the issue against nodes during their
    // initial block download.
    bool fEnforceBIP30 = (!pindex->phashBlock);

    // Once BIP34 activated it was not possible to create new duplicate coinbases and thus other than starting
    // with the 2 existing duplicate coinbase pairs, not possible to create overwriting txs.  But by the
    // time BIP34 activated, in each of the existing pairs the duplicate coinbase had overwritten the first
    // before the first had been spent.  Since those coinbases are sufficiently buried it's no longer possible to create further
    // duplicate transactions descending from the known pairs either.
    // If we're on the known chain at height greater than where BIP34 activated, we can save the db accesses needed for the BIP30 check.

    // BIP34 requires that a block at height X (block X) has its coinbase
    // scriptSig start with a CScriptNum of X (indicated height X).  The above
    // logic of no longer requiring BIP30 once BIP34 activates is flawed in the
    // case that there is a block X before the BIP34 height of 227,931 which has
    // an indicated height Y where Y is greater than X.  The coinbase for block
    // X would also be a valid coinbase for block Y, which could be a BIP30
    // violation.  An exhaustive search of all mainnet coinbases before the
    // BIP34 height which have an indicated height greater than the block height
    // reveals many occurrences. The 3 lowest indicated heights found are
    // 209,921, 490,897, and 1,983,702 and thus coinbases for blocks at these 3
    // heights would be the first opportunity for BIP30 to be violated.

    // The search reveals a great many blocks which have an indicated height
    // greater than 1,983,702, so we simply remove the optimization to skip
    // BIP30 checking for blocks at height 1,983,702 or higher.  Before we reach
    // that block in another 25 years or so, we should take advantage of a
    // future consensus change to do a new and improved version of BIP34 that
    // will actually prevent ever creating any duplicate coinbases in the
    // future.
    static constexpr int BIP34_IMPLIES_BIP30_LIMIT = 1983702;

    // There is no potential to create a duplicate coinbase at block 209,921
    // because this is still before the BIP34 height and so explicit BIP30
    // checking is still active.

    // The final case is block 176,684 which has an indicated height of
    // 490,897. Unfortunately, this issue was not discovered until about 2 weeks
    // before block 490,897 so there was not much opportunity to address this
    // case other than to carefully analyze it and determine it would not be a
    // problem. Block 490,897 was, in fact, mined with a different coinbase than
    // block 176,684, but it is important to note that even if it hadn't been or
    // is remined on an alternate fork with a duplicate coinbase, we would still
    // not run into a BIP30 violation.  This is because the coinbase for 176,684
    // is spent in block 185,956 in transaction
    // d4f7fbbf92f4a3014a230b2dc70b8058d02eb36ac06b4a0736d9d60eaa9e8781.  This
    // spending transaction can't be duplicated because it also spends coinbase
    // 0328dd85c331237f18e781d692c92de57649529bd5edf1d01036daea32ffde29.  This
    // coinbase has an indicated height of over 4.2 billion, and wouldn't be
    // duplicatable until that height, and it's currently impossible to create a
    // chain that long. Nevertheless we may wish to consider a future soft fork
    // which retroactively prevents block 490,897 from creating a duplicate
    // coinbase. The two historical BIP30 violations often provide a confusing
    // edge case when manipulating the UTXO and it would be simpler not to have
    // another edge case to deal with.

    // testnet3 has no blocks before the BIP34 height with indicated heights
    // post BIP34 before approximately height 486,000,000 and presumably will
    // be reset before it reaches block 1,983,702 and starts doing unnecessary
    // BIP30 checking again.
    assert(pindex->pprev);
    CBlockIndex *pindexBIP34height = pindex->pprev->GetAncestor(chainparams.GetConsensus().BIP34Height);
    //Only continue to enforce if we're below BIP34 activation height or the block hash at that height doesn't correspond.
    fEnforceBIP30 = fEnforceBIP30 && (!pindexBIP34height || !(pindexBIP34height->GetBlockHash() == chainparams.GetConsensus().BIP34Hash));

    // TODO: Remove BIP30 checking from block height 1,983,702 on, once we have a
    // consensus change that ensures coinbases at those heights can not
    // duplicate earlier coinbases.
    if (fEnforceBIP30 || pindex->nHeight >= BIP34_IMPLIES_BIP30_LIMIT) {
        for (const auto& tx : block.vtx) {
            for (size_t o = 0; o < tx->vout.size(); o++) {
                if (view.HaveCoin(COutPoint(tx->GetHash(), o))) {
                    return state.DoS(100, error("ConnectBlock(): tried to overwrite transaction"),
                                     REJECT_INVALID, "bad-txns-BIP30");
                }
            }
        }
    }

    // Start enforcing BIP68 (sequence locks) and BIP112 (CHECKSEQUENCEVERIFY) using versionbits logic.
    int nLockTimeFlags = 0;
    if (VersionBitsState(pindex->pprev, chainparams.GetConsensus(), Consensus::DEPLOYMENT_CSV, versionbitscache) == ThresholdState::ACTIVE) {
        nLockTimeFlags |= LOCKTIME_VERIFY_SEQUENCE;
    }

    // Get the script flags for this block
    unsigned int flags = GetBlockScriptFlags(pindex, chainparams.GetConsensus());

    int64_t nTime2 = GetTimeMicros(); nTimeForks += nTime2 - nTime1;
    LogPrint(BCLog::BENCH, "    - Fork checks: %.2fms [%.2fs (%.2fms/blk)]\n", MILLI * (nTime2 - nTime1), nTimeForks * MICRO, nTimeForks * MILLI / nBlocksTotal);

    CBlockUndo blockundo;

    CCheckQueueControl<CScriptCheck> control(fScriptChecks && nScriptCheckThreads ? &scriptcheckqueue : nullptr);

    std::vector<int> prevheights;
    CAmount nFees = 0;
    CAmount nActualStakeReward = 0;
    int nInputs = 0;
    int64_t nSigOpsCost = 0;
    blockundo.vtxundo.reserve(block.vtx.size() - 1);

    ///////////////////////////////////////////////////////// // qtum
    std::map<dev::Address, std::pair<CHeightTxIndexKey, std::vector<uint256>>> heightIndexes;
    /////////////////////////////////////////////////////////

    std::vector<PrecomputedTransactionData> txdata;
    txdata.reserve(block.vtx.size()); // Required so that pointers to individual PrecomputedTransactionData don't get invalidated
    uint64_t blockGasUsed = 0;
    CAmount gasRefunds=0;

    uint64_t nValueOut=0;
    uint64_t nValueIn=0;

    for (unsigned int i = 0; i < block.vtx.size(); i++)
    {
        const CTransaction &tx = *(block.vtx[i]);

        nInputs += tx.vin.size();

        if (!tx.IsCoinBase())
        {
            CAmount txfee = 0;
            if (!Consensus::CheckTxInputs(tx, state, view, pindex->nHeight, txfee)) {
                return error("%s: Consensus::CheckTxInputs: %s, %s", __func__, tx.GetHash().ToString(), FormatStateMessage(state));
            }
            nFees += txfee;
            if (!MoneyRange(nFees)) {
                return state.DoS(100, error("%s: accumulated fee in the block out of range.", __func__),
                                 REJECT_INVALID, "bad-txns-accumulated-fee-outofrange");
            }

            // Check that transaction is BIP68 final
            // BIP68 lock checks (as opposed to nLockTime checks) must
            // be in ConnectBlock because they require the UTXO set
            prevheights.resize(tx.vin.size());
            for (size_t j = 0; j < tx.vin.size(); j++) {
                prevheights[j] = view.AccessCoin(tx.vin[j].prevout).nHeight;
            }

            if (!SequenceLocks(tx, nLockTimeFlags, &prevheights, *pindex)) {
                return state.DoS(100, error("%s: contains a non-BIP68-final transaction", __func__),
                                 REJECT_INVALID, "bad-txns-nonfinal");
            }
        }

        // GetTransactionSigOpCost counts 3 types of sigops:
        // * legacy (always)
        // * p2sh (when P2SH enabled in flags and excludes coinbase)
        // * witness (when witness enabled in flags and excludes coinbase)
        nSigOpsCost += GetTransactionSigOpCost(tx, view, flags);
        if (nSigOpsCost > dgpMaxBlockSigOps)
            return state.DoS(100, error("ConnectBlock(): too many sigops"),
                             REJECT_INVALID, "bad-blk-sigops");

        txdata.emplace_back(tx);

        bool hasOpSpend = tx.HasOpSpend();

        if (!tx.IsCoinBase())
        {
            if (tx.IsCoinStake())
                nActualStakeReward = tx.GetValueOut()-view.GetValueIn(tx);
                    
            std::vector<CScriptCheck> vChecks;
            bool fCacheResults = fJustCheck; /* Don't cache results if we're actually connecting blocks (still consult the cache, though) */
            //note that coinbase and coinstake can not contain any contract opcodes, this is checked in CheckBlock
            if (!CheckInputs(tx, state, view, fScriptChecks, flags, fCacheResults, fCacheResults, txdata[i], (hasOpSpend || tx.HasCreateOrCall()) ? nullptr : (nScriptCheckThreads ? &vChecks : nullptr)))//nScriptCheckThreads ? &vChecks : nullptr))
                return error("ConnectBlock(): CheckInputs on %s failed with %s",
                    tx.GetHash().ToString(), FormatStateMessage(state));
            control.Add(vChecks);

            for(const CTxIn& j : tx.vin){
                if(!j.scriptSig.HasOpSpend()){
                    const CTxOut& prevout = view.AccessCoin(j.prevout).out;
                    if((prevout.scriptPubKey.HasOpCreate() || prevout.scriptPubKey.HasOpCall())){
                        return state.DoS(100, error("ConnectBlock(): Contract spend without OP_SPEND in scriptSig"),
                                REJECT_INVALID, "bad-txns-invalid-contract-spend");
                    }
                }
            }
        }

        if(tx.IsCoinBase()){
            nValueOut += tx.GetValueOut();
        }else{
            int64_t nTxValueIn = view.GetValueIn(tx);
            int64_t nTxValueOut = tx.GetValueOut();
            nValueIn += nTxValueIn;
            nValueOut += nTxValueOut;
        }

///////////////////////////////////////////////////////////////////////////////////////// qtum
        if(!tx.HasOpSpend()){
            checkBlock.vtx.push_back(block.vtx[i]);
<<<<<<< HEAD
        }
        if(tx.HasCreateOrCall() && !hasOpSpend){

            if(!CheckSenderScript(view, tx)){
                return state.DoS(100, false, REJECT_INVALID, "bad-txns-invalid-sender-script");
            }

            QtumTxConverter convert(tx, &view, &block.vtx);

            ExtractQtumTX resultConvertQtumTX;
            if(!convert.extractionQtumTransactions(resultConvertQtumTX)){
                return state.DoS(100, error("ConnectBlock(): Contract transaction of the wrong format"), REJECT_INVALID, "bad-tx-bad-contract-format");
            }
            if(!CheckMinGasPrice(resultConvertQtumTX.second, minGasPrice))
                return state.DoS(100, error("ConnectBlock(): Contract execution has lower gas price than allowed"), REJECT_INVALID, "bad-tx-low-gas-price");


            dev::u256 gasAllTxs = dev::u256(0);
            ByteCodeExec exec(block, resultConvertQtumTX.first, blockGasLimit);
            //validate VM version and other ETH params before execution
            //Reject anything unknown (could be changed later by DGP)
            //TODO evaluate if this should be relaxed for soft-fork purposes
            bool nonZeroVersion=false;
            dev::u256 sumGas = dev::u256(0);
            CAmount nTxFee = view.GetValueIn(tx)-tx.GetValueOut();
            for(QtumTransaction& qtx : resultConvertQtumTX.first){
                sumGas += qtx.gas() * qtx.gasPrice();

                if(sumGas > dev::u256(INT64_MAX)) {
                    return state.DoS(100, error("ConnectBlock(): Transaction's gas stipend overflows"), REJECT_INVALID, "bad-tx-gas-stipend-overflow");
                }

                if(sumGas > dev::u256(nTxFee)) {
                    return state.DoS(100, error("ConnectBlock(): Transaction fee does not cover the gas stipend"), REJECT_INVALID, "bad-txns-fee-notenough");
                }

                VersionVM v = qtx.getVersion();
                if(v.format!=0)
                    return state.DoS(100, error("ConnectBlock(): Contract execution uses unknown version format"), REJECT_INVALID, "bad-tx-version-format");
                if(v.rootVM != 0){
                    nonZeroVersion=true;
                }else{
                    if(nonZeroVersion){
                        //If an output is version 0, then do not allow any other versions in the same tx
                        return state.DoS(100, error("ConnectBlock(): Contract tx has mixed version 0 and non-0 VM executions"), REJECT_INVALID, "bad-tx-mixed-zero-versions");
                    }
                }
                if(!(v.rootVM == 0 || v.rootVM == 1))
                    return state.DoS(100, error("ConnectBlock(): Contract execution uses unknown root VM"), REJECT_INVALID, "bad-tx-version-rootvm");
                if(v.vmVersion != 0)
                    return state.DoS(100, error("ConnectBlock(): Contract execution uses unknown VM version"), REJECT_INVALID, "bad-tx-version-vmversion");
                if(v.flagOptions != 0)
                    return state.DoS(100, error("ConnectBlock(): Contract execution uses unknown flag options"), REJECT_INVALID, "bad-tx-version-flags");

                //check gas limit is not less than minimum gas limit (unless it is a no-exec tx)
                if(qtx.gas() < MINIMUM_GAS_LIMIT && v.rootVM != 0)
                    return state.DoS(100, error("ConnectBlock(): Contract execution has lower gas limit than allowed"), REJECT_INVALID, "bad-tx-too-little-gas");

                if(qtx.gas() > UINT32_MAX)
                    return state.DoS(100, error("ConnectBlock(): Contract execution can not specify greater gas limit than can fit in 32-bits"), REJECT_INVALID, "bad-tx-too-much-gas");

                gasAllTxs += qtx.gas();
                if(gasAllTxs > dev::u256(blockGasLimit))
                    return state.DoS(1, false, REJECT_INVALID, "bad-txns-gas-exceeds-blockgaslimit");

                //don't allow less than DGP set minimum gas price to prevent MPoS greedy mining/spammers
                if(v.rootVM!=0 && (uint64_t)qtx.gasPrice() < minGasPrice)
                    return state.DoS(100, error("ConnectBlock(): Contract execution has lower gas price than allowed"), REJECT_INVALID, "bad-tx-low-gas-price");
            }

            if(!nonZeroVersion){
                //if tx is 0 version, then the tx must already have been added by a previous contract execution
                if(!tx.HasOpSpend()){
                    return state.DoS(100, error("ConnectBlock(): Version 0 contract executions are not allowed unless created by the AAL "), REJECT_INVALID, "bad-tx-improper-version-0");
                }
            }

            if(!exec.performByteCode()){
                return state.DoS(100, error("ConnectBlock(): Unknown error during contract execution"), REJECT_INVALID, "bad-tx-unknown-error");
            }

            std::vector<ResultExecute> resultExec(exec.getResult());
            ByteCodeExecResult bcer;
            if(!exec.processingResults(bcer)){
                return state.DoS(100, error("ConnectBlock(): Error processing VM execution results"), REJECT_INVALID, "bad-vm-exec-processing");
            }

            countCumulativeGasUsed += bcer.usedGas;
            std::vector<TransactionReceiptInfo> tri;
            if (fLogEvents && !fJustCheck)
            {
                for(size_t k = 0; k < resultConvertQtumTX.first.size(); k ++){
                    dev::Address key = resultExec[k].execRes.newAddress;
                    if(!heightIndexes.count(key)){
                        heightIndexes[key].first = CHeightTxIndexKey(pindex->nHeight, resultExec[k].execRes.newAddress);
                    }
                    heightIndexes[key].second.push_back(tx.GetHash());
                    tri.push_back(TransactionReceiptInfo{block.GetHash(), uint32_t(pindex->nHeight), tx.GetHash(), uint32_t(i), resultConvertQtumTX.first[k].from(), resultConvertQtumTX.first[k].to(),
                                countCumulativeGasUsed, uint64_t(resultExec[k].execRes.gasUsed), resultExec[k].execRes.newAddress, resultExec[k].txRec.log(), resultExec[k].execRes.excepted});
                }

                pstorageresult->addResult(uintToh256(tx.GetHash()), tri);
            }

            blockGasUsed += bcer.usedGas;
            if(blockGasUsed > blockGasLimit){
                return state.DoS(1000, error("ConnectBlock(): Block exceeds gas limit"), REJECT_INVALID, "bad-blk-gaslimit");
            }
            for(CTxOut refundVout : bcer.refundOutputs){
                gasRefunds += refundVout.nValue;
            }
            checkVouts.insert(checkVouts.end(), bcer.refundOutputs.begin(), bcer.refundOutputs.end());
            for(CTransaction& t : bcer.valueTransfers){
                checkBlock.vtx.push_back(MakeTransactionRef(std::move(t)));
            }
            if(fRecordLogOpcodes && !fJustCheck){
                writeVMlog(resultExec, tx, block);
            }

            for(ResultExecute& re: resultExec){
                if(re.execRes.newAddress != dev::Address() && !fJustCheck)
                    dev::g_logPost(std::string("Address : " + re.execRes.newAddress.hex()), NULL);
            }
        }
=======
        }
        if(tx.HasCreateOrCall() && !hasOpSpend){

            if(!CheckSenderScript(view, tx)){
                return state.DoS(100, false, REJECT_INVALID, "bad-txns-invalid-sender-script");
            }

            QtumTxConverter convert(tx, &view, &block.vtx);

            ExtractQtumTX resultConvertQtumTX;
            if(!convert.extractionQtumTransactions(resultConvertQtumTX)){
                return state.DoS(100, error("ConnectBlock(): Contract transaction of the wrong format"), REJECT_INVALID, "bad-tx-bad-contract-format");
            }
            if(!CheckMinGasPrice(resultConvertQtumTX.second, minGasPrice))
                return state.DoS(100, error("ConnectBlock(): Contract execution has lower gas price than allowed"), REJECT_INVALID, "bad-tx-low-gas-price");


            dev::u256 gasAllTxs = dev::u256(0);
            ByteCodeExec exec(block, resultConvertQtumTX.first, blockGasLimit);
            //validate VM version and other ETH params before execution
            //Reject anything unknown (could be changed later by DGP)
            //TODO evaluate if this should be relaxed for soft-fork purposes
            bool nonZeroVersion=false;
            dev::u256 sumGas = dev::u256(0);
            CAmount nTxFee = view.GetValueIn(tx)-tx.GetValueOut();
            for(QtumTransaction& qtx : resultConvertQtumTX.first){
                sumGas += qtx.gas() * qtx.gasPrice();

                if(sumGas > dev::u256(INT64_MAX)) {
                    return state.DoS(100, error("ConnectBlock(): Transaction's gas stipend overflows"), REJECT_INVALID, "bad-tx-gas-stipend-overflow");
                }

                if(sumGas > dev::u256(nTxFee)) {
                    return state.DoS(100, error("ConnectBlock(): Transaction fee does not cover the gas stipend"), REJECT_INVALID, "bad-txns-fee-notenough");
                }

                VersionVM v = qtx.getVersion();
                if(v.format!=0)
                    return state.DoS(100, error("ConnectBlock(): Contract execution uses unknown version format"), REJECT_INVALID, "bad-tx-version-format");
                if(v.rootVM != 0){
                    nonZeroVersion=true;
                }else{
                    if(nonZeroVersion){
                        //If an output is version 0, then do not allow any other versions in the same tx
                        return state.DoS(100, error("ConnectBlock(): Contract tx has mixed version 0 and non-0 VM executions"), REJECT_INVALID, "bad-tx-mixed-zero-versions");
                    }
                }
                if(!(v.rootVM == 0 || v.rootVM == 1))
                    return state.DoS(100, error("ConnectBlock(): Contract execution uses unknown root VM"), REJECT_INVALID, "bad-tx-version-rootvm");
                if(v.vmVersion != 0)
                    return state.DoS(100, error("ConnectBlock(): Contract execution uses unknown VM version"), REJECT_INVALID, "bad-tx-version-vmversion");
                if(v.flagOptions != 0)
                    return state.DoS(100, error("ConnectBlock(): Contract execution uses unknown flag options"), REJECT_INVALID, "bad-tx-version-flags");

                //check gas limit is not less than minimum gas limit (unless it is a no-exec tx)
                if(qtx.gas() < MINIMUM_GAS_LIMIT && v.rootVM != 0)
                    return state.DoS(100, error("ConnectBlock(): Contract execution has lower gas limit than allowed"), REJECT_INVALID, "bad-tx-too-little-gas");

                if(qtx.gas() > UINT32_MAX)
                    return state.DoS(100, error("ConnectBlock(): Contract execution can not specify greater gas limit than can fit in 32-bits"), REJECT_INVALID, "bad-tx-too-much-gas");

                gasAllTxs += qtx.gas();
                if(gasAllTxs > dev::u256(blockGasLimit))
                    return state.DoS(1, false, REJECT_INVALID, "bad-txns-gas-exceeds-blockgaslimit");

                //don't allow less than DGP set minimum gas price to prevent MPoS greedy mining/spammers
                if(v.rootVM!=0 && (uint64_t)qtx.gasPrice() < minGasPrice)
                    return state.DoS(100, error("ConnectBlock(): Contract execution has lower gas price than allowed"), REJECT_INVALID, "bad-tx-low-gas-price");
            }

            if(!nonZeroVersion){
                //if tx is 0 version, then the tx must already have been added by a previous contract execution
                if(!tx.HasOpSpend()){
                    return state.DoS(100, error("ConnectBlock(): Version 0 contract executions are not allowed unless created by the AAL "), REJECT_INVALID, "bad-tx-improper-version-0");
                }
            }

            if(!exec.performByteCode()){
                return state.DoS(100, error("ConnectBlock(): Unknown error during contract execution"), REJECT_INVALID, "bad-tx-unknown-error");
            }

            std::vector<ResultExecute> resultExec(exec.getResult());
            ByteCodeExecResult bcer;
            if(!exec.processingResults(bcer)){
                return state.DoS(100, error("ConnectBlock(): Error processing VM execution results"), REJECT_INVALID, "bad-vm-exec-processing");
            }

            countCumulativeGasUsed += bcer.usedGas;
            std::vector<TransactionReceiptInfo> tri;
            if (fLogEvents && !fJustCheck)
            {
                for(size_t k = 0; k < resultConvertQtumTX.first.size(); k ++){
                    dev::Address key = resultExec[k].execRes.newAddress;
                    if(!heightIndexes.count(key)){
                        heightIndexes[key].first = CHeightTxIndexKey(pindex->nHeight, resultExec[k].execRes.newAddress);
                    }
                    heightIndexes[key].second.push_back(tx.GetHash());
                    tri.push_back(TransactionReceiptInfo{block.GetHash(), uint32_t(pindex->nHeight), tx.GetHash(), uint32_t(i), resultConvertQtumTX.first[k].from(), resultConvertQtumTX.first[k].to(),
                                countCumulativeGasUsed, uint64_t(resultExec[k].execRes.gasUsed), resultExec[k].execRes.newAddress, resultExec[k].txRec.log(), resultExec[k].execRes.excepted});
                }

                pstorageresult->addResult(uintToh256(tx.GetHash()), tri);
            }

            blockGasUsed += bcer.usedGas;
            if(blockGasUsed > blockGasLimit){
                return state.DoS(1000, error("ConnectBlock(): Block exceeds gas limit"), REJECT_INVALID, "bad-blk-gaslimit");
            }
            for(CTxOut refundVout : bcer.refundOutputs){
                gasRefunds += refundVout.nValue;
            }
            checkVouts.insert(checkVouts.end(), bcer.refundOutputs.begin(), bcer.refundOutputs.end());
            for(CTransaction& t : bcer.valueTransfers){
                checkBlock.vtx.push_back(MakeTransactionRef(std::move(t)));
            }
            if(fRecordLogOpcodes && !fJustCheck){
                writeVMlog(resultExec, tx, block);
            }

            for(ResultExecute& re: resultExec){
                if(re.execRes.newAddress != dev::Address() && !fJustCheck)
                    dev::g_logPost(std::string("Address : " + re.execRes.newAddress.hex()), NULL);
            }
        }
>>>>>>> 228c1378
/////////////////////////////////////////////////////////////////////////////////////////

        CTxUndo undoDummy;
        if (i > 0) {
            blockundo.vtxundo.push_back(CTxUndo());
        }
        UpdateCoins(tx, view, i == 0 ? undoDummy : blockundo.vtxundo.back(), pindex->nHeight);
    }
    int64_t nTime3 = GetTimeMicros(); nTimeConnect += nTime3 - nTime2;
    LogPrint(BCLog::BENCH, "      - Connect %u transactions: %.2fms (%.3fms/tx, %.3fms/txin) [%.2fs (%.2fms/blk)]\n", (unsigned)block.vtx.size(), MILLI * (nTime3 - nTime2), MILLI * (nTime3 - nTime2) / block.vtx.size(), nInputs <= 1 ? 0 : MILLI * (nTime3 - nTime2) / (nInputs-1), nTimeConnect * MICRO, nTimeConnect * MILLI / nBlocksTotal);

    if(nFees < gasRefunds) { //make sure it won't overflow
        return state.DoS(1000, error("ConnectBlock(): Less total fees than gas refund fees"), REJECT_INVALID, "bad-blk-fees-greater-gasrefund");
    }
    if(!CheckReward(block, state, pindex->nHeight, chainparams.GetConsensus(), nFees, gasRefunds, nActualStakeReward, checkVouts))
        return state.DoS(100,error("ConnectBlock(): Reward check failed"));

    if (!control.Wait())
        return state.DoS(100, error("%s: CheckQueue failed", __func__), REJECT_INVALID, "block-validation-failed");
    int64_t nTime4 = GetTimeMicros(); nTimeVerify += nTime4 - nTime2;
    LogPrint(BCLog::BENCH, "    - Verify %u txins: %.2fms (%.3fms/txin) [%.2fs (%.2fms/blk)]\n", nInputs - 1, MILLI * (nTime4 - nTime2), nInputs <= 1 ? 0 : MILLI * (nTime4 - nTime2) / (nInputs-1), nTimeVerify * MICRO, nTimeVerify * MILLI / nBlocksTotal);

////////////////////////////////////////////////////////////////// // qtum
    checkBlock.hashMerkleRoot = BlockMerkleRoot(checkBlock);
    checkBlock.hashStateRoot = h256Touint(globalState->rootHash());
    checkBlock.hashUTXORoot = h256Touint(globalState->rootHashUTXO());

    //If this error happens, it probably means that something with AAL created transactions didn't match up to what is expected
    if((checkBlock.GetHash() != block.GetHash()) && !fJustCheck)
<<<<<<< HEAD
    {
        LogPrintf("Actual block data does not match block expected by AAL\n");
        //Something went wrong with AAL, compare different elements and determine what the problem is
        if(checkBlock.hashMerkleRoot != block.hashMerkleRoot){
            //there is a mismatched tx, so go through and determine which txs
            if(block.vtx.size() > checkBlock.vtx.size()){
                LogPrintf("Unexpected AAL transactions in block. Actual txs: %i, expected txs: %i\n", block.vtx.size(), checkBlock.vtx.size());
                for(size_t i=0;i<block.vtx.size();i++){
                    if(i > checkBlock.vtx.size()){
                        LogPrintf("Unexpected transaction: %s\n", block.vtx[i]->ToString());
                    }else {
                        if (block.vtx[i]->GetHash() != block.vtx[i]->GetHash()) {
                            LogPrintf("Mismatched transaction at entry %i\n", i);
                            LogPrintf("Actual: %s\n", block.vtx[i]->ToString());
                            LogPrintf("Expected: %s\n", checkBlock.vtx[i]->ToString());
                        }
                    }
                }
            }else if(block.vtx.size() < checkBlock.vtx.size()){
                LogPrintf("Actual block is missing AAL transactions. Actual txs: %i, expected txs: %i\n", block.vtx.size(), checkBlock.vtx.size());
                for(size_t i=0;i<checkBlock.vtx.size();i++){
                    if(i > block.vtx.size()){
                        LogPrintf("Missing transaction: %s\n", checkBlock.vtx[i]->ToString());
                    }else {
                        if (block.vtx[i]->GetHash() != block.vtx[i]->GetHash()) {
                            LogPrintf("Mismatched transaction at entry %i\n", i);
                            LogPrintf("Actual: %s\n", block.vtx[i]->ToString());
                            LogPrintf("Expected: %s\n", checkBlock.vtx[i]->ToString());
                        }
                    }
                }
            }else{
                //count is correct, but a tx is wrong
                for(size_t i=0;i<checkBlock.vtx.size();i++){
                    if (block.vtx[i]->GetHash() != block.vtx[i]->GetHash()) {
                        LogPrintf("Mismatched transaction at entry %i\n", i);
                        LogPrintf("Actual: %s\n", block.vtx[i]->ToString());
                        LogPrintf("Expected: %s\n", checkBlock.vtx[i]->ToString());
                    }
                }
            }
        }
        if(checkBlock.hashUTXORoot != block.hashUTXORoot){
            LogPrintf("Actual block data does not match hashUTXORoot expected by AAL block\n");
        }
        if(checkBlock.hashStateRoot != block.hashStateRoot){
            LogPrintf("Actual block data does not match hashStateRoot expected by AAL block\n");
        }

        return state.DoS(100, error("ConnectBlock(): Incorrect AAL transactions or hashes (hashStateRoot, hashUTXORoot)"),
                         REJECT_INVALID, "incorrect-transactions-or-hashes-block");
    }

    if (fJustCheck)
    {
        dev::h256 prevHashStateRoot(dev::sha3(dev::rlp("")));
        dev::h256 prevHashUTXORoot(dev::sha3(dev::rlp("")));
        if(pindex->pprev->hashStateRoot != uint256() && pindex->pprev->hashUTXORoot != uint256()){
            prevHashStateRoot = uintToh256(pindex->pprev->hashStateRoot);
            prevHashUTXORoot = uintToh256(pindex->pprev->hashUTXORoot);
        }
        globalState->setRoot(prevHashStateRoot);
        globalState->setRootUTXO(prevHashUTXORoot);
        return true;
    }
//////////////////////////////////////////////////////////////////

    pindex->nMoneySupply = (pindex->pprev? pindex->pprev->nMoneySupply : 0) + nValueOut - nValueIn;
    //only start checking this error after block 5000 and only on testnet and mainnet, not regtest
    if(pindex->nHeight > 5000 && !Params().GetConsensus().fPoSNoRetargeting) {
        //sanity check in case an exploit happens that allows new coins to be minted
        if(pindex->nMoneySupply > (uint64_t)(100000000 + ((pindex->nHeight - 5000) * 4)) * COIN){
            return state.DoS(100, error("ConnectBlock(): Unknown error caused actual money supply to exceed expected money supply"),
                             REJECT_INVALID, "incorrect-money-supply");
        }
    }

    if (!WriteUndoDataForBlock(blockundo, state, pindex, chainparams))
        return false;

=======
    {
        LogPrintf("Actual block data does not match block expected by AAL\n");
        //Something went wrong with AAL, compare different elements and determine what the problem is
        if(checkBlock.hashMerkleRoot != block.hashMerkleRoot){
            //there is a mismatched tx, so go through and determine which txs
            if(block.vtx.size() > checkBlock.vtx.size()){
                LogPrintf("Unexpected AAL transactions in block. Actual txs: %i, expected txs: %i\n", block.vtx.size(), checkBlock.vtx.size());
                for(size_t i=0;i<block.vtx.size();i++){
                    if(i > checkBlock.vtx.size()){
                        LogPrintf("Unexpected transaction: %s\n", block.vtx[i]->ToString());
                    }else {
                        if (block.vtx[i]->GetHash() != block.vtx[i]->GetHash()) {
                            LogPrintf("Mismatched transaction at entry %i\n", i);
                            LogPrintf("Actual: %s\n", block.vtx[i]->ToString());
                            LogPrintf("Expected: %s\n", checkBlock.vtx[i]->ToString());
                        }
                    }
                }
            }else if(block.vtx.size() < checkBlock.vtx.size()){
                LogPrintf("Actual block is missing AAL transactions. Actual txs: %i, expected txs: %i\n", block.vtx.size(), checkBlock.vtx.size());
                for(size_t i=0;i<checkBlock.vtx.size();i++){
                    if(i > block.vtx.size()){
                        LogPrintf("Missing transaction: %s\n", checkBlock.vtx[i]->ToString());
                    }else {
                        if (block.vtx[i]->GetHash() != block.vtx[i]->GetHash()) {
                            LogPrintf("Mismatched transaction at entry %i\n", i);
                            LogPrintf("Actual: %s\n", block.vtx[i]->ToString());
                            LogPrintf("Expected: %s\n", checkBlock.vtx[i]->ToString());
                        }
                    }
                }
            }else{
                //count is correct, but a tx is wrong
                for(size_t i=0;i<checkBlock.vtx.size();i++){
                    if (block.vtx[i]->GetHash() != block.vtx[i]->GetHash()) {
                        LogPrintf("Mismatched transaction at entry %i\n", i);
                        LogPrintf("Actual: %s\n", block.vtx[i]->ToString());
                        LogPrintf("Expected: %s\n", checkBlock.vtx[i]->ToString());
                    }
                }
            }
        }
        if(checkBlock.hashUTXORoot != block.hashUTXORoot){
            LogPrintf("Actual block data does not match hashUTXORoot expected by AAL block\n");
        }
        if(checkBlock.hashStateRoot != block.hashStateRoot){
            LogPrintf("Actual block data does not match hashStateRoot expected by AAL block\n");
        }

        return state.DoS(100, error("ConnectBlock(): Incorrect AAL transactions or hashes (hashStateRoot, hashUTXORoot)"),
                         REJECT_INVALID, "incorrect-transactions-or-hashes-block");
    }

    if (fJustCheck)
    {
        dev::h256 prevHashStateRoot(dev::sha3(dev::rlp("")));
        dev::h256 prevHashUTXORoot(dev::sha3(dev::rlp("")));
        if(pindex->pprev->hashStateRoot != uint256() && pindex->pprev->hashUTXORoot != uint256()){
            prevHashStateRoot = uintToh256(pindex->pprev->hashStateRoot);
            prevHashUTXORoot = uintToh256(pindex->pprev->hashUTXORoot);
        }
        globalState->setRoot(prevHashStateRoot);
        globalState->setRootUTXO(prevHashUTXORoot);
        return true;
    }
//////////////////////////////////////////////////////////////////

    pindex->nMoneySupply = (pindex->pprev? pindex->pprev->nMoneySupply : 0) + nValueOut - nValueIn;
    //only start checking this error after block 5000 and only on testnet and mainnet, not regtest
    if(pindex->nHeight > 5000 && !Params().GetConsensus().fPoSNoRetargeting) {
        //sanity check in case an exploit happens that allows new coins to be minted
        if(pindex->nMoneySupply > (uint64_t)(100000000 + ((pindex->nHeight - 5000) * 4)) * COIN){
            return state.DoS(100, error("ConnectBlock(): Unknown error caused actual money supply to exceed expected money supply"),
                             REJECT_INVALID, "incorrect-money-supply");
        }
    }

    if (!WriteUndoDataForBlock(blockundo, state, pindex, chainparams))
        return false;

>>>>>>> 228c1378
    if (!pindex->IsValid(BLOCK_VALID_SCRIPTS)) {
        pindex->RaiseValidity(BLOCK_VALID_SCRIPTS);
        setDirtyBlockIndex.insert(pindex);
    }

    if (fLogEvents)
    {
        for (const auto& e: heightIndexes)
        {
            if (!pblocktree->WriteHeightIndex(e.second.first, e.second.second))
                return AbortNode(state, "Failed to write height index");
        }
    }    
    if(block.IsProofOfStake()){
        // Read the public key from the second output
        std::vector<unsigned char> vchPubKey;
        if(GetBlockPublicKey(block, vchPubKey))
        {
            uint160 pkh = uint160(ToByteVector(CPubKey(vchPubKey).GetID()));
            pblocktree->WriteStakeIndex(pindex->nHeight, pkh);
        }else{
            pblocktree->WriteStakeIndex(pindex->nHeight, uint160());
        }
    }else{
        pblocktree->WriteStakeIndex(pindex->nHeight, uint160());
    }
<<<<<<< HEAD

    if (!WriteTxIndexDataForBlock(block, state, pindex))
        return false;
=======
>>>>>>> 228c1378

    assert(pindex->phashBlock);
    // add this block to the view's block chain
    view.SetBestBlock(pindex->GetBlockHash());

    int64_t nTime5 = GetTimeMicros(); nTimeIndex += nTime5 - nTime4;
    LogPrint(BCLog::BENCH, "    - Index writing: %.2fms [%.2fs (%.2fms/blk)]\n", MILLI * (nTime5 - nTime4), nTimeIndex * MICRO, nTimeIndex * MILLI / nBlocksTotal);

    int64_t nTime6 = GetTimeMicros(); nTimeCallbacks += nTime6 - nTime5;
    LogPrint(BCLog::BENCH, "    - Callbacks: %.2fms [%.2fs (%.2fms/blk)]\n", MILLI * (nTime6 - nTime5), nTimeCallbacks * MICRO, nTimeCallbacks * MILLI / nBlocksTotal);

    if (fLogEvents)
        pstorageresult->commitResults();

    return true;
}

/**
 * Update the on-disk chain state.
 * The caches and indexes are flushed depending on the mode we're called with
 * if they're too large, if it's been a while since the last write,
 * or always and in all cases if we're in prune mode and are deleting files.
 *
 * If FlushStateMode::NONE is used, then FlushStateToDisk(...) won't do anything
 * besides checking if we need to prune.
 */
bool static FlushStateToDisk(const CChainParams& chainparams, CValidationState &state, FlushStateMode mode, int nManualPruneHeight) {
    int64_t nMempoolUsage = mempool.DynamicMemoryUsage();
    LOCK(cs_main);
    static int64_t nLastWrite = 0;
    static int64_t nLastFlush = 0;
    std::set<int> setFilesToPrune;
    bool full_flush_completed = false;
    try {
    {
        bool fFlushForPrune = false;
        bool fDoFullFlush = false;
        LOCK(cs_LastBlockFile);
        if (fPruneMode && (fCheckForPruning || nManualPruneHeight > 0) && !fReindex) {
            if (nManualPruneHeight > 0) {
                FindFilesToPruneManual(setFilesToPrune, nManualPruneHeight);
            } else {
                FindFilesToPrune(setFilesToPrune, chainparams.PruneAfterHeight());
                fCheckForPruning = false;
            }
            if (!setFilesToPrune.empty()) {
                fFlushForPrune = true;
                if (!fHavePruned) {
                    pblocktree->WriteFlag("prunedblockfiles", true);
                    fHavePruned = true;
                }
            }
        }
        int64_t nNow = GetTimeMicros();
        // Avoid writing/flushing immediately after startup.
        if (nLastWrite == 0) {
            nLastWrite = nNow;
        }
        if (nLastFlush == 0) {
            nLastFlush = nNow;
        }
        int64_t nMempoolSizeMax = gArgs.GetArg("-maxmempool", DEFAULT_MAX_MEMPOOL_SIZE) * 1000000;
        int64_t cacheSize = pcoinsTip->DynamicMemoryUsage() * DB_PEAK_USAGE_FACTOR;
        int64_t nTotalSpace = nCoinCacheUsage + std::max<int64_t>(nMempoolSizeMax - nMempoolUsage, 0);
        // The cache is large and we're within 10% and 10 MiB of the limit, but we have time now (not in the middle of a block processing).
        bool fCacheLarge = mode == FlushStateMode::PERIODIC && cacheSize > std::max((9 * nTotalSpace) / 10, nTotalSpace - MAX_BLOCK_COINSDB_USAGE * 1024 * 1024);
        // The cache is over the limit, we have to write now.
        bool fCacheCritical = mode == FlushStateMode::IF_NEEDED && cacheSize > nTotalSpace;
        // It's been a while since we wrote the block index to disk. Do this frequently, so we don't need to redownload after a crash.
        bool fPeriodicWrite = mode == FlushStateMode::PERIODIC && nNow > nLastWrite + (int64_t)DATABASE_WRITE_INTERVAL * 1000000;
        // It's been very long since we flushed the cache. Do this infrequently, to optimize cache usage.
        bool fPeriodicFlush = mode == FlushStateMode::PERIODIC && nNow > nLastFlush + (int64_t)DATABASE_FLUSH_INTERVAL * 1000000;
        // Combine all conditions that result in a full cache flush.
        fDoFullFlush = (mode == FlushStateMode::ALWAYS) || fCacheLarge || fCacheCritical || fPeriodicFlush || fFlushForPrune;
        // Write blocks and block index to disk.
        if (fDoFullFlush || fPeriodicWrite) {
            // Depend on nMinDiskSpace to ensure we can write block index
            if (!CheckDiskSpace(0, true))
                return state.Error("out of disk space");
            // First make sure all block and undo data is flushed to disk.
            FlushBlockFile();
            // Then update all block file information (which may refer to block and undo files).
            {
                std::vector<std::pair<int, const CBlockFileInfo*> > vFiles;
                vFiles.reserve(setDirtyFileInfo.size());
                for (std::set<int>::iterator it = setDirtyFileInfo.begin(); it != setDirtyFileInfo.end(); ) {
                    vFiles.push_back(std::make_pair(*it, &vinfoBlockFile[*it]));
                    setDirtyFileInfo.erase(it++);
                }
                std::vector<const CBlockIndex*> vBlocks;
                vBlocks.reserve(setDirtyBlockIndex.size());
                for (std::set<CBlockIndex*>::iterator it = setDirtyBlockIndex.begin(); it != setDirtyBlockIndex.end(); ) {
                    vBlocks.push_back(*it);
                    setDirtyBlockIndex.erase(it++);
                }
                if (!pblocktree->WriteBatchSync(vFiles, nLastBlockFile, vBlocks)) {
                    return AbortNode(state, "Failed to write to block index database");
                }
            }
            // Finally remove any pruned files
            if (fFlushForPrune)
                UnlinkPrunedFiles(setFilesToPrune);
            nLastWrite = nNow;
        }
        // Flush best chain related state. This can only be done if the blocks / block index write was also done.
        if (fDoFullFlush && !pcoinsTip->GetBestBlock().IsNull()) {
            // Typical Coin structures on disk are around 48 bytes in size.
            // Pushing a new one to the database can cause it to be written
            // twice (once in the log, and once in the tables). This is already
            // an overestimation, as most will delete an existing entry or
            // overwrite one. Still, use a conservative safety factor of 2.
            if (!CheckDiskSpace(48 * 2 * 2 * pcoinsTip->GetCacheSize()))
                return state.Error("out of disk space");
            // Flush the chainstate (which may refer to block index entries).
            if (!pcoinsTip->Flush())
                return AbortNode(state, "Failed to write to coin database");
            nLastFlush = nNow;
            full_flush_completed = true;
        }
    }
    if (full_flush_completed) {
        // Update best block in wallet (so we can detect restored wallets).
        GetMainSignals().ChainStateFlushed(chainActive.GetLocator());
    }
    } catch (const std::runtime_error& e) {
        return AbortNode(state, std::string("System error while flushing: ") + e.what());
    }
    return true;
}

void FlushStateToDisk() {
    CValidationState state;
    const CChainParams& chainparams = Params();
    if (!FlushStateToDisk(chainparams, state, FlushStateMode::ALWAYS)) {
        LogPrintf("%s: failed to flush state (%s)\n", __func__, FormatStateMessage(state));
    }
}

void PruneAndFlush() {
    CValidationState state;
    fCheckForPruning = true;
    const CChainParams& chainparams = Params();
    if (!FlushStateToDisk(chainparams, state, FlushStateMode::NONE)) {
        LogPrintf("%s: failed to flush state (%s)\n", __func__, FormatStateMessage(state));
    }
}

static void DoWarning(const std::string& strWarning)
{
    static bool fWarned = false;
    SetMiscWarning(strWarning);
    if (!fWarned) {
        AlertNotify(strWarning);
        fWarned = true;
    }
}

<<<<<<< HEAD
=======
/** Private helper function that concatenates warning messages. */
static void AppendWarning(std::string& res, const std::string& warn)
{
    if (!res.empty()) res += ", ";
    res += warn;
}

>>>>>>> 228c1378
/** Check warning conditions and do some notifications on new chain tip set. */
void static UpdateTip(const CBlockIndex *pindexNew, const CChainParams& chainParams) {
    // New best block
    mempool.AddTransactionsUpdated(1);

    {
        WaitableLock lock(g_best_block_mutex);
        g_best_block = pindexNew->GetBlockHash();
        g_best_block_cv.notify_all();
    }

    std::string warningMessages;
    if (!IsInitialBlockDownload())
    {
        int nUpgraded = 0;
        const CBlockIndex* pindex = pindexNew;
        for (int bit = 0; bit < VERSIONBITS_NUM_BITS; bit++) {
            WarningBitsConditionChecker checker(bit);
            ThresholdState state = checker.GetStateFor(pindex, chainParams.GetConsensus(), warningcache[bit]);
            if (state == ThresholdState::ACTIVE || state == ThresholdState::LOCKED_IN) {
                const std::string strWarning = strprintf(_("Warning: unknown new rules activated (versionbit %i)"), bit);
                if (state == ThresholdState::ACTIVE) {
                    DoWarning(strWarning);
                } else {
                    AppendWarning(warningMessages, strWarning);
                }
            }
        }
        // Check the version of the last 100 blocks to see if we need to upgrade:
        for (int i = 0; i < 100 && pindex != nullptr; i++)
        {
            int32_t nExpectedVersion = ComputeBlockVersion(pindex->pprev, chainParams.GetConsensus());
            if (pindex->nVersion > VERSIONBITS_LAST_OLD_BLOCK_VERSION && (pindex->nVersion & ~nExpectedVersion) != 0)
                ++nUpgraded;
            pindex = pindex->pprev;
        }
        if (nUpgraded > 0)
            AppendWarning(warningMessages, strprintf(_("%d of last 100 blocks have unexpected version"), nUpgraded));
        if (nUpgraded > 100/2)
        {
            std::string strWarning = _("Warning: Unknown block versions being mined! It's possible unknown rules are in effect");
            // notify GetWarnings(), called by Qt and the JSON-RPC code to warn the user:
            DoWarning(strWarning);
        }
    }
<<<<<<< HEAD
    LogPrintf("%s: new best=%s height=%d version=0x%08x log2_work=%.8g tx=%lu date='%s' progress=%f cache=%.1fMiB(%utxo)", __func__,
      pindexNew->GetBlockHash().ToString(), pindexNew->nHeight, pindexNew->nVersion,
      log(pindexNew->nChainWork.getdouble())/log(2.0), (unsigned long)pindexNew->nChainTx,
      DateTimeStrFormat("%Y-%m-%d %H:%M:%S", pindexNew->GetBlockTime()),
=======
    LogPrintf("%s: new best=%s height=%d version=0x%08x log2_work=%.8g tx=%lu date='%s' progress=%f cache=%.1fMiB(%utxo)", __func__, /* Continued */
      pindexNew->GetBlockHash().ToString(), pindexNew->nHeight, pindexNew->nVersion,
      log(pindexNew->nChainWork.getdouble())/log(2.0), (unsigned long)pindexNew->nChainTx,
      FormatISO8601DateTime(pindexNew->GetBlockTime()),
>>>>>>> 228c1378
      GuessVerificationProgress(chainParams.TxData(), pindexNew), pcoinsTip->DynamicMemoryUsage() * (1.0 / (1<<20)), pcoinsTip->GetCacheSize());
    if (!warningMessages.empty())
        LogPrintf(" warning='%s'", warningMessages); /* Continued */
    LogPrintf("\n");

}

/** Disconnect chainActive's tip.
  * After calling, the mempool will be in an inconsistent state, with
  * transactions from disconnected blocks being added to disconnectpool.  You
  * should make the mempool consistent again by calling UpdateMempoolForReorg.
  * with cs_main held.
  *
  * If disconnectpool is nullptr, then no disconnected transactions are added to
  * disconnectpool (note that the caller is responsible for mempool consistency
  * in any case).
  */
bool CChainState::DisconnectTip(CValidationState& state, const CChainParams& chainparams, DisconnectedBlockTransactions *disconnectpool)
{
    CBlockIndex *pindexDelete = chainActive.Tip();
    assert(pindexDelete);
    // Read block from disk.
    std::shared_ptr<CBlock> pblock = std::make_shared<CBlock>();
    CBlock& block = *pblock;
    if (!ReadBlockFromDisk(block, pindexDelete, chainparams.GetConsensus()))
        return AbortNode(state, "Failed to read block");
    // Apply the block atomically to the chain state.
    int64_t nStart = GetTimeMicros();
    {
        CCoinsViewCache view(pcoinsTip.get());
        assert(view.GetBestBlock() == pindexDelete->GetBlockHash());
        if (DisconnectBlock(block, pindexDelete, view, nullptr) != DISCONNECT_OK)
            return error("DisconnectTip(): DisconnectBlock %s failed", pindexDelete->GetBlockHash().ToString());
        bool flushed = view.Flush();
        assert(flushed);
    }
    LogPrint(BCLog::BENCH, "- Disconnect block: %.2fms\n", (GetTimeMicros() - nStart) * MILLI);
    // Write the chain state to disk, if necessary.
    if (!FlushStateToDisk(chainparams, state, FlushStateMode::IF_NEEDED))
        return false;

    if (disconnectpool) {
        // Save transactions to re-add to mempool at end of reorg
        for (auto it = block.vtx.rbegin(); it != block.vtx.rend(); ++it) {
            disconnectpool->addTransaction(*it);
        }
        while (disconnectpool->DynamicMemoryUsage() > MAX_DISCONNECTED_TX_POOL_SIZE * 1000) {
            // Drop the earliest entry, and remove its children from the mempool.
            auto it = disconnectpool->queuedTx.get<insertion_order>().begin();
            mempool.removeRecursive(**it, MemPoolRemovalReason::REORG);
            disconnectpool->removeEntry(it);
        }
    }

    chainActive.SetTip(pindexDelete->pprev);

    UpdateTip(pindexDelete->pprev, chainparams);
    // Let wallets know transactions went from 1-confirmed to
    // 0-confirmed or conflicted:
    GetMainSignals().BlockDisconnected(pblock);
    return true;
}

static int64_t nTimeReadFromDisk = 0;
static int64_t nTimeConnectTotal = 0;
static int64_t nTimeFlush = 0;
static int64_t nTimeChainState = 0;
static int64_t nTimePostConnect = 0;

struct PerBlockConnectTrace {
    CBlockIndex* pindex = nullptr;
    std::shared_ptr<const CBlock> pblock;
    std::shared_ptr<std::vector<CTransactionRef>> conflictedTxs;
    PerBlockConnectTrace() : conflictedTxs(std::make_shared<std::vector<CTransactionRef>>()) {}
};
/**
 * Used to track blocks whose transactions were applied to the UTXO state as a
 * part of a single ActivateBestChainStep call.
 *
 * This class also tracks transactions that are removed from the mempool as
 * conflicts (per block) and can be used to pass all those transactions
 * through SyncTransaction.
 *
 * This class assumes (and asserts) that the conflicted transactions for a given
 * block are added via mempool callbacks prior to the BlockConnected() associated
 * with those transactions. If any transactions are marked conflicted, it is
 * assumed that an associated block will always be added.
 *
 * This class is single-use, once you call GetBlocksConnected() you have to throw
 * it away and make a new one.
 */
class ConnectTrace {
private:
    std::vector<PerBlockConnectTrace> blocksConnected;
    CTxMemPool &pool;

public:
    explicit ConnectTrace(CTxMemPool &_pool) : blocksConnected(1), pool(_pool) {
        pool.NotifyEntryRemoved.connect(boost::bind(&ConnectTrace::NotifyEntryRemoved, this, _1, _2));
    }

    ~ConnectTrace() {
        pool.NotifyEntryRemoved.disconnect(boost::bind(&ConnectTrace::NotifyEntryRemoved, this, _1, _2));
    }

    void BlockConnected(CBlockIndex* pindex, std::shared_ptr<const CBlock> pblock) {
        assert(!blocksConnected.back().pindex);
        assert(pindex);
        assert(pblock);
        blocksConnected.back().pindex = pindex;
        blocksConnected.back().pblock = std::move(pblock);
        blocksConnected.emplace_back();
    }

    std::vector<PerBlockConnectTrace>& GetBlocksConnected() {
        // We always keep one extra block at the end of our list because
        // blocks are added after all the conflicted transactions have
        // been filled in. Thus, the last entry should always be an empty
        // one waiting for the transactions from the next block. We pop
        // the last entry here to make sure the list we return is sane.
        assert(!blocksConnected.back().pindex);
        assert(blocksConnected.back().conflictedTxs->empty());
        blocksConnected.pop_back();
        return blocksConnected;
    }

    void NotifyEntryRemoved(CTransactionRef txRemoved, MemPoolRemovalReason reason) {
        assert(!blocksConnected.back().pindex);
        if (reason == MemPoolRemovalReason::CONFLICT) {
            blocksConnected.back().conflictedTxs->emplace_back(std::move(txRemoved));
        }
    }
};

/**
 * Connect a new block to chainActive. pblock is either nullptr or a pointer to a CBlock
 * corresponding to pindexNew, to bypass loading it again from disk.
 *
 * The block is added to connectTrace if connection succeeds.
 */
bool CChainState::ConnectTip(CValidationState& state, const CChainParams& chainparams, CBlockIndex* pindexNew, const std::shared_ptr<const CBlock>& pblock, ConnectTrace& connectTrace, DisconnectedBlockTransactions &disconnectpool)
{
    assert(pindexNew->pprev == chainActive.Tip());
    // Read block from disk.
    int64_t nTime1 = GetTimeMicros();
    std::shared_ptr<const CBlock> pthisBlock;
    if (!pblock) {
        std::shared_ptr<CBlock> pblockNew = std::make_shared<CBlock>();
        if (!ReadBlockFromDisk(*pblockNew, pindexNew, chainparams.GetConsensus()))
            return AbortNode(state, "Failed to read block");
        pthisBlock = pblockNew;
    } else {
        pthisBlock = pblock;
    }
    const CBlock& blockConnecting = *pthisBlock;
    // Apply the block atomically to the chain state.
    int64_t nTime2 = GetTimeMicros(); nTimeReadFromDisk += nTime2 - nTime1;
    int64_t nTime3;
    LogPrint(BCLog::BENCH, "  - Load block from disk: %.2fms [%.2fs]\n", (nTime2 - nTime1) * MILLI, nTimeReadFromDisk * MICRO);
    {
        CCoinsViewCache view(pcoinsTip.get());

        dev::h256 oldHashStateRoot(globalState->rootHash()); // qtum
        dev::h256 oldHashUTXORoot(globalState->rootHashUTXO()); // qtum

        bool rv = ConnectBlock(blockConnecting, state, pindexNew, view, chainparams);
        GetMainSignals().BlockChecked(blockConnecting, state);
        if (!rv) {
            if (state.IsInvalid())
                InvalidBlockFound(pindexNew, state);

            globalState->setRoot(oldHashStateRoot); // qtum
            globalState->setRootUTXO(oldHashUTXORoot); // qtum
            pstorageresult->clearCacheResult();
            return error("ConnectTip(): ConnectBlock %s failed", pindexNew->GetBlockHash().ToString());
        }
        nTime3 = GetTimeMicros(); nTimeConnectTotal += nTime3 - nTime2;
        LogPrint(BCLog::BENCH, "  - Connect total: %.2fms [%.2fs (%.2fms/blk)]\n", (nTime3 - nTime2) * MILLI, nTimeConnectTotal * MICRO, nTimeConnectTotal * MILLI / nBlocksTotal);
        bool flushed = view.Flush();
        assert(flushed);
    }
    int64_t nTime4 = GetTimeMicros(); nTimeFlush += nTime4 - nTime3;
    LogPrint(BCLog::BENCH, "  - Flush: %.2fms [%.2fs (%.2fms/blk)]\n", (nTime4 - nTime3) * MILLI, nTimeFlush * MICRO, nTimeFlush * MILLI / nBlocksTotal);
    // Write the chain state to disk, if necessary.
    if (!FlushStateToDisk(chainparams, state, FlushStateMode::IF_NEEDED))
        return false;
    int64_t nTime5 = GetTimeMicros(); nTimeChainState += nTime5 - nTime4;
    LogPrint(BCLog::BENCH, "  - Writing chainstate: %.2fms [%.2fs (%.2fms/blk)]\n", (nTime5 - nTime4) * MILLI, nTimeChainState * MICRO, nTimeChainState * MILLI / nBlocksTotal);
    // Remove conflicting transactions from the mempool.;
    mempool.removeForBlock(blockConnecting.vtx, pindexNew->nHeight);
    disconnectpool.removeForBlock(blockConnecting.vtx);
    // Update chainActive & related variables.
    chainActive.SetTip(pindexNew);
    UpdateTip(pindexNew, chainparams);

    int64_t nTime6 = GetTimeMicros(); nTimePostConnect += nTime6 - nTime5; nTimeTotal += nTime6 - nTime1;
    LogPrint(BCLog::BENCH, "  - Connect postprocess: %.2fms [%.2fs (%.2fms/blk)]\n", (nTime6 - nTime5) * MILLI, nTimePostConnect * MICRO, nTimePostConnect * MILLI / nBlocksTotal);
    LogPrint(BCLog::BENCH, "- Connect block: %.2fms [%.2fs (%.2fms/blk)]\n", (nTime6 - nTime1) * MILLI, nTimeTotal * MICRO, nTimeTotal * MILLI / nBlocksTotal);

    connectTrace.BlockConnected(pindexNew, std::move(pthisBlock));
    return true;
}

/**
 * Return the tip of the chain with the most work in it, that isn't
 * known to be invalid (it's however far from certain to be valid).
 */
CBlockIndex* CChainState::FindMostWorkChain() {
    do {
        CBlockIndex *pindexNew = nullptr;

        // Find the best candidate header.
        {
            std::set<CBlockIndex*, CBlockIndexWorkComparator>::reverse_iterator it = setBlockIndexCandidates.rbegin();
            if (it == setBlockIndexCandidates.rend())
                return nullptr;
            pindexNew = *it;
        }

        // Check whether all blocks on the path between the currently active chain and the candidate are valid.
        // Just going until the active chain is an optimization, as we know all blocks in it are valid already.
        CBlockIndex *pindexTest = pindexNew;
        bool fInvalidAncestor = false;
        while (pindexTest && !chainActive.Contains(pindexTest)) {
            assert(pindexTest->nChainTx || pindexTest->nHeight == 0);

            // Pruned nodes may have entries in setBlockIndexCandidates for
            // which block files have been deleted.  Remove those as candidates
            // for the most work chain if we come across them; we can't switch
            // to a chain unless we have all the non-active-chain parent blocks.
            bool fFailedChain = pindexTest->nStatus & BLOCK_FAILED_MASK;
            bool fMissingData = !(pindexTest->nStatus & BLOCK_HAVE_DATA);
            if (fFailedChain || fMissingData) {
                // Candidate chain is not usable (either invalid or missing data)
                if (fFailedChain && (pindexBestInvalid == nullptr || pindexNew->nChainWork > pindexBestInvalid->nChainWork))
                    pindexBestInvalid = pindexNew;
                CBlockIndex *pindexFailed = pindexNew;
                // Remove the entire chain from the set.
                while (pindexTest != pindexFailed) {
                    if (fFailedChain) {
                        pindexFailed->nStatus |= BLOCK_FAILED_CHILD;
                    } else if (fMissingData) {
                        // If we're missing data, then add back to mapBlocksUnlinked,
                        // so that if the block arrives in the future we can try adding
                        // to setBlockIndexCandidates again.
                        mapBlocksUnlinked.insert(std::make_pair(pindexFailed->pprev, pindexFailed));
                    }
                    setBlockIndexCandidates.erase(pindexFailed);
                    pindexFailed = pindexFailed->pprev;
                }
                setBlockIndexCandidates.erase(pindexTest);
                fInvalidAncestor = true;
                break;
            }
            pindexTest = pindexTest->pprev;
        }
        if (!fInvalidAncestor)
            return pindexNew;
    } while(true);
}

/** Delete all entries in setBlockIndexCandidates that are worse than the current tip. */
void CChainState::PruneBlockIndexCandidates() {
    // Note that we can't delete the current block itself, as we may need to return to it later in case a
    // reorganization to a better block fails.
    std::set<CBlockIndex*, CBlockIndexWorkComparator>::iterator it = setBlockIndexCandidates.begin();
    while (it != setBlockIndexCandidates.end() && setBlockIndexCandidates.value_comp()(*it, chainActive.Tip())) {
        setBlockIndexCandidates.erase(it++);
    }
    // Either the current tip or a successor of it we're working towards is left in setBlockIndexCandidates.
    assert(!setBlockIndexCandidates.empty());
}

/**
 * Try to make some progress towards making pindexMostWork the active block.
 * pblock is either nullptr or a pointer to a CBlock corresponding to pindexMostWork.
 */
bool CChainState::ActivateBestChainStep(CValidationState& state, const CChainParams& chainparams, CBlockIndex* pindexMostWork, const std::shared_ptr<const CBlock>& pblock, bool& fInvalidFound, ConnectTrace& connectTrace)
{
    AssertLockHeld(cs_main);

    const CBlockIndex *pindexOldTip = chainActive.Tip();
    const CBlockIndex *pindexFork = chainActive.FindFork(pindexMostWork);

    // Disconnect active blocks which are no longer in the best chain.
    bool fBlocksDisconnected = false;
    DisconnectedBlockTransactions disconnectpool;
    while (chainActive.Tip() && chainActive.Tip() != pindexFork) {
        if (!DisconnectTip(state, chainparams, &disconnectpool)) {
            // This is likely a fatal error, but keep the mempool consistent,
            // just in case. Only remove from the mempool in this case.
            UpdateMempoolForReorg(disconnectpool, false);
            return false;
        }
        fBlocksDisconnected = true;
    }

    // Build list of new blocks to connect.
    std::vector<CBlockIndex*> vpindexToConnect;
    bool fContinue = true;
    int nHeight = pindexFork ? pindexFork->nHeight : -1;
    while (fContinue && nHeight != pindexMostWork->nHeight) {
        // Don't iterate the entire list of potential improvements toward the best tip, as we likely only need
        // a few blocks along the way.
        int nTargetHeight = std::min(nHeight + 32, pindexMostWork->nHeight);
        vpindexToConnect.clear();
        vpindexToConnect.reserve(nTargetHeight - nHeight);
        CBlockIndex *pindexIter = pindexMostWork->GetAncestor(nTargetHeight);
        while (pindexIter && pindexIter->nHeight != nHeight) {
            vpindexToConnect.push_back(pindexIter);
            pindexIter = pindexIter->pprev;
        }
        nHeight = nTargetHeight;

        // Connect new blocks.
        for (CBlockIndex *pindexConnect : reverse_iterate(vpindexToConnect)) {
            if (!ConnectTip(state, chainparams, pindexConnect, pindexConnect == pindexMostWork ? pblock : std::shared_ptr<const CBlock>(), connectTrace, disconnectpool)) {
                if (state.IsInvalid()) {
                    // The block violates a consensus rule.
                    if (!state.CorruptionPossible()) {
                        InvalidChainFound(vpindexToConnect.front());
                    }
                    state = CValidationState();
                    fInvalidFound = true;
                    fContinue = false;
                    break;
                } else {
                    // A system error occurred (disk space, database error, ...).
                    // Make the mempool consistent with the current tip, just in case
                    // any observers try to use it before shutdown.
                    UpdateMempoolForReorg(disconnectpool, false);
                    return false;
                }
            } else {
                PruneBlockIndexCandidates();
                if (!pindexOldTip || chainActive.Tip()->nChainWork > pindexOldTip->nChainWork) {
                    // We're in a better position than we were. Return temporarily to release the lock.
                    fContinue = false;
                    break;
                }
            }
        }
    }

    if (fBlocksDisconnected) {
        // If any blocks were disconnected, disconnectpool may be non empty.  Add
        // any disconnected transactions back to the mempool.
        UpdateMempoolForReorg(disconnectpool, true);
    }
    mempool.check(pcoinsTip.get());

    // Callbacks/notifications for a new best chain.
    if (fInvalidFound)
        CheckForkWarningConditionsOnNewFork(vpindexToConnect.back());
    else
        CheckForkWarningConditions();

    return true;
}

static void NotifyHeaderTip() LOCKS_EXCLUDED(cs_main) {
    bool fNotify = false;
    bool fInitialBlockDownload = false;
    static CBlockIndex* pindexHeaderOld = nullptr;
    CBlockIndex* pindexHeader = nullptr;
    {
        LOCK(cs_main);
        pindexHeader = pindexBestHeader;

        if (pindexHeader != pindexHeaderOld) {
            fNotify = true;
            fInitialBlockDownload = IsInitialBlockDownload();
            pindexHeaderOld = pindexHeader;
        }
    }
    // Send block tip changed notifications without cs_main
    if (fNotify) {
        uiInterface.NotifyHeaderTip(fInitialBlockDownload, pindexHeader);
    }
}

/**
 * Make the best chain active, in multiple steps. The result is either failure
 * or an activated best chain. pblock is either nullptr or a pointer to a block
 * that is already loaded (to avoid loading it again from disk).
 *
 * ActivateBestChain is split into steps (see ActivateBestChainStep) so that
 * we avoid holding cs_main for an extended period of time; the length of this
 * call may be quite long during reindexing or a substantial reorg.
 */
bool CChainState::ActivateBestChain(CValidationState &state, const CChainParams& chainparams, std::shared_ptr<const CBlock> pblock) {
    // Note that while we're often called here from ProcessNewBlock, this is
    // far from a guarantee. Things in the P2P/RPC will often end up calling
    // us in the middle of ProcessNewBlock - do not assume pblock is set
    // sanely for performance or correctness!
    AssertLockNotHeld(cs_main);
<<<<<<< HEAD
=======

    // ABC maintains a fair degree of expensive-to-calculate internal state
    // because this function periodically releases cs_main so that it does not lock up other threads for too long
    // during large connects - and to allow for e.g. the callback queue to drain
    // we use m_cs_chainstate to enforce mutual exclusion so that only one caller may execute this function at a time
    LOCK(m_cs_chainstate);
>>>>>>> 228c1378

    CBlockIndex *pindexMostWork = nullptr;
    CBlockIndex *pindexNewTip = nullptr;
    int nStopAtHeight = gArgs.GetArg("-stopatheight", DEFAULT_STOPATHEIGHT);
    do {
        boost::this_thread::interruption_point();
<<<<<<< HEAD

        if (GetMainSignals().CallbacksPending() > 10) {
            // Block until the validation queue drains. This should largely
            // never happen in normal operation, however may happen during
            // reindex, causing memory blowup  if we run too far ahead.
            SyncWithValidationInterfaceQueue();
        }
=======
>>>>>>> 228c1378

        if (GetMainSignals().CallbacksPending() > 10) {
            // Block until the validation queue drains. This should largely
            // never happen in normal operation, however may happen during
            // reindex, causing memory blowup if we run too far ahead.
            // Note that if a validationinterface callback ends up calling
            // ActivateBestChain this may lead to a deadlock! We should
            // probably have a DEBUG_LOCKORDER test for this in the future.
            SyncWithValidationInterfaceQueue();
        }

        {
            LOCK(cs_main);
            CBlockIndex* starting_tip = chainActive.Tip();
            bool blocks_connected = false;
            do {
                // We absolutely may not unlock cs_main until we've made forward progress
                // (with the exception of shutdown due to hardware issues, low disk space, etc).
                ConnectTrace connectTrace(mempool); // Destructed before cs_main is unlocked

                if (pindexMostWork == nullptr) {
                    pindexMostWork = FindMostWorkChain();
                }

                // Whether we have anything to do at all.
                if (pindexMostWork == nullptr || pindexMostWork == chainActive.Tip()) {
                    break;
                }

                bool fInvalidFound = false;
                std::shared_ptr<const CBlock> nullBlockPtr;
                if (!ActivateBestChainStep(state, chainparams, pindexMostWork, pblock && pblock->GetHash() == pindexMostWork->GetBlockHash() ? pblock : nullBlockPtr, fInvalidFound, connectTrace))
                    return false;
                blocks_connected = true;

                if (fInvalidFound) {
                    // Wipe cache, we may need another branch now.
                    pindexMostWork = nullptr;
                }
                pindexNewTip = chainActive.Tip();

                for (const PerBlockConnectTrace& trace : connectTrace.GetBlocksConnected()) {
                    assert(trace.pblock && trace.pindex);
                    GetMainSignals().BlockConnected(trace.pblock, trace.pindex, trace.conflictedTxs);
                }
            } while (!chainActive.Tip() || (starting_tip && CBlockIndexWorkComparator()(chainActive.Tip(), starting_tip)));
            if (!blocks_connected) return true;

            const CBlockIndex* pindexFork = chainActive.FindFork(starting_tip);
            bool fInitialDownload = IsInitialBlockDownload();

            // Notify external listeners about the new tip.
            // Enqueue while holding cs_main to ensure that UpdatedBlockTip is called in the order in which blocks are connected
            if (pindexFork != pindexNewTip) {
                // Notify ValidationInterface subscribers
                GetMainSignals().UpdatedBlockTip(pindexNewTip, pindexFork, fInitialDownload);

                // Always notify the UI if a new block tip was connected
                uiInterface.NotifyBlockTip(fInitialDownload, pindexNewTip);
            }
        }
        // When we reach this point, we switched to a new tip (stored in pindexNewTip).

        if (nStopAtHeight && pindexNewTip && pindexNewTip->nHeight >= nStopAtHeight) StartShutdown();

        // We check shutdown only after giving ActivateBestChainStep a chance to run once so that we
        // never shutdown before connecting the genesis block during LoadChainTip(). Previously this
        // caused an assert() failure during shutdown in such cases as the UTXO DB flushing checks
        // that the best block hash is non-null.
        if (ShutdownRequested())
            break;
    } while (pindexNewTip != pindexMostWork);
    CheckBlockIndex(chainparams.GetConsensus());

    // Write changes periodically to disk, after relay.
    if (!FlushStateToDisk(chainparams, state, FlushStateMode::PERIODIC)) {
        return false;
    }

    return true;
}
bool ActivateBestChain(CValidationState &state, const CChainParams& chainparams, std::shared_ptr<const CBlock> pblock) {
    return g_chainstate.ActivateBestChain(state, chainparams, std::move(pblock));
}

<<<<<<< HEAD
=======
bool ActivateBestChain(CValidationState &state, const CChainParams& chainparams, std::shared_ptr<const CBlock> pblock) {
    return g_chainstate.ActivateBestChain(state, chainparams, std::move(pblock));
}

>>>>>>> 228c1378
bool CChainState::PreciousBlock(CValidationState& state, const CChainParams& params, CBlockIndex *pindex)
{
    {
        LOCK(cs_main);
        if (pindex->nChainWork < chainActive.Tip()->nChainWork) {
            // Nothing to do, this block is not at the tip.
            return true;
        }
        if (chainActive.Tip()->nChainWork > nLastPreciousChainwork) {
            // The chain has been extended since the last call, reset the counter.
            nBlockReverseSequenceId = -1;
        }
        nLastPreciousChainwork = chainActive.Tip()->nChainWork;
        setBlockIndexCandidates.erase(pindex);
        pindex->nSequenceId = nBlockReverseSequenceId;
        if (nBlockReverseSequenceId > std::numeric_limits<int32_t>::min()) {
            // We can't keep reducing the counter if somebody really wants to
            // call preciousblock 2**31-1 times on the same set of tips...
            nBlockReverseSequenceId--;
        }
        if (pindex->IsValid(BLOCK_VALID_TRANSACTIONS) && pindex->nChainTx) {
            setBlockIndexCandidates.insert(pindex);
            PruneBlockIndexCandidates();
        }
    }

    return ActivateBestChain(state, params, std::shared_ptr<const CBlock>());
}
bool PreciousBlock(CValidationState& state, const CChainParams& params, CBlockIndex *pindex) {
    return g_chainstate.PreciousBlock(state, params, pindex);
}

bool CChainState::InvalidateBlock(CValidationState& state, const CChainParams& chainparams, CBlockIndex *pindex)
{
    AssertLockHeld(cs_main);

    // We first disconnect backwards and then mark the blocks as invalid.
    // This prevents a case where pruned nodes may fail to invalidateblock
    // and be left unable to start as they have no tip candidates (as there
    // are no blocks that meet the "have data and are not invalid per
    // nStatus" criteria for inclusion in setBlockIndexCandidates).

    bool pindex_was_in_chain = false;
    CBlockIndex *invalid_walk_tip = chainActive.Tip();

    DisconnectedBlockTransactions disconnectpool;
    while (chainActive.Contains(pindex)) {
        pindex_was_in_chain = true;
        // ActivateBestChain considers blocks already in chainActive
        // unconditionally valid already, so force disconnect away from it.
        if (!DisconnectTip(state, chainparams, &disconnectpool)) {
            // It's probably hopeless to try to make the mempool consistent
            // here if DisconnectTip failed, but we can try.
            UpdateMempoolForReorg(disconnectpool, false);
            return false;
        }
    }

    // Now mark the blocks we just disconnected as descendants invalid
    // (note this may not be all descendants).
    while (pindex_was_in_chain && invalid_walk_tip != pindex) {
        invalid_walk_tip->nStatus |= BLOCK_FAILED_CHILD;
        setDirtyBlockIndex.insert(invalid_walk_tip);
        setBlockIndexCandidates.erase(invalid_walk_tip);
        invalid_walk_tip = invalid_walk_tip->pprev;
    }

    // Mark the block itself as invalid.
    pindex->nStatus |= BLOCK_FAILED_VALID;
    setDirtyBlockIndex.insert(pindex);
    setBlockIndexCandidates.erase(pindex);
    m_failed_blocks.insert(pindex);

    // DisconnectTip will add transactions to disconnectpool; try to add these
    // back to the mempool.
    UpdateMempoolForReorg(disconnectpool, true);

    // The resulting new best tip may not be in setBlockIndexCandidates anymore, so
    // add it again.
    BlockMap::iterator it = mapBlockIndex.begin();
    while (it != mapBlockIndex.end()) {
        if (it->second->IsValid(BLOCK_VALID_TRANSACTIONS) && it->second->nChainTx && !setBlockIndexCandidates.value_comp()(it->second, chainActive.Tip())) {
            setBlockIndexCandidates.insert(it->second);
        }
        it++;
    }

    InvalidChainFound(pindex);

    // Only notify about a new block tip if the active chain was modified.
    if (pindex_was_in_chain) {
        uiInterface.NotifyBlockTip(IsInitialBlockDownload(), pindex->pprev);
    }
    return true;
}
bool InvalidateBlock(CValidationState& state, const CChainParams& chainparams, CBlockIndex *pindex) {
    return g_chainstate.InvalidateBlock(state, chainparams, pindex);
}

<<<<<<< HEAD
bool CChainState::ResetBlockFailureFlags(CBlockIndex *pindex) {
=======
void CChainState::ResetBlockFailureFlags(CBlockIndex *pindex) {
>>>>>>> 228c1378
    AssertLockHeld(cs_main);

    int nHeight = pindex->nHeight;

    // Remove the invalidity flag from this block and all its descendants.
    BlockMap::iterator it = mapBlockIndex.begin();
    while (it != mapBlockIndex.end()) {
        if (!it->second->IsValid() && it->second->GetAncestor(nHeight) == pindex) {
            it->second->nStatus &= ~BLOCK_FAILED_MASK;
            setDirtyBlockIndex.insert(it->second);
            if (it->second->IsValid(BLOCK_VALID_TRANSACTIONS) && it->second->nChainTx && setBlockIndexCandidates.value_comp()(chainActive.Tip(), it->second)) {
                setBlockIndexCandidates.insert(it->second);
            }
            if (it->second == pindexBestInvalid) {
                // Reset invalid block marker if it was pointing to one of those.
                pindexBestInvalid = nullptr;
            }
            m_failed_blocks.erase(it->second);
        }
        it++;
    }

    // Remove the invalidity flag from all ancestors too.
    while (pindex != nullptr) {
        if (pindex->nStatus & BLOCK_FAILED_MASK) {
            pindex->nStatus &= ~BLOCK_FAILED_MASK;
            setDirtyBlockIndex.insert(pindex);
            m_failed_blocks.erase(pindex);
        }
        pindex = pindex->pprev;
    }
}
bool ResetBlockFailureFlags(CBlockIndex *pindex) {
    return g_chainstate.ResetBlockFailureFlags(pindex);
}

<<<<<<< HEAD
=======
void ResetBlockFailureFlags(CBlockIndex *pindex) {
    return g_chainstate.ResetBlockFailureFlags(pindex);
}

>>>>>>> 228c1378
CBlockIndex* CChainState::AddToBlockIndex(const CBlockHeader& block)
{
    AssertLockHeld(cs_main);

    // Check for duplicate
    uint256 hash = block.GetHash();
    BlockMap::iterator it = mapBlockIndex.find(hash);
    if (it != mapBlockIndex.end())
        return it->second;

    // Construct new block index object
    CBlockIndex* pindexNew = new CBlockIndex(block);
    // We assign the sequence id to blocks only when the full data is available,
    // to avoid miners withholding blocks but broadcasting headers, to get a
    // competitive advantage.
    pindexNew->nSequenceId = 0;
    BlockMap::iterator mi = mapBlockIndex.insert(std::make_pair(hash, pindexNew)).first;
    if (pindexNew->IsProofOfStake())
        setStakeSeen.insert(std::make_pair(pindexNew->prevoutStake, pindexNew->nTime));
    pindexNew->phashBlock = &((*mi).first);
    BlockMap::iterator miPrev = mapBlockIndex.find(block.hashPrevBlock);
    if (miPrev != mapBlockIndex.end())
    {
        pindexNew->pprev = (*miPrev).second;
        pindexNew->nHeight = pindexNew->pprev->nHeight + 1;
        pindexNew->BuildSkip();
    }
    pindexNew->nTimeMax = (pindexNew->pprev ? std::max(pindexNew->pprev->nTimeMax, pindexNew->nTime) : pindexNew->nTime);
    pindexNew->nChainWork = (pindexNew->pprev ? pindexNew->pprev->nChainWork : 0) + GetBlockProof(*pindexNew);
    pindexNew->nStakeModifier = ComputeStakeModifier(pindexNew->pprev, block.IsProofOfWork() ? hash : block.prevoutStake.hash);
    pindexNew->RaiseValidity(BLOCK_VALID_TREE);
    if (pindexBestHeader == nullptr || pindexBestHeader->nChainWork < pindexNew->nChainWork)
        pindexBestHeader = pindexNew;

    setDirtyBlockIndex.insert(pindexNew);

    return pindexNew;
}

/** Mark a block as having its data received and checked (up to BLOCK_VALID_TRANSACTIONS). */
<<<<<<< HEAD
bool CChainState::ReceivedBlockTransactions(const CBlock &block, CValidationState& state, CBlockIndex *pindexNew, const CDiskBlockPos& pos, const Consensus::Params& consensusParams)
=======
void CChainState::ReceivedBlockTransactions(const CBlock& block, CBlockIndex* pindexNew, const CDiskBlockPos& pos, const Consensus::Params& consensusParams)
>>>>>>> 228c1378
{
    pindexNew->nTx = block.vtx.size();
    pindexNew->nChainTx = 0;
    pindexNew->nFile = pos.nFile;
    pindexNew->nDataPos = pos.nPos;
    pindexNew->nUndoPos = 0;
    pindexNew->nStatus |= BLOCK_HAVE_DATA;
    if (IsWitnessEnabled(pindexNew->pprev, consensusParams)) {
        pindexNew->nStatus |= BLOCK_OPT_WITNESS;
    }
    pindexNew->RaiseValidity(BLOCK_VALID_TRANSACTIONS);
    setDirtyBlockIndex.insert(pindexNew);

    if (pindexNew->pprev == nullptr || pindexNew->pprev->nChainTx) {
        // If pindexNew is the genesis block or all parents are BLOCK_VALID_TRANSACTIONS.
        std::deque<CBlockIndex*> queue;
        queue.push_back(pindexNew);

        // Recursively process any descendant blocks that now may be eligible to be connected.
        while (!queue.empty()) {
            CBlockIndex *pindex = queue.front();
            queue.pop_front();
            pindex->nChainTx = (pindex->pprev ? pindex->pprev->nChainTx : 0) + pindex->nTx;
            {
                LOCK(cs_nBlockSequenceId);
                pindex->nSequenceId = nBlockSequenceId++;
            }
            if (chainActive.Tip() == nullptr || !setBlockIndexCandidates.value_comp()(pindex, chainActive.Tip())) {
                setBlockIndexCandidates.insert(pindex);
            }
            std::pair<std::multimap<CBlockIndex*, CBlockIndex*>::iterator, std::multimap<CBlockIndex*, CBlockIndex*>::iterator> range = mapBlocksUnlinked.equal_range(pindex);
            while (range.first != range.second) {
                std::multimap<CBlockIndex*, CBlockIndex*>::iterator it = range.first;
                queue.push_back(it->second);
                range.first++;
                mapBlocksUnlinked.erase(it);
            }
        }
    } else {
        if (pindexNew->pprev && pindexNew->pprev->IsValid(BLOCK_VALID_TREE)) {
            mapBlocksUnlinked.insert(std::make_pair(pindexNew->pprev, pindexNew));
        }
    }
}

static bool FindBlockPos(CDiskBlockPos &pos, unsigned int nAddSize, unsigned int nHeight, uint64_t nTime, bool fKnown = false)
{
    LOCK(cs_LastBlockFile);

    unsigned int nFile = fKnown ? pos.nFile : nLastBlockFile;
    if (vinfoBlockFile.size() <= nFile) {
        vinfoBlockFile.resize(nFile + 1);
    }

    if (!fKnown) {
        while (vinfoBlockFile[nFile].nSize + nAddSize >= MAX_BLOCKFILE_SIZE) {
            nFile++;
            if (vinfoBlockFile.size() <= nFile) {
                vinfoBlockFile.resize(nFile + 1);
            }
        }
        pos.nFile = nFile;
        pos.nPos = vinfoBlockFile[nFile].nSize;
    }

    if ((int)nFile != nLastBlockFile) {
        if (!fKnown) {
            LogPrintf("Leaving block file %i: %s\n", nLastBlockFile, vinfoBlockFile[nLastBlockFile].ToString());
        }
        FlushBlockFile(!fKnown);
        nLastBlockFile = nFile;
    }

    vinfoBlockFile[nFile].AddBlock(nHeight, nTime);
    if (fKnown)
        vinfoBlockFile[nFile].nSize = std::max(pos.nPos + nAddSize, vinfoBlockFile[nFile].nSize);
    else
        vinfoBlockFile[nFile].nSize += nAddSize;

    if (!fKnown) {
        unsigned int nOldChunks = (pos.nPos + BLOCKFILE_CHUNK_SIZE - 1) / BLOCKFILE_CHUNK_SIZE;
        unsigned int nNewChunks = (vinfoBlockFile[nFile].nSize + BLOCKFILE_CHUNK_SIZE - 1) / BLOCKFILE_CHUNK_SIZE;
        if (nNewChunks > nOldChunks) {
            if (fPruneMode)
                fCheckForPruning = true;
            if (CheckDiskSpace(nNewChunks * BLOCKFILE_CHUNK_SIZE - pos.nPos, true)) {
                FILE *file = OpenBlockFile(pos);
                if (file) {
                    LogPrintf("Pre-allocating up to position 0x%x in blk%05u.dat\n", nNewChunks * BLOCKFILE_CHUNK_SIZE, pos.nFile);
                    AllocateFileRange(file, pos.nPos, nNewChunks * BLOCKFILE_CHUNK_SIZE - pos.nPos);
                    fclose(file);
                }
            }
            else
                return error("out of disk space");
        }
    }

    setDirtyFileInfo.insert(nFile);
    return true;
}

static bool FindUndoPos(CValidationState &state, int nFile, CDiskBlockPos &pos, unsigned int nAddSize)
{
    pos.nFile = nFile;

    LOCK(cs_LastBlockFile);

    unsigned int nNewSize;
    pos.nPos = vinfoBlockFile[nFile].nUndoSize;
    nNewSize = vinfoBlockFile[nFile].nUndoSize += nAddSize;
    setDirtyFileInfo.insert(nFile);

    unsigned int nOldChunks = (pos.nPos + UNDOFILE_CHUNK_SIZE - 1) / UNDOFILE_CHUNK_SIZE;
    unsigned int nNewChunks = (nNewSize + UNDOFILE_CHUNK_SIZE - 1) / UNDOFILE_CHUNK_SIZE;
    if (nNewChunks > nOldChunks) {
        if (fPruneMode)
            fCheckForPruning = true;
        if (CheckDiskSpace(nNewChunks * UNDOFILE_CHUNK_SIZE - pos.nPos, true)) {
            FILE *file = OpenUndoFile(pos);
            if (file) {
                LogPrintf("Pre-allocating up to position 0x%x in rev%05u.dat\n", nNewChunks * UNDOFILE_CHUNK_SIZE, pos.nFile);
                AllocateFileRange(file, pos.nPos, nNewChunks * UNDOFILE_CHUNK_SIZE - pos.nPos);
                fclose(file);
            }
        }
        else
            return state.Error("out of disk space");
    }

    return true;
}

bool CheckFirstCoinstakeOutput(const CBlock& block)
{
    // Coinbase output should be empty if proof-of-stake block
    int commitpos = GetWitnessCommitmentIndex(block);
    if(commitpos < 0)
    {
        if (block.vtx[0]->vout.size() != 1 || !block.vtx[0]->vout[0].IsEmpty())
            return false;
    }
    else
    {
        if (block.vtx[0]->vout.size() != 2 || !block.vtx[0]->vout[0].IsEmpty() || block.vtx[0]->vout[1].nValue)
            return false;
    }

    return true;
}

#ifdef ENABLE_WALLET
// novacoin: attempt to generate suitable proof-of-stake
bool SignBlock(std::shared_ptr<CBlock> pblock, CWallet& wallet, const CAmount& nTotalFees, uint32_t nTime)
{
    // if we are trying to sign
    //    something except proof-of-stake block template
    if (!CheckFirstCoinstakeOutput(*pblock))
        return false;

    // if we are trying to sign
    //    a complete proof-of-stake block
    if (pblock->IsProofOfStake() && !pblock->vchBlockSig.empty())
        return true;

    CKey key;
    CMutableTransaction txCoinStake(*pblock->vtx[1]);
    uint32_t nTimeBlock = nTime;
    nTimeBlock &= ~STAKE_TIMESTAMP_MASK;
    //original line:
    //int64_t nSearchInterval = IsProtocolV2(nBestHeight+1) ? 1 : nSearchTime - nLastCoinStakeSearchTime;
    //IsProtocolV2 mean POS 2 or higher, so the modified line is:
    if (wallet.CreateCoinStake(wallet, pblock->nBits, nTotalFees, nTimeBlock, txCoinStake, key))
    {
        if (nTimeBlock >= pindexBestHeader->GetMedianTimePast()+1)
        {
            // make sure coinstake would meet timestamp protocol
            //    as it would be the same as the block timestamp
            pblock->nTime = nTimeBlock;
            pblock->vtx[1] = MakeTransactionRef(std::move(txCoinStake));
            pblock->hashMerkleRoot = BlockMerkleRoot(*pblock);
            pblock->prevoutStake = pblock->vtx[1]->vin[0].prevout;

            // Check timestamp against prev
            if(pblock->GetBlockTime() <= pindexBestHeader->GetBlockTime() || FutureDrift(pblock->GetBlockTime()) < pindexBestHeader->GetBlockTime())
            {
                return false;
            }

            // append a signature to our block and ensure that is LowS
            return key.Sign(pblock->GetHashWithoutSign(), pblock->vchBlockSig) &&
                       EnsureLowS(pblock->vchBlockSig) &&
                       CheckHeaderPoS(*pblock, Params().GetConsensus());
        }
    }

    return false;
}
#endif

bool GetBlockPublicKey(const CBlock& block, std::vector<unsigned char>& vchPubKey)
{
    if (block.IsProofOfWork())
        return false;

    if (block.vchBlockSig.empty())
        return false;

    std::vector<valtype> vSolutions;
    txnouttype whichType;

    const CTxOut& txout = block.vtx[1]->vout[1];

    if (!Solver(txout.scriptPubKey, whichType, vSolutions))
        return false;

    if (whichType == TX_PUBKEY)
    {
        vchPubKey = vSolutions[0];
        return true;
    }
    else
    {
        // Block signing key also can be encoded in the nonspendable output
        // This allows to not pollute UTXO set with useless outputs e.g. in case of multisig staking

        const CScript& script = txout.scriptPubKey;
        CScript::const_iterator pc = script.begin();
        opcodetype opcode;
        valtype vchPushValue;

        if (!script.GetOp(pc, opcode, vchPubKey))
            return false;
        if (opcode != OP_RETURN)
            return false;
        if (!script.GetOp(pc, opcode, vchPubKey))
            return false;
        if (!IsCompressedOrUncompressedPubKey(vchPubKey))
            return false;
        return true;
    }

    return false;
}

bool CheckBlockSignature(const CBlock& block)
{
    if (block.IsProofOfWork())
        return block.vchBlockSig.empty();

    std::vector<unsigned char> vchPubKey;
    if(!GetBlockPublicKey(block, vchPubKey))
    {
        return false;
    }

    return CPubKey(vchPubKey).Verify(block.GetHashWithoutSign(), block.vchBlockSig);
}

static bool CheckBlockHeader(const CBlockHeader& block, CValidationState& state, const Consensus::Params& consensusParams, bool fCheckPOW = true)
{
    // Check proof of work matches claimed amount
    if (fCheckPOW && block.IsProofOfWork() && !CheckHeaderPoW(block, consensusParams))
        return state.DoS(50, false, REJECT_INVALID, "high-hash", false, "proof of work failed");
    // PoS header proofs are not validated and always return true
    return true;
}

bool CheckBlock(const CBlock& block, CValidationState& state, const Consensus::Params& consensusParams, bool fCheckPOW, bool fCheckMerkleRoot, bool fCheckSig)
{
    // These are checks that are independent of context.

    if (block.fChecked)
        return true;

    // Check that the header is valid (particularly PoW).  This is mostly
    // redundant with the call in AcceptBlockHeader.
    if (!CheckBlockHeader(block, state, consensusParams, fCheckPOW))
        return false;

    if (block.IsProofOfStake() &&  block.GetBlockTime() > FutureDrift(GetAdjustedTime()))
        return error("CheckBlock() : block timestamp too far in the future");

    // Check the merkle root.
    if (fCheckMerkleRoot) {
        bool mutated;
        uint256 hashMerkleRoot2 = BlockMerkleRoot(block, &mutated);
        if (block.hashMerkleRoot != hashMerkleRoot2)
            return state.DoS(100, false, REJECT_INVALID, "bad-txnmrklroot", true, "hashMerkleRoot mismatch");

        // Check for merkle tree malleability (CVE-2012-2459): repeating sequences
        // of transactions in a block without affecting the merkle root of a block,
        // while still invalidating it.
        if (mutated)
            return state.DoS(100, false, REJECT_INVALID, "bad-txns-duplicate", true, "duplicate transaction");
    }

    // All potential-corruption validation must be done before we do any
    // transaction validation, as otherwise we may mark the header as invalid
    // because we receive the wrong transactions for it.
    // Note that witness malleability is checked in ContextualCheckBlock, so no
    // checks that use witness data may be performed here.

    // First transaction must be coinbase, the rest must not be
    if (block.vtx.empty() || !block.vtx[0]->IsCoinBase())
        return state.DoS(100, false, REJECT_INVALID, "bad-cb-missing", false, "first tx is not coinbase");
    for (unsigned int i = 1; i < block.vtx.size(); i++)
        if (block.vtx[i]->IsCoinBase())
            return state.DoS(100, false, REJECT_INVALID, "bad-cb-multiple", false, "more than one coinbase");

    //Don't allow contract opcodes in coinbase
    if(block.vtx[0]->HasOpSpend() || block.vtx[0]->HasCreateOrCall()){
        return state.DoS(100, false, REJECT_INVALID, "bad-cb-contract", false, "coinbase must not contain OP_SPEND, OP_CALL, or OP_CREATE");
    }

    // Second transaction must be coinbase in case of PoS block, the rest must not be
    if (block.IsProofOfStake())
    {
        // Coinbase output should be empty if proof-of-stake block
        if (!CheckFirstCoinstakeOutput(block))
            return state.DoS(100, false, REJECT_INVALID, "bad-cb-missing", false, "coinbase output not empty for proof-of-stake block");

        // Second transaction must be coinstake
        if (block.vtx.empty() || block.vtx.size() < 2 || !block.vtx[1]->IsCoinStake())
            return state.DoS(100, false, REJECT_INVALID, "bad-cs-missing", false, "second tx is not coinstake");

        //prevoutStake must exactly match the coinstake in the block body
        if(block.vtx[1]->vin.empty() || block.prevoutStake != block.vtx[1]->vin[0].prevout){
            return state.DoS(100, false, REJECT_INVALID, "bad-cs-invalid", false, "prevoutStake in block header does not match coinstake in block body");
        }
        //the rest of the transactions must not be coinstake
        for (unsigned int i = 2; i < block.vtx.size(); i++)
            if (block.vtx[i]->IsCoinStake())
               return state.DoS(100, false, REJECT_INVALID, "bad-cs-multiple", false, "more than one coinstake");

        //Don't allow contract opcodes in coinstake
        //We might allow this later, but it hasn't been tested enough to determine if safe
        if(block.vtx[1]->HasOpSpend() || block.vtx[1]->HasCreateOrCall()){
            return state.DoS(100, false, REJECT_INVALID, "bad-cs-contract", false, "coinstake must not contain OP_SPEND, OP_CALL, or OP_CREATE");
        }
    }

    // Check proof-of-stake block signature
    if (fCheckSig && !CheckBlockSignature(block))
        return state.DoS(100, false, REJECT_INVALID, "bad-blk-signature", false, "bad proof-of-stake block signature");

    bool lastWasContract=false;
    // Check transactions
    for (const auto& tx : block.vtx) {
        if (!CheckTransaction(*tx, state, false))
            return state.Invalid(false, state.GetRejectCode(), state.GetRejectReason(),
                                 strprintf("Transaction check failed (tx hash %s) %s", tx->GetHash().ToString(), state.GetDebugMessage()));
        //OP_SPEND can only exist immediately after a contract tx in a block, or after another OP_SPEND
        //So, if the previous tx was not a contract tx, fail it.
        if(tx->HasOpSpend()){
            if(!lastWasContract){
                return state.DoS(100, false, REJECT_INVALID, "bad-opspend-tx", false, "OP_SPEND transaction without corresponding contract transaction");
            }
        }
        lastWasContract = tx->HasCreateOrCall() || tx->HasOpSpend();
    }

    unsigned int nSigOps = 0;
    for (const auto& tx : block.vtx)
    {
        nSigOps += GetLegacySigOpCount(*tx);
    }
    if (nSigOps * WITNESS_SCALE_FACTOR > dgpMaxBlockSigOps)
        return state.DoS(100, false, REJECT_INVALID, "bad-blk-sigops", false, "out-of-bounds SigOpCount");

    if (fCheckPOW && fCheckMerkleRoot)
        block.fChecked = true;

    return true;
}

bool IsWitnessEnabled(const CBlockIndex* pindexPrev, const Consensus::Params& params)
{
    LOCK(cs_main);
    return (VersionBitsState(pindexPrev, params, Consensus::DEPLOYMENT_SEGWIT, versionbitscache) == ThresholdState::ACTIVE);
}

bool IsNullDummyEnabled(const CBlockIndex* pindexPrev, const Consensus::Params& params)
{
    LOCK(cs_main);
    return (VersionBitsState(pindexPrev, params, Consensus::DEPLOYMENT_SEGWIT, versionbitscache) == ThresholdState::ACTIVE);
}

// Compute at which vout of the block's coinbase transaction the witness
// commitment occurs, or -1 if not found.
static int GetWitnessCommitmentIndex(const CBlock& block)
{
    int commitpos = -1;
    if (!block.vtx.empty()) {
        for (size_t o = 0; o < block.vtx[0]->vout.size(); o++) {
            if (block.vtx[0]->vout[o].scriptPubKey.size() >= 38 && block.vtx[0]->vout[o].scriptPubKey[0] == OP_RETURN && block.vtx[0]->vout[o].scriptPubKey[1] == 0x24 && block.vtx[0]->vout[o].scriptPubKey[2] == 0xaa && block.vtx[0]->vout[o].scriptPubKey[3] == 0x21 && block.vtx[0]->vout[o].scriptPubKey[4] == 0xa9 && block.vtx[0]->vout[o].scriptPubKey[5] == 0xed) {
                commitpos = o;
            }
        }
    }
    return commitpos;
}

void UpdateUncommittedBlockStructures(CBlock& block, const CBlockIndex* pindexPrev, const Consensus::Params& consensusParams)
{
    int commitpos = GetWitnessCommitmentIndex(block);
    static const std::vector<unsigned char> nonce(32, 0x00);
    if (commitpos != -1 && IsWitnessEnabled(pindexPrev, consensusParams) && !block.vtx[0]->HasWitness()) {
        CMutableTransaction tx(*block.vtx[0]);
        tx.vin[0].scriptWitness.stack.resize(1);
        tx.vin[0].scriptWitness.stack[0] = nonce;
        block.vtx[0] = MakeTransactionRef(std::move(tx));
    }
}

std::vector<unsigned char> GenerateCoinbaseCommitment(CBlock& block, const CBlockIndex* pindexPrev, const Consensus::Params& consensusParams, bool fProofOfStake)
{
    std::vector<unsigned char> commitment;
    int commitpos = GetWitnessCommitmentIndex(block);
    std::vector<unsigned char> ret(32, 0x00);
    if (consensusParams.vDeployments[Consensus::DEPLOYMENT_SEGWIT].nTimeout != 0) {
        if (commitpos == -1) {
            uint256 witnessroot = BlockWitnessMerkleRoot(block, nullptr, &fProofOfStake);
            CHash256().Write(witnessroot.begin(), 32).Write(ret.data(), 32).Finalize(witnessroot.begin());
            CTxOut out;
            out.nValue = 0;
            out.scriptPubKey.resize(38);
            out.scriptPubKey[0] = OP_RETURN;
            out.scriptPubKey[1] = 0x24;
            out.scriptPubKey[2] = 0xaa;
            out.scriptPubKey[3] = 0x21;
            out.scriptPubKey[4] = 0xa9;
            out.scriptPubKey[5] = 0xed;
            memcpy(&out.scriptPubKey[6], witnessroot.begin(), 32);
            commitment = std::vector<unsigned char>(out.scriptPubKey.begin(), out.scriptPubKey.end());
            CMutableTransaction tx(*block.vtx[0]);
            tx.vout.push_back(out);
            block.vtx[0] = MakeTransactionRef(std::move(tx));
        }
    }
    UpdateUncommittedBlockStructures(block, pindexPrev, consensusParams);
    return commitment;
}

/** Context-dependent validity checks.
 *  By "context", we mean only the previous block headers, but not the UTXO
 *  set; UTXO-related validity checks are done in ConnectBlock().
 *  NOTE: This function is not currently invoked by ConnectBlock(), so we
 *  should consider upgrade issues if we change which consensus rules are
 *  enforced in this function (eg by adding a new consensus rule). See comment
 *  in ConnectBlock().
 *  Note that -reindex-chainstate skips the validation that happens here!
 */
static bool ContextualCheckBlockHeader(const CBlockHeader& block, CValidationState& state, const CChainParams& params, const CBlockIndex* pindexPrev, int64_t nAdjustedTime)
{
    assert(pindexPrev != nullptr);
    const int nHeight = pindexPrev->nHeight + 1;

    // Check proof of work
    const Consensus::Params& consensusParams = params.GetConsensus();
    if (block.nBits != GetNextWorkRequired(pindexPrev, &block, consensusParams,block.IsProofOfStake()))
        return state.DoS(100, false, REJECT_INVALID, "bad-diffbits", false, "incorrect difficulty value");

    // Check against checkpoints
    if (fCheckpointsEnabled) {
        // Don't accept any forks from the main chain prior to last checkpoint.
        // GetLastCheckpoint finds the last checkpoint in MapCheckpoints that's in our
        // MapBlockIndex.
        CBlockIndex* pcheckpoint = Checkpoints::GetLastCheckpoint(params.Checkpoints());
        if (pcheckpoint && nHeight < pcheckpoint->nHeight)
            return state.DoS(100, error("%s: forked chain older than last checkpoint (height %d)", __func__, nHeight), REJECT_CHECKPOINT, "bad-fork-prior-to-checkpoint");
    }

    // Check timestamp against prev
    if (pindexPrev && block.IsProofOfStake() && block.GetBlockTime() <= pindexPrev->GetMedianTimePast())
        return state.Invalid(false, REJECT_INVALID, "time-too-old", "block's timestamp is too early");

    // Check timestamp
    if (block.IsProofOfStake() && block.GetBlockTime() > FutureDrift(nAdjustedTime))
        return state.Invalid(false, REJECT_INVALID, "time-too-new", "block timestamp too far in the future");

    // Reject outdated version blocks when 95% (75% on testnet) of the network has upgraded:
    // check for version 2, 3 and 4 upgrades
    if((block.nVersion < 2 && nHeight >= consensusParams.BIP34Height) ||
       (block.nVersion < 3 && nHeight >= consensusParams.BIP66Height) ||
       (block.nVersion < 4 && nHeight >= consensusParams.BIP65Height))
            return state.Invalid(false, REJECT_OBSOLETE, strprintf("bad-version(0x%08x)", block.nVersion),
                                 strprintf("rejected nVersion=0x%08x block", block.nVersion));

    return true;
}

/** NOTE: This function is not currently invoked by ConnectBlock(), so we
 *  should consider upgrade issues if we change which consensus rules are
 *  enforced in this function (eg by adding a new consensus rule). See comment
 *  in ConnectBlock().
 *  Note that -reindex-chainstate skips the validation that happens here!
 */
static bool ContextualCheckBlock(const CBlock& block, CValidationState& state, const Consensus::Params& consensusParams, const CBlockIndex* pindexPrev)
{
    const int nHeight = pindexPrev == nullptr ? 0 : pindexPrev->nHeight + 1;

    // Start enforcing BIP113 (Median Time Past) using versionbits logic.
    int nLockTimeFlags = 0;
    if (VersionBitsState(pindexPrev, consensusParams, Consensus::DEPLOYMENT_CSV, versionbitscache) == ThresholdState::ACTIVE) {
        nLockTimeFlags |= LOCKTIME_MEDIAN_TIME_PAST;
    }

    int64_t nLockTimeCutoff = (nLockTimeFlags & LOCKTIME_MEDIAN_TIME_PAST)
                              ? pindexPrev->GetMedianTimePast()
                              : block.GetBlockTime();

    // Check that all transactions are finalized
    for (const auto& tx : block.vtx) {
        if (!IsFinalTx(*tx, nHeight, nLockTimeCutoff)) {
            return state.DoS(10, false, REJECT_INVALID, "bad-txns-nonfinal", false, "non-final transaction");
        }
    }

    // Enforce rule that the coinbase starts with serialized block height
    if (nHeight >= consensusParams.BIP34Height)
    {
        CScript expect = CScript() << nHeight;
        if (block.vtx[0]->vin[0].scriptSig.size() < expect.size() ||
            !std::equal(expect.begin(), expect.end(), block.vtx[0]->vin[0].scriptSig.begin())) {
            return state.DoS(100, false, REJECT_INVALID, "bad-cb-height", false, "block height mismatch in coinbase");
        }
    }

    // Validation for witness commitments.
    // * We compute the witness hash (which is the hash including witnesses) of all the block's transactions, except the
    //   coinbase (where 0x0000....0000 is used instead).
    // * The coinbase scriptWitness is a stack of a single 32-byte vector, containing a witness reserved value (unconstrained).
    // * We build a merkle tree with all those witness hashes as leaves (similar to the hashMerkleRoot in the block header).
    // * There must be at least one output whose scriptPubKey is a single 36-byte push, the first 4 bytes of which are
    //   {0xaa, 0x21, 0xa9, 0xed}, and the following 32 bytes are SHA256^2(witness root, witness reserved value). In case there are
    //   multiple, the last one is used.
    bool fHaveWitness = false;
    if (VersionBitsState(pindexPrev, consensusParams, Consensus::DEPLOYMENT_SEGWIT, versionbitscache) == ThresholdState::ACTIVE) {
        int commitpos = GetWitnessCommitmentIndex(block);
        if (commitpos != -1) {
            bool malleated = false;
            uint256 hashWitness = BlockWitnessMerkleRoot(block, &malleated);
            // The malleation check is ignored; as the transaction tree itself
            // already does not permit it, it is impossible to trigger in the
            // witness tree.
            if (block.vtx[0]->vin[0].scriptWitness.stack.size() != 1 || block.vtx[0]->vin[0].scriptWitness.stack[0].size() != 32) {
                return state.DoS(100, false, REJECT_INVALID, "bad-witness-nonce-size", true, strprintf("%s : invalid witness reserved value size", __func__));
            }
            CHash256().Write(hashWitness.begin(), 32).Write(&block.vtx[0]->vin[0].scriptWitness.stack[0][0], 32).Finalize(hashWitness.begin());
            if (memcmp(hashWitness.begin(), &block.vtx[0]->vout[commitpos].scriptPubKey[6], 32)) {
                return state.DoS(100, false, REJECT_INVALID, "bad-witness-merkle-match", true, strprintf("%s : witness merkle commitment mismatch", __func__));
            }
            fHaveWitness = true;
        }
    }

    // No witness data is allowed in blocks that don't commit to witness data, as this would otherwise leave room for spam
    if (!fHaveWitness) {
      for (const auto& tx : block.vtx) {
            if (tx->HasWitness()) {
                return state.DoS(100, false, REJECT_INVALID, "unexpected-witness", true, strprintf("%s : unexpected witness data found", __func__));
            }
        }
    }

    return true;
}

bool CChainState::UpdateHashProof(const CBlock& block, CValidationState& state, const Consensus::Params& consensusParams, CBlockIndex* pindex, CCoinsViewCache& view)
{
    int nHeight = pindex->nHeight;
    uint256 hash = block.GetHash();

    //reject proof of work at height consensusParams.nLastPOWBlock
    if (block.IsProofOfWork() && nHeight > consensusParams.nLastPOWBlock)
        return state.DoS(100, error("UpdateHashProof() : reject proof-of-work at height %d", nHeight));
    
    // Check coinstake timestamp
    if (block.IsProofOfStake() && !CheckCoinStakeTimestamp(block.GetBlockTime()))
        return state.DoS(50, error("UpdateHashProof() : coinstake timestamp violation nTimeBlock=%d", block.GetBlockTime()));

    // Check proof-of-work or proof-of-stake
    if (block.nBits != GetNextWorkRequired(pindex->pprev, &block, consensusParams,block.IsProofOfStake()))
        return state.DoS(100, error("UpdateHashProof() : incorrect %s", block.IsProofOfWork() ? "proof-of-work" : "proof-of-stake"));

    uint256 hashProof;
    // Verify hash target and signature of coinstake tx
    if (block.IsProofOfStake())
    {
        uint256 targetProofOfStake;
        if (!CheckProofOfStake(pindex->pprev, state, *block.vtx[1], block.nBits, block.nTime, hashProof, targetProofOfStake, view))
        {
            return error("UpdateHashProof() : check proof-of-stake failed for block %s", hash.ToString());
        }
    }
    
    // PoW is checked in CheckBlock()
    if (block.IsProofOfWork())
    {
        hashProof = block.GetHash();
    }
    
    // Record proof hash value
    pindex->hashProof = hashProof;
    return true;
}

bool CChainState::AcceptBlockHeader(const CBlockHeader& block, CValidationState& state, const CChainParams& chainparams, CBlockIndex** ppindex)
{
    AssertLockHeld(cs_main);
    // Check for duplicate
    uint256 hash = block.GetHash();
    BlockMap::iterator miSelf = mapBlockIndex.find(hash);
    CBlockIndex *pindex = nullptr;
    if (hash != chainparams.GetConsensus().hashGenesisBlock) {
        if (miSelf != mapBlockIndex.end()) {
            // Block header is already known.
            pindex = miSelf->second;
            if (ppindex)
                *ppindex = pindex;
            if (pindex->nStatus & BLOCK_FAILED_MASK)
                return state.Invalid(error("%s: block %s is marked invalid", __func__, hash.ToString()), 0, "duplicate");
            return true;
        }

        if (!CheckBlockHeader(block, state, chainparams.GetConsensus()))
            return error("%s: Consensus::CheckBlockHeader: %s, %s", __func__, hash.ToString(), FormatStateMessage(state));

        // Get prev block index
        CBlockIndex* pindexPrev = nullptr;
        BlockMap::iterator mi = mapBlockIndex.find(block.hashPrevBlock);
        if (mi == mapBlockIndex.end())
            return state.DoS(10, error("%s: prev block not found", __func__), 0, "prev-blk-not-found");
        pindexPrev = (*mi).second;
        if (pindexPrev->nStatus & BLOCK_FAILED_MASK)
            return state.DoS(100, error("%s: prev block invalid", __func__), REJECT_INVALID, "bad-prevblk");
        if (!ContextualCheckBlockHeader(block, state, chainparams, pindexPrev, GetAdjustedTime()))
            return error("%s: Consensus::ContextualCheckBlockHeader: %s, %s", __func__, hash.ToString(), FormatStateMessage(state));

        // If the previous block index isn't valid, determine if it descends from any block which
        // has been found invalid (m_failed_blocks), then mark pindexPrev and any blocks
        // between them as failed.
        if (!pindexPrev->IsValid(BLOCK_VALID_SCRIPTS)) {
            for (const CBlockIndex* failedit : m_failed_blocks) {
                if (pindexPrev->GetAncestor(failedit->nHeight) == failedit) {
                    assert(failedit->nStatus & BLOCK_FAILED_VALID);
                    CBlockIndex* invalid_walk = pindexPrev;
                    while (invalid_walk != failedit) {
                        invalid_walk->nStatus |= BLOCK_FAILED_CHILD;
                        setDirtyBlockIndex.insert(invalid_walk);
                        invalid_walk = invalid_walk->pprev;
                    }
                    return state.DoS(100, error("%s: prev block invalid", __func__), REJECT_INVALID, "bad-prevblk");
                }
            }
        }
    }
    if (pindex == nullptr)
        pindex = AddToBlockIndex(block);

    if (ppindex)
        *ppindex = pindex;

    CheckBlockIndex(chainparams.GetConsensus());

    return true;
}

// Exposed wrapper for AcceptBlockHeader
bool ProcessNewBlockHeaders(const std::vector<CBlockHeader>& headers, CValidationState& state, const CChainParams& chainparams, const CBlockIndex** ppindex, CBlockHeader *first_invalid)
{
    if (first_invalid != nullptr) first_invalid->SetNull();
    {
        LOCK(cs_main);
        for (const CBlockHeader& header : headers) {
            CBlockIndex *pindex = nullptr; // Use a temp pindex instead of ppindex to avoid a const_cast
            if (!g_chainstate.AcceptBlockHeader(header, state, chainparams, &pindex)) {
                if (first_invalid) *first_invalid = header;
                return false;
            }
            if (ppindex) {
                *ppindex = pindex;
            }
        }
    }
    NotifyHeaderTip();
    return true;
}

/** Store block on disk. If dbp is non-nullptr, the file is known to already reside on disk */
static CDiskBlockPos SaveBlockToDisk(const CBlock& block, int nHeight, const CChainParams& chainparams, const CDiskBlockPos* dbp) {
    unsigned int nBlockSize = ::GetSerializeSize(block, SER_DISK, CLIENT_VERSION);
    CDiskBlockPos blockPos;
    if (dbp != nullptr)
        blockPos = *dbp;
    if (!FindBlockPos(blockPos, nBlockSize+8, nHeight, block.GetBlockTime(), dbp != nullptr)) {
        error("%s: FindBlockPos failed", __func__);
        return CDiskBlockPos();
    }
    if (dbp == nullptr) {
        if (!WriteBlockToDisk(block, blockPos, chainparams.MessageStart())) {
            AbortNode("Failed to write block");
            return CDiskBlockPos();
        }
    }
    return blockPos;
}

/** Store block on disk. If dbp is non-nullptr, the file is known to already reside on disk */
bool CChainState::AcceptBlock(const std::shared_ptr<const CBlock>& pblock, CValidationState& state, const CChainParams& chainparams, CBlockIndex** ppindex, bool fRequested, const CDiskBlockPos* dbp, bool* fNewBlock)
{
    const CBlock& block = *pblock;

    if (fNewBlock) *fNewBlock = false;
    AssertLockHeld(cs_main);

    CBlockIndex *pindexDummy = nullptr;
    CBlockIndex *&pindex = ppindex ? *ppindex : pindexDummy;

    if (!AcceptBlockHeader(block, state, chainparams, &pindex))
        return false;

    if(block.IsProofOfWork()) {
        if (!UpdateHashProof(block, state, chainparams.GetConsensus(), pindex, *pcoinsTip))
        {
            return error("%s: AcceptBlock(): %s", __func__, state.GetRejectReason().c_str());
        }
    }

    // Get prev block index
    CBlockIndex* pindexPrev = nullptr;
    if(pindex->nHeight > 0){
        BlockMap::iterator mi = mapBlockIndex.find(block.hashPrevBlock);
        if (mi == mapBlockIndex.end())
            return state.DoS(10, error("AcceptBlock() : prev block not found"));
        pindexPrev = (*mi).second;
    }

    // Get block height
    int nHeight = pindex->nHeight;

    // Check for the last proof of work block
    if (block.IsProofOfWork() && nHeight > chainparams.GetConsensus().nLastPOWBlock)
        return state.DoS(100, error("AcceptBlock() : reject proof-of-work at height %d", nHeight));

    // Check that the block satisfies synchronized checkpoint
    if (!Checkpoints::CheckSync(nHeight))
        return error("AcceptBlock() : rejected by synchronized checkpoint");

    // Check timestamp against prev
    if (pindexPrev && block.IsProofOfStake() && (block.GetBlockTime() <= pindexPrev->GetBlockTime() || FutureDrift(block.GetBlockTime()) < pindexPrev->GetBlockTime()))
        return error("AcceptBlock() : block's timestamp is too early");

    // Check timestamp
    if (block.IsProofOfStake() &&  block.GetBlockTime() > FutureDrift(GetAdjustedTime()))
        return error("AcceptBlock() : block timestamp too far in the future");

    // Enforce rule that the coinbase starts with serialized block height
<<<<<<< HEAD
    CScript expect = CScript() << nHeight;
    if (block.vtx[0]->vin[0].scriptSig.size() < expect.size() ||
        !std::equal(expect.begin(), expect.end(), block.vtx[0]->vin[0].scriptSig.begin()))
        return state.DoS(100, error("AcceptBlock() : block height mismatch in coinbase"));
=======
    if (nHeight >= chainparams.GetConsensus().BIP34Height)
    {
        CScript expect = CScript() << nHeight;
        if (block.vtx[0]->vin[0].scriptSig.size() < expect.size() ||
            !std::equal(expect.begin(), expect.end(), block.vtx[0]->vin[0].scriptSig.begin()))
            return state.DoS(100, error("AcceptBlock() : block height mismatch in coinbase"));
    }
>>>>>>> 228c1378

    // Try to process all requested blocks that we don't have, but only
    // process an unrequested block if it's new and has enough work to
    // advance our tip, and isn't too many blocks ahead.
    bool fAlreadyHave = pindex->nStatus & BLOCK_HAVE_DATA;
    bool fHasMoreOrSameWork = (chainActive.Tip() ? pindex->nChainWork >= chainActive.Tip()->nChainWork : true);
    // Blocks that are too out-of-order needlessly limit the effectiveness of
    // pruning, because pruning will not delete block files that contain any
    // blocks which are too close in height to the tip.  Apply this test
    // regardless of whether pruning is enabled; it should generally be safe to
    // not process unrequested blocks.
    bool fTooFarAhead = (pindex->nHeight > int(chainActive.Height() + MIN_BLOCKS_TO_KEEP));

    // TODO: Decouple this function from the block download logic by removing fRequested
    // This requires some new chain data structure to efficiently look up if a
    // block is in a chain leading to a candidate for best tip, despite not
    // being such a candidate itself.

    // TODO: deal better with return value and error conditions for duplicate
    // and unrequested blocks.
    if (fAlreadyHave) return true;
    if (!fRequested) {  // If we didn't ask for it:
        if (pindex->nTx != 0) return true;    // This is a previously-processed block that was pruned
        if (!fHasMoreOrSameWork) return true; // Don't process less-work chains
        if (fTooFarAhead) return true;        // Block height is too high

        // Protect against DoS attacks from low-work chains.
        // If our tip is behind, a peer could try to send us
        // low-work blocks on a fake chain that we would never
        // request; don't process these.
        if (pindex->nChainWork < nMinimumChainWork) return true;
    }

    if (!CheckBlock(block, state, chainparams.GetConsensus()) ||
        !ContextualCheckBlock(block, state, chainparams.GetConsensus(), pindex->pprev)) {
        if (state.IsInvalid() && !state.CorruptionPossible()) {
            pindex->nStatus |= BLOCK_FAILED_VALID;
            setDirtyBlockIndex.insert(pindex);
        }
        return error("%s: %s", __func__, FormatStateMessage(state));
    }

    // Header is valid/has work, merkle tree and segwit merkle tree are good...RELAY NOW
    // (but if it does not build on our best tip, let the SendMessages loop relay it)
    if (!IsInitialBlockDownload() && chainActive.Tip() == pindex->pprev)
        GetMainSignals().NewPoWValidBlock(pindex, pblock);

    // Write block to history file
    if (fNewBlock) *fNewBlock = true;
    try {
        CDiskBlockPos blockPos = SaveBlockToDisk(block, pindex->nHeight, chainparams, dbp);
        if (blockPos.IsNull()) {
            state.Error(strprintf("%s: Failed to find position to write new block to disk", __func__));
            return false;
        }
<<<<<<< HEAD
        if (!ReceivedBlockTransactions(block, state, pindex, blockPos, chainparams.GetConsensus()))
            return error("AcceptBlock(): ReceivedBlockTransactions failed");
=======
        ReceivedBlockTransactions(block, pindex, blockPos, chainparams.GetConsensus());
>>>>>>> 228c1378
    } catch (const std::runtime_error& e) {
        return AbortNode(state, std::string("System error: ") + e.what());
    }

    FlushStateToDisk(chainparams, state, FlushStateMode::NONE);

    CheckBlockIndex(chainparams.GetConsensus());

    CheckBlockIndex(chainparams.GetConsensus());

    return true;
}

bool static IsCanonicalBlockSignature(const std::shared_ptr<const CBlock> pblock, bool checkLowS)
{
    if (pblock->IsProofOfWork()) {
        return pblock->vchBlockSig.empty();
    }

    return checkLowS ? IsLowDERSignature(pblock->vchBlockSig, NULL, false) : IsDERSignature(pblock->vchBlockSig, NULL, false);
}

bool CheckCanonicalBlockSignature(const std::shared_ptr<const CBlock> pblock)
{
    //block signature encoding
    bool ret = IsCanonicalBlockSignature(pblock, false);

    //block signature encoding (low-s)
    if(ret) ret = IsCanonicalBlockSignature(pblock, true);

    return ret;
}

bool ProcessNewBlock(const CChainParams& chainparams, const std::shared_ptr<const CBlock> pblock, bool fForceProcessing, bool *fNewBlock)
{
    AssertLockNotHeld(cs_main);

    {
        CBlockIndex *pindex = nullptr;
        if (fNewBlock) *fNewBlock = false;
        CValidationState state;
        // Ensure that CheckBlock() passes before calling AcceptBlock, as
        // belt-and-suspenders.
        bool ret = CheckBlock(*pblock, state, chainparams.GetConsensus());

        LOCK(cs_main);

        if (ret) {
            // Store to disk
            ret = g_chainstate.AcceptBlock(pblock, state, chainparams, &pindex, fForceProcessing, nullptr, fNewBlock);
        }
        if (!ret) {
            GetMainSignals().BlockChecked(*pblock, state);
            return error("%s: AcceptBlock FAILED (%s)", __func__, FormatStateMessage(state));
        }
    }

    NotifyHeaderTip();

    CValidationState state; // Only used to report errors, not invalidity - ignore it
    if (!g_chainstate.ActivateBestChain(state, chainparams, pblock))
<<<<<<< HEAD
        return error("%s: ActivateBestChain failed", __func__);
=======
        return error("%s: ActivateBestChain failed (%s)", __func__, FormatStateMessage(state));
>>>>>>> 228c1378

    return true;
}

bool TestBlockValidity(CValidationState& state, const CChainParams& chainparams, const CBlock& block, CBlockIndex* pindexPrev, bool fCheckPOW, bool fCheckMerkleRoot)
{
    AssertLockHeld(cs_main);
    assert(pindexPrev && pindexPrev == chainActive.Tip());
    CCoinsViewCache viewNew(pcoinsTip.get());
    uint256 block_hash(block.GetHash());
    CBlockIndex indexDummy(block);
    indexDummy.pprev = pindexPrev;
    indexDummy.nHeight = pindexPrev->nHeight + 1;
    indexDummy.phashBlock = &block_hash;

    // NOTE: CheckBlockHeader is called by CheckBlock
    if (!ContextualCheckBlockHeader(block, state, chainparams, pindexPrev, GetAdjustedTime()))
        return error("%s: Consensus::ContextualCheckBlockHeader: %s", __func__, FormatStateMessage(state));
    if (!CheckBlock(block, state, chainparams.GetConsensus(), fCheckPOW, fCheckMerkleRoot))
        return error("%s: Consensus::CheckBlock: %s", __func__, FormatStateMessage(state));
    if (!ContextualCheckBlock(block, state, chainparams.GetConsensus(), pindexPrev))
        return error("%s: Consensus::ContextualCheckBlock: %s", __func__, FormatStateMessage(state));

    dev::h256 oldHashStateRoot(globalState->rootHash()); // qtum
    dev::h256 oldHashUTXORoot(globalState->rootHashUTXO()); // qtum
    
    if (!g_chainstate.ConnectBlock(block, state, &indexDummy, viewNew, chainparams, true)){
        
        globalState->setRoot(oldHashStateRoot); // qtum
        globalState->setRootUTXO(oldHashUTXORoot); // qtum
        pstorageresult->clearCacheResult();
        return false;
    }
    assert(state.IsValid());

    return true;
}

/**
 * BLOCK PRUNING CODE
 */

/* Calculate the amount of disk space the block & undo files currently use */
uint64_t CalculateCurrentUsage()
{
    LOCK(cs_LastBlockFile);

    uint64_t retval = 0;
    for (const CBlockFileInfo &file : vinfoBlockFile) {
        retval += file.nSize + file.nUndoSize;
    }
    return retval;
}

/* Prune a block file (modify associated database entries)*/
void PruneOneBlockFile(const int fileNumber)
{
    LOCK(cs_LastBlockFile);

    for (const auto& entry : mapBlockIndex) {
        CBlockIndex* pindex = entry.second;
        if (pindex->nFile == fileNumber) {
            pindex->nStatus &= ~BLOCK_HAVE_DATA;
            pindex->nStatus &= ~BLOCK_HAVE_UNDO;
            pindex->nFile = 0;
            pindex->nDataPos = 0;
            pindex->nUndoPos = 0;
            setDirtyBlockIndex.insert(pindex);

            // Prune from mapBlocksUnlinked -- any block we prune would have
            // to be downloaded again in order to consider its chain, at which
            // point it would be considered as a candidate for
            // mapBlocksUnlinked or setBlockIndexCandidates.
            std::pair<std::multimap<CBlockIndex*, CBlockIndex*>::iterator, std::multimap<CBlockIndex*, CBlockIndex*>::iterator> range = mapBlocksUnlinked.equal_range(pindex->pprev);
            while (range.first != range.second) {
                std::multimap<CBlockIndex *, CBlockIndex *>::iterator _it = range.first;
                range.first++;
                if (_it->second == pindex) {
                    mapBlocksUnlinked.erase(_it);
                }
            }
        }
    }

    vinfoBlockFile[fileNumber].SetNull();
    setDirtyFileInfo.insert(fileNumber);
}


void UnlinkPrunedFiles(const std::set<int>& setFilesToPrune)
{
    for (std::set<int>::iterator it = setFilesToPrune.begin(); it != setFilesToPrune.end(); ++it) {
        CDiskBlockPos pos(*it, 0);
        fs::remove(GetBlockPosFilename(pos, "blk"));
        fs::remove(GetBlockPosFilename(pos, "rev"));
        LogPrintf("Prune: %s deleted blk/rev (%05u)\n", __func__, *it);
    }
}

/* Calculate the block/rev files to delete based on height specified by user with RPC command pruneblockchain */
static void FindFilesToPruneManual(std::set<int>& setFilesToPrune, int nManualPruneHeight)
{
    assert(fPruneMode && nManualPruneHeight > 0);

    LOCK2(cs_main, cs_LastBlockFile);
    if (chainActive.Tip() == nullptr)
        return;

    // last block to prune is the lesser of (user-specified height, MIN_BLOCKS_TO_KEEP from the tip)
    unsigned int nLastBlockWeCanPrune = std::min((unsigned)nManualPruneHeight, chainActive.Tip()->nHeight - MIN_BLOCKS_TO_KEEP);
    int count=0;
    for (int fileNumber = 0; fileNumber < nLastBlockFile; fileNumber++) {
        if (vinfoBlockFile[fileNumber].nSize == 0 || vinfoBlockFile[fileNumber].nHeightLast > nLastBlockWeCanPrune)
            continue;
        PruneOneBlockFile(fileNumber);
        setFilesToPrune.insert(fileNumber);
        count++;
    }
    LogPrintf("Prune (Manual): prune_height=%d removed %d blk/rev pairs\n", nLastBlockWeCanPrune, count);
}

/* This function is called from the RPC code for pruneblockchain */
void PruneBlockFilesManual(int nManualPruneHeight)
{
    CValidationState state;
    const CChainParams& chainparams = Params();
    if (!FlushStateToDisk(chainparams, state, FlushStateMode::NONE, nManualPruneHeight)) {
        LogPrintf("%s: failed to flush state (%s)\n", __func__, FormatStateMessage(state));
    }
}

/**
 * Prune block and undo files (blk???.dat and undo???.dat) so that the disk space used is less than a user-defined target.
 * The user sets the target (in MB) on the command line or in config file.  This will be run on startup and whenever new
 * space is allocated in a block or undo file, staying below the target. Changing back to unpruned requires a reindex
 * (which in this case means the blockchain must be re-downloaded.)
 *
 * Pruning functions are called from FlushStateToDisk when the global fCheckForPruning flag has been set.
 * Block and undo files are deleted in lock-step (when blk00003.dat is deleted, so is rev00003.dat.)
 * Pruning cannot take place until the longest chain is at least a certain length (100000 on mainnet, 1000 on testnet, 1000 on regtest).
 * Pruning will never delete a block within a defined distance (currently 288) from the active chain's tip.
 * The block index is updated by unsetting HAVE_DATA and HAVE_UNDO for any blocks that were stored in the deleted files.
 * A db flag records the fact that at least some block files have been pruned.
 *
 * @param[out]   setFilesToPrune   The set of file indices that can be unlinked will be returned
 */
static void FindFilesToPrune(std::set<int>& setFilesToPrune, uint64_t nPruneAfterHeight)
{
    LOCK2(cs_main, cs_LastBlockFile);
    if (chainActive.Tip() == nullptr || nPruneTarget == 0) {
        return;
    }
    if ((uint64_t)chainActive.Tip()->nHeight <= nPruneAfterHeight) {
        return;
    }

    unsigned int nLastBlockWeCanPrune = chainActive.Tip()->nHeight - MIN_BLOCKS_TO_KEEP;
    uint64_t nCurrentUsage = CalculateCurrentUsage();
    // We don't check to prune until after we've allocated new space for files
    // So we should leave a buffer under our target to account for another allocation
    // before the next pruning.
    uint64_t nBuffer = BLOCKFILE_CHUNK_SIZE + UNDOFILE_CHUNK_SIZE;
    uint64_t nBytesToPrune;
    int count=0;

    if (nCurrentUsage + nBuffer >= nPruneTarget) {
        // On a prune event, the chainstate DB is flushed.
        // To avoid excessive prune events negating the benefit of high dbcache
        // values, we should not prune too rapidly.
        // So when pruning in IBD, increase the buffer a bit to avoid a re-prune too soon.
        if (IsInitialBlockDownload()) {
            // Since this is only relevant during IBD, we use a fixed 10%
            nBuffer += nPruneTarget / 10;
        }

        for (int fileNumber = 0; fileNumber < nLastBlockFile; fileNumber++) {
            nBytesToPrune = vinfoBlockFile[fileNumber].nSize + vinfoBlockFile[fileNumber].nUndoSize;

            if (vinfoBlockFile[fileNumber].nSize == 0)
                continue;

            if (nCurrentUsage + nBuffer < nPruneTarget)  // are we below our target?
                break;

            // don't prune files that could have a block within MIN_BLOCKS_TO_KEEP of the main chain's tip but keep scanning
            if (vinfoBlockFile[fileNumber].nHeightLast > nLastBlockWeCanPrune)
                continue;

            PruneOneBlockFile(fileNumber);
            // Queue up the files for removal
            setFilesToPrune.insert(fileNumber);
            nCurrentUsage -= nBytesToPrune;
            count++;
        }
    }

    LogPrint(BCLog::PRUNE, "Prune: target=%dMiB actual=%dMiB diff=%dMiB max_prune_height=%d removed %d blk/rev pairs\n",
           nPruneTarget/1024/1024, nCurrentUsage/1024/1024,
           ((int64_t)nPruneTarget - (int64_t)nCurrentUsage)/1024/1024,
           nLastBlockWeCanPrune, count);
}

bool CheckDiskSpace(uint64_t nAdditionalBytes, bool blocks_dir)
{
    uint64_t nFreeBytesAvailable = fs::space(blocks_dir ? GetBlocksDir() : GetDataDir()).available;

    // Check for nMinDiskSpace bytes (currently 50MB)
    if (nFreeBytesAvailable < nMinDiskSpace + nAdditionalBytes)
        return AbortNode("Disk space is low!", _("Error: Disk space is low!"));

    return true;
}

static FILE* OpenDiskFile(const CDiskBlockPos &pos, const char *prefix, bool fReadOnly)
{
    if (pos.IsNull())
        return nullptr;
    fs::path path = GetBlockPosFilename(pos, prefix);
    fs::create_directories(path.parent_path());
    FILE* file = fsbridge::fopen(path, fReadOnly ? "rb": "rb+");
    if (!file && !fReadOnly)
        file = fsbridge::fopen(path, "wb+");
    if (!file) {
        LogPrintf("Unable to open file %s\n", path.string());
        return nullptr;
    }
    if (pos.nPos) {
        if (fseek(file, pos.nPos, SEEK_SET)) {
            LogPrintf("Unable to seek to position %u of %s\n", pos.nPos, path.string());
            fclose(file);
            return nullptr;
        }
    }
    return file;
}

FILE* OpenBlockFile(const CDiskBlockPos &pos, bool fReadOnly) {
    return OpenDiskFile(pos, "blk", fReadOnly);
}

/** Open an undo file (rev?????.dat) */
static FILE* OpenUndoFile(const CDiskBlockPos &pos, bool fReadOnly) {
    return OpenDiskFile(pos, "rev", fReadOnly);
}

fs::path GetBlockPosFilename(const CDiskBlockPos &pos, const char *prefix)
{
    return GetBlocksDir() / strprintf("%s%05u.dat", prefix, pos.nFile);
}

CBlockIndex * CChainState::InsertBlockIndex(const uint256& hash)
{
    AssertLockHeld(cs_main);

    if (hash.IsNull())
        return nullptr;

    // Return existing
    BlockMap::iterator mi = mapBlockIndex.find(hash);
    if (mi != mapBlockIndex.end())
        return (*mi).second;

    // Create new
    CBlockIndex* pindexNew = new CBlockIndex();
    mi = mapBlockIndex.insert(std::make_pair(hash, pindexNew)).first;
    pindexNew->phashBlock = &((*mi).first);

    return pindexNew;
}

bool CChainState::LoadBlockIndex(const Consensus::Params& consensus_params, CBlockTreeDB& blocktree)
{
<<<<<<< HEAD
    if (!blocktree.LoadBlockIndexGuts(consensus_params, [this](const uint256& hash){ return this->InsertBlockIndex(hash); }))
=======
    if (!blocktree.LoadBlockIndexGuts(consensus_params, [this](const uint256& hash) EXCLUSIVE_LOCKS_REQUIRED(cs_main) { return this->InsertBlockIndex(hash); }))
>>>>>>> 228c1378
        return false;

    boost::this_thread::interruption_point();

    // Calculate nChainWork
    std::vector<std::pair<int, CBlockIndex*> > vSortedByHeight;
    vSortedByHeight.reserve(mapBlockIndex.size());
    for (const std::pair<const uint256, CBlockIndex*>& item : mapBlockIndex)
    {
        CBlockIndex* pindex = item.second;
        vSortedByHeight.push_back(std::make_pair(pindex->nHeight, pindex));
    }
    sort(vSortedByHeight.begin(), vSortedByHeight.end());
    for (const std::pair<int, CBlockIndex*>& item : vSortedByHeight)
    {
        CBlockIndex* pindex = item.second;
        pindex->nChainWork = (pindex->pprev ? pindex->pprev->nChainWork : 0) + GetBlockProof(*pindex);
        pindex->nTimeMax = (pindex->pprev ? std::max(pindex->pprev->nTimeMax, pindex->nTime) : pindex->nTime);
        // We can link the chain of blocks for which we've received transactions at some point.
        // Pruned nodes may have deleted the block.
        if (pindex->nTx > 0) {
            if (pindex->pprev) {
                if (pindex->pprev->nChainTx) {
                    pindex->nChainTx = pindex->pprev->nChainTx + pindex->nTx;
                } else {
                    pindex->nChainTx = 0;
                    mapBlocksUnlinked.insert(std::make_pair(pindex->pprev, pindex));
                }
            } else {
                pindex->nChainTx = pindex->nTx;
            }
        }
        if (!(pindex->nStatus & BLOCK_FAILED_MASK) && pindex->pprev && (pindex->pprev->nStatus & BLOCK_FAILED_MASK)) {
            pindex->nStatus |= BLOCK_FAILED_CHILD;
            setDirtyBlockIndex.insert(pindex);
        }
        if (pindex->IsValid(BLOCK_VALID_TRANSACTIONS) && (pindex->nChainTx || pindex->pprev == nullptr))
            setBlockIndexCandidates.insert(pindex);
        if (pindex->nStatus & BLOCK_FAILED_MASK && (!pindexBestInvalid || pindex->nChainWork > pindexBestInvalid->nChainWork))
            pindexBestInvalid = pindex;
        if (pindex->pprev)
            pindex->BuildSkip();
        if (pindex->IsValid(BLOCK_VALID_TREE) && (pindexBestHeader == nullptr || CBlockIndexWorkComparator()(pindexBestHeader, pindex)))
            pindexBestHeader = pindex;
    }

    return true;
}

<<<<<<< HEAD
bool static LoadBlockIndexDB(const CChainParams& chainparams)
=======
bool static LoadBlockIndexDB(const CChainParams& chainparams) EXCLUSIVE_LOCKS_REQUIRED(cs_main)
>>>>>>> 228c1378
{
    if (!g_chainstate.LoadBlockIndex(chainparams.GetConsensus(), *pblocktree))
        return false;

    // Load block file info
    pblocktree->ReadLastBlockFile(nLastBlockFile);
    vinfoBlockFile.resize(nLastBlockFile + 1);
    LogPrintf("%s: last block file = %i\n", __func__, nLastBlockFile);
    for (int nFile = 0; nFile <= nLastBlockFile; nFile++) {
        pblocktree->ReadBlockFileInfo(nFile, vinfoBlockFile[nFile]);
    }
    LogPrintf("%s: last block file info: %s\n", __func__, vinfoBlockFile[nLastBlockFile].ToString());
    for (int nFile = nLastBlockFile + 1; true; nFile++) {
        CBlockFileInfo info;
        if (pblocktree->ReadBlockFileInfo(nFile, info)) {
            vinfoBlockFile.push_back(info);
        } else {
            break;
        }
    }

    // Check presence of blk files
    LogPrintf("Checking all blk files are present...\n");
    std::set<int> setBlkDataFiles;
    for (const std::pair<const uint256, CBlockIndex*>& item : mapBlockIndex)
    {
        CBlockIndex* pindex = item.second;
        if (pindex->nStatus & BLOCK_HAVE_DATA) {
            setBlkDataFiles.insert(pindex->nFile);
        }
    }
    for (std::set<int>::iterator it = setBlkDataFiles.begin(); it != setBlkDataFiles.end(); it++)
    {
        CDiskBlockPos pos(*it, 0);
        if (CAutoFile(OpenBlockFile(pos, true), SER_DISK, CLIENT_VERSION).IsNull()) {
            return false;
        }
    }

    // Check whether we have ever pruned block & undo files
    pblocktree->ReadFlag("prunedblockfiles", fHavePruned);
    if (fHavePruned)
        LogPrintf("LoadBlockIndexDB(): Block files have previously been pruned\n");

    // Check whether we need to continue reindexing
    bool fReindexing = false;
    pblocktree->ReadReindexing(fReindexing);
    if(fReindexing) fReindex = true;

    // Check whether we have a transaction index
    pblocktree->ReadFlag("logevents", fLogEvents);
    LogPrintf("%s: log events index %s\n", __func__, fLogEvents ? "enabled" : "disabled");

    // Check whether we have a transaction index
    pblocktree->ReadFlag("logevents", fLogEvents);
    LogPrintf("%s: log events index %s\n", __func__, fLogEvents ? "enabled" : "disabled");

    return true;
}

bool LoadChainTip(const CChainParams& chainparams)
{
    AssertLockHeld(cs_main);

    if (chainActive.Tip() && chainActive.Tip()->GetBlockHash() == pcoinsTip->GetBestBlock()) return true;

    if (pcoinsTip->GetBestBlock().IsNull() && mapBlockIndex.size() == 1) {
        // In case we just added the genesis block, connect it now, so
        // that we always have a chainActive.Tip() when we return.
        LogPrintf("%s: Connecting genesis block...\n", __func__);
        CValidationState state;
        if (!ActivateBestChain(state, chainparams)) {
            LogPrintf("%s: failed to activate chain (%s)\n", __func__, FormatStateMessage(state));
            return false;
        }
    }

    // Load pointer to end of best chain
    CBlockIndex* pindex = LookupBlockIndex(pcoinsTip->GetBestBlock());
    if (!pindex) {
        return false;
    }
    chainActive.SetTip(pindex);

    g_chainstate.PruneBlockIndexCandidates();

    LogPrintf("Loaded best chain: hashBestChain=%s height=%d date=%s progress=%f\n",
        chainActive.Tip()->GetBlockHash().ToString(), chainActive.Height(),
        FormatISO8601DateTime(chainActive.Tip()->GetBlockTime()),
        GuessVerificationProgress(chainparams.TxData(), chainActive.Tip()));
    return true;
}

CVerifyDB::CVerifyDB()
{
    uiInterface.ShowProgress(_("Verifying blocks..."), 0, false);
}

CVerifyDB::~CVerifyDB()
{
    uiInterface.ShowProgress("", 100, false);
}

bool CVerifyDB::VerifyDB(const CChainParams& chainparams, CCoinsView *coinsview, int nCheckLevel, int nCheckDepth)
{
    LOCK(cs_main);
    if (chainActive.Tip() == nullptr || chainActive.Tip()->pprev == nullptr)
        return true;

    // Verify blocks in the best chain
    if (nCheckDepth <= 0 || nCheckDepth > chainActive.Height())
        nCheckDepth = chainActive.Height();
    nCheckLevel = std::max(0, std::min(4, nCheckLevel));
    LogPrintf("Verifying last %i blocks at level %i\n", nCheckDepth, nCheckLevel);
    CCoinsViewCache coins(coinsview);
    CBlockIndex* pindex;
    CBlockIndex* pindexFailure = nullptr;
    int nGoodTransactions = 0;
    CValidationState state;
    int reportDone = 0;

////////////////////////////////////////////////////////////////////////// // qtum
    dev::h256 oldHashStateRoot(globalState->rootHash());
    dev::h256 oldHashUTXORoot(globalState->rootHashUTXO());
    QtumDGP qtumDGP(globalState.get(), fGettingValuesDGP);
//////////////////////////////////////////////////////////////////////////

<<<<<<< HEAD
    LogPrintf("[0%%]...");
    for (CBlockIndex* pindex = chainActive.Tip(); pindex && pindex->pprev; pindex = pindex->pprev)
    {
=======
    LogPrintf("[0%%]..."); /* Continued */
    for (pindex = chainActive.Tip(); pindex && pindex->pprev; pindex = pindex->pprev) {
>>>>>>> 228c1378
        boost::this_thread::interruption_point();
        int percentageDone = std::max(1, std::min(99, (int)(((double)(chainActive.Height() - pindex->nHeight)) / (double)nCheckDepth * (nCheckLevel >= 4 ? 50 : 100))));
        if (reportDone < percentageDone/10) {
            // report every 10% step
            LogPrintf("[%d%%]...", percentageDone); /* Continued */
            reportDone = percentageDone/10;
        }
        uiInterface.ShowProgress(_("Verifying blocks..."), percentageDone, false);
        if (pindex->nHeight <= chainActive.Height()-nCheckDepth)
            break;
        if (fPruneMode && !(pindex->nStatus & BLOCK_HAVE_DATA)) {
            // If pruning, only go back as far as we have data.
            LogPrintf("VerifyDB(): block verification stopping at height %d (pruning, no data)\n", pindex->nHeight);
            break;
        }

        ///////////////////////////////////////////////////////////////////// // qtum
        uint32_t sizeBlockDGP = qtumDGP.getBlockSize(pindex->nHeight);
        dgpMaxBlockSize = sizeBlockDGP ? sizeBlockDGP : dgpMaxBlockSize;
        updateBlockSizeParams(dgpMaxBlockSize);
        /////////////////////////////////////////////////////////////////////

        CBlock block;
        // check level 0: read from disk
        if (!ReadBlockFromDisk(block, pindex, chainparams.GetConsensus()))
            return error("VerifyDB(): *** ReadBlockFromDisk failed at %d, hash=%s", pindex->nHeight, pindex->GetBlockHash().ToString());
        // check level 1: verify block validity
        if (nCheckLevel >= 1 && !CheckBlock(block, state, chainparams.GetConsensus()))
            return error("%s: *** found bad block at %d, hash=%s (%s)\n", __func__,
                         pindex->nHeight, pindex->GetBlockHash().ToString(), FormatStateMessage(state));
        // check level 2: verify undo validity
        if (nCheckLevel >= 2 && pindex) {
            CBlockUndo undo;
            if (!pindex->GetUndoPos().IsNull()) {
                if (!UndoReadFromDisk(undo, pindex)) {
                    return error("VerifyDB(): *** found bad undo data at %d, hash=%s\n", pindex->nHeight, pindex->GetBlockHash().ToString());
                }
            }
        }
        // check level 3: check for inconsistencies during memory-only disconnect of tip blocks
        if (nCheckLevel >= 3 && (coins.DynamicMemoryUsage() + pcoinsTip->DynamicMemoryUsage()) <= nCoinCacheUsage) {
            assert(coins.GetBestBlock() == pindex->GetBlockHash());
            bool fClean=true;
            DisconnectResult res = g_chainstate.DisconnectBlock(block, pindex, coins, &fClean);
            if (res == DISCONNECT_FAILED) {
                return error("VerifyDB(): *** irrecoverable inconsistency in block data at %d, hash=%s", pindex->nHeight, pindex->GetBlockHash().ToString());
            }
            if (res == DISCONNECT_UNCLEAN) {
                nGoodTransactions = 0;
                pindexFailure = pindex;
            } else {
                nGoodTransactions += block.vtx.size();
            }
        }
        if (ShutdownRequested())
            return true;
    }
    if (pindexFailure)
        return error("VerifyDB(): *** coin database inconsistencies found (last %i blocks, %i good transactions before that)\n", chainActive.Height() - pindexFailure->nHeight + 1, nGoodTransactions);

    // store block count as we move pindex at check level >= 4
    int block_count = chainActive.Height() - pindex->nHeight;

    // check level 4: try reconnecting blocks
    if (nCheckLevel >= 4) {
        while (pindex != chainActive.Tip()) {
            boost::this_thread::interruption_point();
            uiInterface.ShowProgress(_("Verifying blocks..."), std::max(1, std::min(99, 100 - (int)(((double)(chainActive.Height() - pindex->nHeight)) / (double)nCheckDepth * 50))), false);
            pindex = chainActive.Next(pindex);
            CBlock block;
            if (!ReadBlockFromDisk(block, pindex, chainparams.GetConsensus()))
                return error("VerifyDB(): *** ReadBlockFromDisk failed at %d, hash=%s", pindex->nHeight, pindex->GetBlockHash().ToString());

            dev::h256 oldHashStateRoot(globalState->rootHash()); // qtum
            dev::h256 oldHashUTXORoot(globalState->rootHashUTXO()); // qtum

            if (!g_chainstate.ConnectBlock(block, state, pindex, coins, chainparams)){

                globalState->setRoot(oldHashStateRoot); // qtum
                globalState->setRootUTXO(oldHashUTXORoot); // qtum
                pstorageresult->clearCacheResult();
<<<<<<< HEAD
                return error("VerifyDB(): *** found unconnectable block at %d, hash=%s", pindex->nHeight, pindex->GetBlockHash().ToString());
=======
                return error("VerifyDB(): *** found unconnectable block at %d, hash=%s (%s)", pindex->nHeight, pindex->GetBlockHash().ToString(), FormatStateMessage(state));
>>>>>>> 228c1378
            }
        }
    } else {
        globalState->setRoot(oldHashStateRoot); // qtum
        globalState->setRootUTXO(oldHashUTXORoot); // qtum
    }

    LogPrintf("[DONE].\n");
    LogPrintf("No coin database inconsistencies in last %i blocks (%i transactions)\n", block_count, nGoodTransactions);

    return true;
}

/** Apply the effects of a block on the utxo cache, ignoring that it may already have been applied. */
bool CChainState::RollforwardBlock(const CBlockIndex* pindex, CCoinsViewCache& inputs, const CChainParams& params)
{
    // TODO: merge with ConnectBlock
    CBlock block;
    if (!ReadBlockFromDisk(block, pindex, params.GetConsensus())) {
        return error("ReplayBlock(): ReadBlockFromDisk failed at %d, hash=%s", pindex->nHeight, pindex->GetBlockHash().ToString());
    }

    for (const CTransactionRef& tx : block.vtx) {
        if (!tx->IsCoinBase()) {
            for (const CTxIn &txin : tx->vin) {
                inputs.SpendCoin(txin.prevout);
            }
        }
        // Pass check = true as every addition may be an overwrite.
        AddCoins(inputs, *tx, pindex->nHeight, true);
    }
    return true;
}

bool CChainState::ReplayBlocks(const CChainParams& params, CCoinsView* view)
{
    LOCK(cs_main);

    CCoinsViewCache cache(view);

    std::vector<uint256> hashHeads = view->GetHeadBlocks();
    if (hashHeads.empty()) return true; // We're already in a consistent state.
    if (hashHeads.size() != 2) return error("ReplayBlocks(): unknown inconsistent state");

    uiInterface.ShowProgress(_("Replaying blocks..."), 0, false);
    LogPrintf("Replaying blocks\n");

    const CBlockIndex* pindexOld = nullptr;  // Old tip during the interrupted flush.
    const CBlockIndex* pindexNew;            // New tip during the interrupted flush.
    const CBlockIndex* pindexFork = nullptr; // Latest block common to both the old and the new tip.

    if (mapBlockIndex.count(hashHeads[0]) == 0) {
        return error("ReplayBlocks(): reorganization to unknown block requested");
    }
    pindexNew = mapBlockIndex[hashHeads[0]];

    if (!hashHeads[1].IsNull()) { // The old tip is allowed to be 0, indicating it's the first flush.
        if (mapBlockIndex.count(hashHeads[1]) == 0) {
            return error("ReplayBlocks(): reorganization from unknown block requested");
        }
        pindexOld = mapBlockIndex[hashHeads[1]];
        pindexFork = LastCommonAncestor(pindexOld, pindexNew);
        assert(pindexFork != nullptr);
    }

    // Rollback along the old branch.
    while (pindexOld != pindexFork) {
        if (pindexOld->nHeight > 0) { // Never disconnect the genesis block.
            CBlock block;
            if (!ReadBlockFromDisk(block, pindexOld, params.GetConsensus())) {
                return error("RollbackBlock(): ReadBlockFromDisk() failed at %d, hash=%s", pindexOld->nHeight, pindexOld->GetBlockHash().ToString());
            }
            LogPrintf("Rolling back %s (%i)\n", pindexOld->GetBlockHash().ToString(), pindexOld->nHeight);
            bool fClean=true;
            DisconnectResult res = DisconnectBlock(block, pindexOld, cache, &fClean);
            if (res == DISCONNECT_FAILED) {
                return error("RollbackBlock(): DisconnectBlock failed at %d, hash=%s", pindexOld->nHeight, pindexOld->GetBlockHash().ToString());
            }
            // If DISCONNECT_UNCLEAN is returned, it means a non-existing UTXO was deleted, or an existing UTXO was
            // overwritten. It corresponds to cases where the block-to-be-disconnect never had all its operations
            // applied to the UTXO set. However, as both writing a UTXO and deleting a UTXO are idempotent operations,
            // the result is still a version of the UTXO set with the effects of that block undone.
        }
        pindexOld = pindexOld->pprev;
    }

    // Roll forward from the forking point to the new tip.
    int nForkHeight = pindexFork ? pindexFork->nHeight : 0;
    for (int nHeight = nForkHeight + 1; nHeight <= pindexNew->nHeight; ++nHeight) {
        const CBlockIndex* pindex = pindexNew->GetAncestor(nHeight);
        LogPrintf("Rolling forward %s (%i)\n", pindex->GetBlockHash().ToString(), nHeight);
        if (!RollforwardBlock(pindex, cache, params)) return false;
    }

    cache.SetBestBlock(pindexNew->GetBlockHash());
    cache.Flush();
    uiInterface.ShowProgress("", 100, false);
    return true;
}

bool ReplayBlocks(const CChainParams& params, CCoinsView* view) {
    return g_chainstate.ReplayBlocks(params, view);
}

bool CChainState::RewindBlockIndex(const CChainParams& params)
{
    LOCK(cs_main);

    // Note that during -reindex-chainstate we are called with an empty chainActive!

    int nHeight = 1;
    while (nHeight <= chainActive.Height()) {
        // Although SCRIPT_VERIFY_WITNESS is now generally enforced on all
        // blocks in ConnectBlock, we don't need to go back and
        // re-download/re-verify blocks from before segwit actually activated.
        if (IsWitnessEnabled(chainActive[nHeight - 1], params.GetConsensus()) && !(chainActive[nHeight]->nStatus & BLOCK_OPT_WITNESS)) {
            break;
        }
        nHeight++;
    }

    // nHeight is now the height of the first insufficiently-validated block, or tipheight + 1
    CValidationState state;
    CBlockIndex* pindex = chainActive.Tip();
    while (chainActive.Height() >= nHeight) {
        if (fPruneMode && !(chainActive.Tip()->nStatus & BLOCK_HAVE_DATA)) {
            // If pruning, don't try rewinding past the HAVE_DATA point;
            // since older blocks can't be served anyway, there's
            // no need to walk further, and trying to DisconnectTip()
            // will fail (and require a needless reindex/redownload
            // of the blockchain).
            break;
        }
        if (!DisconnectTip(state, params, nullptr)) {
            return error("RewindBlockIndex: unable to disconnect block at height %i (%s)", pindex->nHeight, FormatStateMessage(state));
        }
        // Occasionally flush state to disk.
        if (!FlushStateToDisk(params, state, FlushStateMode::PERIODIC)) {
            LogPrintf("RewindBlockIndex: unable to flush state to disk (%s)\n", FormatStateMessage(state));
            return false;
        }
    }

    // Reduce validity flag and have-data flags.
    // We do this after actual disconnecting, otherwise we'll end up writing the lack of data
    // to disk before writing the chainstate, resulting in a failure to continue if interrupted.
    for (const auto& entry : mapBlockIndex) {
        CBlockIndex* pindexIter = entry.second;

        // Note: If we encounter an insufficiently validated block that
        // is on chainActive, it must be because we are a pruning node, and
        // this block or some successor doesn't HAVE_DATA, so we were unable to
        // rewind all the way.  Blocks remaining on chainActive at this point
        // must not have their validity reduced.
        if (IsWitnessEnabled(pindexIter->pprev, params.GetConsensus()) && !(pindexIter->nStatus & BLOCK_OPT_WITNESS) && !chainActive.Contains(pindexIter)) {
            // Reduce validity
            pindexIter->nStatus = std::min<unsigned int>(pindexIter->nStatus & BLOCK_VALID_MASK, BLOCK_VALID_TREE) | (pindexIter->nStatus & ~BLOCK_VALID_MASK);
            // Remove have-data flags.
            pindexIter->nStatus &= ~(BLOCK_HAVE_DATA | BLOCK_HAVE_UNDO);
            // Remove storage location.
            pindexIter->nFile = 0;
            pindexIter->nDataPos = 0;
            pindexIter->nUndoPos = 0;
            // Remove various other things
            pindexIter->nTx = 0;
            pindexIter->nChainTx = 0;
            pindexIter->nSequenceId = 0;
            // Make sure it gets written.
            setDirtyBlockIndex.insert(pindexIter);
            // Update indexes
            setBlockIndexCandidates.erase(pindexIter);
            std::pair<std::multimap<CBlockIndex*, CBlockIndex*>::iterator, std::multimap<CBlockIndex*, CBlockIndex*>::iterator> ret = mapBlocksUnlinked.equal_range(pindexIter->pprev);
            while (ret.first != ret.second) {
                if (ret.first->second == pindexIter) {
                    mapBlocksUnlinked.erase(ret.first++);
                } else {
                    ++ret.first;
                }
            }
        } else if (pindexIter->IsValid(BLOCK_VALID_TRANSACTIONS) && pindexIter->nChainTx) {
            setBlockIndexCandidates.insert(pindexIter);
        }
    }

    if (chainActive.Tip() != nullptr) {
        // We can't prune block index candidates based on our tip if we have
        // no tip due to chainActive being empty!
        PruneBlockIndexCandidates();

        CheckBlockIndex(params.GetConsensus());
    }

    return true;
}
<<<<<<< HEAD

bool RewindBlockIndex(const CChainParams& params) {
    if (!g_chainstate.RewindBlockIndex(params)) {
        return false;
    }

=======

bool RewindBlockIndex(const CChainParams& params) {
    if (!g_chainstate.RewindBlockIndex(params)) {
        return false;
    }

>>>>>>> 228c1378
    if (chainActive.Tip() != nullptr) {
        // FlushStateToDisk can possibly read chainActive. Be conservative
        // and skip it here, we're about to -reindex-chainstate anyway, so
        // it'll get called a bunch real soon.
        CValidationState state;
<<<<<<< HEAD
        if (!FlushStateToDisk(params, state, FLUSH_STATE_ALWAYS)) {
=======
        if (!FlushStateToDisk(params, state, FlushStateMode::ALWAYS)) {
            LogPrintf("RewindBlockIndex: unable to flush state to disk (%s)\n", FormatStateMessage(state));
>>>>>>> 228c1378
            return false;
        }
    }

    return true;
}

void CChainState::UnloadBlockIndex() {
    nBlockSequenceId = 1;
<<<<<<< HEAD
    g_failed_blocks.clear();
=======
    m_failed_blocks.clear();
>>>>>>> 228c1378
    setBlockIndexCandidates.clear();
}

// May NOT be used after any connections are up as much
// of the peer-processing logic assumes a consistent
// block index state
void UnloadBlockIndex()
{
    LOCK(cs_main);
    chainActive.SetTip(nullptr);
    pindexBestInvalid = nullptr;
    pindexBestHeader = nullptr;
    mempool.clear();
    mapBlocksUnlinked.clear();
    vinfoBlockFile.clear();
    nLastBlockFile = 0;
    setDirtyBlockIndex.clear();
    setDirtyFileInfo.clear();
    versionbitscache.Clear();
    for (int b = 0; b < VERSIONBITS_NUM_BITS; b++) {
        warningcache[b].clear();
    }

    for (BlockMap::value_type& entry : mapBlockIndex) {
        delete entry.second;
    }
    mapBlockIndex.clear();
    fHavePruned = false;

    g_chainstate.UnloadBlockIndex();
}

bool LoadBlockIndex(const CChainParams& chainparams)
{
    // Load block index from databases
    bool needs_init = fReindex;
    if (!fReindex) {
        bool ret = LoadBlockIndexDB(chainparams);
        if (!ret) return false;
        needs_init = mapBlockIndex.empty();
    }

    if (needs_init) {
        // Everything here is for *new* reindex/DBs. Thus, though
        // LoadBlockIndexDB may have set fReindex if we shut down
        // mid-reindex previously, we don't check fReindex and
        // instead only check it prior to LoadBlockIndexDB to set
        // needs_init.

        LogPrintf("Initializing databases...\n");
<<<<<<< HEAD
        // Use the provided setting for -txindex in the new database
        fTxIndex = gArgs.GetBoolArg("-txindex", DEFAULT_TXINDEX);
        pblocktree->WriteFlag("txindex", fTxIndex);
=======
>>>>>>> 228c1378
        // Use the provided setting for -logevents in the new database
        fLogEvents = gArgs.GetBoolArg("-logevents", DEFAULT_LOGEVENTS);
        pblocktree->WriteFlag("logevents", fLogEvents);
    }
    return true;
}

bool CChainState::LoadGenesisBlock(const CChainParams& chainparams)
{
    LOCK(cs_main);

    // Check whether we're already initialized by checking for genesis in
    // mapBlockIndex. Note that we can't use chainActive here, since it is
    // set based on the coins db, not the block index db, which is the only
    // thing loaded at this point.
    if (mapBlockIndex.count(chainparams.GenesisBlock().GetHash()))
        return true;

    try {
        CBlock &block = const_cast<CBlock&>(chainparams.GenesisBlock());
        CDiskBlockPos blockPos = SaveBlockToDisk(block, 0, chainparams, nullptr);
        if (blockPos.IsNull())
            return error("%s: writing genesis block to disk failed", __func__);
        CBlockIndex *pindex = AddToBlockIndex(block);
        pindex->hashProof = chainparams.GetConsensus().hashGenesisBlock;
<<<<<<< HEAD
        CValidationState state;
        if (!ReceivedBlockTransactions(block, state, pindex, blockPos, chainparams.GetConsensus()))
            return error("%s: genesis block not accepted", __func__);
=======
        ReceivedBlockTransactions(block, pindex, blockPos, chainparams.GetConsensus());
>>>>>>> 228c1378
    } catch (const std::runtime_error& e) {
        return error("%s: failed to write genesis block: %s", __func__, e.what());
    }

    return true;
}

bool LoadGenesisBlock(const CChainParams& chainparams)
{
    return g_chainstate.LoadGenesisBlock(chainparams);
}

bool LoadExternalBlockFile(const CChainParams& chainparams, FILE* fileIn, CDiskBlockPos *dbp)
{
    // Map of disk positions for blocks with unknown parent (only used for reindex)
    static std::multimap<uint256, CDiskBlockPos> mapBlocksUnknownParent;
    int64_t nStart = GetTimeMillis();

    int nLoaded = 0;
    try {
        // This takes over fileIn and calls fclose() on it in the CBufferedFile destructor
        CBufferedFile blkdat(fileIn, 2*dgpMaxBlockSerSize, dgpMaxBlockSerSize+8, SER_DISK, CLIENT_VERSION);
        uint64_t nRewind = blkdat.GetPos();
        while (!blkdat.eof()) {
            boost::this_thread::interruption_point();

            blkdat.SetPos(nRewind);
            nRewind++; // start one byte further next time, in case of failure
            blkdat.SetLimit(); // remove former limit
            unsigned int nSize = 0;
            try {
                // locate a header
                unsigned char buf[CMessageHeader::MESSAGE_START_SIZE];
                blkdat.FindByte(chainparams.MessageStart()[0]);
                nRewind = blkdat.GetPos()+1;
                blkdat >> buf;
                if (memcmp(buf, chainparams.MessageStart(), CMessageHeader::MESSAGE_START_SIZE))
                    continue;
                // read size
                blkdat >> nSize;
                if (nSize < 80 || nSize > dgpMaxBlockSerSize)
                    continue;
            } catch (const std::exception&) {
                // no valid block header found; don't complain
                break;
            }
            try {
                // read block
                uint64_t nBlockPos = blkdat.GetPos();
                if (dbp)
                    dbp->nPos = nBlockPos;
                blkdat.SetLimit(nBlockPos + nSize);
                blkdat.SetPos(nBlockPos);
                std::shared_ptr<CBlock> pblock = std::make_shared<CBlock>();
                CBlock& block = *pblock;
                blkdat >> block;
                nRewind = blkdat.GetPos();

                uint256 hash = block.GetHash();
                {
                    LOCK(cs_main);
<<<<<<< HEAD
                    CValidationState state;
                    if (g_chainstate.AcceptBlock(pblock, state, chainparams, nullptr, true, dbp, nullptr))
                        nLoaded++;
                    if (state.IsError())
                        break;
                } else if (hash != chainparams.GetConsensus().hashGenesisBlock && mapBlockIndex[hash]->nHeight % 1000 == 0) {
                    LogPrint(BCLog::REINDEX, "Block Import: already had block %s at height %d\n", hash.ToString(), mapBlockIndex[hash]->nHeight);
=======
                    // detect out of order blocks, and store them for later
                    if (hash != chainparams.GetConsensus().hashGenesisBlock && !LookupBlockIndex(block.hashPrevBlock)) {
                        LogPrint(BCLog::REINDEX, "%s: Out of order block %s, parent %s not known\n", __func__, hash.ToString(),
                                block.hashPrevBlock.ToString());
                        if (dbp)
                            mapBlocksUnknownParent.insert(std::make_pair(block.hashPrevBlock, *dbp));
                        continue;
                    }

                    // process in case the block isn't known yet
                    CBlockIndex* pindex = LookupBlockIndex(hash);
                    if (!pindex || (pindex->nStatus & BLOCK_HAVE_DATA) == 0) {
                      CValidationState state;
                      if (g_chainstate.AcceptBlock(pblock, state, chainparams, nullptr, true, dbp, nullptr)) {
                          nLoaded++;
                      }
                      if (state.IsError()) {
                          break;
                      }
                    } else if (hash != chainparams.GetConsensus().hashGenesisBlock && pindex->nHeight % 1000 == 0) {
                      LogPrint(BCLog::REINDEX, "Block Import: already had block %s at height %d\n", hash.ToString(), pindex->nHeight);
                    }
>>>>>>> 228c1378
                }

                // In Bitcoin this only needed to be done for genesis and at the end of block indexing
                // But for Qtum PoS we need to sync this after every block to ensure txdb is populated for
                // validating PoS proofs
                {
                    CValidationState state;
                    if (!ActivateBestChain(state, chainparams)) {
                        break;
                    }
                }

                NotifyHeaderTip();

                // Recursively process earlier encountered successors of this block
                std::deque<uint256> queue;
                queue.push_back(hash);
                while (!queue.empty()) {
                    uint256 head = queue.front();
                    queue.pop_front();
                    std::pair<std::multimap<uint256, CDiskBlockPos>::iterator, std::multimap<uint256, CDiskBlockPos>::iterator> range = mapBlocksUnknownParent.equal_range(head);
                    while (range.first != range.second) {
                        std::multimap<uint256, CDiskBlockPos>::iterator it = range.first;
                        std::shared_ptr<CBlock> pblockrecursive = std::make_shared<CBlock>();
                        if (ReadBlockFromDisk(*pblockrecursive, it->second, chainparams.GetConsensus()))
                        {
                            LogPrint(BCLog::REINDEX, "%s: Processing out of order child %s of %s\n", __func__, pblockrecursive->GetHash().ToString(),
                                    head.ToString());
                            LOCK(cs_main);
                            CValidationState dummy;
                            if (g_chainstate.AcceptBlock(pblockrecursive, dummy, chainparams, nullptr, true, &it->second, nullptr))
                            {
                                nLoaded++;
                                queue.push_back(pblockrecursive->GetHash());
                            }
                        }
                        range.first++;
                        mapBlocksUnknownParent.erase(it);
                        NotifyHeaderTip();
                    }
                }
            } catch (const std::exception& e) {
                LogPrintf("%s: Deserialize or I/O error - %s\n", __func__, e.what());
            }
        }
    } catch (const std::runtime_error& e) {
        AbortNode(std::string("System error: ") + e.what());
    }
    if (nLoaded > 0)
        LogPrintf("Loaded %i blocks from external file in %dms\n", nLoaded, GetTimeMillis() - nStart);
    return nLoaded > 0;
}

void CChainState::CheckBlockIndex(const Consensus::Params& consensusParams)
{
    if (!fCheckBlockIndex) {
        return;
    }

    LOCK(cs_main);

    // During a reindex, we read the genesis block and call CheckBlockIndex before ActivateBestChain,
    // so we have the genesis block in mapBlockIndex but no active chain.  (A few of the tests when
    // iterating the block tree require that chainActive has been initialized.)
    if (chainActive.Height() < 0) {
        assert(mapBlockIndex.size() <= 1);
        return;
    }

    // Build forward-pointing map of the entire block tree.
    std::multimap<CBlockIndex*,CBlockIndex*> forward;
    for (auto& entry : mapBlockIndex) {
        forward.insert(std::make_pair(entry.second->pprev, entry.second));
    }

    assert(forward.size() == mapBlockIndex.size());

    std::pair<std::multimap<CBlockIndex*,CBlockIndex*>::iterator,std::multimap<CBlockIndex*,CBlockIndex*>::iterator> rangeGenesis = forward.equal_range(nullptr);
    CBlockIndex *pindex = rangeGenesis.first->second;
    rangeGenesis.first++;
    assert(rangeGenesis.first == rangeGenesis.second); // There is only one index entry with parent nullptr.

    // Iterate over the entire block tree, using depth-first search.
    // Along the way, remember whether there are blocks on the path from genesis
    // block being explored which are the first to have certain properties.
    size_t nNodes = 0;
    int nHeight = 0;
    CBlockIndex* pindexFirstInvalid = nullptr; // Oldest ancestor of pindex which is invalid.
    CBlockIndex* pindexFirstMissing = nullptr; // Oldest ancestor of pindex which does not have BLOCK_HAVE_DATA.
    CBlockIndex* pindexFirstNeverProcessed = nullptr; // Oldest ancestor of pindex for which nTx == 0.
    CBlockIndex* pindexFirstNotTreeValid = nullptr; // Oldest ancestor of pindex which does not have BLOCK_VALID_TREE (regardless of being valid or not).
    CBlockIndex* pindexFirstNotTransactionsValid = nullptr; // Oldest ancestor of pindex which does not have BLOCK_VALID_TRANSACTIONS (regardless of being valid or not).
    CBlockIndex* pindexFirstNotChainValid = nullptr; // Oldest ancestor of pindex which does not have BLOCK_VALID_CHAIN (regardless of being valid or not).
    CBlockIndex* pindexFirstNotScriptsValid = nullptr; // Oldest ancestor of pindex which does not have BLOCK_VALID_SCRIPTS (regardless of being valid or not).
    while (pindex != nullptr) {
        nNodes++;
        if (pindexFirstInvalid == nullptr && pindex->nStatus & BLOCK_FAILED_VALID) pindexFirstInvalid = pindex;
        if (pindexFirstMissing == nullptr && !(pindex->nStatus & BLOCK_HAVE_DATA)) pindexFirstMissing = pindex;
        if (pindexFirstNeverProcessed == nullptr && pindex->nTx == 0) pindexFirstNeverProcessed = pindex;
        if (pindex->pprev != nullptr && pindexFirstNotTreeValid == nullptr && (pindex->nStatus & BLOCK_VALID_MASK) < BLOCK_VALID_TREE) pindexFirstNotTreeValid = pindex;
        if (pindex->pprev != nullptr && pindexFirstNotTransactionsValid == nullptr && (pindex->nStatus & BLOCK_VALID_MASK) < BLOCK_VALID_TRANSACTIONS) pindexFirstNotTransactionsValid = pindex;
        if (pindex->pprev != nullptr && pindexFirstNotChainValid == nullptr && (pindex->nStatus & BLOCK_VALID_MASK) < BLOCK_VALID_CHAIN) pindexFirstNotChainValid = pindex;
        if (pindex->pprev != nullptr && pindexFirstNotScriptsValid == nullptr && (pindex->nStatus & BLOCK_VALID_MASK) < BLOCK_VALID_SCRIPTS) pindexFirstNotScriptsValid = pindex;

        // Begin: actual consistency checks.
        if (pindex->pprev == nullptr) {
            // Genesis block checks.
            assert(pindex->GetBlockHash() == consensusParams.hashGenesisBlock); // Genesis block's hash must match.
            assert(pindex == chainActive.Genesis()); // The current active chain's genesis block must be this block.
        }
        if (pindex->nChainTx == 0) assert(pindex->nSequenceId <= 0);  // nSequenceId can't be set positive for blocks that aren't linked (negative is used for preciousblock)
        // VALID_TRANSACTIONS is equivalent to nTx > 0 for all nodes (whether or not pruning has occurred).
        // HAVE_DATA is only equivalent to nTx > 0 (or VALID_TRANSACTIONS) if no pruning has occurred.
        if (!fHavePruned) {
            // If we've never pruned, then HAVE_DATA should be equivalent to nTx > 0
            assert(!(pindex->nStatus & BLOCK_HAVE_DATA) == (pindex->nTx == 0));
            assert(pindexFirstMissing == pindexFirstNeverProcessed);
        } else {
            // If we have pruned, then we can only say that HAVE_DATA implies nTx > 0
            if (pindex->nStatus & BLOCK_HAVE_DATA) assert(pindex->nTx > 0);
        }
        if (pindex->nStatus & BLOCK_HAVE_UNDO) assert(pindex->nStatus & BLOCK_HAVE_DATA);
        assert(((pindex->nStatus & BLOCK_VALID_MASK) >= BLOCK_VALID_TRANSACTIONS) == (pindex->nTx > 0)); // This is pruning-independent.
        // All parents having had data (at some point) is equivalent to all parents being VALID_TRANSACTIONS, which is equivalent to nChainTx being set.
        assert((pindexFirstNeverProcessed != nullptr) == (pindex->nChainTx == 0)); // nChainTx != 0 is used to signal that all parent blocks have been processed (but may have been pruned).
        assert((pindexFirstNotTransactionsValid != nullptr) == (pindex->nChainTx == 0));
        assert(pindex->nHeight == nHeight); // nHeight must be consistent.
        assert(pindex->pprev == nullptr || pindex->nChainWork >= pindex->pprev->nChainWork); // For every block except the genesis block, the chainwork must be larger than the parent's.
        assert(nHeight < 2 || (pindex->pskip && (pindex->pskip->nHeight < nHeight))); // The pskip pointer must point back for all but the first 2 blocks.
        assert(pindexFirstNotTreeValid == nullptr); // All mapBlockIndex entries must at least be TREE valid
        if ((pindex->nStatus & BLOCK_VALID_MASK) >= BLOCK_VALID_TREE) assert(pindexFirstNotTreeValid == nullptr); // TREE valid implies all parents are TREE valid
        if ((pindex->nStatus & BLOCK_VALID_MASK) >= BLOCK_VALID_CHAIN) assert(pindexFirstNotChainValid == nullptr); // CHAIN valid implies all parents are CHAIN valid
        if ((pindex->nStatus & BLOCK_VALID_MASK) >= BLOCK_VALID_SCRIPTS) assert(pindexFirstNotScriptsValid == nullptr); // SCRIPTS valid implies all parents are SCRIPTS valid
        if (pindexFirstInvalid == nullptr) {
            // Checks for not-invalid blocks.
            assert((pindex->nStatus & BLOCK_FAILED_MASK) == 0); // The failed mask cannot be set for blocks without invalid parents.
        }
        if (!CBlockIndexWorkComparator()(pindex, chainActive.Tip()) && pindexFirstNeverProcessed == nullptr) {
            if (pindexFirstInvalid == nullptr) {
                // If this block sorts at least as good as the current tip and
                // is valid and we have all data for its parents, it must be in
                // setBlockIndexCandidates.  chainActive.Tip() must also be there
                // even if some data has been pruned.
                if (pindexFirstMissing == nullptr || pindex == chainActive.Tip()) {
                    assert(setBlockIndexCandidates.count(pindex));
                }
                // If some parent is missing, then it could be that this block was in
                // setBlockIndexCandidates but had to be removed because of the missing data.
                // In this case it must be in mapBlocksUnlinked -- see test below.
            }
        } else { // If this block sorts worse than the current tip or some ancestor's block has never been seen, it cannot be in setBlockIndexCandidates.
            assert(setBlockIndexCandidates.count(pindex) == 0);
        }
        // Check whether this block is in mapBlocksUnlinked.
        std::pair<std::multimap<CBlockIndex*,CBlockIndex*>::iterator,std::multimap<CBlockIndex*,CBlockIndex*>::iterator> rangeUnlinked = mapBlocksUnlinked.equal_range(pindex->pprev);
        bool foundInUnlinked = false;
        while (rangeUnlinked.first != rangeUnlinked.second) {
            assert(rangeUnlinked.first->first == pindex->pprev);
            if (rangeUnlinked.first->second == pindex) {
                foundInUnlinked = true;
                break;
            }
            rangeUnlinked.first++;
        }
        if (pindex->pprev && (pindex->nStatus & BLOCK_HAVE_DATA) && pindexFirstNeverProcessed != nullptr && pindexFirstInvalid == nullptr) {
            // If this block has block data available, some parent was never received, and has no invalid parents, it must be in mapBlocksUnlinked.
            assert(foundInUnlinked);
        }
        if (!(pindex->nStatus & BLOCK_HAVE_DATA)) assert(!foundInUnlinked); // Can't be in mapBlocksUnlinked if we don't HAVE_DATA
        if (pindexFirstMissing == nullptr) assert(!foundInUnlinked); // We aren't missing data for any parent -- cannot be in mapBlocksUnlinked.
        if (pindex->pprev && (pindex->nStatus & BLOCK_HAVE_DATA) && pindexFirstNeverProcessed == nullptr && pindexFirstMissing != nullptr) {
            // We HAVE_DATA for this block, have received data for all parents at some point, but we're currently missing data for some parent.
            assert(fHavePruned); // We must have pruned.
            // This block may have entered mapBlocksUnlinked if:
            //  - it has a descendant that at some point had more work than the
            //    tip, and
            //  - we tried switching to that descendant but were missing
            //    data for some intermediate block between chainActive and the
            //    tip.
            // So if this block is itself better than chainActive.Tip() and it wasn't in
            // setBlockIndexCandidates, then it must be in mapBlocksUnlinked.
            if (!CBlockIndexWorkComparator()(pindex, chainActive.Tip()) && setBlockIndexCandidates.count(pindex) == 0) {
                if (pindexFirstInvalid == nullptr) {
                    assert(foundInUnlinked);
                }
            }
        }
        // assert(pindex->GetBlockHash() == pindex->GetBlockHeader().GetHash()); // Perhaps too slow
        // End: actual consistency checks.

        // Try descending into the first subnode.
        std::pair<std::multimap<CBlockIndex*,CBlockIndex*>::iterator,std::multimap<CBlockIndex*,CBlockIndex*>::iterator> range = forward.equal_range(pindex);
        if (range.first != range.second) {
            // A subnode was found.
            pindex = range.first->second;
            nHeight++;
            continue;
        }
        // This is a leaf node.
        // Move upwards until we reach a node of which we have not yet visited the last child.
        while (pindex) {
            // We are going to either move to a parent or a sibling of pindex.
            // If pindex was the first with a certain property, unset the corresponding variable.
            if (pindex == pindexFirstInvalid) pindexFirstInvalid = nullptr;
            if (pindex == pindexFirstMissing) pindexFirstMissing = nullptr;
            if (pindex == pindexFirstNeverProcessed) pindexFirstNeverProcessed = nullptr;
            if (pindex == pindexFirstNotTreeValid) pindexFirstNotTreeValid = nullptr;
            if (pindex == pindexFirstNotTransactionsValid) pindexFirstNotTransactionsValid = nullptr;
            if (pindex == pindexFirstNotChainValid) pindexFirstNotChainValid = nullptr;
            if (pindex == pindexFirstNotScriptsValid) pindexFirstNotScriptsValid = nullptr;
            // Find our parent.
            CBlockIndex* pindexPar = pindex->pprev;
            // Find which child we just visited.
            std::pair<std::multimap<CBlockIndex*,CBlockIndex*>::iterator,std::multimap<CBlockIndex*,CBlockIndex*>::iterator> rangePar = forward.equal_range(pindexPar);
            while (rangePar.first->second != pindex) {
                assert(rangePar.first != rangePar.second); // Our parent must have at least the node we're coming from as child.
                rangePar.first++;
            }
            // Proceed to the next one.
            rangePar.first++;
            if (rangePar.first != rangePar.second) {
                // Move to the sibling.
                pindex = rangePar.first->second;
                break;
            } else {
                // Move up further.
                pindex = pindexPar;
                nHeight--;
                continue;
            }
        }
    }

    // Check that we actually traversed the entire map.
    assert(nNodes == forward.size());
}

std::string CBlockFileInfo::ToString() const
{
    return strprintf("CBlockFileInfo(blocks=%u, size=%u, heights=%u...%u, time=%s...%s)", nBlocks, nSize, nHeightFirst, nHeightLast, FormatISO8601Date(nTimeFirst), FormatISO8601Date(nTimeLast));
}

CBlockFileInfo* GetBlockFileInfo(size_t n)
{
    LOCK(cs_LastBlockFile);

    return &vinfoBlockFile.at(n);
}

ThresholdState VersionBitsTipState(const Consensus::Params& params, Consensus::DeploymentPos pos)
{
    LOCK(cs_main);
    return VersionBitsState(chainActive.Tip(), params, pos, versionbitscache);
}

BIP9Stats VersionBitsTipStatistics(const Consensus::Params& params, Consensus::DeploymentPos pos)
{
    LOCK(cs_main);
    return VersionBitsStatistics(chainActive.Tip(), params, pos);
}

int VersionBitsTipStateSinceHeight(const Consensus::Params& params, Consensus::DeploymentPos pos)
{
    LOCK(cs_main);
    return VersionBitsStateSinceHeight(chainActive.Tip(), params, pos, versionbitscache);
}

static const uint64_t MEMPOOL_DUMP_VERSION = 1;

bool LoadMempool(void)
{
    const CChainParams& chainparams = Params();
    int64_t nExpiryTimeout = gArgs.GetArg("-mempoolexpiry", DEFAULT_MEMPOOL_EXPIRY) * 60 * 60;
    FILE* filestr = fsbridge::fopen(GetDataDir() / "mempool.dat", "rb");
    CAutoFile file(filestr, SER_DISK, CLIENT_VERSION);
    if (file.IsNull()) {
        LogPrintf("Failed to open mempool file from disk. Continuing anyway.\n");
        return false;
    }

    int64_t count = 0;
    int64_t expired = 0;
    int64_t failed = 0;
    int64_t already_there = 0;
    int64_t nNow = GetTime();

    try {
        uint64_t version;
        file >> version;
        if (version != MEMPOOL_DUMP_VERSION) {
            return false;
        }
        uint64_t num;
        file >> num;
        while (num--) {
            CTransactionRef tx;
            int64_t nTime;
            int64_t nFeeDelta;
            file >> tx;
            file >> nTime;
            file >> nFeeDelta;

            CAmount amountdelta = nFeeDelta;
            if (amountdelta) {
                mempool.PrioritiseTransaction(tx->GetHash(), amountdelta);
            }
            CValidationState state;
            if (nTime + nExpiryTimeout > nNow) {
                LOCK(cs_main);
                AcceptToMemoryPoolWithTime(chainparams, mempool, state, tx, nullptr /* pfMissingInputs */, nTime,
                                           nullptr /* plTxnReplaced */, false /* bypass_limits */, 0 /* nAbsurdFee */,
                                           false /* test_accept */);
                if (state.IsValid()) {
                    ++count;
                } else {
                    // mempool may contain the transaction already, e.g. from
                    // wallet(s) having loaded it while we were processing
                    // mempool transactions; consider these as valid, instead of
                    // failed, but mark them as 'already there'
                    if (mempool.exists(tx->GetHash())) {
                        ++already_there;
                    } else {
                        ++failed;
                    }
                }
            } else {
                ++expired;
            }
            if (ShutdownRequested())
                return false;
        }
        std::map<uint256, CAmount> mapDeltas;
        file >> mapDeltas;

        for (const auto& i : mapDeltas) {
            mempool.PrioritiseTransaction(i.first, i.second);
        }
    } catch (const std::exception& e) {
        LogPrintf("Failed to deserialize mempool data on disk: %s. Continuing anyway.\n", e.what());
        return false;
    }

    LogPrintf("Imported mempool transactions from disk: %i succeeded, %i failed, %i expired, %i already there\n", count, failed, expired, already_there);
    return true;
}

bool DumpMempool(void)
{
    int64_t start = GetTimeMicros();

    std::map<uint256, CAmount> mapDeltas;
    std::vector<TxMempoolInfo> vinfo;

    {
        LOCK(mempool.cs);
        for (const auto &i : mempool.mapDeltas) {
            mapDeltas[i.first] = i.second;
        }
        vinfo = mempool.infoAll();
    }

    int64_t mid = GetTimeMicros();

    try {
        FILE* filestr = fsbridge::fopen(GetDataDir() / "mempool.dat.new", "wb");
        if (!filestr) {
            return false;
        }

        CAutoFile file(filestr, SER_DISK, CLIENT_VERSION);

        uint64_t version = MEMPOOL_DUMP_VERSION;
        file << version;

        file << (uint64_t)vinfo.size();
        for (const auto& i : vinfo) {
            file << *(i.tx);
            file << (int64_t)i.nTime;
            file << (int64_t)i.nFeeDelta;
            mapDeltas.erase(i.tx->GetHash());
        }

        file << mapDeltas;
        if (!FileCommit(file.Get()))
            throw std::runtime_error("FileCommit failed");
        file.fclose();
        RenameOver(GetDataDir() / "mempool.dat.new", GetDataDir() / "mempool.dat");
        int64_t last = GetTimeMicros();
        LogPrintf("Dumped mempool: %gs to copy, %gs to dump\n", (mid-start)*MICRO, (last-mid)*MICRO);
    } catch (const std::exception& e) {
        LogPrintf("Failed to dump mempool: %s. Continuing anyway.\n", e.what());
        return false;
    }
    return true;
}

//! Guess how far we are in the verification process at the given block index
<<<<<<< HEAD
=======
//! require cs_main if pindex has not been validated yet (because nChainTx might be unset)
>>>>>>> 228c1378
double GuessVerificationProgress(const ChainTxData& data, const CBlockIndex *pindex) {
    if (pindex == nullptr)
        return 0.0;

    int64_t nNow = time(nullptr);

    double fTxTotal;

    if (pindex->nChainTx <= data.nTxCount) {
        fTxTotal = data.nTxCount + (nNow - data.nTime) * data.dTxRate;
    } else {
        fTxTotal = pindex->nChainTx + (nNow - pindex->GetBlockTime()) * data.dTxRate;
    }

    return pindex->nChainTx / fTxTotal;
}

class CMainCleanup
{
public:
    CMainCleanup() {}
    ~CMainCleanup() {
        // block headers
        BlockMap::iterator it1 = mapBlockIndex.begin();
        for (; it1 != mapBlockIndex.end(); it1++)
            delete (*it1).second;
        mapBlockIndex.clear();
    }
} instance_of_cmaincleanup;<|MERGE_RESOLUTION|>--- conflicted
+++ resolved
@@ -1,9 +1,5 @@
 // Copyright (c) 2009-2010 Satoshi Nakamoto
-<<<<<<< HEAD
-// Copyright (c) 2009-2017 The Bitcoin Core developers
-=======
 // Copyright (c) 2009-2018 The Bitcoin Core developers
->>>>>>> 228c1378
 // Distributed under the MIT software license, see the accompanying
 // file COPYING or http://www.opensource.org/licenses/mit-license.php.
 
@@ -103,7 +99,6 @@
         }
     };
 } // anon namespace
-<<<<<<< HEAD
 
 enum DisconnectResult
 {
@@ -112,16 +107,6 @@
     DISCONNECT_FAILED   // Something else went wrong.
 };
 
-=======
-
-enum DisconnectResult
-{
-    DISCONNECT_OK,      // All good.
-    DISCONNECT_UNCLEAN, // Rolled back, but UTXO set was inconsistent with block.
-    DISCONNECT_FAILED   // Something else went wrong.
-};
-
->>>>>>> 228c1378
 class ConnectTrace;
 
 /**
@@ -282,117 +267,6 @@
 CBlockPolicyEstimator feeEstimator;
 CTxMemPool mempool(&feeEstimator);
 std::atomic_bool g_is_mempool_loaded{false};
-
-/** Constant stuff for coinbase transactions we create: */
-CScript COINBASE_FLAGS;
-
-const std::string strMessageMagic = "Qtum Signed Message:\n";
-
-// Internal stuff
-namespace {
-    CBlockIndex *&pindexBestInvalid = g_chainstate.pindexBestInvalid;
-
-    /** All pairs A->B, where A (or one of its ancestors) misses transactions, but B has transactions.
-     * Pruned nodes may have entries where B is missing data.
-     */
-    std::multimap<CBlockIndex*, CBlockIndex*>& mapBlocksUnlinked = g_chainstate.mapBlocksUnlinked;
-
-    CCriticalSection cs_LastBlockFile;
-    std::vector<CBlockFileInfo> vinfoBlockFile;
-    int nLastBlockFile = 0;
-    /** Global flag to indicate we should check to see if there are
-     *  block/undo files that should be deleted.  Set on startup
-     *  or if we allocate more file space when we're in prune mode
-     */
-    bool fCheckForPruning = false;
-
-public:
-    CChain chainActive;
-    BlockMap mapBlockIndex;
-    std::set<std::pair<COutPoint, unsigned int>> setStakeSeen;
-    std::multimap<CBlockIndex*, CBlockIndex*> mapBlocksUnlinked;
-    CBlockIndex *pindexBestInvalid = nullptr;
-
-    bool LoadBlockIndex(const Consensus::Params& consensus_params, CBlockTreeDB& blocktree);
-
-    bool ActivateBestChain(CValidationState &state, const CChainParams& chainparams, std::shared_ptr<const CBlock> pblock);
-
-    bool AcceptBlockHeader(const CBlockHeader& block, CValidationState& state, const CChainParams& chainparams, CBlockIndex** ppindex);
-    bool AcceptBlock(const std::shared_ptr<const CBlock>& pblock, CValidationState& state, const CChainParams& chainparams, CBlockIndex** ppindex, bool fRequested, const CDiskBlockPos* dbp, bool* fNewBlock);
-
-    // Block (dis)connection on a given view:
-    DisconnectResult DisconnectBlock(const CBlock& block, const CBlockIndex* pindex, CCoinsViewCache& view, bool* pfClean);
-    bool ConnectBlock(const CBlock& block, CValidationState& state, CBlockIndex* pindex,
-                    CCoinsViewCache& view, const CChainParams& chainparams, bool fJustCheck = false);
-    bool UpdateHashProof(const CBlock& block, CValidationState& state, const Consensus::Params& consensusParams, CBlockIndex* pindex, CCoinsViewCache& view);
-
-    // Block disconnection on our pcoinsTip:
-    bool DisconnectTip(CValidationState& state, const CChainParams& chainparams, DisconnectedBlockTransactions *disconnectpool);
-
-    // Manual block validity manipulation:
-    bool PreciousBlock(CValidationState& state, const CChainParams& params, CBlockIndex *pindex);
-    bool InvalidateBlock(CValidationState& state, const CChainParams& chainparams, CBlockIndex *pindex);
-    bool ResetBlockFailureFlags(CBlockIndex *pindex);
-
-    bool ReplayBlocks(const CChainParams& params, CCoinsView* view);
-    bool RewindBlockIndex(const CChainParams& params);
-    bool LoadGenesisBlock(const CChainParams& chainparams);
-
-    void PruneBlockIndexCandidates();
-
-    void UnloadBlockIndex();
-
-private:
-    bool ActivateBestChainStep(CValidationState& state, const CChainParams& chainparams, CBlockIndex* pindexMostWork, const std::shared_ptr<const CBlock>& pblock, bool& fInvalidFound, ConnectTrace& connectTrace);
-    bool ConnectTip(CValidationState& state, const CChainParams& chainparams, CBlockIndex* pindexNew, const std::shared_ptr<const CBlock>& pblock, ConnectTrace& connectTrace, DisconnectedBlockTransactions &disconnectpool);
-
-    CBlockIndex* AddToBlockIndex(const CBlockHeader& block);
-    /** Create a new block index entry for a given block hash */
-    CBlockIndex * InsertBlockIndex(const uint256& hash);
-    void CheckBlockIndex(const Consensus::Params& consensusParams);
-
-    void InvalidBlockFound(CBlockIndex *pindex, const CValidationState &state);
-    CBlockIndex* FindMostWorkChain();
-    bool ReceivedBlockTransactions(const CBlock &block, CValidationState& state, CBlockIndex *pindexNew, const CDiskBlockPos& pos, const Consensus::Params& consensusParams);
-
-
-    bool RollforwardBlock(const CBlockIndex* pindex, CCoinsViewCache& inputs, const CChainParams& params);
-} g_chainstate;
-
-
-
-CCriticalSection cs_main;
-
-BlockMap& mapBlockIndex = g_chainstate.mapBlockIndex;
-std::set<std::pair<COutPoint, unsigned int>>& setStakeSeen = g_chainstate.setStakeSeen;
-CChain& chainActive = g_chainstate.chainActive;
-CBlockIndex *pindexBestHeader = nullptr;
-CWaitableCriticalSection csBestBlock;
-CConditionVariable cvBlockChange;
-int nScriptCheckThreads = 0;
-std::atomic_bool fImporting(false);
-std::atomic_bool fReindex(false);
-bool fTxIndex = false;
-bool fLogEvents = false;
-bool fHavePruned = false;
-bool fPruneMode = false;
-bool fIsBareMultisigStd = DEFAULT_PERMIT_BAREMULTISIG;
-bool fRequireStandard = true;
-bool fCheckBlockIndex = false;
-bool fCheckpointsEnabled = DEFAULT_CHECKPOINTS_ENABLED;
-size_t nCoinCacheUsage = 5000 * 300;
-uint64_t nPruneTarget = 0;
-int64_t nMaxTipAge = DEFAULT_MAX_TIP_AGE;
-bool fEnableReplacement = DEFAULT_ENABLE_REPLACEMENT;
-
-uint256 hashAssumeValid;
-arith_uint256 nMinimumChainWork;
-
-CFeeRate minRelayTxFee = CFeeRate(DEFAULT_MIN_RELAY_TX_FEE);
-CAmount maxTxFee = DEFAULT_TRANSACTION_MAXFEE;
-
-CBlockPolicyEstimator feeEstimator;
-CTxMemPool mempool(&feeEstimator);
 
 /** Constant stuff for coinbase transactions we create: */
 CScript COINBASE_FLAGS;
@@ -711,11 +585,7 @@
 
 static bool AcceptToMemoryPoolWorker(const CChainParams& chainparams, CTxMemPool& pool, CValidationState& state, const CTransactionRef& ptx,
                               bool* pfMissingInputs, int64_t nAcceptTime, std::list<CTransactionRef>* plTxnReplaced,
-<<<<<<< HEAD
-                              bool bypass_limits, const CAmount& nAbsurdFee, std::vector<COutPoint>& coins_to_uncache, bool rawTx)
-=======
                               bool bypass_limits, const CAmount& nAbsurdFee, std::vector<COutPoint>& coins_to_uncache, bool test_accept, bool rawTx)
->>>>>>> 228c1378
 {
     const CTransaction& tx = *ptx;
     const uint256 hash = tx.GetHash();
@@ -735,15 +605,6 @@
     // ppcoin: coinstake is also only valid in a block, not as a loose transaction
     if (tx.IsCoinStake())
         return state.DoS(100, false, REJECT_INVALID, "coinstake");
-<<<<<<< HEAD
-
-    // Reject transactions with witness before segregated witness activates (override with -prematurewitness)
-    bool witnessEnabled = IsWitnessEnabled(chainActive.Tip(), chainparams.GetConsensus());
-    if (!gArgs.GetBoolArg("-prematurewitness", false) && tx.HasWitness() && !witnessEnabled) {
-        return state.DoS(0, false, REJECT_NONSTANDARD, "no-witness-yet", true);
-    }
-=======
->>>>>>> 228c1378
 
     // Rather not work on nonstandard transactions (unless -testnet/-regtest)
     std::string reason;
@@ -1242,17 +1103,10 @@
 /** (try to) add transaction to memory pool with a specified acceptance time **/
 static bool AcceptToMemoryPoolWithTime(const CChainParams& chainparams, CTxMemPool& pool, CValidationState &state, const CTransactionRef &tx,
                         bool* pfMissingInputs, int64_t nAcceptTime, std::list<CTransactionRef>* plTxnReplaced,
-<<<<<<< HEAD
-                        bool bypass_limits, const CAmount nAbsurdFee, bool rawTx = false)
-{
-    std::vector<COutPoint> coins_to_uncache;
-    bool res = AcceptToMemoryPoolWorker(chainparams, pool, state, tx, pfMissingInputs, nAcceptTime, plTxnReplaced, bypass_limits, nAbsurdFee, coins_to_uncache, rawTx);
-=======
                         bool bypass_limits, const CAmount nAbsurdFee, bool test_accept, bool rawTx = false)
 {
     std::vector<COutPoint> coins_to_uncache;
     bool res = AcceptToMemoryPoolWorker(chainparams, pool, state, tx, pfMissingInputs, nAcceptTime, plTxnReplaced, bypass_limits, nAbsurdFee, coins_to_uncache, test_accept, rawTx);
->>>>>>> 228c1378
     if (!res) {
         for (const COutPoint& hashTx : coins_to_uncache)
             pcoinsTip->Uncache(hashTx);
@@ -1278,17 +1132,10 @@
 
 bool AcceptToMemoryPool(CTxMemPool& pool, CValidationState &state, const CTransactionRef &tx,
                         bool* pfMissingInputs, std::list<CTransactionRef>* plTxnReplaced,
-<<<<<<< HEAD
-                        bool bypass_limits, const CAmount nAbsurdFee, bool rawTx)
-{
-    const CChainParams& chainparams = Params();
-    return AcceptToMemoryPoolWithTime(chainparams, pool, state, tx, pfMissingInputs, GetTime(), plTxnReplaced, bypass_limits, nAbsurdFee, rawTx);
-=======
                         bool bypass_limits, const CAmount nAbsurdFee, bool test_accept, bool rawTx)
 {
     const CChainParams& chainparams = Params();
     return AcceptToMemoryPoolWithTime(chainparams, pool, state, tx, pfMissingInputs, GetTime(), plTxnReplaced, bypass_limits, nAbsurdFee, test_accept, rawTx);
->>>>>>> 228c1378
 }
 
 /**
@@ -1308,37 +1155,10 @@
             return true;
         }
 
-<<<<<<< HEAD
-        if (fTxIndex) {
-            CDiskTxPos postx;
-            if (pblocktree->ReadTxIndex(hash, postx)) {
-                CAutoFile file(OpenBlockFile(postx, true), SER_DISK, CLIENT_VERSION);
-                if (file.IsNull())
-                    return error("%s: OpenBlockFile failed", __func__);
-                CBlockHeader header;
-                try {
-                    file >> header;
-                    fseek(file.Get(), postx.nTxOffset, SEEK_CUR);
-                    file >> txOut;
-                } catch (const std::exception& e) {
-                    return error("%s: Deserialize or I/O error - %s", __func__, e.what());
-                }
-                hashBlock = header.GetHash();
-                if (txOut->GetHash() != hash)
-                    return error("%s: txid mismatch", __func__);
-                return true;
-            }
-
-            // transaction not found in index, nothing more can be done
-            return false;
-        }
-
-=======
         if (g_txindex) {
             return g_txindex->FindTx(hash, hashBlock, txOut);
         }
 
->>>>>>> 228c1378
         if (fAllowSlow) { // use coin database to locate block that contains transaction, and scan it
             const Coin& coin = AccessByTxid(*pcoinsTip, hash);
             if (!coin.IsSpent()) pindexSlow = chainActive[coin.nHeight];
@@ -1475,29 +1295,6 @@
     return true;
 }
 
-<<<<<<< HEAD
-bool ReadFromDisk(CBlockHeader& block, unsigned int nFile, unsigned int nBlockPos)
-{
-    return ReadBlockFromDisk(block, CDiskBlockPos(nFile, nBlockPos), Params().GetConsensus());
-}
-
-//This function for reading transaction can also be used to re-factorize GetTransaction.
-bool ReadFromDisk(CMutableTransaction& tx, CDiskTxPos txindex)
-{
-    CAutoFile filein(OpenBlockFile(txindex, true), SER_DISK, CLIENT_VERSION);
-    if (filein.IsNull())
-        return error("CTransaction::ReadFromDisk() : OpenBlockFile failed");
-
-    // Read transaction
-    CBlockHeader header;
-    try {
-        filein >> header;
-        fseek(filein.Get(), txindex.nTxOffset, SEEK_CUR);
-        filein >> tx;
-    }
-    catch (const std::exception& e) {
-        return error("%s: Deserialize or I/O error - %s", __func__, e.what());
-=======
 bool ReadRawBlockFromDisk(std::vector<uint8_t>& block, const CDiskBlockPos& pos, const CMessageHeader::MessageStartChars& message_start)
 {
     CDiskBlockPos hpos = pos;
@@ -1528,25 +1325,11 @@
         filein.read((char*)block.data(), blk_size);
     } catch(const std::exception& e) {
         return error("%s: Read from block file failed: %s for %s", __func__, e.what(), pos.ToString());
->>>>>>> 228c1378
     }
 
     return true;
 }
 
-<<<<<<< HEAD
-bool ReadFromDisk(CMutableTransaction& tx, CDiskTxPos& txindex, CBlockTreeDB& txdb, COutPoint prevout)
-{
-    if (!txdb.ReadTxIndex(prevout.hash, txindex))
-        return false;
-    if (!ReadFromDisk(tx, txindex))
-        return false;
-    if (prevout.n >= tx.vout.size())
-    {
-        return false;
-    }
-    return true;
-=======
 bool ReadRawBlockFromDisk(std::vector<uint8_t>& block, const CBlockIndex* pindex, const CMessageHeader::MessageStartChars& message_start)
 {
     CDiskBlockPos block_pos;
@@ -1556,7 +1339,6 @@
     }
 
     return ReadRawBlockFromDisk(block, block_pos, message_start);
->>>>>>> 228c1378
 }
 
 CAmount GetBlockSubsidy(int nHeight, const Consensus::Params& consensusParams)
@@ -2100,29 +1882,6 @@
     return true;
 }
 
-<<<<<<< HEAD
-static bool WriteTxIndexDataForBlock(const CBlock& block, CValidationState& state, CBlockIndex* pindex)
-{
-    if (!fTxIndex) return true;
-
-    CDiskTxPos pos(pindex->GetBlockPos(), GetSizeOfCompactSize(block.vtx.size()));
-    std::vector<std::pair<uint256, CDiskTxPos> > vPos;
-    vPos.reserve(block.vtx.size());
-    for (const CTransactionRef& tx : block.vtx)
-    {
-        vPos.push_back(std::make_pair(tx->GetHash(), pos));
-        pos.nTxOffset += ::GetSerializeSize(*tx, SER_DISK, CLIENT_VERSION);
-    }
-
-    if (!pblocktree->WriteTxIndex(vPos)) {
-        return AbortNode(state, "Failed to write transaction index");
-    }
-
-    return true;
-}
-
-=======
->>>>>>> 228c1378
 static CCheckQueue<CScriptCheck> scriptcheckqueue(128);
 
 void ThreadScriptCheck() {
@@ -2405,17 +2164,6 @@
 UniValue vmLogToJSON(const ResultExecute& execRes, const CTransaction& tx, const CBlock& block){
     UniValue result(UniValue::VOBJ);
     if(tx != CTransaction())
-<<<<<<< HEAD
-        result.push_back(Pair("txid", tx.GetHash().GetHex()));
-    result.push_back(Pair("address", execRes.execRes.newAddress.hex()));
-    if(block.GetHash() != CBlock().GetHash()){
-        result.push_back(Pair("time", block.GetBlockTime()));
-        result.push_back(Pair("blockhash", block.GetHash().GetHex()));
-        result.push_back(Pair("blockheight", chainActive.Tip()->nHeight + 1));
-    } else {
-        result.push_back(Pair("time", GetAdjustedTime()));
-        result.push_back(Pair("blockheight", chainActive.Tip()->nHeight));
-=======
         result.pushKV("txid", tx.GetHash().GetHex());
     result.pushKV("address", execRes.execRes.newAddress.hex());
     if(block.GetHash() != CBlock().GetHash()){
@@ -2425,44 +2173,26 @@
     } else {
         result.pushKV("time", GetAdjustedTime());
         result.pushKV("blockheight", chainActive.Tip()->nHeight);
->>>>>>> 228c1378
     }
     UniValue logEntries(UniValue::VARR);
     dev::eth::LogEntries logs = execRes.txRec.log();
     for(dev::eth::LogEntry log : logs){
         UniValue logEntrie(UniValue::VOBJ);
-<<<<<<< HEAD
-        logEntrie.push_back(Pair("address", log.address.hex()));
-        UniValue topics(UniValue::VARR);
-        for(dev::h256 l : log.topics){
-            UniValue topicPair(UniValue::VOBJ);
-            topicPair.push_back(Pair("raw", l.hex()));
-=======
         logEntrie.pushKV("address", log.address.hex());
         UniValue topics(UniValue::VARR);
         for(dev::h256 l : log.topics){
             UniValue topicPair(UniValue::VOBJ);
             topicPair.pushKV("raw", l.hex());
->>>>>>> 228c1378
             topics.push_back(topicPair);
             //TODO add "pretty" field for human readable data
         }
         UniValue dataPair(UniValue::VOBJ);
-<<<<<<< HEAD
-        dataPair.push_back(Pair("raw", HexStr(log.data)));
-        logEntrie.push_back(Pair("data", dataPair));
-        logEntrie.push_back(Pair("topics", topics));
-        logEntries.push_back(logEntrie);
-    }
-    result.push_back(Pair("entries", logEntries));
-=======
         dataPair.pushKV("raw", HexStr(log.data));
         logEntrie.pushKV("data", dataPair);
         logEntrie.pushKV("topics", topics);
         logEntries.push_back(logEntrie);
     }
     result.pushKV("entries", logEntries);
->>>>>>> 228c1378
     return result;
 }
 
@@ -2616,11 +2346,7 @@
 }
 
 bool QtumTxConverter::receiveStack(const CScript& scriptPubKey){
-<<<<<<< HEAD
-    EvalScript(stack, scriptPubKey, SCRIPT_EXEC_BYTE_CODE, BaseSignatureChecker(), SIGVERSION_BASE, nullptr);
-=======
     EvalScript(stack, scriptPubKey, SCRIPT_EXEC_BYTE_CODE, BaseSignatureChecker(), SigVersion::BASE, nullptr);
->>>>>>> 228c1378
     if (stack.empty())
         return false;
 
@@ -3011,7 +2737,6 @@
 ///////////////////////////////////////////////////////////////////////////////////////// qtum
         if(!tx.HasOpSpend()){
             checkBlock.vtx.push_back(block.vtx[i]);
-<<<<<<< HEAD
         }
         if(tx.HasCreateOrCall() && !hasOpSpend){
 
@@ -3136,132 +2861,6 @@
                     dev::g_logPost(std::string("Address : " + re.execRes.newAddress.hex()), NULL);
             }
         }
-=======
-        }
-        if(tx.HasCreateOrCall() && !hasOpSpend){
-
-            if(!CheckSenderScript(view, tx)){
-                return state.DoS(100, false, REJECT_INVALID, "bad-txns-invalid-sender-script");
-            }
-
-            QtumTxConverter convert(tx, &view, &block.vtx);
-
-            ExtractQtumTX resultConvertQtumTX;
-            if(!convert.extractionQtumTransactions(resultConvertQtumTX)){
-                return state.DoS(100, error("ConnectBlock(): Contract transaction of the wrong format"), REJECT_INVALID, "bad-tx-bad-contract-format");
-            }
-            if(!CheckMinGasPrice(resultConvertQtumTX.second, minGasPrice))
-                return state.DoS(100, error("ConnectBlock(): Contract execution has lower gas price than allowed"), REJECT_INVALID, "bad-tx-low-gas-price");
-
-
-            dev::u256 gasAllTxs = dev::u256(0);
-            ByteCodeExec exec(block, resultConvertQtumTX.first, blockGasLimit);
-            //validate VM version and other ETH params before execution
-            //Reject anything unknown (could be changed later by DGP)
-            //TODO evaluate if this should be relaxed for soft-fork purposes
-            bool nonZeroVersion=false;
-            dev::u256 sumGas = dev::u256(0);
-            CAmount nTxFee = view.GetValueIn(tx)-tx.GetValueOut();
-            for(QtumTransaction& qtx : resultConvertQtumTX.first){
-                sumGas += qtx.gas() * qtx.gasPrice();
-
-                if(sumGas > dev::u256(INT64_MAX)) {
-                    return state.DoS(100, error("ConnectBlock(): Transaction's gas stipend overflows"), REJECT_INVALID, "bad-tx-gas-stipend-overflow");
-                }
-
-                if(sumGas > dev::u256(nTxFee)) {
-                    return state.DoS(100, error("ConnectBlock(): Transaction fee does not cover the gas stipend"), REJECT_INVALID, "bad-txns-fee-notenough");
-                }
-
-                VersionVM v = qtx.getVersion();
-                if(v.format!=0)
-                    return state.DoS(100, error("ConnectBlock(): Contract execution uses unknown version format"), REJECT_INVALID, "bad-tx-version-format");
-                if(v.rootVM != 0){
-                    nonZeroVersion=true;
-                }else{
-                    if(nonZeroVersion){
-                        //If an output is version 0, then do not allow any other versions in the same tx
-                        return state.DoS(100, error("ConnectBlock(): Contract tx has mixed version 0 and non-0 VM executions"), REJECT_INVALID, "bad-tx-mixed-zero-versions");
-                    }
-                }
-                if(!(v.rootVM == 0 || v.rootVM == 1))
-                    return state.DoS(100, error("ConnectBlock(): Contract execution uses unknown root VM"), REJECT_INVALID, "bad-tx-version-rootvm");
-                if(v.vmVersion != 0)
-                    return state.DoS(100, error("ConnectBlock(): Contract execution uses unknown VM version"), REJECT_INVALID, "bad-tx-version-vmversion");
-                if(v.flagOptions != 0)
-                    return state.DoS(100, error("ConnectBlock(): Contract execution uses unknown flag options"), REJECT_INVALID, "bad-tx-version-flags");
-
-                //check gas limit is not less than minimum gas limit (unless it is a no-exec tx)
-                if(qtx.gas() < MINIMUM_GAS_LIMIT && v.rootVM != 0)
-                    return state.DoS(100, error("ConnectBlock(): Contract execution has lower gas limit than allowed"), REJECT_INVALID, "bad-tx-too-little-gas");
-
-                if(qtx.gas() > UINT32_MAX)
-                    return state.DoS(100, error("ConnectBlock(): Contract execution can not specify greater gas limit than can fit in 32-bits"), REJECT_INVALID, "bad-tx-too-much-gas");
-
-                gasAllTxs += qtx.gas();
-                if(gasAllTxs > dev::u256(blockGasLimit))
-                    return state.DoS(1, false, REJECT_INVALID, "bad-txns-gas-exceeds-blockgaslimit");
-
-                //don't allow less than DGP set minimum gas price to prevent MPoS greedy mining/spammers
-                if(v.rootVM!=0 && (uint64_t)qtx.gasPrice() < minGasPrice)
-                    return state.DoS(100, error("ConnectBlock(): Contract execution has lower gas price than allowed"), REJECT_INVALID, "bad-tx-low-gas-price");
-            }
-
-            if(!nonZeroVersion){
-                //if tx is 0 version, then the tx must already have been added by a previous contract execution
-                if(!tx.HasOpSpend()){
-                    return state.DoS(100, error("ConnectBlock(): Version 0 contract executions are not allowed unless created by the AAL "), REJECT_INVALID, "bad-tx-improper-version-0");
-                }
-            }
-
-            if(!exec.performByteCode()){
-                return state.DoS(100, error("ConnectBlock(): Unknown error during contract execution"), REJECT_INVALID, "bad-tx-unknown-error");
-            }
-
-            std::vector<ResultExecute> resultExec(exec.getResult());
-            ByteCodeExecResult bcer;
-            if(!exec.processingResults(bcer)){
-                return state.DoS(100, error("ConnectBlock(): Error processing VM execution results"), REJECT_INVALID, "bad-vm-exec-processing");
-            }
-
-            countCumulativeGasUsed += bcer.usedGas;
-            std::vector<TransactionReceiptInfo> tri;
-            if (fLogEvents && !fJustCheck)
-            {
-                for(size_t k = 0; k < resultConvertQtumTX.first.size(); k ++){
-                    dev::Address key = resultExec[k].execRes.newAddress;
-                    if(!heightIndexes.count(key)){
-                        heightIndexes[key].first = CHeightTxIndexKey(pindex->nHeight, resultExec[k].execRes.newAddress);
-                    }
-                    heightIndexes[key].second.push_back(tx.GetHash());
-                    tri.push_back(TransactionReceiptInfo{block.GetHash(), uint32_t(pindex->nHeight), tx.GetHash(), uint32_t(i), resultConvertQtumTX.first[k].from(), resultConvertQtumTX.first[k].to(),
-                                countCumulativeGasUsed, uint64_t(resultExec[k].execRes.gasUsed), resultExec[k].execRes.newAddress, resultExec[k].txRec.log(), resultExec[k].execRes.excepted});
-                }
-
-                pstorageresult->addResult(uintToh256(tx.GetHash()), tri);
-            }
-
-            blockGasUsed += bcer.usedGas;
-            if(blockGasUsed > blockGasLimit){
-                return state.DoS(1000, error("ConnectBlock(): Block exceeds gas limit"), REJECT_INVALID, "bad-blk-gaslimit");
-            }
-            for(CTxOut refundVout : bcer.refundOutputs){
-                gasRefunds += refundVout.nValue;
-            }
-            checkVouts.insert(checkVouts.end(), bcer.refundOutputs.begin(), bcer.refundOutputs.end());
-            for(CTransaction& t : bcer.valueTransfers){
-                checkBlock.vtx.push_back(MakeTransactionRef(std::move(t)));
-            }
-            if(fRecordLogOpcodes && !fJustCheck){
-                writeVMlog(resultExec, tx, block);
-            }
-
-            for(ResultExecute& re: resultExec){
-                if(re.execRes.newAddress != dev::Address() && !fJustCheck)
-                    dev::g_logPost(std::string("Address : " + re.execRes.newAddress.hex()), NULL);
-            }
-        }
->>>>>>> 228c1378
 /////////////////////////////////////////////////////////////////////////////////////////
 
         CTxUndo undoDummy;
@@ -3291,7 +2890,6 @@
 
     //If this error happens, it probably means that something with AAL created transactions didn't match up to what is expected
     if((checkBlock.GetHash() != block.GetHash()) && !fJustCheck)
-<<<<<<< HEAD
     {
         LogPrintf("Actual block data does not match block expected by AAL\n");
         //Something went wrong with AAL, compare different elements and determine what the problem is
@@ -3372,88 +2970,6 @@
     if (!WriteUndoDataForBlock(blockundo, state, pindex, chainparams))
         return false;
 
-=======
-    {
-        LogPrintf("Actual block data does not match block expected by AAL\n");
-        //Something went wrong with AAL, compare different elements and determine what the problem is
-        if(checkBlock.hashMerkleRoot != block.hashMerkleRoot){
-            //there is a mismatched tx, so go through and determine which txs
-            if(block.vtx.size() > checkBlock.vtx.size()){
-                LogPrintf("Unexpected AAL transactions in block. Actual txs: %i, expected txs: %i\n", block.vtx.size(), checkBlock.vtx.size());
-                for(size_t i=0;i<block.vtx.size();i++){
-                    if(i > checkBlock.vtx.size()){
-                        LogPrintf("Unexpected transaction: %s\n", block.vtx[i]->ToString());
-                    }else {
-                        if (block.vtx[i]->GetHash() != block.vtx[i]->GetHash()) {
-                            LogPrintf("Mismatched transaction at entry %i\n", i);
-                            LogPrintf("Actual: %s\n", block.vtx[i]->ToString());
-                            LogPrintf("Expected: %s\n", checkBlock.vtx[i]->ToString());
-                        }
-                    }
-                }
-            }else if(block.vtx.size() < checkBlock.vtx.size()){
-                LogPrintf("Actual block is missing AAL transactions. Actual txs: %i, expected txs: %i\n", block.vtx.size(), checkBlock.vtx.size());
-                for(size_t i=0;i<checkBlock.vtx.size();i++){
-                    if(i > block.vtx.size()){
-                        LogPrintf("Missing transaction: %s\n", checkBlock.vtx[i]->ToString());
-                    }else {
-                        if (block.vtx[i]->GetHash() != block.vtx[i]->GetHash()) {
-                            LogPrintf("Mismatched transaction at entry %i\n", i);
-                            LogPrintf("Actual: %s\n", block.vtx[i]->ToString());
-                            LogPrintf("Expected: %s\n", checkBlock.vtx[i]->ToString());
-                        }
-                    }
-                }
-            }else{
-                //count is correct, but a tx is wrong
-                for(size_t i=0;i<checkBlock.vtx.size();i++){
-                    if (block.vtx[i]->GetHash() != block.vtx[i]->GetHash()) {
-                        LogPrintf("Mismatched transaction at entry %i\n", i);
-                        LogPrintf("Actual: %s\n", block.vtx[i]->ToString());
-                        LogPrintf("Expected: %s\n", checkBlock.vtx[i]->ToString());
-                    }
-                }
-            }
-        }
-        if(checkBlock.hashUTXORoot != block.hashUTXORoot){
-            LogPrintf("Actual block data does not match hashUTXORoot expected by AAL block\n");
-        }
-        if(checkBlock.hashStateRoot != block.hashStateRoot){
-            LogPrintf("Actual block data does not match hashStateRoot expected by AAL block\n");
-        }
-
-        return state.DoS(100, error("ConnectBlock(): Incorrect AAL transactions or hashes (hashStateRoot, hashUTXORoot)"),
-                         REJECT_INVALID, "incorrect-transactions-or-hashes-block");
-    }
-
-    if (fJustCheck)
-    {
-        dev::h256 prevHashStateRoot(dev::sha3(dev::rlp("")));
-        dev::h256 prevHashUTXORoot(dev::sha3(dev::rlp("")));
-        if(pindex->pprev->hashStateRoot != uint256() && pindex->pprev->hashUTXORoot != uint256()){
-            prevHashStateRoot = uintToh256(pindex->pprev->hashStateRoot);
-            prevHashUTXORoot = uintToh256(pindex->pprev->hashUTXORoot);
-        }
-        globalState->setRoot(prevHashStateRoot);
-        globalState->setRootUTXO(prevHashUTXORoot);
-        return true;
-    }
-//////////////////////////////////////////////////////////////////
-
-    pindex->nMoneySupply = (pindex->pprev? pindex->pprev->nMoneySupply : 0) + nValueOut - nValueIn;
-    //only start checking this error after block 5000 and only on testnet and mainnet, not regtest
-    if(pindex->nHeight > 5000 && !Params().GetConsensus().fPoSNoRetargeting) {
-        //sanity check in case an exploit happens that allows new coins to be minted
-        if(pindex->nMoneySupply > (uint64_t)(100000000 + ((pindex->nHeight - 5000) * 4)) * COIN){
-            return state.DoS(100, error("ConnectBlock(): Unknown error caused actual money supply to exceed expected money supply"),
-                             REJECT_INVALID, "incorrect-money-supply");
-        }
-    }
-
-    if (!WriteUndoDataForBlock(blockundo, state, pindex, chainparams))
-        return false;
-
->>>>>>> 228c1378
     if (!pindex->IsValid(BLOCK_VALID_SCRIPTS)) {
         pindex->RaiseValidity(BLOCK_VALID_SCRIPTS);
         setDirtyBlockIndex.insert(pindex);
@@ -3480,12 +2996,6 @@
     }else{
         pblocktree->WriteStakeIndex(pindex->nHeight, uint160());
     }
-<<<<<<< HEAD
-
-    if (!WriteTxIndexDataForBlock(block, state, pindex))
-        return false;
-=======
->>>>>>> 228c1378
 
     assert(pindex->phashBlock);
     // add this block to the view's block chain
@@ -3643,8 +3153,6 @@
     }
 }
 
-<<<<<<< HEAD
-=======
 /** Private helper function that concatenates warning messages. */
 static void AppendWarning(std::string& res, const std::string& warn)
 {
@@ -3652,7 +3160,6 @@
     res += warn;
 }
 
->>>>>>> 228c1378
 /** Check warning conditions and do some notifications on new chain tip set. */
 void static UpdateTip(const CBlockIndex *pindexNew, const CChainParams& chainParams) {
     // New best block
@@ -3698,17 +3205,10 @@
             DoWarning(strWarning);
         }
     }
-<<<<<<< HEAD
-    LogPrintf("%s: new best=%s height=%d version=0x%08x log2_work=%.8g tx=%lu date='%s' progress=%f cache=%.1fMiB(%utxo)", __func__,
-      pindexNew->GetBlockHash().ToString(), pindexNew->nHeight, pindexNew->nVersion,
-      log(pindexNew->nChainWork.getdouble())/log(2.0), (unsigned long)pindexNew->nChainTx,
-      DateTimeStrFormat("%Y-%m-%d %H:%M:%S", pindexNew->GetBlockTime()),
-=======
     LogPrintf("%s: new best=%s height=%d version=0x%08x log2_work=%.8g tx=%lu date='%s' progress=%f cache=%.1fMiB(%utxo)", __func__, /* Continued */
       pindexNew->GetBlockHash().ToString(), pindexNew->nHeight, pindexNew->nVersion,
       log(pindexNew->nChainWork.getdouble())/log(2.0), (unsigned long)pindexNew->nChainTx,
       FormatISO8601DateTime(pindexNew->GetBlockTime()),
->>>>>>> 228c1378
       GuessVerificationProgress(chainParams.TxData(), pindexNew), pcoinsTip->DynamicMemoryUsage() * (1.0 / (1<<20)), pcoinsTip->GetCacheSize());
     if (!warningMessages.empty())
         LogPrintf(" warning='%s'", warningMessages); /* Continued */
@@ -4105,31 +3605,18 @@
     // us in the middle of ProcessNewBlock - do not assume pblock is set
     // sanely for performance or correctness!
     AssertLockNotHeld(cs_main);
-<<<<<<< HEAD
-=======
 
     // ABC maintains a fair degree of expensive-to-calculate internal state
     // because this function periodically releases cs_main so that it does not lock up other threads for too long
     // during large connects - and to allow for e.g. the callback queue to drain
     // we use m_cs_chainstate to enforce mutual exclusion so that only one caller may execute this function at a time
     LOCK(m_cs_chainstate);
->>>>>>> 228c1378
 
     CBlockIndex *pindexMostWork = nullptr;
     CBlockIndex *pindexNewTip = nullptr;
     int nStopAtHeight = gArgs.GetArg("-stopatheight", DEFAULT_STOPATHEIGHT);
     do {
         boost::this_thread::interruption_point();
-<<<<<<< HEAD
-
-        if (GetMainSignals().CallbacksPending() > 10) {
-            // Block until the validation queue drains. This should largely
-            // never happen in normal operation, however may happen during
-            // reindex, causing memory blowup  if we run too far ahead.
-            SyncWithValidationInterfaceQueue();
-        }
-=======
->>>>>>> 228c1378
 
         if (GetMainSignals().CallbacksPending() > 10) {
             // Block until the validation queue drains. This should largely
@@ -4211,17 +3698,11 @@
 
     return true;
 }
+
 bool ActivateBestChain(CValidationState &state, const CChainParams& chainparams, std::shared_ptr<const CBlock> pblock) {
     return g_chainstate.ActivateBestChain(state, chainparams, std::move(pblock));
 }
 
-<<<<<<< HEAD
-=======
-bool ActivateBestChain(CValidationState &state, const CChainParams& chainparams, std::shared_ptr<const CBlock> pblock) {
-    return g_chainstate.ActivateBestChain(state, chainparams, std::move(pblock));
-}
-
->>>>>>> 228c1378
 bool CChainState::PreciousBlock(CValidationState& state, const CChainParams& params, CBlockIndex *pindex)
 {
     {
@@ -4321,11 +3802,7 @@
     return g_chainstate.InvalidateBlock(state, chainparams, pindex);
 }
 
-<<<<<<< HEAD
-bool CChainState::ResetBlockFailureFlags(CBlockIndex *pindex) {
-=======
 void CChainState::ResetBlockFailureFlags(CBlockIndex *pindex) {
->>>>>>> 228c1378
     AssertLockHeld(cs_main);
 
     int nHeight = pindex->nHeight;
@@ -4358,17 +3835,11 @@
         pindex = pindex->pprev;
     }
 }
-bool ResetBlockFailureFlags(CBlockIndex *pindex) {
-    return g_chainstate.ResetBlockFailureFlags(pindex);
-}
-
-<<<<<<< HEAD
-=======
+
 void ResetBlockFailureFlags(CBlockIndex *pindex) {
     return g_chainstate.ResetBlockFailureFlags(pindex);
 }
 
->>>>>>> 228c1378
 CBlockIndex* CChainState::AddToBlockIndex(const CBlockHeader& block)
 {
     AssertLockHeld(cs_main);
@@ -4409,11 +3880,7 @@
 }
 
 /** Mark a block as having its data received and checked (up to BLOCK_VALID_TRANSACTIONS). */
-<<<<<<< HEAD
-bool CChainState::ReceivedBlockTransactions(const CBlock &block, CValidationState& state, CBlockIndex *pindexNew, const CDiskBlockPos& pos, const Consensus::Params& consensusParams)
-=======
 void CChainState::ReceivedBlockTransactions(const CBlock& block, CBlockIndex* pindexNew, const CDiskBlockPos& pos, const Consensus::Params& consensusParams)
->>>>>>> 228c1378
 {
     pindexNew->nTx = block.vtx.size();
     pindexNew->nChainTx = 0;
@@ -5173,12 +4640,6 @@
         return error("AcceptBlock() : block timestamp too far in the future");
 
     // Enforce rule that the coinbase starts with serialized block height
-<<<<<<< HEAD
-    CScript expect = CScript() << nHeight;
-    if (block.vtx[0]->vin[0].scriptSig.size() < expect.size() ||
-        !std::equal(expect.begin(), expect.end(), block.vtx[0]->vin[0].scriptSig.begin()))
-        return state.DoS(100, error("AcceptBlock() : block height mismatch in coinbase"));
-=======
     if (nHeight >= chainparams.GetConsensus().BIP34Height)
     {
         CScript expect = CScript() << nHeight;
@@ -5186,7 +4647,6 @@
             !std::equal(expect.begin(), expect.end(), block.vtx[0]->vin[0].scriptSig.begin()))
             return state.DoS(100, error("AcceptBlock() : block height mismatch in coinbase"));
     }
->>>>>>> 228c1378
 
     // Try to process all requested blocks that we don't have, but only
     // process an unrequested block if it's new and has enough work to
@@ -5242,19 +4702,12 @@
             state.Error(strprintf("%s: Failed to find position to write new block to disk", __func__));
             return false;
         }
-<<<<<<< HEAD
-        if (!ReceivedBlockTransactions(block, state, pindex, blockPos, chainparams.GetConsensus()))
-            return error("AcceptBlock(): ReceivedBlockTransactions failed");
-=======
         ReceivedBlockTransactions(block, pindex, blockPos, chainparams.GetConsensus());
->>>>>>> 228c1378
     } catch (const std::runtime_error& e) {
         return AbortNode(state, std::string("System error: ") + e.what());
     }
 
     FlushStateToDisk(chainparams, state, FlushStateMode::NONE);
-
-    CheckBlockIndex(chainparams.GetConsensus());
 
     CheckBlockIndex(chainparams.GetConsensus());
 
@@ -5309,11 +4762,7 @@
 
     CValidationState state; // Only used to report errors, not invalidity - ignore it
     if (!g_chainstate.ActivateBestChain(state, chainparams, pblock))
-<<<<<<< HEAD
-        return error("%s: ActivateBestChain failed", __func__);
-=======
         return error("%s: ActivateBestChain failed (%s)", __func__, FormatStateMessage(state));
->>>>>>> 228c1378
 
     return true;
 }
@@ -5586,11 +5035,7 @@
 
 bool CChainState::LoadBlockIndex(const Consensus::Params& consensus_params, CBlockTreeDB& blocktree)
 {
-<<<<<<< HEAD
-    if (!blocktree.LoadBlockIndexGuts(consensus_params, [this](const uint256& hash){ return this->InsertBlockIndex(hash); }))
-=======
     if (!blocktree.LoadBlockIndexGuts(consensus_params, [this](const uint256& hash) EXCLUSIVE_LOCKS_REQUIRED(cs_main) { return this->InsertBlockIndex(hash); }))
->>>>>>> 228c1378
         return false;
 
     boost::this_thread::interruption_point();
@@ -5640,11 +5085,7 @@
     return true;
 }
 
-<<<<<<< HEAD
-bool static LoadBlockIndexDB(const CChainParams& chainparams)
-=======
 bool static LoadBlockIndexDB(const CChainParams& chainparams) EXCLUSIVE_LOCKS_REQUIRED(cs_main)
->>>>>>> 228c1378
 {
     if (!g_chainstate.LoadBlockIndex(chainparams.GetConsensus(), *pblocktree))
         return false;
@@ -5693,10 +5134,6 @@
     bool fReindexing = false;
     pblocktree->ReadReindexing(fReindexing);
     if(fReindexing) fReindex = true;
-
-    // Check whether we have a transaction index
-    pblocktree->ReadFlag("logevents", fLogEvents);
-    LogPrintf("%s: log events index %s\n", __func__, fLogEvents ? "enabled" : "disabled");
 
     // Check whether we have a transaction index
     pblocktree->ReadFlag("logevents", fLogEvents);
@@ -5772,14 +5209,8 @@
     QtumDGP qtumDGP(globalState.get(), fGettingValuesDGP);
 //////////////////////////////////////////////////////////////////////////
 
-<<<<<<< HEAD
-    LogPrintf("[0%%]...");
-    for (CBlockIndex* pindex = chainActive.Tip(); pindex && pindex->pprev; pindex = pindex->pprev)
-    {
-=======
     LogPrintf("[0%%]..."); /* Continued */
     for (pindex = chainActive.Tip(); pindex && pindex->pprev; pindex = pindex->pprev) {
->>>>>>> 228c1378
         boost::this_thread::interruption_point();
         int percentageDone = std::max(1, std::min(99, (int)(((double)(chainActive.Height() - pindex->nHeight)) / (double)nCheckDepth * (nCheckLevel >= 4 ? 50 : 100))));
         if (reportDone < percentageDone/10) {
@@ -5861,11 +5292,7 @@
                 globalState->setRoot(oldHashStateRoot); // qtum
                 globalState->setRootUTXO(oldHashUTXORoot); // qtum
                 pstorageresult->clearCacheResult();
-<<<<<<< HEAD
-                return error("VerifyDB(): *** found unconnectable block at %d, hash=%s", pindex->nHeight, pindex->GetBlockHash().ToString());
-=======
                 return error("VerifyDB(): *** found unconnectable block at %d, hash=%s (%s)", pindex->nHeight, pindex->GetBlockHash().ToString(), FormatStateMessage(state));
->>>>>>> 228c1378
             }
         }
     } else {
@@ -6060,32 +5487,19 @@
 
     return true;
 }
-<<<<<<< HEAD
 
 bool RewindBlockIndex(const CChainParams& params) {
     if (!g_chainstate.RewindBlockIndex(params)) {
         return false;
     }
 
-=======
-
-bool RewindBlockIndex(const CChainParams& params) {
-    if (!g_chainstate.RewindBlockIndex(params)) {
-        return false;
-    }
-
->>>>>>> 228c1378
     if (chainActive.Tip() != nullptr) {
         // FlushStateToDisk can possibly read chainActive. Be conservative
         // and skip it here, we're about to -reindex-chainstate anyway, so
         // it'll get called a bunch real soon.
         CValidationState state;
-<<<<<<< HEAD
-        if (!FlushStateToDisk(params, state, FLUSH_STATE_ALWAYS)) {
-=======
         if (!FlushStateToDisk(params, state, FlushStateMode::ALWAYS)) {
             LogPrintf("RewindBlockIndex: unable to flush state to disk (%s)\n", FormatStateMessage(state));
->>>>>>> 228c1378
             return false;
         }
     }
@@ -6095,11 +5509,7 @@
 
 void CChainState::UnloadBlockIndex() {
     nBlockSequenceId = 1;
-<<<<<<< HEAD
-    g_failed_blocks.clear();
-=======
     m_failed_blocks.clear();
->>>>>>> 228c1378
     setBlockIndexCandidates.clear();
 }
 
@@ -6150,12 +5560,6 @@
         // needs_init.
 
         LogPrintf("Initializing databases...\n");
-<<<<<<< HEAD
-        // Use the provided setting for -txindex in the new database
-        fTxIndex = gArgs.GetBoolArg("-txindex", DEFAULT_TXINDEX);
-        pblocktree->WriteFlag("txindex", fTxIndex);
-=======
->>>>>>> 228c1378
         // Use the provided setting for -logevents in the new database
         fLogEvents = gArgs.GetBoolArg("-logevents", DEFAULT_LOGEVENTS);
         pblocktree->WriteFlag("logevents", fLogEvents);
@@ -6181,13 +5585,7 @@
             return error("%s: writing genesis block to disk failed", __func__);
         CBlockIndex *pindex = AddToBlockIndex(block);
         pindex->hashProof = chainparams.GetConsensus().hashGenesisBlock;
-<<<<<<< HEAD
-        CValidationState state;
-        if (!ReceivedBlockTransactions(block, state, pindex, blockPos, chainparams.GetConsensus()))
-            return error("%s: genesis block not accepted", __func__);
-=======
         ReceivedBlockTransactions(block, pindex, blockPos, chainparams.GetConsensus());
->>>>>>> 228c1378
     } catch (const std::runtime_error& e) {
         return error("%s: failed to write genesis block: %s", __func__, e.what());
     }
@@ -6249,15 +5647,6 @@
                 uint256 hash = block.GetHash();
                 {
                     LOCK(cs_main);
-<<<<<<< HEAD
-                    CValidationState state;
-                    if (g_chainstate.AcceptBlock(pblock, state, chainparams, nullptr, true, dbp, nullptr))
-                        nLoaded++;
-                    if (state.IsError())
-                        break;
-                } else if (hash != chainparams.GetConsensus().hashGenesisBlock && mapBlockIndex[hash]->nHeight % 1000 == 0) {
-                    LogPrint(BCLog::REINDEX, "Block Import: already had block %s at height %d\n", hash.ToString(), mapBlockIndex[hash]->nHeight);
-=======
                     // detect out of order blocks, and store them for later
                     if (hash != chainparams.GetConsensus().hashGenesisBlock && !LookupBlockIndex(block.hashPrevBlock)) {
                         LogPrint(BCLog::REINDEX, "%s: Out of order block %s, parent %s not known\n", __func__, hash.ToString(),
@@ -6280,7 +5669,6 @@
                     } else if (hash != chainparams.GetConsensus().hashGenesisBlock && pindex->nHeight % 1000 == 0) {
                       LogPrint(BCLog::REINDEX, "Block Import: already had block %s at height %d\n", hash.ToString(), pindex->nHeight);
                     }
->>>>>>> 228c1378
                 }
 
                 // In Bitcoin this only needed to be done for genesis and at the end of block indexing
@@ -6678,10 +6066,7 @@
 }
 
 //! Guess how far we are in the verification process at the given block index
-<<<<<<< HEAD
-=======
 //! require cs_main if pindex has not been validated yet (because nChainTx might be unset)
->>>>>>> 228c1378
 double GuessVerificationProgress(const ChainTxData& data, const CBlockIndex *pindex) {
     if (pindex == nullptr)
         return 0.0;
