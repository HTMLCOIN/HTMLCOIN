--- conflicted
+++ resolved
@@ -762,17 +762,11 @@
                 count += o.scriptPubKey.HasOpCreate() || o.scriptPubKey.HasOpCall() ? 1 : 0;
             CAmount sumGas = 0;
             QtumTxConverter converter(tx, NULL);
-<<<<<<< HEAD
             ExtractQtumTX resultConverter = converter.extractionQtumTransactions();
             std::vector<QtumTransaction> qtumTransactions = resultConverter.first;
-            std::vector<EthTransactionParams> qtumETP = resultConverter.second;           
-            for(QtumTransaction& qtumTransaction : qtumTransactions){
-                sumGas += CAmount(qtumTransaction.gas());
-=======
-            std::vector<QtumTransaction> qtumTransactions = converter.extractionQtumTransactions();
+            std::vector<EthTransactionParams> qtumETP = resultConverter.second;
             for(QtumTransaction qtumTransaction : qtumTransactions){
                 sumGas += CAmount(qtumTransaction.gas() * qtumTransaction.gasPrice());
->>>>>>> e58d7ab7
             }
             if(!CheckMinGasPrice(qtumETP, minGasPrice))
                 return state.DoS(100, false, REJECT_INVALID, "bad-txns-small-gasprice");
@@ -1924,16 +1918,18 @@
 static int64_t nTimeTotal = 0;
 
 /////////////////////////////////////////////////////////////////////// qtum
-<<<<<<< HEAD
 bool CheckMinGasPrice(std::vector<EthTransactionParams>& etps, const uint32_t& minGasPrice){
     for(EthTransactionParams& etp : etps){
         if(etp.gasPrice < dev::u256(minGasPrice))
-=======
+            return false;
+    }
+    return true;
+}
+
 bool CheckRefund(const CBlock& block, const std::vector<CTxOut>& vouts){
     size_t offset = block.IsProofOfStake() ? 1 : 0;
     for(size_t i = 0; i < vouts.size(); i++){
         if(std::find(block.vtx[offset]->vout.begin(), block.vtx[offset]->vout.end(), vouts[i])==block.vtx[offset]->vout.end())
->>>>>>> e58d7ab7
             return false;
     }
     return true;
@@ -2201,6 +2197,7 @@
     uint32_t minGasPrice = qtumDGP.getMinGasPrice(pindex->nHeight + 1);
     MAX_BLOCK_DGP_SIZE = sizeBlockDGP ? sizeBlockDGP : MAX_BLOCK_DGP_SIZE;
     CBlock checkBlock(block.GetBlockHeader());
+    std::vector<CTxOut> checkVouts;
     /////////////////////////////////////////////////
 
     // Check it again in case a previous version let a bad block in
@@ -2322,14 +2319,6 @@
 
     CCheckQueueControl<CScriptCheck> control(fScriptChecks && nScriptCheckThreads ? &scriptcheckqueue : NULL);
 
-<<<<<<< HEAD
-=======
-///////////////////////////////////////////////////////  // qtum
-    CBlock checkBlock(block.GetBlockHeader());
-    std::vector<CTxOut> checkVouts;
-///////////////////////////////////////////////////////
-
->>>>>>> e58d7ab7
     std::vector<int> prevheights;
     CAmount nFees = 0;
     CAmount nActualStakeReward = 0;
@@ -2420,19 +2409,11 @@
                 writeVMlog(resultExec, tx, block);
             }
 
-<<<<<<< HEAD
-        // std::unordered_map<dev::Address, dev::u256> addresses = globalState->addresses();
-        // for(auto i : addresses){
-        //     std::cout << "Address : " << i.first.hex() << std::endl;
-        //     std::cout << "Balance : " << CAmount(i.second) << std::endl << std::endl;
-        // }
-=======
             for(ResultExecute& re: resultExec){
                 if(re.execRes.newAddress != dev::Address() && !fJustCheck)
                     dev::g_logPost(std::string("Address : " + re.execRes.newAddress.hex()), NULL);
             }
         }
->>>>>>> e58d7ab7
 /////////////////////////////////////////////////////////////////////////////////////////
 
         CTxUndo undoDummy;
