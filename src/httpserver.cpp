// Copyright (c) 2015-2018 The Bitcoin Core developers
// Distributed under the MIT software license, see the accompanying
// file COPYING or http://www.opensource.org/licenses/mit-license.php.

#include <httpserver.h>

#include <chainparamsbase.h>
#include <compat.h>
#include <util/system.h>
#include <util/strencodings.h>
#include <netbase.h>
#include <rpc/protocol.h> // For HTTP status codes
#include <rpc/server.h> // For HTTP status codes
<<<<<<< HEAD
=======
#include <shutdown.h>
>>>>>>> 9e306671
#include <sync.h>
#include <ui_interface.h>

#include <memory>
#include <stdio.h>
#include <stdlib.h>
#include <string.h>

#include <sys/types.h>
#include <sys/stat.h>
#include <signal.h>

#include <event2/thread.h>
#include <event2/buffer.h>
#include <event2/bufferevent.h>
#include <event2/util.h>
#include <event2/keyvalq_struct.h>

#include <support/events.h>

#ifdef EVENT__HAVE_NETINET_IN_H
#include <netinet/in.h>
#ifdef _XOPEN_SOURCE_EXTENDED
#include <arpa/inet.h>
#endif
#endif

/** Maximum size of http request (request line + headers) */
static const size_t MAX_HEADERS_SIZE = 8192;

/** HTTP request work item */
class HTTPWorkItem final : public HTTPClosure
{
public:
    HTTPWorkItem(std::unique_ptr<HTTPRequest> _req, const std::string &_path, const HTTPRequestHandler& _func):
        req(std::move(_req)), path(_path), func(_func)
    {
    }
    void operator()() override
    {
        func(req.get(), path);
    }

    std::unique_ptr<HTTPRequest> req;

private:
    std::string path;
    HTTPRequestHandler func;
};

/** Simple work queue for distributing work over multiple threads.
 * Work items are simply callable objects.
 */
template <typename WorkItem>
class WorkQueue
{
private:
    /** Mutex protects entire object */
    Mutex cs;
    std::condition_variable cond;
    std::deque<std::unique_ptr<WorkItem>> queue;
    bool running;
    size_t maxDepth;

public:
    explicit WorkQueue(size_t _maxDepth) : running(true),
                                 maxDepth(_maxDepth)
    {
    }
    /** Precondition: worker threads have all stopped (they have been joined).
     */
    ~WorkQueue()
    {
    }
    /** Enqueue a work item */
    bool Enqueue(WorkItem* item)
    {
        LOCK(cs);
        if (queue.size() >= maxDepth) {
            return false;
        }
        queue.emplace_back(std::unique_ptr<WorkItem>(item));
        cond.notify_one();
        return true;
    }
    /** Thread function */
    void Run()
    {
        while (true) {
            std::unique_ptr<WorkItem> i;
            {
                WAIT_LOCK(cs, lock);
                while (running && queue.empty())
                    cond.wait(lock);
                if (!running)
                    break;
                i = std::move(queue.front());
                queue.pop_front();
            }
            (*i)();
        }
    }
    /** Interrupt and exit loops */
    void Interrupt()
    {
        LOCK(cs);
        running = false;
        cond.notify_all();
    }
};

struct HTTPPathHandler
{
    HTTPPathHandler(std::string _prefix, bool _exactMatch, HTTPRequestHandler _handler):
        prefix(_prefix), exactMatch(_exactMatch), handler(_handler)
    {
    }
    std::string prefix;
    bool exactMatch;
    HTTPRequestHandler handler;
};

/** HTTP module state */

//! libevent event loop
static struct event_base* eventBase = nullptr;
//! HTTP server
struct evhttp* eventHTTP = nullptr;
//! List of subnets to allow RPC connections from
static std::vector<CSubNet> rpc_allow_subnets;
//! Work queue for handling longer requests off the event loop thread
static WorkQueue<HTTPClosure>* workQueue = nullptr;
//! Handlers for (sub)paths
std::vector<HTTPPathHandler> pathHandlers;
//! Bound listening sockets
std::vector<evhttp_bound_socket *> boundSockets;

/** Check if a network address is allowed to access the HTTP server */
static bool ClientAllowed(const CNetAddr& netaddr)
{
    if (!netaddr.IsValid())
        return false;
    for(const CSubNet& subnet : rpc_allow_subnets)
        if (subnet.Match(netaddr))
            return true;
    return false;
}

/** Initialize ACL list for HTTP server */
static bool InitHTTPAllowList()
{
    rpc_allow_subnets.clear();
    CNetAddr localv4;
    CNetAddr localv6;
    LookupHost("127.0.0.1", localv4, false);
    LookupHost("::1", localv6, false);
    rpc_allow_subnets.push_back(CSubNet(localv4, 8));      // always allow IPv4 local subnet
    rpc_allow_subnets.push_back(CSubNet(localv6));         // always allow IPv6 localhost
    for (const std::string& strAllow : gArgs.GetArgs("-rpcallowip")) {
        CSubNet subnet;
        LookupSubNet(strAllow.c_str(), subnet);
        if (!subnet.IsValid()) {
            uiInterface.ThreadSafeMessageBox(
                strprintf("Invalid -rpcallowip subnet specification: %s. Valid are a single IP (e.g. 1.2.3.4), a network/netmask (e.g. 1.2.3.4/255.255.255.0) or a network/CIDR (e.g. 1.2.3.4/24).", strAllow),
                "", CClientUIInterface::MSG_ERROR);
            return false;
        }
        rpc_allow_subnets.push_back(subnet);
    }
    std::string strAllowed;
    for (const CSubNet& subnet : rpc_allow_subnets)
        strAllowed += subnet.ToString() + " ";
    LogPrint(BCLog::HTTP, "Allowing HTTP connections from: %s\n", strAllowed);
    return true;
}

/** HTTP request method as string - use for logging only */
static std::string RequestMethodString(HTTPRequest::RequestMethod m)
{
    switch (m) {
    case HTTPRequest::GET:
        return "GET";
        break;
    case HTTPRequest::POST:
        return "POST";
        break;
    case HTTPRequest::HEAD:
        return "HEAD";
        break;
    case HTTPRequest::PUT:
        return "PUT";
        break;
    default:
        return "unknown";
    }
}

/** HTTP request callback */
static void http_request_cb(struct evhttp_request* req, void* arg)
{
    // Disable reading to work around a libevent bug, fixed in 2.2.0.
    if (event_get_version_number() >= 0x02010600 && event_get_version_number() < 0x02020001) {
        evhttp_connection* conn = evhttp_request_get_connection(req);
        if (conn) {
            bufferevent* bev = evhttp_connection_get_bufferevent(conn);
            if (bev) {
                bufferevent_disable(bev, EV_READ);
            }
        }
    }
    std::unique_ptr<HTTPRequest> hreq(new HTTPRequest(req));

    // Early address-based allow check
    if (!ClientAllowed(hreq->GetPeer())) {
        LogPrint(BCLog::HTTP, "HTTP request from %s rejected: Client network is not allowed RPC access\n",
                 hreq->GetPeer().ToString());
        hreq->WriteReply(HTTP_FORBIDDEN);
        return;
    }

    // Early reject unknown HTTP methods
    if (hreq->GetRequestMethod() == HTTPRequest::UNKNOWN) {
        LogPrint(BCLog::HTTP, "HTTP request from %s rejected: Unknown HTTP request method\n",
                 hreq->GetPeer().ToString());
        hreq->WriteReply(HTTP_BADMETHOD);
        return;
    }

    LogPrint(BCLog::HTTP, "Received a %s request for %s from %s\n",
             RequestMethodString(hreq->GetRequestMethod()), SanitizeString(hreq->GetURI(), SAFE_CHARS_URI).substr(0, 100), hreq->GetPeer().ToString());

    // Find registered handler for prefix
    std::string strURI = hreq->GetURI();
    std::string path;
    std::vector<HTTPPathHandler>::const_iterator i = pathHandlers.begin();
    std::vector<HTTPPathHandler>::const_iterator iend = pathHandlers.end();
    for (; i != iend; ++i) {
        bool match = false;
        if (i->exactMatch)
            match = (strURI == i->prefix);
        else
            match = (strURI.substr(0, i->prefix.size()) == i->prefix);
        if (match) {
            path = strURI.substr(i->prefix.size());
            break;
        }
    }

    // Dispatch to worker thread
    if (i != iend) {
        std::unique_ptr<HTTPWorkItem> item(new HTTPWorkItem(std::move(hreq), path, i->handler));
        assert(workQueue);
        if (workQueue->Enqueue(item.get()))
            item.release(); /* if true, queue took ownership */
        else {
            LogPrintf("WARNING: request rejected because http work queue depth exceeded, it can be increased with the -rpcworkqueue= setting\n");
            item->req->WriteReply(HTTP_INTERNAL, "Work queue depth exceeded");
        }
    } else {
        hreq->WriteReply(HTTP_NOTFOUND);
    }
}

/** Callback to reject HTTP requests after shutdown. */
static void http_reject_request_cb(struct evhttp_request* req, void*)
{
    LogPrint(BCLog::HTTP, "Rejecting request while shutting down\n");
    evhttp_send_error(req, HTTP_SERVUNAVAIL, nullptr);
}

/** Event dispatcher thread */
static bool ThreadHTTP(struct event_base* base)
{
    RenameThread("bitcoin-http");
    LogPrint(BCLog::HTTP, "Entering http event loop\n");
    event_base_dispatch(base);
    // Event loop will be interrupted by InterruptHTTPServer()
    LogPrint(BCLog::HTTP, "Exited http event loop\n");
    return event_base_got_break(base) == 0;
}

/** Bind HTTP server to specified addresses */
static bool HTTPBindAddresses(struct evhttp* http)
{
    int http_port = gArgs.GetArg("-rpcport", BaseParams().RPCPort());
    std::vector<std::pair<std::string, uint16_t> > endpoints;

    // Determine what addresses to bind to
    if (!(gArgs.IsArgSet("-rpcallowip") && gArgs.IsArgSet("-rpcbind"))) { // Default to loopback if not allowing external IPs
        endpoints.push_back(std::make_pair("::1", http_port));
        endpoints.push_back(std::make_pair("127.0.0.1", http_port));
        if (gArgs.IsArgSet("-rpcallowip")) {
            LogPrintf("WARNING: option -rpcallowip was specified without -rpcbind; this doesn't usually make sense\n");
        }
        if (gArgs.IsArgSet("-rpcbind")) {
            LogPrintf("WARNING: option -rpcbind was ignored because -rpcallowip was not specified, refusing to allow everyone to connect\n");
        }
    } else if (gArgs.IsArgSet("-rpcbind")) { // Specific bind address
        for (const std::string& strRPCBind : gArgs.GetArgs("-rpcbind")) {
            int port = http_port;
            std::string host;
            SplitHostPort(strRPCBind, port, host);
            endpoints.push_back(std::make_pair(host, port));
        }
    }

    // Bind addresses
    for (std::vector<std::pair<std::string, uint16_t> >::iterator i = endpoints.begin(); i != endpoints.end(); ++i) {
        LogPrint(BCLog::HTTP, "Binding RPC on address %s port %i\n", i->first, i->second);
        evhttp_bound_socket *bind_handle = evhttp_bind_socket_with_handle(http, i->first.empty() ? nullptr : i->first.c_str(), i->second);
        if (bind_handle) {
            CNetAddr addr;
            if (i->first.empty() || (LookupHost(i->first.c_str(), addr, false) && addr.IsBindAny())) {
                LogPrintf("WARNING: the RPC server is not safe to expose to untrusted networks such as the public internet\n");
            }
            boundSockets.push_back(bind_handle);
        } else {
            LogPrintf("Binding RPC on address %s port %i failed.\n", i->first, i->second);
        }
    }
    return !boundSockets.empty();
}

/** Simple wrapper to set thread name and run work queue */
static void HTTPWorkQueueRun(WorkQueue<HTTPClosure>* queue)
{
    RenameThread("bitcoin-httpworker");
    queue->Run();
}

/** libevent event log callback */
static void libevent_log_cb(int severity, const char *msg)
{
#ifndef EVENT_LOG_WARN
// EVENT_LOG_WARN was added in 2.0.19; but before then _EVENT_LOG_WARN existed.
# define EVENT_LOG_WARN _EVENT_LOG_WARN
#endif
    if (severity >= EVENT_LOG_WARN) // Log warn messages and higher without debug category
        LogPrintf("libevent: %s\n", msg);
    else
        LogPrint(BCLog::LIBEVENT, "libevent: %s\n", msg);
}

bool InitHTTPServer()
{
    if (!InitHTTPAllowList())
        return false;

    // Redirect libevent's logging to our own log
    event_set_log_callback(&libevent_log_cb);
    // Update libevent's log handling. Returns false if our version of
    // libevent doesn't support debug logging, in which case we should
    // clear the BCLog::LIBEVENT flag.
    if (!UpdateHTTPServerLogging(LogInstance().WillLogCategory(BCLog::LIBEVENT))) {
        LogInstance().DisableCategory(BCLog::LIBEVENT);
    }

#ifdef WIN32
    evthread_use_windows_threads();
#else
    evthread_use_pthreads();
#endif

    raii_event_base base_ctr = obtain_event_base();

    /* Create a new evhttp object to handle requests. */
    raii_evhttp http_ctr = obtain_evhttp(base_ctr.get());
    struct evhttp* http = http_ctr.get();
    if (!http) {
        LogPrintf("couldn't create evhttp. Exiting.\n");
        return false;
    }

    evhttp_set_timeout(http, gArgs.GetArg("-rpcservertimeout", DEFAULT_HTTP_SERVER_TIMEOUT));
    evhttp_set_max_headers_size(http, MAX_HEADERS_SIZE);
    evhttp_set_max_body_size(http, MAX_SIZE);
    evhttp_set_gencb(http, http_request_cb, nullptr);

    if (!HTTPBindAddresses(http)) {
        LogPrintf("Unable to bind any endpoint for RPC server\n");
        return false;
    }

    LogPrint(BCLog::HTTP, "Initialized HTTP server\n");
    int workQueueDepth = std::max((long)gArgs.GetArg("-rpcworkqueue", DEFAULT_HTTP_WORKQUEUE), 1L);
    LogPrintf("HTTP: creating work queue of depth %d\n", workQueueDepth);

    workQueue = new WorkQueue<HTTPClosure>(workQueueDepth);
    // transfer ownership to eventBase/HTTP via .release()
    eventBase = base_ctr.release();
    eventHTTP = http_ctr.release();
    return true;
}

bool UpdateHTTPServerLogging(bool enable) {
#if LIBEVENT_VERSION_NUMBER >= 0x02010100
    if (enable) {
        event_enable_debug_logging(EVENT_DBG_ALL);
    } else {
        event_enable_debug_logging(EVENT_DBG_NONE);
    }
    return true;
#else
    // Can't update libevent logging if version < 02010100
    return false;
#endif
}

std::thread threadHTTP;
static std::vector<std::thread> g_thread_http_workers;

void StartHTTPServer()
{
    LogPrint(BCLog::HTTP, "Starting HTTP server\n");
    int rpcThreads = std::max((long)gArgs.GetArg("-rpcthreads", DEFAULT_HTTP_THREADS), 1L);
    LogPrintf("HTTP: starting %d worker threads\n", rpcThreads);
    threadHTTP = std::thread(ThreadHTTP, eventBase);

    for (int i = 0; i < rpcThreads; i++) {
        g_thread_http_workers.emplace_back(HTTPWorkQueueRun, workQueue);
    }
}

void InterruptHTTPServer()
{
    LogPrint(BCLog::HTTP, "Interrupting HTTP server\n");
    if (eventHTTP) {
        // Reject requests on current connections
        evhttp_set_gencb(eventHTTP, http_reject_request_cb, nullptr);
    }
    if (workQueue)
        workQueue->Interrupt();
}

void StopHTTPServer()
{
    LogPrint(BCLog::HTTP, "Stopping HTTP server\n");
    if (workQueue) {
        LogPrint(BCLog::HTTP, "Waiting for HTTP worker threads to exit\n");
        for (auto& thread: g_thread_http_workers) {
            thread.join();
        }
        g_thread_http_workers.clear();
        delete workQueue;
        workQueue = nullptr;
    }
    // Unlisten sockets, these are what make the event loop running, which means
    // that after this and all connections are closed the event loop will quit.
    for (evhttp_bound_socket *socket : boundSockets) {
        evhttp_del_accept_socket(eventHTTP, socket);
    }
    boundSockets.clear();
    if (eventBase) {
        LogPrint(BCLog::HTTP, "Waiting for HTTP event thread to exit\n");
        threadHTTP.join();
    }
    if (eventHTTP) {
        evhttp_free(eventHTTP);
        eventHTTP = nullptr;
    }
    if (eventBase) {
        event_base_free(eventBase);
        eventBase = nullptr;
    }
    LogPrint(BCLog::HTTP, "Stopped HTTP server\n");
}

struct event_base* EventBase()
{
    return eventBase;
}

static void httpevent_callback_fn(evutil_socket_t, short, void* data)
{
    // Static handler: simply call inner handler
    HTTPEvent *self = static_cast<HTTPEvent*>(data);
    self->handler();
    if (self->deleteWhenTriggered)
        delete self;
}

<<<<<<< HEAD
HTTPEvent::HTTPEvent(struct event_base* base, bool _deleteWhenTriggered, struct evbuffer *_databuf, const std::function<void(void)>& _handler):
=======
HTTPEvent::HTTPEvent(struct event_base* base, bool _deleteWhenTriggered, struct evbuffer *_databuf, const std::function<void()>& _handler):
>>>>>>> 9e306671
    deleteWhenTriggered(_deleteWhenTriggered), handler(_handler), databuf(_databuf)
{
    ev = event_new(base, -1, 0, httpevent_callback_fn, this);
    assert(ev);
}
HTTPEvent::~HTTPEvent()
{
    if (databuf != NULL) {
        evbuffer_free(databuf);
    }
    event_free(ev);
}
void HTTPEvent::trigger(struct timeval* tv)
{
    if (tv == nullptr)
        event_active(ev, 0, 0); // immediately trigger event in main thread
    else
        evtimer_add(ev, tv); // trigger after timeval passed
}
HTTPRequest::HTTPRequest(struct evhttp_request* _req) : req(_req),
                                                        replySent(false),
                                                        startedChunkTransfer(false),
                                                        connClosed(false)
{
}
HTTPRequest::~HTTPRequest()
{
    if (!replySent && !startedChunkTransfer) {
        // Keep track of whether reply was sent to avoid request leaks
        LogPrintf("%s: Unhandled request\n", __func__);
        WriteReply(HTTP_INTERNAL, "Unhandled request");
    }
    // evhttpd cleans up the request, as long as a reply was sent.
}

void HTTPRequest::waitClientClose() {
    LogPrint(BCLog::HTTPPOLL, "wait for connection close\n");

    // wait at most 5 seconds for client to close
    for (int i = 0; i < 10 && IsRPCRunning() && !isConnClosed(); i++) {
        std::unique_lock<std::mutex> lock(cs);
        closeCv.wait_for(lock, std::chrono::milliseconds(500));
    }

    if (isConnClosed()) {
        LogPrint(BCLog::HTTPPOLL, "wait for connection close, ok\n");
    } else if (!IsRPCRunning()) {
        LogPrint(BCLog::HTTPPOLL, "wait for connection close, RPC stopped\n");
    } else {
        LogPrint(BCLog::HTTPPOLL, "wait for connection close, timeout after 5 seconds\n");
    }
}

void HTTPRequest::startDetectClientClose() {
    LogPrint(BCLog::HTTPPOLL, "start detect http connection close\n");
    // will need to call evhttp_send_reply_end to clean this up
    auto conn = evhttp_request_get_connection(req);

   // evhttp_connection_set_closecb does not reliably detect client connection close unless we write to it.
   //
   // This problem is supposedly resolved in 2.1.8. See: https://github.com/libevent/libevent/issues/78
   //
   // But we should just write to the socket to test liveness. This is useful for long-poll RPC calls to see
   // if they should terminate the request early.
   //
   // More weirdness: if process received SIGTERM, the http event loop (in HTTPThread) returns prematurely with 1.
   // In which case evhttp_send_reply_end doesn't seem to get called, and evhttp_connection_set_closecb is
   // not called. BUT when the event base is freed, this callback IS called, and HTTPRequest is already freed.
   //
   // So, waitClientClose and startDetectClientClose should just not do anything if RPC is shutting down.
   evhttp_connection_set_closecb(conn, [](struct evhttp_connection *conn, void *data) {
       LogPrint(BCLog::HTTPPOLL, "http connection close detected\n");

       if (IsRPCRunning()) {
           auto req = (HTTPRequest*) data;
           req->setConnClosed();
       }
   }, (void *) this);
}

void HTTPRequest::setConnClosed() {
    std::lock_guard<std::mutex> lock(cs);
    connClosed = true;
    closeCv.notify_all();
}

bool HTTPRequest::isConnClosed() {
    std::lock_guard<std::mutex> lock(cs);
    return connClosed;
}

bool HTTPRequest::isChunkMode() {
    return startedChunkTransfer;
}

<<<<<<< HEAD
std::pair<bool, std::string> HTTPRequest::GetHeader(const std::string& hdr)
=======
std::pair<bool, std::string> HTTPRequest::GetHeader(const std::string& hdr) const
>>>>>>> 9e306671
{
    const struct evkeyvalq* headers = evhttp_request_get_input_headers(req);
    assert(headers);
    const char* val = evhttp_find_header(headers, hdr.c_str());
    if (val)
        return std::make_pair(true, val);
    else
        return std::make_pair(false, "");
}

std::string HTTPRequest::ReadBody()
{
    struct evbuffer* buf = evhttp_request_get_input_buffer(req);
    if (!buf)
        return "";
    size_t size = evbuffer_get_length(buf);
    /** Trivial implementation: if this is ever a performance bottleneck,
     * internal copying can be avoided in multi-segment buffers by using
     * evbuffer_peek and an awkward loop. Though in that case, it'd be even
     * better to not copy into an intermediate string but use a stream
     * abstraction to consume the evbuffer on the fly in the parsing algorithm.
     */
    const char* data = (const char*)evbuffer_pullup(buf, size);
    if (!data) // returns nullptr in case of empty buffer
        return "";
    std::string rv(data, size);
    evbuffer_drain(buf, size);
    return rv;
}

bool HTTPRequest::ReplySent() {
    return replySent;
}

void HTTPRequest::WriteHeader(const std::string& hdr, const std::string& value)
{
    struct evkeyvalq* headers = evhttp_request_get_output_headers(req);
    assert(headers);
    evhttp_add_header(headers, hdr.c_str(), value.c_str());
}

void HTTPRequest::ChunkEnd() {
    assert(startedChunkTransfer && !replySent);

    HTTPEvent* ev = new HTTPEvent(eventBase, true, NULL,
            std::bind(evhttp_send_reply_end, req));

    ev->trigger(0);

    // If HTTPRequest is destroyed before connection is closed, evhttp seems to get messed up.
    // We wait here for connection close before returning back to the handler, where HTTPRequest will be reclaimed.
    waitClientClose();

    replySent = true;
    // `WriteReply` sets req to 0 to prevent req from being freed. But this is not enough in the case of long-polling.
    // Something is still freed to early.
    // req = 0;
}

void HTTPRequest::Chunk(const std::string& chunk) {
    assert(!replySent);

    int status = 200;

    if (!startedChunkTransfer) {
        HTTPEvent* ev = new HTTPEvent(eventBase, true, NULL,
                std::bind(evhttp_send_reply_start, req, status,
                        (const char*) NULL));
        ev->trigger(0);

        startDetectClientClose();
        startedChunkTransfer = true;
    }


    if (chunk.size() > 0) {
        auto databuf = evbuffer_new(); // HTTPEvent will free this buffer
        evbuffer_add(databuf, chunk.data(), chunk.size());
        HTTPEvent* ev = new HTTPEvent(eventBase, true, databuf,
                std::bind(evhttp_send_reply_chunk, req, databuf));
        ev->trigger(0);
    }
}

/** Closure sent to main thread to request a reply to be sent to
 * a HTTP request.
 * Replies must be sent in the main loop in the main http thread,
 * this cannot be done from worker threads.
 */
void HTTPRequest::WriteReply(int nStatus, const std::string& strReply)
{
    assert(!replySent && req);
    if (ShutdownRequested()) {
        WriteHeader("Connection", "close");
    }
    // Send event to main http thread to send reply message
    struct evbuffer* evb = evhttp_request_get_output_buffer(req);
    assert(evb);
    evbuffer_add(evb, strReply.data(), strReply.size());
    auto req_copy = req;
    HTTPEvent* ev = new HTTPEvent(eventBase, true, nullptr, [req_copy, nStatus]{
        evhttp_send_reply(req_copy, nStatus, nullptr, nullptr);
        // Re-enable reading from the socket. This is the second part of the libevent
        // workaround above.
        if (event_get_version_number() >= 0x02010600 && event_get_version_number() < 0x02020001) {
            evhttp_connection* conn = evhttp_request_get_connection(req_copy);
            if (conn) {
                bufferevent* bev = evhttp_connection_get_bufferevent(conn);
                if (bev) {
                    bufferevent_enable(bev, EV_READ | EV_WRITE);
                }
            }
        }
    });
    ev->trigger(nullptr);
    replySent = true;
    req = nullptr; // transferred back to main thread
}

CService HTTPRequest::GetPeer() const
{
    evhttp_connection* con = evhttp_request_get_connection(req);
    CService peer;
    if (con) {
        // evhttp retains ownership over returned address string
        const char* address = "";
        uint16_t port = 0;
        evhttp_connection_get_peer(con, (char**)&address, &port);
        peer = LookupNumeric(address, port);
    }
    return peer;
}

std::string HTTPRequest::GetURI() const
{
    return evhttp_request_get_uri(req);
}

HTTPRequest::RequestMethod HTTPRequest::GetRequestMethod() const
{
    switch (evhttp_request_get_command(req)) {
    case EVHTTP_REQ_GET:
        return GET;
        break;
    case EVHTTP_REQ_POST:
        return POST;
        break;
    case EVHTTP_REQ_HEAD:
        return HEAD;
        break;
    case EVHTTP_REQ_PUT:
        return PUT;
        break;
    default:
        return UNKNOWN;
        break;
    }
}

void RegisterHTTPHandler(const std::string &prefix, bool exactMatch, const HTTPRequestHandler &handler)
{
    LogPrint(BCLog::HTTP, "Registering HTTP handler for %s (exactmatch %d)\n", prefix, exactMatch);
    pathHandlers.push_back(HTTPPathHandler(prefix, exactMatch, handler));
}

void UnregisterHTTPHandler(const std::string &prefix, bool exactMatch)
{
    std::vector<HTTPPathHandler>::iterator i = pathHandlers.begin();
    std::vector<HTTPPathHandler>::iterator iend = pathHandlers.end();
    for (; i != iend; ++i)
        if (i->prefix == prefix && i->exactMatch == exactMatch)
            break;
    if (i != iend)
    {
        LogPrint(BCLog::HTTP, "Unregistering HTTP handler for %s (exactmatch %d)\n", prefix, exactMatch);
        pathHandlers.erase(i);
    }
}

std::string urlDecode(const std::string &urlEncoded) {
    std::string res;
    if (!urlEncoded.empty()) {
        char *decoded = evhttp_uridecode(urlEncoded.c_str(), false, nullptr);
        if (decoded) {
            res = std::string(decoded);
            free(decoded);
        }
    }
    return res;
}<|MERGE_RESOLUTION|>--- conflicted
+++ resolved
@@ -11,10 +11,7 @@
 #include <netbase.h>
 #include <rpc/protocol.h> // For HTTP status codes
 #include <rpc/server.h> // For HTTP status codes
-<<<<<<< HEAD
-=======
 #include <shutdown.h>
->>>>>>> 9e306671
 #include <sync.h>
 #include <ui_interface.h>
 
@@ -496,11 +493,7 @@
         delete self;
 }
 
-<<<<<<< HEAD
-HTTPEvent::HTTPEvent(struct event_base* base, bool _deleteWhenTriggered, struct evbuffer *_databuf, const std::function<void(void)>& _handler):
-=======
 HTTPEvent::HTTPEvent(struct event_base* base, bool _deleteWhenTriggered, struct evbuffer *_databuf, const std::function<void()>& _handler):
->>>>>>> 9e306671
     deleteWhenTriggered(_deleteWhenTriggered), handler(_handler), databuf(_databuf)
 {
     ev = event_new(base, -1, 0, httpevent_callback_fn, this);
@@ -596,11 +589,7 @@
     return startedChunkTransfer;
 }
 
-<<<<<<< HEAD
-std::pair<bool, std::string> HTTPRequest::GetHeader(const std::string& hdr)
-=======
 std::pair<bool, std::string> HTTPRequest::GetHeader(const std::string& hdr) const
->>>>>>> 9e306671
 {
     const struct evkeyvalq* headers = evhttp_request_get_input_headers(req);
     assert(headers);
