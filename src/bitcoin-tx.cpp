<<<<<<< HEAD
// Copyright (c) 2009-2017 The Bitcoin Core developers
=======
// Copyright (c) 2009-2018 The Bitcoin Core developers
>>>>>>> 228c1378
// Distributed under the MIT software license, see the accompanying
// file COPYING or http://www.opensource.org/licenses/mit-license.php.

#if defined(HAVE_CONFIG_H)
#include <config/bitcoin-config.h>
#endif

#include <clientversion.h>
#include <coins.h>
#include <consensus/consensus.h>
#include <core_io.h>
#include <key_io.h>
#include <keystore.h>
#include <policy/policy.h>
#include <policy/rbf.h>
#include <primitives/transaction.h>
#include <script/script.h>
#include <script/sign.h>
#include <univalue.h>
#include <util.h>
#include <utilmoneystr.h>
#include <utilstrencodings.h>

#include <memory>
#include <stdio.h>

#include <boost/algorithm/string.hpp>

static bool fCreateBlank;
static std::map<std::string,UniValue> registers;
static const int CONTINUE_EXECUTION=-1;

static void SetupBitcoinTxArgs()
{
    gArgs.AddArg("-?", "This help message", false, OptionsCategory::OPTIONS);
    gArgs.AddArg("-create", "Create new, empty TX.", false, OptionsCategory::OPTIONS);
    gArgs.AddArg("-json", "Select JSON output", false, OptionsCategory::OPTIONS);
    gArgs.AddArg("-txid", "Output only the hex-encoded transaction id of the resultant transaction.", false, OptionsCategory::OPTIONS);
    SetupChainParamsBaseOptions();

    gArgs.AddArg("delin=N", "Delete input N from TX", false, OptionsCategory::COMMANDS);
    gArgs.AddArg("delout=N", "Delete output N from TX", false, OptionsCategory::COMMANDS);
    gArgs.AddArg("in=TXID:VOUT(:SEQUENCE_NUMBER)", "Add input to TX", false, OptionsCategory::COMMANDS);
    gArgs.AddArg("locktime=N", "Set TX lock time to N", false, OptionsCategory::COMMANDS);
    gArgs.AddArg("nversion=N", "Set TX version to N", false, OptionsCategory::COMMANDS);
    gArgs.AddArg("outaddr=VALUE:ADDRESS", "Add address-based output to TX", false, OptionsCategory::COMMANDS);
    gArgs.AddArg("outdata=[VALUE:]DATA", "Add data-based output to TX", false, OptionsCategory::COMMANDS);
    gArgs.AddArg("outmultisig=VALUE:REQUIRED:PUBKEYS:PUBKEY1:PUBKEY2:....[:FLAGS]", "Add Pay To n-of-m Multi-sig output to TX. n = REQUIRED, m = PUBKEYS. "
        "Optionally add the \"W\" flag to produce a pay-to-witness-script-hash output. "
        "Optionally add the \"S\" flag to wrap the output in a pay-to-script-hash.", false, OptionsCategory::COMMANDS);
    gArgs.AddArg("outpubkey=VALUE:PUBKEY[:FLAGS]", "Add pay-to-pubkey output to TX. "
        "Optionally add the \"W\" flag to produce a pay-to-witness-pubkey-hash output. "
        "Optionally add the \"S\" flag to wrap the output in a pay-to-script-hash.", false, OptionsCategory::COMMANDS);
    gArgs.AddArg("outscript=VALUE:SCRIPT[:FLAGS]", "Add raw script output to TX. "
        "Optionally add the \"W\" flag to produce a pay-to-witness-script-hash output. "
        "Optionally add the \"S\" flag to wrap the output in a pay-to-script-hash.", false, OptionsCategory::COMMANDS);
    gArgs.AddArg("replaceable(=N)", "Set RBF opt-in sequence number for input N (if not provided, opt-in all available inputs)", false, OptionsCategory::COMMANDS);
    gArgs.AddArg("sign=SIGHASH-FLAGS", "Add zero or more signatures to transaction. "
        "This command requires JSON registers:"
        "prevtxs=JSON object, "
        "privatekeys=JSON object. "
        "See signrawtransaction docs for format of sighash flags, JSON objects.", false, OptionsCategory::COMMANDS);

    gArgs.AddArg("load=NAME:FILENAME", "Load JSON file FILENAME into register NAME", false, OptionsCategory::REGISTER_COMMANDS);
    gArgs.AddArg("set=NAME:JSON-STRING", "Set register NAME to given JSON-STRING", false, OptionsCategory::REGISTER_COMMANDS);

    // Hidden
    gArgs.AddArg("-h", "", false, OptionsCategory::HIDDEN);
    gArgs.AddArg("-help", "", false, OptionsCategory::HIDDEN);
}

//
// This function returns either one of EXIT_ codes when it's expected to stop the process or
// CONTINUE_EXECUTION when it's expected to continue further.
//
static int AppInitRawTx(int argc, char* argv[])
{
    //
    // Parameters
    //
    SetupBitcoinTxArgs();
    std::string error;
    if (!gArgs.ParseParameters(argc, argv, error)) {
        fprintf(stderr, "Error parsing command line arguments: %s\n", error.c_str());
        return EXIT_FAILURE;
    }

    // Check for -testnet or -regtest parameter (Params() calls are only valid after this clause)
    try {
        SelectParams(gArgs.GetChainName());
    } catch (const std::exception& e) {
        fprintf(stderr, "Error: %s\n", e.what());
        return EXIT_FAILURE;
    }

    fCreateBlank = gArgs.GetBoolArg("-create", false);

    if (argc < 2 || HelpRequested(gArgs)) {
        // First part of help message is specific to this utility
<<<<<<< HEAD
        std::string strUsage = strprintf(_("%s qtum-tx utility version"), _(PACKAGE_NAME)) + " " + FormatFullVersion() + "\n\n" +
            _("Usage:") + "\n" +
              "  qtum-tx [options] <hex-tx> [commands]  " + _("Update hex-encoded qtum transaction") + "\n" +
              "  qtum-tx [options] -create [commands]   " + _("Create hex-encoded qtum transaction") + "\n" +
              "\n";

        fprintf(stdout, "%s", strUsage.c_str());

        strUsage = HelpMessageGroup(_("Options:"));
        strUsage += HelpMessageOpt("-?", _("This help message"));
        strUsage += HelpMessageOpt("-create", _("Create new, empty TX."));
        strUsage += HelpMessageOpt("-json", _("Select JSON output"));
        strUsage += HelpMessageOpt("-txid", _("Output only the hex-encoded transaction id of the resultant transaction."));
        AppendParamsHelpMessages(strUsage);

        fprintf(stdout, "%s", strUsage.c_str());

        strUsage = HelpMessageGroup(_("Commands:"));
        strUsage += HelpMessageOpt("delin=N", _("Delete input N from TX"));
        strUsage += HelpMessageOpt("delout=N", _("Delete output N from TX"));
        strUsage += HelpMessageOpt("in=TXID:VOUT(:SEQUENCE_NUMBER)", _("Add input to TX"));
        strUsage += HelpMessageOpt("locktime=N", _("Set TX lock time to N"));
        strUsage += HelpMessageOpt("nversion=N", _("Set TX version to N"));
        strUsage += HelpMessageOpt("replaceable(=N)", _("Set RBF opt-in sequence number for input N (if not provided, opt-in all available inputs)"));
        strUsage += HelpMessageOpt("outaddr=VALUE:ADDRESS", _("Add address-based output to TX"));
        strUsage += HelpMessageOpt("outpubkey=VALUE:PUBKEY[:FLAGS]", _("Add pay-to-pubkey output to TX") + ". " +
            _("Optionally add the \"W\" flag to produce a pay-to-witness-pubkey-hash output") + ". " +
            _("Optionally add the \"S\" flag to wrap the output in a pay-to-script-hash."));
        strUsage += HelpMessageOpt("outdata=[VALUE:]DATA", _("Add data-based output to TX"));
        strUsage += HelpMessageOpt("outscript=VALUE:SCRIPT[:FLAGS]", _("Add raw script output to TX") + ". " +
            _("Optionally add the \"W\" flag to produce a pay-to-witness-script-hash output") + ". " +
            _("Optionally add the \"S\" flag to wrap the output in a pay-to-script-hash."));
        strUsage += HelpMessageOpt("outmultisig=VALUE:REQUIRED:PUBKEYS:PUBKEY1:PUBKEY2:....[:FLAGS]", _("Add Pay To n-of-m Multi-sig output to TX. n = REQUIRED, m = PUBKEYS") + ". " +
            _("Optionally add the \"W\" flag to produce a pay-to-witness-script-hash output") + ". " +
            _("Optionally add the \"S\" flag to wrap the output in a pay-to-script-hash."));
        strUsage += HelpMessageOpt("sign=SIGHASH-FLAGS", _("Add zero or more signatures to transaction") + ". " +
            _("This command requires JSON registers:") +
            _("prevtxs=JSON object") + ", " +
            _("privatekeys=JSON object") + ". " +
            _("See signrawtransaction docs for format of sighash flags, JSON objects."));
        fprintf(stdout, "%s", strUsage.c_str());
=======
        std::string strUsage = PACKAGE_NAME " qtum-tx utility version " + FormatFullVersion() + "\n\n" +
            "Usage:  qtum-tx [options] <hex-tx> [commands]  Update hex-encoded qtum transaction\n" +
            "or:     qtum-tx [options] -create [commands]   Create hex-encoded qtum transaction\n" +
            "\n";
        strUsage += gArgs.GetHelpMessage();
>>>>>>> 228c1378

        fprintf(stdout, "%s", strUsage.c_str());

        if (argc < 2) {
            fprintf(stderr, "Error: too few parameters\n");
            return EXIT_FAILURE;
        }
        return EXIT_SUCCESS;
    }
    return CONTINUE_EXECUTION;
}

static void RegisterSetJson(const std::string& key, const std::string& rawJson)
{
    UniValue val;
    if (!val.read(rawJson)) {
        std::string strErr = "Cannot parse JSON for key " + key;
        throw std::runtime_error(strErr);
    }

    registers[key] = val;
}

static void RegisterSet(const std::string& strInput)
{
    // separate NAME:VALUE in string
    size_t pos = strInput.find(':');
    if ((pos == std::string::npos) ||
        (pos == 0) ||
        (pos == (strInput.size() - 1)))
        throw std::runtime_error("Register input requires NAME:VALUE");

    std::string key = strInput.substr(0, pos);
    std::string valStr = strInput.substr(pos + 1, std::string::npos);

    RegisterSetJson(key, valStr);
}

static void RegisterLoad(const std::string& strInput)
{
    // separate NAME:FILENAME in string
    size_t pos = strInput.find(':');
    if ((pos == std::string::npos) ||
        (pos == 0) ||
        (pos == (strInput.size() - 1)))
        throw std::runtime_error("Register load requires NAME:FILENAME");

    std::string key = strInput.substr(0, pos);
    std::string filename = strInput.substr(pos + 1, std::string::npos);

    FILE *f = fopen(filename.c_str(), "r");
    if (!f) {
        std::string strErr = "Cannot open file " + filename;
        throw std::runtime_error(strErr);
    }

    // load file chunks into one big buffer
    std::string valStr;
    while ((!feof(f)) && (!ferror(f))) {
        char buf[4096];
        int bread = fread(buf, 1, sizeof(buf), f);
        if (bread <= 0)
            break;

        valStr.insert(valStr.size(), buf, bread);
    }

    int error = ferror(f);
    fclose(f);

    if (error) {
        std::string strErr = "Error reading file " + filename;
        throw std::runtime_error(strErr);
    }

    // evaluate as JSON buffer register
    RegisterSetJson(key, valStr);
}

static CAmount ExtractAndValidateValue(const std::string& strValue)
{
    CAmount value;
    if (!ParseMoney(strValue, value))
        throw std::runtime_error("invalid TX output value");
    return value;
}

static void MutateTxVersion(CMutableTransaction& tx, const std::string& cmdVal)
{
    int64_t newVersion;
    if (!ParseInt64(cmdVal, &newVersion) || newVersion < 1 || newVersion > CTransaction::MAX_STANDARD_VERSION)
        throw std::runtime_error("Invalid TX version requested: '" + cmdVal + "'");

    tx.nVersion = (int) newVersion;
}

static void MutateTxLocktime(CMutableTransaction& tx, const std::string& cmdVal)
{
    int64_t newLocktime;
    if (!ParseInt64(cmdVal, &newLocktime) || newLocktime < 0LL || newLocktime > 0xffffffffLL)
        throw std::runtime_error("Invalid TX locktime requested: '" + cmdVal + "'");

    tx.nLockTime = (unsigned int) newLocktime;
}

static void MutateTxRBFOptIn(CMutableTransaction& tx, const std::string& strInIdx)
{
    // parse requested index
    int64_t inIdx;
    if (!ParseInt64(strInIdx, &inIdx) || inIdx < 0 || inIdx >= static_cast<int64_t>(tx.vin.size())) {
        throw std::runtime_error("Invalid TX input index '" + strInIdx + "'");
    }

    // set the nSequence to MAX_INT - 2 (= RBF opt in flag)
    int cnt = 0;
    for (CTxIn& txin : tx.vin) {
        if (strInIdx == "" || cnt == inIdx) {
            if (txin.nSequence > MAX_BIP125_RBF_SEQUENCE) {
                txin.nSequence = MAX_BIP125_RBF_SEQUENCE;
            }
        }
        ++cnt;
    }
}

static void MutateTxAddInput(CMutableTransaction& tx, const std::string& strInput)
{
    std::vector<std::string> vStrInputParts;
    boost::split(vStrInputParts, strInput, boost::is_any_of(":"));

    // separate TXID:VOUT in string
    if (vStrInputParts.size()<2)
        throw std::runtime_error("TX input missing separator");

    // extract and validate TXID
    std::string strTxid = vStrInputParts[0];
    if ((strTxid.size() != 64) || !IsHex(strTxid))
        throw std::runtime_error("invalid TX input txid");
    uint256 txid(uint256S(strTxid));

    static const unsigned int minTxOutSz = 9;
    static const unsigned int maxVout = dgpMaxBlockSize / minTxOutSz;

    // extract and validate vout
    const std::string& strVout = vStrInputParts[1];
    int64_t vout;
    if (!ParseInt64(strVout, &vout) || vout < 0 || vout > static_cast<int64_t>(maxVout))
        throw std::runtime_error("invalid TX input vout '" + strVout + "'");

    // extract the optional sequence number
    uint32_t nSequenceIn=std::numeric_limits<unsigned int>::max();
    if (vStrInputParts.size() > 2)
        nSequenceIn = std::stoul(vStrInputParts[2]);

    // append to transaction input list
    CTxIn txin(txid, vout, CScript(), nSequenceIn);
    tx.vin.push_back(txin);
}

static void MutateTxAddOutAddr(CMutableTransaction& tx, const std::string& strInput)
{
    // Separate into VALUE:ADDRESS
    std::vector<std::string> vStrInputParts;
    boost::split(vStrInputParts, strInput, boost::is_any_of(":"));

    if (vStrInputParts.size() != 2)
        throw std::runtime_error("TX output missing or too many separators");

    // Extract and validate VALUE
    CAmount value = ExtractAndValidateValue(vStrInputParts[0]);

    // extract and validate ADDRESS
    std::string strAddr = vStrInputParts[1];
    CTxDestination destination = DecodeDestination(strAddr);
    if (!IsValidDestination(destination)) {
        throw std::runtime_error("invalid TX output address");
    }
    CScript scriptPubKey = GetScriptForDestination(destination);

    // construct TxOut, append to transaction output list
    CTxOut txout(value, scriptPubKey);
    tx.vout.push_back(txout);
}

static void MutateTxAddOutPubKey(CMutableTransaction& tx, const std::string& strInput)
{
    // Separate into VALUE:PUBKEY[:FLAGS]
    std::vector<std::string> vStrInputParts;
    boost::split(vStrInputParts, strInput, boost::is_any_of(":"));

    if (vStrInputParts.size() < 2 || vStrInputParts.size() > 3)
        throw std::runtime_error("TX output missing or too many separators");

    // Extract and validate VALUE
    CAmount value = ExtractAndValidateValue(vStrInputParts[0]);

    // Extract and validate PUBKEY
    CPubKey pubkey(ParseHex(vStrInputParts[1]));
    if (!pubkey.IsFullyValid())
        throw std::runtime_error("invalid TX output pubkey");
    CScript scriptPubKey = GetScriptForRawPubKey(pubkey);

    // Extract and validate FLAGS
    bool bSegWit = false;
    bool bScriptHash = false;
    if (vStrInputParts.size() == 3) {
        std::string flags = vStrInputParts[2];
        bSegWit = (flags.find('W') != std::string::npos);
        bScriptHash = (flags.find('S') != std::string::npos);
    }

    if (bSegWit) {
        if (!pubkey.IsCompressed()) {
            throw std::runtime_error("Uncompressed pubkeys are not useable for SegWit outputs");
        }
        // Call GetScriptForWitness() to build a P2WSH scriptPubKey
        scriptPubKey = GetScriptForWitness(scriptPubKey);
    }
    if (bScriptHash) {
        // Get the ID for the script, and then construct a P2SH destination for it.
        scriptPubKey = GetScriptForDestination(CScriptID(scriptPubKey));
    }

    // construct TxOut, append to transaction output list
    CTxOut txout(value, scriptPubKey);
    tx.vout.push_back(txout);
}

static void MutateTxAddOutMultiSig(CMutableTransaction& tx, const std::string& strInput)
{
    // Separate into VALUE:REQUIRED:NUMKEYS:PUBKEY1:PUBKEY2:....[:FLAGS]
    std::vector<std::string> vStrInputParts;
    boost::split(vStrInputParts, strInput, boost::is_any_of(":"));

    // Check that there are enough parameters
    if (vStrInputParts.size()<3)
        throw std::runtime_error("Not enough multisig parameters");

    // Extract and validate VALUE
    CAmount value = ExtractAndValidateValue(vStrInputParts[0]);

    // Extract REQUIRED
    uint32_t required = stoul(vStrInputParts[1]);

    // Extract NUMKEYS
    uint32_t numkeys = stoul(vStrInputParts[2]);

    // Validate there are the correct number of pubkeys
    if (vStrInputParts.size() < numkeys + 3)
        throw std::runtime_error("incorrect number of multisig pubkeys");

    if (required < 1 || required > 20 || numkeys < 1 || numkeys > 20 || numkeys < required)
        throw std::runtime_error("multisig parameter mismatch. Required " \
                            + std::to_string(required) + " of " + std::to_string(numkeys) + "signatures.");

    // extract and validate PUBKEYs
    std::vector<CPubKey> pubkeys;
    for(int pos = 1; pos <= int(numkeys); pos++) {
        CPubKey pubkey(ParseHex(vStrInputParts[pos + 2]));
        if (!pubkey.IsFullyValid())
            throw std::runtime_error("invalid TX output pubkey");
        pubkeys.push_back(pubkey);
    }

    // Extract FLAGS
    bool bSegWit = false;
    bool bScriptHash = false;
    if (vStrInputParts.size() == numkeys + 4) {
        std::string flags = vStrInputParts.back();
        bSegWit = (flags.find('W') != std::string::npos);
        bScriptHash = (flags.find('S') != std::string::npos);
    }
    else if (vStrInputParts.size() > numkeys + 4) {
        // Validate that there were no more parameters passed
        throw std::runtime_error("Too many parameters");
    }

    CScript scriptPubKey = GetScriptForMultisig(required, pubkeys);

    if (bSegWit) {
        for (CPubKey& pubkey : pubkeys) {
            if (!pubkey.IsCompressed()) {
                throw std::runtime_error("Uncompressed pubkeys are not useable for SegWit outputs");
            }
        }
        // Call GetScriptForWitness() to build a P2WSH scriptPubKey
        scriptPubKey = GetScriptForWitness(scriptPubKey);
    }
    if (bScriptHash) {
        if (scriptPubKey.size() > MAX_SCRIPT_ELEMENT_SIZE) {
            throw std::runtime_error(strprintf(
                        "redeemScript exceeds size limit: %d > %d", scriptPubKey.size(), MAX_SCRIPT_ELEMENT_SIZE));
        }
        // Get the ID for the script, and then construct a P2SH destination for it.
        scriptPubKey = GetScriptForDestination(CScriptID(scriptPubKey));
    }

    // construct TxOut, append to transaction output list
    CTxOut txout(value, scriptPubKey);
    tx.vout.push_back(txout);
}

static void MutateTxAddOutData(CMutableTransaction& tx, const std::string& strInput)
{
    CAmount value = 0;

    // separate [VALUE:]DATA in string
    size_t pos = strInput.find(':');

    if (pos==0)
        throw std::runtime_error("TX output value not specified");

    if (pos != std::string::npos) {
        // Extract and validate VALUE
        value = ExtractAndValidateValue(strInput.substr(0, pos));
    }

    // extract and validate DATA
    std::string strData = strInput.substr(pos + 1, std::string::npos);

    if (!IsHex(strData))
        throw std::runtime_error("invalid TX output data");

    std::vector<unsigned char> data = ParseHex(strData);

    CTxOut txout(value, CScript() << OP_RETURN << data);
    tx.vout.push_back(txout);
}

static void MutateTxAddOutScript(CMutableTransaction& tx, const std::string& strInput)
{
    // separate VALUE:SCRIPT[:FLAGS]
    std::vector<std::string> vStrInputParts;
    boost::split(vStrInputParts, strInput, boost::is_any_of(":"));
    if (vStrInputParts.size() < 2)
        throw std::runtime_error("TX output missing separator");

    // Extract and validate VALUE
    CAmount value = ExtractAndValidateValue(vStrInputParts[0]);

    // extract and validate script
    std::string strScript = vStrInputParts[1];
    CScript scriptPubKey = ParseScript(strScript);

    // Extract FLAGS
    bool bSegWit = false;
    bool bScriptHash = false;
    if (vStrInputParts.size() == 3) {
        std::string flags = vStrInputParts.back();
        bSegWit = (flags.find('W') != std::string::npos);
        bScriptHash = (flags.find('S') != std::string::npos);
    }

    if (scriptPubKey.size() > MAX_SCRIPT_SIZE) {
        throw std::runtime_error(strprintf(
                    "script exceeds size limit: %d > %d", scriptPubKey.size(), MAX_SCRIPT_SIZE));
    }

    if (bSegWit) {
        scriptPubKey = GetScriptForWitness(scriptPubKey);
    }
    if (bScriptHash) {
        if (scriptPubKey.size() > MAX_SCRIPT_ELEMENT_SIZE) {
            throw std::runtime_error(strprintf(
                        "redeemScript exceeds size limit: %d > %d", scriptPubKey.size(), MAX_SCRIPT_ELEMENT_SIZE));
        }
        scriptPubKey = GetScriptForDestination(CScriptID(scriptPubKey));
    }

    // construct TxOut, append to transaction output list
    CTxOut txout(value, scriptPubKey);
    tx.vout.push_back(txout);
}

static void MutateTxDelInput(CMutableTransaction& tx, const std::string& strInIdx)
{
    // parse requested deletion index
    int64_t inIdx;
    if (!ParseInt64(strInIdx, &inIdx) || inIdx < 0 || inIdx >= static_cast<int64_t>(tx.vin.size())) {
        throw std::runtime_error("Invalid TX input index '" + strInIdx + "'");
    }

    // delete input from transaction
    tx.vin.erase(tx.vin.begin() + inIdx);
}

static void MutateTxDelOutput(CMutableTransaction& tx, const std::string& strOutIdx)
{
    // parse requested deletion index
    int64_t outIdx;
    if (!ParseInt64(strOutIdx, &outIdx) || outIdx < 0 || outIdx >= static_cast<int64_t>(tx.vout.size())) {
        throw std::runtime_error("Invalid TX output index '" + strOutIdx + "'");
    }

    // delete output from transaction
    tx.vout.erase(tx.vout.begin() + outIdx);
}

static const unsigned int N_SIGHASH_OPTS = 6;
static const struct {
    const char *flagStr;
    int flags;
} sighashOptions[N_SIGHASH_OPTS] = {
    {"ALL", SIGHASH_ALL},
    {"NONE", SIGHASH_NONE},
    {"SINGLE", SIGHASH_SINGLE},
    {"ALL|ANYONECANPAY", SIGHASH_ALL|SIGHASH_ANYONECANPAY},
    {"NONE|ANYONECANPAY", SIGHASH_NONE|SIGHASH_ANYONECANPAY},
    {"SINGLE|ANYONECANPAY", SIGHASH_SINGLE|SIGHASH_ANYONECANPAY},
};

static bool findSighashFlags(int& flags, const std::string& flagStr)
{
    flags = 0;

    for (unsigned int i = 0; i < N_SIGHASH_OPTS; i++) {
        if (flagStr == sighashOptions[i].flagStr) {
            flags = sighashOptions[i].flags;
            return true;
        }
    }

    return false;
}

static CAmount AmountFromValue(const UniValue& value)
{
    if (!value.isNum() && !value.isStr())
        throw std::runtime_error("Amount is not a number or string");
    CAmount amount;
    if (!ParseFixedPoint(value.getValStr(), 8, &amount))
        throw std::runtime_error("Invalid amount");
    if (!MoneyRange(amount))
        throw std::runtime_error("Amount out of range");
    return amount;
}

static void MutateTxSign(CMutableTransaction& tx, const std::string& flagStr)
{
    int nHashType = SIGHASH_ALL;

    if (flagStr.size() > 0)
        if (!findSighashFlags(nHashType, flagStr))
            throw std::runtime_error("unknown sighash flag/sign option");

    // mergedTx will end up with all the signatures; it
    // starts as a clone of the raw tx:
    CMutableTransaction mergedTx{tx};
    const CMutableTransaction txv{tx};
    CCoinsView viewDummy;
    CCoinsViewCache view(&viewDummy);

    if (!registers.count("privatekeys"))
        throw std::runtime_error("privatekeys register variable must be set.");
    CBasicKeyStore tempKeystore;
    UniValue keysObj = registers["privatekeys"];

    for (unsigned int kidx = 0; kidx < keysObj.size(); kidx++) {
        if (!keysObj[kidx].isStr())
            throw std::runtime_error("privatekey not a std::string");
        CKey key = DecodeSecret(keysObj[kidx].getValStr());
        if (!key.IsValid()) {
            throw std::runtime_error("privatekey not valid");
        }
        tempKeystore.AddKey(key);
    }

    // Add previous txouts given in the RPC call:
    if (!registers.count("prevtxs"))
        throw std::runtime_error("prevtxs register variable must be set.");
    UniValue prevtxsObj = registers["prevtxs"];
    {
        for (unsigned int previdx = 0; previdx < prevtxsObj.size(); previdx++) {
            UniValue prevOut = prevtxsObj[previdx];
            if (!prevOut.isObject())
                throw std::runtime_error("expected prevtxs internal object");

            std::map<std::string, UniValue::VType> types = {
                {"txid", UniValue::VSTR},
                {"vout", UniValue::VNUM},
                {"scriptPubKey", UniValue::VSTR},
            };
            if (!prevOut.checkObject(types))
                throw std::runtime_error("prevtxs internal object typecheck fail");

            uint256 txid = ParseHashStr(prevOut["txid"].get_str(), "txid");

            const int nOut = prevOut["vout"].get_int();
            if (nOut < 0)
                throw std::runtime_error("vout must be positive");

            COutPoint out(txid, nOut);
            std::vector<unsigned char> pkData(ParseHexUV(prevOut["scriptPubKey"], "scriptPubKey"));
            CScript scriptPubKey(pkData.begin(), pkData.end());

            {
                const Coin& coin = view.AccessCoin(out);
                if (!coin.IsSpent() && coin.out.scriptPubKey != scriptPubKey) {
                    std::string err("Previous output scriptPubKey mismatch:\n");
                    err = err + ScriptToAsmStr(coin.out.scriptPubKey) + "\nvs:\n"+
                        ScriptToAsmStr(scriptPubKey);
                    throw std::runtime_error(err);
                }
                Coin newcoin;
                newcoin.out.scriptPubKey = scriptPubKey;
                newcoin.out.nValue = 0;
                if (prevOut.exists("amount")) {
                    newcoin.out.nValue = AmountFromValue(prevOut["amount"]);
                }
                newcoin.nHeight = 1;
                view.AddCoin(out, std::move(newcoin), true);
            }

            // if redeemScript given and private keys given,
            // add redeemScript to the tempKeystore so it can be signed:
            if ((scriptPubKey.IsPayToScriptHash() || scriptPubKey.IsPayToWitnessScriptHash()) &&
                prevOut.exists("redeemScript")) {
                UniValue v = prevOut["redeemScript"];
                std::vector<unsigned char> rsData(ParseHexUV(v, "redeemScript"));
                CScript redeemScript(rsData.begin(), rsData.end());
                tempKeystore.AddCScript(redeemScript);
            }
        }
    }

    const CKeyStore& keystore = tempKeystore;

    bool fHashSingle = ((nHashType & ~SIGHASH_ANYONECANPAY) == SIGHASH_SINGLE);

    // Sign what we can:
    for (unsigned int i = 0; i < mergedTx.vin.size(); i++) {
        CTxIn& txin = mergedTx.vin[i];
        const Coin& coin = view.AccessCoin(txin.prevout);
        if (coin.IsSpent()) {
            continue;
        }
        const CScript& prevPubKey = coin.out.scriptPubKey;
        const CAmount& amount = coin.out.nValue;

        SignatureData sigdata = DataFromTransaction(mergedTx, i, coin.out);
        // Only sign SIGHASH_SINGLE if there's a corresponding output:
        if (!fHashSingle || (i < mergedTx.vout.size()))
            ProduceSignature(keystore, MutableTransactionSignatureCreator(&mergedTx, i, amount, nHashType), prevPubKey, sigdata);

        UpdateInput(txin, sigdata);
    }

    tx = mergedTx;
}

class Secp256k1Init
{
    ECCVerifyHandle globalVerifyHandle;

public:
    Secp256k1Init() {
        ECC_Start();
    }
    ~Secp256k1Init() {
        ECC_Stop();
    }
};

static void MutateTx(CMutableTransaction& tx, const std::string& command,
                     const std::string& commandVal)
{
    std::unique_ptr<Secp256k1Init> ecc;

    if (command == "nversion")
        MutateTxVersion(tx, commandVal);
    else if (command == "locktime")
        MutateTxLocktime(tx, commandVal);
    else if (command == "replaceable") {
        MutateTxRBFOptIn(tx, commandVal);
    }

    else if (command == "delin")
        MutateTxDelInput(tx, commandVal);
    else if (command == "in")
        MutateTxAddInput(tx, commandVal);

    else if (command == "delout")
        MutateTxDelOutput(tx, commandVal);
    else if (command == "outaddr")
        MutateTxAddOutAddr(tx, commandVal);
    else if (command == "outpubkey") {
        ecc.reset(new Secp256k1Init());
        MutateTxAddOutPubKey(tx, commandVal);
    } else if (command == "outmultisig") {
        ecc.reset(new Secp256k1Init());
        MutateTxAddOutMultiSig(tx, commandVal);
    } else if (command == "outscript")
        MutateTxAddOutScript(tx, commandVal);
    else if (command == "outdata")
        MutateTxAddOutData(tx, commandVal);

    else if (command == "sign") {
        ecc.reset(new Secp256k1Init());
        MutateTxSign(tx, commandVal);
    }

    else if (command == "load")
        RegisterLoad(commandVal);

    else if (command == "set")
        RegisterSet(commandVal);

    else
        throw std::runtime_error("unknown command");
}

static void OutputTxJSON(const CTransaction& tx)
{
    UniValue entry(UniValue::VOBJ);
    TxToUniv(tx, uint256(), entry);

    std::string jsonOutput = entry.write(4);
    fprintf(stdout, "%s\n", jsonOutput.c_str());
}

static void OutputTxHash(const CTransaction& tx)
{
    std::string strHexHash = tx.GetHash().GetHex(); // the hex-encoded transaction hash (aka the transaction id)

    fprintf(stdout, "%s\n", strHexHash.c_str());
}

static void OutputTxHex(const CTransaction& tx)
{
    std::string strHex = EncodeHexTx(tx);

    fprintf(stdout, "%s\n", strHex.c_str());
}

static void OutputTx(const CTransaction& tx)
{
    if (gArgs.GetBoolArg("-json", false))
        OutputTxJSON(tx);
    else if (gArgs.GetBoolArg("-txid", false))
        OutputTxHash(tx);
    else
        OutputTxHex(tx);
}

static std::string readStdin()
{
    char buf[4096];
    std::string ret;

    while (!feof(stdin)) {
        size_t bread = fread(buf, 1, sizeof(buf), stdin);
        ret.append(buf, bread);
        if (bread < sizeof(buf))
            break;
    }

    if (ferror(stdin))
        throw std::runtime_error("error reading stdin");

    boost::algorithm::trim_right(ret);

    return ret;
}

static int CommandLineRawTx(int argc, char* argv[])
{
    std::string strPrint;
    int nRet = 0;
    try {
        // Skip switches; Permit common stdin convention "-"
        while (argc > 1 && IsSwitchChar(argv[1][0]) &&
               (argv[1][1] != 0)) {
            argc--;
            argv++;
        }

        CMutableTransaction tx;
        int startArg;

        if (!fCreateBlank) {
            // require at least one param
            if (argc < 2)
                throw std::runtime_error("too few parameters");

            // param: hex-encoded bitcoin transaction
            std::string strHexTx(argv[1]);
            if (strHexTx == "-")                 // "-" implies standard input
                strHexTx = readStdin();

            if (!DecodeHexTx(tx, strHexTx, true))
                throw std::runtime_error("invalid transaction encoding");

            startArg = 2;
        } else
            startArg = 1;

        for (int i = startArg; i < argc; i++) {
            std::string arg = argv[i];
            std::string key, value;
            size_t eqpos = arg.find('=');
            if (eqpos == std::string::npos)
                key = arg;
            else {
                key = arg.substr(0, eqpos);
                value = arg.substr(eqpos + 1);
            }

            MutateTx(tx, key, value);
        }

        OutputTx(tx);
    }

    catch (const boost::thread_interrupted&) {
        throw;
    }
    catch (const std::exception& e) {
        strPrint = std::string("error: ") + e.what();
        nRet = EXIT_FAILURE;
    }
    catch (...) {
        PrintExceptionContinue(nullptr, "CommandLineRawTx()");
        throw;
    }

    if (strPrint != "") {
        fprintf((nRet == 0 ? stdout : stderr), "%s\n", strPrint.c_str());
    }
    return nRet;
}

int main(int argc, char* argv[])
{
    SetupEnvironment();

    try {
        int ret = AppInitRawTx(argc, argv);
        if (ret != CONTINUE_EXECUTION)
            return ret;
    }
    catch (const std::exception& e) {
        PrintExceptionContinue(&e, "AppInitRawTx()");
        return EXIT_FAILURE;
    } catch (...) {
        PrintExceptionContinue(nullptr, "AppInitRawTx()");
        return EXIT_FAILURE;
    }

    int ret = EXIT_FAILURE;
    try {
        ret = CommandLineRawTx(argc, argv);
    }
    catch (const std::exception& e) {
        PrintExceptionContinue(&e, "CommandLineRawTx()");
    } catch (...) {
        PrintExceptionContinue(nullptr, "CommandLineRawTx()");
    }
    return ret;
}<|MERGE_RESOLUTION|>--- conflicted
+++ resolved
@@ -1,8 +1,4 @@
-<<<<<<< HEAD
-// Copyright (c) 2009-2017 The Bitcoin Core developers
-=======
 // Copyright (c) 2009-2018 The Bitcoin Core developers
->>>>>>> 228c1378
 // Distributed under the MIT software license, see the accompanying
 // file COPYING or http://www.opensource.org/licenses/mit-license.php.
 
@@ -102,55 +98,11 @@
 
     if (argc < 2 || HelpRequested(gArgs)) {
         // First part of help message is specific to this utility
-<<<<<<< HEAD
-        std::string strUsage = strprintf(_("%s qtum-tx utility version"), _(PACKAGE_NAME)) + " " + FormatFullVersion() + "\n\n" +
-            _("Usage:") + "\n" +
-              "  qtum-tx [options] <hex-tx> [commands]  " + _("Update hex-encoded qtum transaction") + "\n" +
-              "  qtum-tx [options] -create [commands]   " + _("Create hex-encoded qtum transaction") + "\n" +
-              "\n";
-
-        fprintf(stdout, "%s", strUsage.c_str());
-
-        strUsage = HelpMessageGroup(_("Options:"));
-        strUsage += HelpMessageOpt("-?", _("This help message"));
-        strUsage += HelpMessageOpt("-create", _("Create new, empty TX."));
-        strUsage += HelpMessageOpt("-json", _("Select JSON output"));
-        strUsage += HelpMessageOpt("-txid", _("Output only the hex-encoded transaction id of the resultant transaction."));
-        AppendParamsHelpMessages(strUsage);
-
-        fprintf(stdout, "%s", strUsage.c_str());
-
-        strUsage = HelpMessageGroup(_("Commands:"));
-        strUsage += HelpMessageOpt("delin=N", _("Delete input N from TX"));
-        strUsage += HelpMessageOpt("delout=N", _("Delete output N from TX"));
-        strUsage += HelpMessageOpt("in=TXID:VOUT(:SEQUENCE_NUMBER)", _("Add input to TX"));
-        strUsage += HelpMessageOpt("locktime=N", _("Set TX lock time to N"));
-        strUsage += HelpMessageOpt("nversion=N", _("Set TX version to N"));
-        strUsage += HelpMessageOpt("replaceable(=N)", _("Set RBF opt-in sequence number for input N (if not provided, opt-in all available inputs)"));
-        strUsage += HelpMessageOpt("outaddr=VALUE:ADDRESS", _("Add address-based output to TX"));
-        strUsage += HelpMessageOpt("outpubkey=VALUE:PUBKEY[:FLAGS]", _("Add pay-to-pubkey output to TX") + ". " +
-            _("Optionally add the \"W\" flag to produce a pay-to-witness-pubkey-hash output") + ". " +
-            _("Optionally add the \"S\" flag to wrap the output in a pay-to-script-hash."));
-        strUsage += HelpMessageOpt("outdata=[VALUE:]DATA", _("Add data-based output to TX"));
-        strUsage += HelpMessageOpt("outscript=VALUE:SCRIPT[:FLAGS]", _("Add raw script output to TX") + ". " +
-            _("Optionally add the \"W\" flag to produce a pay-to-witness-script-hash output") + ". " +
-            _("Optionally add the \"S\" flag to wrap the output in a pay-to-script-hash."));
-        strUsage += HelpMessageOpt("outmultisig=VALUE:REQUIRED:PUBKEYS:PUBKEY1:PUBKEY2:....[:FLAGS]", _("Add Pay To n-of-m Multi-sig output to TX. n = REQUIRED, m = PUBKEYS") + ". " +
-            _("Optionally add the \"W\" flag to produce a pay-to-witness-script-hash output") + ". " +
-            _("Optionally add the \"S\" flag to wrap the output in a pay-to-script-hash."));
-        strUsage += HelpMessageOpt("sign=SIGHASH-FLAGS", _("Add zero or more signatures to transaction") + ". " +
-            _("This command requires JSON registers:") +
-            _("prevtxs=JSON object") + ", " +
-            _("privatekeys=JSON object") + ". " +
-            _("See signrawtransaction docs for format of sighash flags, JSON objects."));
-        fprintf(stdout, "%s", strUsage.c_str());
-=======
         std::string strUsage = PACKAGE_NAME " qtum-tx utility version " + FormatFullVersion() + "\n\n" +
             "Usage:  qtum-tx [options] <hex-tx> [commands]  Update hex-encoded qtum transaction\n" +
             "or:     qtum-tx [options] -create [commands]   Create hex-encoded qtum transaction\n" +
             "\n";
         strUsage += gArgs.GetHelpMessage();
->>>>>>> 228c1378
 
         fprintf(stdout, "%s", strUsage.c_str());
 
