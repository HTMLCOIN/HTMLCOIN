// Copyright (c) 2009-2010 Satoshi Nakamoto
// Copyright (c) 2009-2017 The Bitcoin Core developers
// Distributed under the MIT software license, see the accompanying
// file COPYING or http://www.opensource.org/licenses/mit-license.php.

#ifndef BITCOIN_CHAIN_H
#define BITCOIN_CHAIN_H

#include <arith_uint256.h>
#include <primitives/block.h>
#include <pow.h>
#include <tinyformat.h>
#include <uint256.h>

#include <vector>

/**
 * Maximum amount of time that a block timestamp is allowed to exceed the
 * current network-adjusted time before the block will be accepted.
 */
static const int64_t MAX_FUTURE_BLOCK_TIME = 2 * 60 * 60;

/**
 * Timestamp window used as a grace period by code that compares external
 * timestamps (such as timestamps passed to RPCs, or wallet key creation times)
 * to block timestamps. This should be set at least as high as
 * MAX_FUTURE_BLOCK_TIME.
 */
static const int64_t TIMESTAMP_WINDOW = MAX_FUTURE_BLOCK_TIME;

class CBlockFileInfo
{
public:
    unsigned int nBlocks;      //!< number of blocks stored in file
    unsigned int nSize;        //!< number of used bytes of block file
    unsigned int nUndoSize;    //!< number of used bytes in the undo file
    unsigned int nHeightFirst; //!< lowest height of block in file
    unsigned int nHeightLast;  //!< highest height of block in file
    uint64_t nTimeFirst;       //!< earliest time of block in file
    uint64_t nTimeLast;        //!< latest time of block in file

    ADD_SERIALIZE_METHODS;

    template <typename Stream, typename Operation>
    inline void SerializationOp(Stream& s, Operation ser_action) {
        READWRITE(VARINT(nBlocks));
        READWRITE(VARINT(nSize));
        READWRITE(VARINT(nUndoSize));
        READWRITE(VARINT(nHeightFirst));
        READWRITE(VARINT(nHeightLast));
        READWRITE(VARINT(nTimeFirst));
        READWRITE(VARINT(nTimeLast));
    }

     void SetNull() {
         nBlocks = 0;
         nSize = 0;
         nUndoSize = 0;
         nHeightFirst = 0;
         nHeightLast = 0;
         nTimeFirst = 0;
         nTimeLast = 0;
     }

     CBlockFileInfo() {
         SetNull();
     }

     std::string ToString() const;

     /** update statistics (does not update nSize) */
     void AddBlock(unsigned int nHeightIn, uint64_t nTimeIn) {
         if (nBlocks==0 || nHeightFirst > nHeightIn)
             nHeightFirst = nHeightIn;
         if (nBlocks==0 || nTimeFirst > nTimeIn)
             nTimeFirst = nTimeIn;
         nBlocks++;
         if (nHeightIn > nHeightLast)
             nHeightLast = nHeightIn;
         if (nTimeIn > nTimeLast)
             nTimeLast = nTimeIn;
     }
};

struct CDiskBlockPos
{
    int nFile;
    unsigned int nPos;

    ADD_SERIALIZE_METHODS;

    template <typename Stream, typename Operation>
    inline void SerializationOp(Stream& s, Operation ser_action) {
        READWRITE(VARINT(nFile));
        READWRITE(VARINT(nPos));
    }

    CDiskBlockPos() {
        SetNull();
    }

    CDiskBlockPos(int nFileIn, unsigned int nPosIn) {
        nFile = nFileIn;
        nPos = nPosIn;
    }

    friend bool operator==(const CDiskBlockPos &a, const CDiskBlockPos &b) {
        return (a.nFile == b.nFile && a.nPos == b.nPos);
    }

    friend bool operator!=(const CDiskBlockPos &a, const CDiskBlockPos &b) {
        return !(a == b);
    }

    void SetNull() { nFile = -1; nPos = 0; }
    bool IsNull() const { return (nFile == -1); }

    std::string ToString() const
    {
        return strprintf("CBlockDiskPos(nFile=%i, nPos=%i)", nFile, nPos);
    }

};

enum BlockStatus: uint32_t {
    //! Unused.
    BLOCK_VALID_UNKNOWN      =    0,

    //! Parsed, version ok, hash satisfies claimed PoW, 1 <= vtx count <= max, timestamp not in future
    BLOCK_VALID_HEADER       =    1,

    //! All parent headers found, difficulty matches, timestamp >= median previous, checkpoint. Implies all parents
    //! are also at least TREE.
    BLOCK_VALID_TREE         =    2,

    /**
     * Only first tx is coinbase, 2 <= coinbase input script length <= 100, transactions valid, no duplicate txids,
     * sigops, size, merkle root. Implies all parents are at least TREE but not necessarily TRANSACTIONS. When all
     * parent blocks also have TRANSACTIONS, CBlockIndex::nChainTx will be set.
     */
    BLOCK_VALID_TRANSACTIONS =    3,

    //! Outputs do not overspend inputs, no double spends, coinbase output ok, no immature coinbase spends, BIP30.
    //! Implies all parents are also at least CHAIN.
    BLOCK_VALID_CHAIN        =    4,

    //! Scripts & signatures ok. Implies all parents are also at least SCRIPTS.
    BLOCK_VALID_SCRIPTS      =    5,

    //! All validity bits.
    BLOCK_VALID_MASK         =   BLOCK_VALID_HEADER | BLOCK_VALID_TREE | BLOCK_VALID_TRANSACTIONS |
                                 BLOCK_VALID_CHAIN | BLOCK_VALID_SCRIPTS,

    BLOCK_HAVE_DATA          =    8, //!< full block available in blk*.dat
    BLOCK_HAVE_UNDO          =   16, //!< undo data available in rev*.dat
    BLOCK_HAVE_MASK          =   BLOCK_HAVE_DATA | BLOCK_HAVE_UNDO,

    BLOCK_FAILED_VALID       =   32, //!< stage after last reached validness failed
    BLOCK_FAILED_CHILD       =   64, //!< descends from failed block
    BLOCK_FAILED_MASK        =   BLOCK_FAILED_VALID | BLOCK_FAILED_CHILD,

    BLOCK_OPT_WITNESS       =   128, //!< block data in blk*.data was received with a witness-enforcing client
};

/** The block chain is a tree shaped structure starting with the
 * genesis block at the root, with each block potentially having multiple
 * candidates to be the next block. A blockindex may have multiple pprev pointing
 * to it, but at most one of them can be part of the currently active branch.
 */
class CBlockIndex
{
public:
    //! pointer to the hash of the block, if any. Memory is owned by this CBlockIndex
    const uint256* phashBlock;

    //! pointer to the index of the predecessor of this block
    CBlockIndex* pprev;

    //! pointer to the index of the successor of this block
    CBlockIndex* pnext;

    //! pointer to the index of some further predecessor of this block
    CBlockIndex* pskip;

    //! height of the entry in the chain. The genesis block has height 0
    int nHeight;

    //! Which # file this block is stored in (blk?????.dat)
    int nFile;

    //! Byte offset within blk?????.dat where this block's data is stored
    unsigned int nDataPos;

    //! Byte offset within rev?????.dat where this block's undo data is stored
    unsigned int nUndoPos;

    //! (memory only) Total amount of work (expected number of hashes) in the chain up to and including this block
    arith_uint256 nChainWork;

    //! Number of transactions in this block.
    //! Note: in a potential headers-first mode, this number cannot be relied upon
    unsigned int nTx;

    //! (memory only) Number of transactions in the chain up to and including this block.
    //! This value will be non-zero only if and only if transactions for this block and all its parents are available.
    //! Change to 64-bit type when necessary; won't happen before 2030
    unsigned int nChainTx;

    //! Verification status of this block. See enum BlockStatus
    uint32_t nStatus;

    //! block header
    int32_t nVersion;
    uint256 hashMerkleRoot;
<<<<<<< HEAD
    unsigned int nTime;
    unsigned int nBits;
    unsigned int nNonce;
=======
    uint32_t nTime;
    uint32_t nBits;
    uint32_t nNonce;
>>>>>>> a68962c4
    uint256 hashStateRoot; // qtum
    uint256 hashUTXORoot; // qtum
    // block signature - proof-of-stake protect the block by signing the block using a stake holder private key
    std::vector<unsigned char> vchBlockSig;
    uint256 nStakeModifier;
    // proof-of-stake specific fields
    COutPoint prevoutStake;
    uint256 hashProof; // qtum
    uint64_t nMoneySupply;

    //! (memory only) Sequential id assigned to distinguish order in which blocks are received.
    int32_t nSequenceId;

    //! (memory only) Maximum nTime in the chain up to and including this block.
    unsigned int nTimeMax;

    void SetNull()
    {
        phashBlock = nullptr;
        pprev = nullptr;
        pnext = nullptr;
        pskip = nullptr;
        nHeight = 0;
        nFile = 0;
        nDataPos = 0;
        nUndoPos = 0;
        nChainWork = arith_uint256();
        nTx = 0;
        nChainTx = 0;
        nStatus = 0;
        nSequenceId = 0;
        nTimeMax = 0;

        nVersion       = 0;
        hashMerkleRoot = uint256();
        nTime          = 0;
        nBits          = 0;
        nNonce         = 0;
        hashStateRoot  = uint256(); // qtum
        hashUTXORoot   = uint256(); // qtum
        vchBlockSig.clear();
        nStakeModifier = uint256();
        hashProof = uint256();
        prevoutStake.SetNull();
        nMoneySupply = 0;
    }

    CBlockIndex()
    {
        SetNull();
    }

    explicit CBlockIndex(const CBlockHeader& block)
    {
        SetNull();

        nVersion       = block.nVersion;
        hashMerkleRoot = block.hashMerkleRoot;
        nTime          = block.nTime;
        nBits          = block.nBits;
        nNonce         = block.nNonce;
        nMoneySupply   = 0;
        hashStateRoot  = block.hashStateRoot; // qtum
        hashUTXORoot   = block.hashUTXORoot; // qtum
        nStakeModifier = uint256();
        hashProof = uint256(); 
        prevoutStake   = block.prevoutStake; // qtum
        vchBlockSig    = block.vchBlockSig; // qtum
    }

    CDiskBlockPos GetBlockPos() const {
        CDiskBlockPos ret;
        if (nStatus & BLOCK_HAVE_DATA) {
            ret.nFile = nFile;
            ret.nPos  = nDataPos;
        }
        return ret;
    }

    CDiskBlockPos GetUndoPos() const {
        CDiskBlockPos ret;
        if (nStatus & BLOCK_HAVE_UNDO) {
            ret.nFile = nFile;
            ret.nPos  = nUndoPos;
        }
        return ret;
    }

    CBlockHeader GetBlockHeader() const
    {
        CBlockHeader block;
        block.nVersion       = nVersion;
        if (pprev)
            block.hashPrevBlock = pprev->GetBlockHash();
        block.hashMerkleRoot = hashMerkleRoot;
        block.nTime          = nTime;
        block.nBits          = nBits;
        block.nNonce         = nNonce;
        block.hashStateRoot  = hashStateRoot; // qtum
        block.hashUTXORoot   = hashUTXORoot; // qtum
        block.vchBlockSig    = vchBlockSig;
        block.prevoutStake   = prevoutStake;
        return block;
    }

    uint256 GetBlockHash() const
    {
        return *phashBlock;
    }

    int64_t GetBlockTime() const
    {
        return (int64_t)nTime;
    }

    int64_t GetBlockTimeMax() const
    {
        return (int64_t)nTimeMax;
    }

    static constexpr int nMedianTimeSpan = 11;

    int64_t GetMedianTimePast() const
    {
        int64_t pmedian[nMedianTimeSpan];
        int64_t* pbegin = &pmedian[nMedianTimeSpan];
        int64_t* pend = &pmedian[nMedianTimeSpan];

        const CBlockIndex* pindex = this;
        for (int i = 0; i < nMedianTimeSpan && pindex; i++, pindex = pindex->pprev)
            *(--pbegin) = pindex->GetBlockTime();

        std::sort(pbegin, pend);
        return pbegin[(pend - pbegin)/2];
    }

    bool IsProofOfWork() const // qtum
    {
        return !IsProofOfStake();
    }

    bool IsProofOfStake() const
    {
        return !prevoutStake.IsNull();
    }

    std::string ToString() const
    {
        return strprintf("CBlockIndex(pprev=%p, nHeight=%d, merkle=%s, hashBlock=%s)",
            pprev, nHeight,
            hashMerkleRoot.ToString(),
            GetBlockHash().ToString());
    }

    //! Check whether this block index entry is valid up to the passed validity level.
    bool IsValid(enum BlockStatus nUpTo = BLOCK_VALID_TRANSACTIONS) const
    {
        assert(!(nUpTo & ~BLOCK_VALID_MASK)); // Only validity flags allowed.
        if (nStatus & BLOCK_FAILED_MASK)
            return false;
        return ((nStatus & BLOCK_VALID_MASK) >= nUpTo);
    }

    //! Raise the validity level of this block index entry.
    //! Returns true if the validity was changed.
    bool RaiseValidity(enum BlockStatus nUpTo)
    {
        assert(!(nUpTo & ~BLOCK_VALID_MASK)); // Only validity flags allowed.
        if (nStatus & BLOCK_FAILED_MASK)
            return false;
        if ((nStatus & BLOCK_VALID_MASK) < nUpTo) {
            nStatus = (nStatus & ~BLOCK_VALID_MASK) | nUpTo;
            return true;
        }
        return false;
    }

    //! Build the skiplist pointer for this entry.
    void BuildSkip();

    //! Efficiently find an ancestor of this block.
    CBlockIndex* GetAncestor(int height);
    const CBlockIndex* GetAncestor(int height) const;
};

arith_uint256 GetBlockProof(const CBlockIndex& block);
/** Return the time it would take to redo the work difference between from and to, assuming the current hashrate corresponds to the difficulty at tip, in seconds. */
int64_t GetBlockProofEquivalentTime(const CBlockIndex& to, const CBlockIndex& from, const CBlockIndex& tip, const Consensus::Params&);
/** Find the forking point between two chain tips. */
const CBlockIndex* LastCommonAncestor(const CBlockIndex* pa, const CBlockIndex* pb);


/** Used to marshal pointers into hashes for db storage. */
class CDiskBlockIndex : public CBlockIndex
{
public:
    uint256 hashPrev;

    CDiskBlockIndex() {
        hashPrev = uint256();
    }

    explicit CDiskBlockIndex(const CBlockIndex* pindex) : CBlockIndex(*pindex) {
        hashPrev = (pprev ? pprev->GetBlockHash() : uint256());
    }

    ADD_SERIALIZE_METHODS;

    template <typename Stream, typename Operation>
    inline void SerializationOp(Stream& s, Operation ser_action) {
        int _nVersion = s.GetVersion();
        if (!(s.GetType() & SER_GETHASH))
            READWRITE(VARINT(_nVersion));

        READWRITE(VARINT(nHeight));
        READWRITE(VARINT(nStatus));
        READWRITE(VARINT(nTx));
        if (nStatus & (BLOCK_HAVE_DATA | BLOCK_HAVE_UNDO))
            READWRITE(VARINT(nFile));
        if (nStatus & BLOCK_HAVE_DATA)
            READWRITE(VARINT(nDataPos));
        if (nStatus & BLOCK_HAVE_UNDO)
            READWRITE(VARINT(nUndoPos));
        READWRITE(VARINT(nMoneySupply));

        // block header
        READWRITE(this->nVersion);
        READWRITE(hashPrev);
        READWRITE(hashMerkleRoot);
        READWRITE(nTime);
        READWRITE(nBits);
        READWRITE(nNonce);
        READWRITE(hashStateRoot); // qtum
        READWRITE(hashUTXORoot); // qtum
        READWRITE(nStakeModifier);
        READWRITE(prevoutStake);
        READWRITE(hashProof);
        READWRITE(vchBlockSig); // qtum
    }

    uint256 GetBlockHash() const
    {
        CBlockHeader block;
        block.nVersion        = nVersion;
        block.hashPrevBlock   = hashPrev;
        block.hashMerkleRoot  = hashMerkleRoot;
        block.nTime           = nTime;
        block.nBits           = nBits;
        block.nNonce          = nNonce;
        block.hashStateRoot   = hashStateRoot; // qtum
        block.hashUTXORoot    = hashUTXORoot; // qtum
        block.vchBlockSig     = vchBlockSig;
        block.prevoutStake    = prevoutStake;
        return block.GetHash();
    }


    std::string ToString() const
    {
        std::string str = "CDiskBlockIndex(";
        str += CBlockIndex::ToString();
        str += strprintf("\n                hashBlock=%s, hashPrev=%s)",
            GetBlockHash().ToString(),
            hashPrev.ToString());
        return str;
    }
};

/** An in-memory indexed chain of blocks. */
class CChain {
private:
    std::vector<CBlockIndex*> vChain;

public:
    /** Returns the index entry for the genesis block of this chain, or nullptr if none. */
    CBlockIndex *Genesis() const {
        return vChain.size() > 0 ? vChain[0] : nullptr;
    }

    /** Returns the index entry for the tip of this chain, or nullptr if none. */
    CBlockIndex *Tip() const {
        return vChain.size() > 0 ? vChain[vChain.size() - 1] : nullptr;
    }

    /** Returns the index entry at a particular height in this chain, or nullptr if no such height exists. */
    CBlockIndex *operator[](int nHeight) const {
        if (nHeight < 0 || nHeight >= (int)vChain.size())
            return nullptr;
        return vChain[nHeight];
    }

    /** Compare two chains efficiently. */
    friend bool operator==(const CChain &a, const CChain &b) {
        return a.vChain.size() == b.vChain.size() &&
               a.vChain[a.vChain.size() - 1] == b.vChain[b.vChain.size() - 1];
    }

    /** Efficiently check whether a block is present in this chain. */
    bool Contains(const CBlockIndex *pindex) const {
        return (*this)[pindex->nHeight] == pindex;
    }

    /** Find the successor of a block in this chain, or nullptr if the given index is not found or is the tip. */
    CBlockIndex *Next(const CBlockIndex *pindex) const {
        if (Contains(pindex))
            return (*this)[pindex->nHeight + 1];
        else
            return nullptr;
    }

    /** Return the maximal height in the chain. Is equal to chain.Tip() ? chain.Tip()->nHeight : -1. */
    int Height() const {
        return vChain.size() - 1;
    }

    /** Set/initialize a chain with a given tip. */
    void SetTip(CBlockIndex *pindex);

    /** Return a CBlockLocator that refers to a block in this chain (by default the tip). */
    CBlockLocator GetLocator(const CBlockIndex *pindex = nullptr) const;

    /** Find the last common block between this chain and a block index entry. */
    const CBlockIndex *FindFork(const CBlockIndex *pindex) const;

    /** Find the earliest block with timestamp equal or greater than the given. */
    CBlockIndex* FindEarliestAtLeast(int64_t nTime) const;
};

#endif // BITCOIN_CHAIN_H<|MERGE_RESOLUTION|>--- conflicted
+++ resolved
@@ -212,15 +212,9 @@
     //! block header
     int32_t nVersion;
     uint256 hashMerkleRoot;
-<<<<<<< HEAD
-    unsigned int nTime;
-    unsigned int nBits;
-    unsigned int nNonce;
-=======
     uint32_t nTime;
     uint32_t nBits;
     uint32_t nNonce;
->>>>>>> a68962c4
     uint256 hashStateRoot; // qtum
     uint256 hashUTXORoot; // qtum
     // block signature - proof-of-stake protect the block by signing the block using a stake holder private key
