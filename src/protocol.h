--- conflicted
+++ resolved
@@ -1,9 +1,5 @@
 // Copyright (c) 2009-2010 Satoshi Nakamoto
-<<<<<<< HEAD
-// Copyright (c) 2009-2017 The Bitcoin Core developers
-=======
 // Copyright (c) 2009-2018 The Bitcoin Core developers
->>>>>>> 228c1378
 // Distributed under the MIT software license, see the accompanying
 // file COPYING or http://www.opensource.org/licenses/mit-license.php.
 
@@ -299,11 +295,7 @@
  * Thus, generally, avoid calling with peerServices == NODE_NONE, unless
  * state-specific flags must absolutely be avoided. When called with
  * peerServices == NODE_NONE, the returned desirable service flags are
-<<<<<<< HEAD
- * guaranteed to not change dependant on state - ie they are suitable for
-=======
  * guaranteed to not change dependent on state - ie they are suitable for
->>>>>>> 228c1378
  * use when describing peers which we know to be desirable, but for which
  * we do not have a confirmed set of service flags.
  *
