--- conflicted
+++ resolved
@@ -30,7 +30,6 @@
   qt/locale/bitcoin_en_AU.ts \
   qt/locale/bitcoin_en_GB.ts \
   qt/locale/bitcoin_en.ts \
-  qt/locale/bitcoin_en_US.ts \
   qt/locale/bitcoin_eo.ts \
   qt/locale/bitcoin_es_419.ts \
   qt/locale/bitcoin_es_AR.ts \
@@ -60,10 +59,7 @@
   qt/locale/bitcoin_hu.ts \
   qt/locale/bitcoin_id_ID.ts \
   qt/locale/bitcoin_id.ts \
-<<<<<<< HEAD
-=======
   qt/locale/bitcoin_is.ts \
->>>>>>> a68962c4
   qt/locale/bitcoin_it_IT.ts \
   qt/locale/bitcoin_it.ts \
   qt/locale/bitcoin_ja_JP.ts \
@@ -83,10 +79,7 @@
   qt/locale/bitcoin_mn.ts \
   qt/locale/bitcoin_mr_IN.ts \
   qt/locale/bitcoin_ms_MY.ts \
-<<<<<<< HEAD
-=======
   qt/locale/bitcoin_ms.ts \
->>>>>>> a68962c4
   qt/locale/bitcoin_my.ts \
   qt/locale/bitcoin_nb_NO.ts \
   qt/locale/bitcoin_nb.ts \
