// Copyright (c) 2010 Satoshi Nakamoto
// Copyright (c) 2009-2017 The Bitcoin Core developers
// Distributed under the MIT software license, see the accompanying
// file COPYING or http://www.opensource.org/licenses/mit-license.php.

#include <rpc/server.h>

#include <base58.h>
#include <fs.h>
#include <init.h>
#include <random.h>
#include <sync.h>
#include <ui_interface.h>
#include <util.h>
#include <utilstrencodings.h>

#include <boost/bind.hpp>
#include <boost/signals2/signal.hpp>
#include <boost/algorithm/string/case_conv.hpp> // for to_upper()
#include <boost/algorithm/string/classification.hpp>
#include <boost/algorithm/string/split.hpp>

#include <memory> // for unique_ptr
#include <unordered_map>

static bool fRPCRunning = false;
static bool fRPCInWarmup = true;
static std::string rpcWarmupStatus("RPC server started");
static CCriticalSection cs_rpcWarmup;
/* Timer-creating functions */
static RPCTimerInterface* timerInterface = nullptr;
/* Map of name to timer. */
static std::map<std::string, std::unique_ptr<RPCTimerBase> > deadlineTimers;

static struct CRPCSignals
{
    boost::signals2::signal<void ()> Started;
    boost::signals2::signal<void ()> Stopped;
    boost::signals2::signal<void (const CRPCCommand&)> PreCommand;
} g_rpcSignals;

void RPCServer::OnStarted(std::function<void ()> slot)
{
    g_rpcSignals.Started.connect(slot);
}

void RPCServer::OnStopped(std::function<void ()> slot)
{
    g_rpcSignals.Stopped.connect(slot);
}

void RPCTypeCheck(const UniValue& params,
                  const std::list<UniValue::VType>& typesExpected,
                  bool fAllowNull)
{
    unsigned int i = 0;
    for (UniValue::VType t : typesExpected)
    {
        if (params.size() <= i)
            break;

        const UniValue& v = params[i];
        if (!(fAllowNull && v.isNull())) {
            RPCTypeCheckArgument(v, t);
        }
        i++;
    }
}

void RPCTypeCheckArgument(const UniValue& value, UniValue::VType typeExpected)
{
    if (value.type() != typeExpected) {
        throw JSONRPCError(RPC_TYPE_ERROR, strprintf("Expected type %s, got %s", uvTypeName(typeExpected), uvTypeName(value.type())));
    }
}

void RPCTypeCheckObj(const UniValue& o,
    const std::map<std::string, UniValueType>& typesExpected,
    bool fAllowNull,
    bool fStrict)
{
    for (const auto& t : typesExpected) {
        const UniValue& v = find_value(o, t.first);
        if (!fAllowNull && v.isNull())
            throw JSONRPCError(RPC_TYPE_ERROR, strprintf("Missing %s", t.first));

        if (!(t.second.typeAny || v.type() == t.second.type || (fAllowNull && v.isNull()))) {
            std::string err = strprintf("Expected type %s for %s, got %s",
                uvTypeName(t.second.type), t.first, uvTypeName(v.type()));
            throw JSONRPCError(RPC_TYPE_ERROR, err);
        }
    }

    if (fStrict)
    {
        for (const std::string& k : o.getKeys())
        {
            if (typesExpected.count(k) == 0)
            {
                std::string err = strprintf("Unexpected key %s", k);
                throw JSONRPCError(RPC_TYPE_ERROR, err);
            }
        }
    }
}

CAmount AmountFromValue(const UniValue& value)
{
    if (!value.isNum() && !value.isStr())
        throw JSONRPCError(RPC_TYPE_ERROR, "Amount is not a number or string");
    CAmount amount;
    if (!ParseFixedPoint(value.getValStr(), 8, &amount))
        throw JSONRPCError(RPC_TYPE_ERROR, "Invalid amount");
    if (!MoneyRange(amount))
        throw JSONRPCError(RPC_TYPE_ERROR, "Amount out of range");
    return amount;
}

uint256 ParseHashV(const UniValue& v, std::string strName)
{
    std::string strHex;
    if (v.isStr())
        strHex = v.get_str();
    if (!IsHex(strHex)) // Note: IsHex("") is false
        throw JSONRPCError(RPC_INVALID_PARAMETER, strName+" must be hexadecimal string (not '"+strHex+"')");
    if (64 != strHex.length())
        throw JSONRPCError(RPC_INVALID_PARAMETER, strprintf("%s must be of length %d (not %d)", strName, 64, strHex.length()));
    uint256 result;
    result.SetHex(strHex);
    return result;
}
uint256 ParseHashO(const UniValue& o, std::string strKey)
{
    return ParseHashV(find_value(o, strKey), strKey);
}
std::vector<unsigned char> ParseHexV(const UniValue& v, std::string strName)
{
    std::string strHex;
    if (v.isStr())
        strHex = v.get_str();
    if (!IsHex(strHex))
        throw JSONRPCError(RPC_INVALID_PARAMETER, strName+" must be hexadecimal string (not '"+strHex+"')");
    return ParseHex(strHex);
}
std::vector<unsigned char> ParseHexO(const UniValue& o, std::string strKey)
{
    return ParseHexV(find_value(o, strKey), strKey);
}

/**
 * Note: This interface may still be subject to change.
 */

std::string CRPCTable::help(const std::string& strCommand, const JSONRPCRequest& helpreq) const
{
    std::string strRet;
    std::string category;
    std::set<rpcfn_type> setDone;
    std::vector<std::pair<std::string, const CRPCCommand*> > vCommands;

    for (const auto& entry : mapCommands)
        vCommands.push_back(make_pair(entry.second->category + entry.first, entry.second));
    sort(vCommands.begin(), vCommands.end());

    JSONRPCRequest jreq(helpreq);
    jreq.fHelp = true;
    jreq.params = UniValue();

    for (const std::pair<std::string, const CRPCCommand*>& command : vCommands)
    {
        const CRPCCommand *pcmd = command.second;
        std::string strMethod = pcmd->name;
        if ((strCommand != "" || pcmd->category == "hidden") && strMethod != strCommand)
            continue;
        jreq.strMethod = strMethod;
        try
        {
            rpcfn_type pfn = pcmd->actor;
            if (setDone.insert(pfn).second)
                (*pfn)(jreq);
        }
        catch (const std::exception& e)
        {
            // Help text is returned in an exception
            std::string strHelp = std::string(e.what());
            if (strCommand == "")
            {
                if (strHelp.find('\n') != std::string::npos)
                    strHelp = strHelp.substr(0, strHelp.find('\n'));

                if (category != pcmd->category)
                {
                    if (!category.empty())
                        strRet += "\n";
                    category = pcmd->category;
                    std::string firstLetter = category.substr(0,1);
                    boost::to_upper(firstLetter);
                    strRet += "== " + firstLetter + category.substr(1) + " ==\n";
                }
            }
            strRet += strHelp + "\n";
        }
    }
    if (strRet == "")
        strRet = strprintf("help: unknown command: %s\n", strCommand);
    strRet = strRet.substr(0,strRet.size()-1);
    return strRet;
}

UniValue help(const JSONRPCRequest& jsonRequest)
{
    if (jsonRequest.fHelp || jsonRequest.params.size() > 1)
        throw std::runtime_error(
            "help ( \"command\" )\n"
            "\nList all commands, or get help for a specified command.\n"
            "\nArguments:\n"
            "1. \"command\"     (string, optional) The command to get help on\n"
            "\nResult:\n"
            "\"text\"     (string) The help text\n"
        );

    std::string strCommand;
    if (jsonRequest.params.size() > 0)
        strCommand = jsonRequest.params[0].get_str();

    return tableRPC.help(strCommand, jsonRequest);
}


UniValue stop(const JSONRPCRequest& jsonRequest)
{
    // Accept the deprecated and ignored 'detach' boolean argument
    if (jsonRequest.fHelp || jsonRequest.params.size() > 1)
        throw std::runtime_error(
            "stop\n"
<<<<<<< HEAD
            "\nStop Qtum server."); // QTUM_LINE
    // Event loop will exit after current HTTP requests have been handled, so
    // this reply will get back to the client.
    StartShutdown();
    return "Qtum server stopping"; // QTUM_LINE
=======
            "\nStop Qtum server.");
    // Event loop will exit after current HTTP requests have been handled, so
    // this reply will get back to the client.
    StartShutdown();
    return "Qtum server stopping";
>>>>>>> a68962c4
}

UniValue uptime(const JSONRPCRequest& jsonRequest)
{
    if (jsonRequest.fHelp || jsonRequest.params.size() > 1)
        throw std::runtime_error(
                "uptime\n"
                        "\nReturns the total uptime of the server.\n"
                        "\nResult:\n"
                        "ttt        (numeric) The number of seconds that the server has been running\n"
                        "\nExamples:\n"
                + HelpExampleCli("uptime", "")
                + HelpExampleRpc("uptime", "")
        );

    return GetTime() - GetStartupTime();
}

/**
 * Call Table
 */
static const CRPCCommand vRPCCommands[] =
{ //  category              name                      actor (function)         argNames
  //  --------------------- ------------------------  -----------------------  ----------
    /* Overall control/query calls */
    { "control",            "help",                   &help,                   {"command"}  },
    { "control",            "stop",                   &stop,                   {}  },
    { "control",            "uptime",                 &uptime,                 {}  },
};

CRPCTable::CRPCTable()
{
    unsigned int vcidx;
    for (vcidx = 0; vcidx < (sizeof(vRPCCommands) / sizeof(vRPCCommands[0])); vcidx++)
    {
        const CRPCCommand *pcmd;

        pcmd = &vRPCCommands[vcidx];
        mapCommands[pcmd->name] = pcmd;
    }
}

const CRPCCommand *CRPCTable::operator[](const std::string &name) const
{
    std::map<std::string, const CRPCCommand*>::const_iterator it = mapCommands.find(name);
    if (it == mapCommands.end())
        return nullptr;
    return (*it).second;
}

bool CRPCTable::appendCommand(const std::string& name, const CRPCCommand* pcmd)
{
    if (IsRPCRunning())
        return false;

    // don't allow overwriting for now
    std::map<std::string, const CRPCCommand*>::const_iterator it = mapCommands.find(name);
    if (it != mapCommands.end())
        return false;

    mapCommands[name] = pcmd;
    return true;
}

bool StartRPC()
{
    LogPrint(BCLog::RPC, "Starting RPC\n");
    fRPCRunning = true;
    g_rpcSignals.Started();
    return true;
}

void InterruptRPC()
{
    LogPrint(BCLog::RPC, "Interrupting RPC\n");
    // Interrupt e.g. running longpolls
    fRPCRunning = false;
}

void StopRPC()
{
    LogPrint(BCLog::RPC, "Stopping RPC\n");
    deadlineTimers.clear();
    DeleteAuthCookie();
    g_rpcSignals.Stopped();
}

bool IsRPCRunning()
{
    return fRPCRunning;
}

void SetRPCWarmupStatus(const std::string& newStatus)
{
    LOCK(cs_rpcWarmup);
    rpcWarmupStatus = newStatus;
}

void SetRPCWarmupFinished()
{
    LOCK(cs_rpcWarmup);
    assert(fRPCInWarmup);
    fRPCInWarmup = false;
}

bool RPCIsInWarmup(std::string *outStatus)
{
    LOCK(cs_rpcWarmup);
    if (outStatus)
        *outStatus = rpcWarmupStatus;
    return fRPCInWarmup;
}

JSONRPCRequest::JSONRPCRequest(HTTPRequest *_req): JSONRPCRequest() {
	req = _req;
}

bool JSONRPCRequest::PollAlive() {
    return !req->isConnClosed();
}

void JSONRPCRequest::PollStart() {
    // send an empty space to the client to ensure that it's still alive.
    assert(!isLongPolling);
    req->WriteHeader("Content-Type", "application/json");
    req->WriteHeader("Connection", "close");
    req->Chunk(std::string(" "));
    isLongPolling = true;
}

void JSONRPCRequest::PollPing() {
    assert(isLongPolling);
    // send an empty space to the client to ensure that it's still alive.
    req->Chunk(std::string(" "));
}

void JSONRPCRequest::PollCancel() {
    assert(isLongPolling);
    req->ChunkEnd();
}

void JSONRPCRequest::PollReply(const UniValue& result) {
    assert(isLongPolling);
    UniValue reply(UniValue::VOBJ);
    reply.push_back(Pair("result", result));
    reply.push_back(Pair("error", NullUniValue));
    reply.push_back(Pair("id", id));

    req->Chunk(reply.write() + "\n");
    req->ChunkEnd();
}

void JSONRPCRequest::parse(const UniValue& valRequest)
{
    // Parse request
    if (!valRequest.isObject())
        throw JSONRPCError(RPC_INVALID_REQUEST, "Invalid Request object");
    const UniValue& request = valRequest.get_obj();

    // Parse id now so errors from here on will have the id
    id = find_value(request, "id");

    // Parse method
    UniValue valMethod = find_value(request, "method");
    if (valMethod.isNull())
        throw JSONRPCError(RPC_INVALID_REQUEST, "Missing method");
    if (!valMethod.isStr())
        throw JSONRPCError(RPC_INVALID_REQUEST, "Method must be a string");
    strMethod = valMethod.get_str();
    LogPrint(BCLog::RPC, "ThreadRPCServer method=%s\n", SanitizeString(strMethod));

    // Parse params
    UniValue valParams = find_value(request, "params");
    if (valParams.isArray() || valParams.isObject())
        params = valParams;
    else if (valParams.isNull())
        params = UniValue(UniValue::VARR);
    else
        throw JSONRPCError(RPC_INVALID_REQUEST, "Params must be an array or object");
}

bool IsDeprecatedRPCEnabled(const std::string& method)
{
    const std::vector<std::string> enabled_methods = gArgs.GetArgs("-deprecatedrpc");

    return find(enabled_methods.begin(), enabled_methods.end(), method) != enabled_methods.end();
}

static UniValue JSONRPCExecOne(const UniValue& req)
{
    UniValue rpc_result(UniValue::VOBJ);

    JSONRPCRequest jreq(NULL);
    try {
        jreq.parse(req);

        UniValue result = tableRPC.execute(jreq);
        rpc_result = JSONRPCReplyObj(result, NullUniValue, jreq.id);
    }
    catch (const UniValue& objError)
    {
        rpc_result = JSONRPCReplyObj(NullUniValue, objError, jreq.id);
    }
    catch (const std::exception& e)
    {
        rpc_result = JSONRPCReplyObj(NullUniValue,
                                     JSONRPCError(RPC_PARSE_ERROR, e.what()), jreq.id);
    }

    return rpc_result;
}

std::string JSONRPCExecBatch(const UniValue& vReq)
{
    UniValue ret(UniValue::VARR);
    for (unsigned int reqIdx = 0; reqIdx < vReq.size(); reqIdx++)
        ret.push_back(JSONRPCExecOne(vReq[reqIdx]));

    return ret.write() + "\n";
}

/**
 * Process named arguments into a vector of positional arguments, based on the
 * passed-in specification for the RPC call's arguments.
 */
static inline JSONRPCRequest transformNamedArguments(const JSONRPCRequest& in, const std::vector<std::string>& argNames)
{
    JSONRPCRequest out = in;
    out.params = UniValue(UniValue::VARR);
    // Build a map of parameters, and remove ones that have been processed, so that we can throw a focused error if
    // there is an unknown one.
    const std::vector<std::string>& keys = in.params.getKeys();
    const std::vector<UniValue>& values = in.params.getValues();
    std::unordered_map<std::string, const UniValue*> argsIn;
    for (size_t i=0; i<keys.size(); ++i) {
        argsIn[keys[i]] = &values[i];
    }
    // Process expected parameters.
    int hole = 0;
    for (const std::string &argNamePattern: argNames) {
        std::vector<std::string> vargNames;
        boost::algorithm::split(vargNames, argNamePattern, boost::algorithm::is_any_of("|"));
        auto fr = argsIn.end();
        for (const std::string & argName : vargNames) {
            fr = argsIn.find(argName);
            if (fr != argsIn.end()) {
                break;
            }
        }
        if (fr != argsIn.end()) {
            for (int i = 0; i < hole; ++i) {
                // Fill hole between specified parameters with JSON nulls,
                // but not at the end (for backwards compatibility with calls
                // that act based on number of specified parameters).
                out.params.push_back(UniValue());
            }
            hole = 0;
            out.params.push_back(*fr->second);
            argsIn.erase(fr);
        } else {
            hole += 1;
        }
    }
    // If there are still arguments in the argsIn map, this is an error.
    if (!argsIn.empty()) {
        throw JSONRPCError(RPC_INVALID_PARAMETER, "Unknown named parameter " + argsIn.begin()->first);
    }
    // Return request with named arguments transformed to positional arguments
    return out;
}

UniValue CRPCTable::execute(const JSONRPCRequest &request) const
{
    // Return immediately if in warmup
    {
        LOCK(cs_rpcWarmup);
        if (fRPCInWarmup)
            throw JSONRPCError(RPC_IN_WARMUP, rpcWarmupStatus);
    }

    // Find method
    const CRPCCommand *pcmd = tableRPC[request.strMethod];
    if (!pcmd)
        throw JSONRPCError(RPC_METHOD_NOT_FOUND, "Method not found");

    g_rpcSignals.PreCommand(*pcmd);

    try
    {
        // Execute, convert arguments to array if necessary
        if (request.params.isObject()) {
            return pcmd->actor(transformNamedArguments(request, pcmd->argNames));
        } else {
            return pcmd->actor(request);
        }
    }
    catch (const std::exception& e)
    {
        throw JSONRPCError(RPC_MISC_ERROR, e.what());
    }
}

std::vector<std::string> CRPCTable::listCommands() const
{
    std::vector<std::string> commandList;
    typedef std::map<std::string, const CRPCCommand*> commandMap;

    std::transform( mapCommands.begin(), mapCommands.end(),
                   std::back_inserter(commandList),
                   boost::bind(&commandMap::value_type::first,_1) );
    return commandList;
}

std::string HelpExampleCli(const std::string& methodname, const std::string& args)
{
    return "> qtum-cli " + methodname + " " + args + "\n";
}

std::string HelpExampleRpc(const std::string& methodname, const std::string& args)
{
    return "> curl --user myusername --data-binary '{\"jsonrpc\": \"1.0\", \"id\":\"curltest\", "
        "\"method\": \"" + methodname + "\", \"params\": [" + args + "] }' -H 'content-type: text/plain;' http://127.0.0.1:3889/\n";
}

void RPCSetTimerInterfaceIfUnset(RPCTimerInterface *iface)
{
    if (!timerInterface)
        timerInterface = iface;
}

void RPCSetTimerInterface(RPCTimerInterface *iface)
{
    timerInterface = iface;
}

void RPCUnsetTimerInterface(RPCTimerInterface *iface)
{
    if (timerInterface == iface)
        timerInterface = nullptr;
}

void RPCRunLater(const std::string& name, std::function<void(void)> func, int64_t nSeconds)
{
    if (!timerInterface)
        throw JSONRPCError(RPC_INTERNAL_ERROR, "No timer handler registered for RPC");
    deadlineTimers.erase(name);
    LogPrint(BCLog::RPC, "queue run of timer %s in %i seconds (using %s)\n", name, nSeconds, timerInterface->Name());
    deadlineTimers.emplace(name, std::unique_ptr<RPCTimerBase>(timerInterface->NewTimer(func, nSeconds*1000)));
}

int RPCSerializationFlags()
{
    int flag = 0;
    if (gArgs.GetArg("-rpcserialversion", DEFAULT_RPC_SERIALIZE_VERSION) == 0)
        flag |= SERIALIZE_TRANSACTION_NO_WITNESS;
    return flag;
}

CRPCTable tableRPC;<|MERGE_RESOLUTION|>--- conflicted
+++ resolved
@@ -233,19 +233,11 @@
     if (jsonRequest.fHelp || jsonRequest.params.size() > 1)
         throw std::runtime_error(
             "stop\n"
-<<<<<<< HEAD
-            "\nStop Qtum server."); // QTUM_LINE
-    // Event loop will exit after current HTTP requests have been handled, so
-    // this reply will get back to the client.
-    StartShutdown();
-    return "Qtum server stopping"; // QTUM_LINE
-=======
             "\nStop Qtum server.");
     // Event loop will exit after current HTTP requests have been handled, so
     // this reply will get back to the client.
     StartShutdown();
     return "Qtum server stopping";
->>>>>>> a68962c4
 }
 
 UniValue uptime(const JSONRPCRequest& jsonRequest)
