--- conflicted
+++ resolved
@@ -27,20 +27,12 @@
 #include <script/sign.h>
 #include <script/standard.h>
 #include <uint256.h>
-<<<<<<< HEAD
-#include <utilstrencodings.h>
-#include <utilmoneystr.h>
-#ifdef ENABLE_WALLET
-#include <wallet/rpcwallet.h>
-#endif
-=======
 #include <util/bip32.h>
 #include <util/strencodings.h>
 #include <util/moneystr.h>
 #include <validation.h>
 #include <validationinterface.h>
 
->>>>>>> 9e306671
 
 #include <numeric>
 #include <stdint.h>
@@ -76,66 +68,6 @@
 
 static UniValue gethexaddress(const JSONRPCRequest& request) {
     if (request.fHelp || request.params.size() < 1 || request.params.size() > 1)
-<<<<<<< HEAD
-        throw std::runtime_error(
-                "gethexaddress \"address\"\n"
-
-                        "\nConverts a base58 pubkeyhash address to a hex address for use in smart contracts.\n"
-
-                        "\nArguments:\n"
-                        "1. \"address\"      (string, required) The base58 address\n"
-
-                        "\nResult:\n"
-                        "\"hexaddress\"      (string) The raw hex pubkeyhash address for use in smart contracts\n"
-
-                        "\nExamples:\n"
-                + HelpExampleCli("gethexaddress", "\"address\"")
-                + HelpExampleRpc("gethexaddress", "\"address\"")
-        );
-
-    CTxDestination dest = DecodeDestination(request.params[0].get_str());
-    if (!IsValidDestination(dest)) {
-        throw JSONRPCError(RPC_INVALID_ADDRESS_OR_KEY, "Invalid Qtum address");
-    }
-
-    const CKeyID *keyID = boost::get<CKeyID>(&dest);
-    if(!keyID)
-        throw JSONRPCError(RPC_INVALID_ADDRESS_OR_KEY, "Only pubkeyhash addresses are supported");
-
-    return keyID->GetReverseHex();
-}
-
-static UniValue fromhexaddress(const JSONRPCRequest& request) {
-    if (request.fHelp || request.params.size() < 1 || request.params.size() > 1)
-        throw std::runtime_error(
-                "fromhexaddress \"hexaddress\"\n"
-
-                        "\nConverts a raw hex address to a base58 pubkeyhash address\n"
-
-                        "\nArguments:\n"
-                        "1. \"hexaddress\"      (string, required) The raw hex address\n"
-
-                        "\nResult:\n"
-                        "\"address\"      (string) The base58 pubkeyhash address\n"
-
-                        "\nExamples:\n"
-                + HelpExampleCli("fromhexaddress", "\"hexaddress\"")
-                + HelpExampleRpc("fromhexaddress", "\"hexaddress\"")
-        );
-    if (request.params[0].get_str().size() != 40)
-        throw JSONRPCError(RPC_INVALID_ADDRESS_OR_KEY, "Invalid pubkeyhash hex size (should be 40 hex characters)");
-    CKeyID raw;
-    raw.SetReverseHex(request.params[0].get_str());
-    CTxDestination dest(raw);
-
-    return EncodeDestination(dest);
-}
-
-static UniValue getrawtransaction(const JSONRPCRequest& request)
-{
-    if (request.fHelp || request.params.size() < 1 || request.params.size() > 3)
-=======
->>>>>>> 9e306671
         throw std::runtime_error(
                 RPCHelpMan{"gethexaddress",
                     "\nConverts a base58 pubkeyhash address to a hex address for use in smart contracts.\n",
@@ -656,11 +588,7 @@
         }
     }
 
-<<<<<<< HEAD
-    if (!rbf.isNull() && rawTx.vin.size() > 0 && rbfOptIn != SignalsOptInRBF(rawTx)) {
-=======
     if (!rbf.isNull() && rawTx.vin.size() > 0 && rbfOptIn != SignalsOptInRBF(CTransaction(rawTx))) {
->>>>>>> 9e306671
         throw JSONRPCError(RPC_INVALID_PARAMETER, "Invalid parameter combination: Sequence number(s) contradict replaceable option");
     }
 
@@ -671,51 +599,6 @@
 {
     if (request.fHelp || request.params.size() < 2 || request.params.size() > 4) {
         throw std::runtime_error(
-<<<<<<< HEAD
-            // clang-format off
-            "createrawtransaction [{\"txid\":\"id\",\"vout\":n},...] [{\"address\":amount},{\"data\":\"hex\"},...] ( locktime ) ( replaceable )\n"
-            "\nCreate a transaction spending the given inputs and creating new outputs.\n"
-            "Outputs can be addresses or data.\n"
-            "Returns hex-encoded raw transaction.\n"
-            "Note that the transaction's inputs are not signed, and\n"
-            "it is not stored in the wallet or transmitted to the network.\n"
-
-            "\nArguments:\n"
-            "1. \"inputs\"                (array, required) A json array of json objects\n"
-            "     [\n"
-            "       {\n"
-            "         \"txid\":\"id\",      (string, required) The transaction id\n"
-            "         \"vout\":n,         (numeric, required) The output number\n"
-            "         \"sequence\":n      (numeric, optional) The sequence number\n"
-            "       } \n"
-            "       ,...\n"
-            "     ]\n"
-            "2. \"outputs\"               (array, required) a json array with outputs (key-value pairs), where none of the keys are duplicated.\n"
-            "That is, each address can only appear once and there can only be one 'data' object.\n"
-            "   [\n"
-            "    {\n"
-            "      \"address\": x.xxx,    (obj, optional) A key-value pair. The key (string) is the qtum address, the value (float or string) is the amount in " + CURRENCY_UNIT + "\n"
-            "    },\n"
-            "    {\n"
-            "      \"data\": \"hex\"        (obj, optional) A key-value pair. The key must be \"data\", the value is hex encoded data\n"
-            "    },\n"
-            "    {\n"
-            "      \"contract\":{\n"
-            "         \"contractAddress\":\"address\", (string, required) Valid contract address (valid hash160 hex data)\n"
-            "         \"data\":\"hex\",                (string, required) Hex data to add in the call output\n"
-            "         \"amount\":x.xxx,                (numeric, optional) Value in QTUM to send with the call, should be a valid amount, default 0\n"
-            "         \"gasLimit\":x,                  (numeric, optional) The gas limit for the transaction\n"
-            "         \"gasPrice\":x.xxx               (numeric, optional) The gas price for the transaction\n"
-            "       } \n"
-            "    {\n"
-            "    ,...                     More key-value pairs of the above form. For compatibility reasons, a dictionary, which holds the key-value pairs directly, is also\n"
-            "                             accepted as second parameter.\n"
-            "   ]\n"
-            "3. locktime                  (numeric, optional, default=0) Raw locktime. Non-0 value also locktime-activates inputs\n"
-            "4. replaceable               (boolean, optional, default=false) Marks this transaction as BIP125 replaceable.\n"
-            "                             Allows this transaction to be replaced by a transaction with higher fees. If provided, it is an error if explicit sequence numbers are incompatible.\n"
-            "\nResult:\n"
-=======
             RPCHelpMan{"createrawtransaction",
                 "\nCreate a transaction spending the given inputs and creating new outputs.\n"
                 "Outputs can be addresses or data.\n"
@@ -765,7 +648,6 @@
             "                             Allows this transaction to be replaced by a transaction with higher fees. If provided, it is an error if explicit sequence numbers are incompatible."},
                 },
                 RPCResult{
->>>>>>> 9e306671
             "\"transaction\"              (string) hex string of the transaction\n"
                 },
                 RPCExamples{
@@ -777,13 +659,8 @@
             + HelpExampleRpc("createrawtransaction", "\"[{\\\"txid\\\":\\\"myid\\\",\\\"vout\\\":0}]\", \"[{\\\"data\\\":\\\"00010203\\\"}]\"")
             + HelpExampleRpc("createrawtransaction", "\"[{\\\"txid\\\":\\\"myid\\\",\\\"vout\\\":0}]\", \"[{\\\"contract\\\":{\\\"contractAddress\\\":\\\"mycontract\\\","
                                                      "\\\"data\\\":\\\"00\\\", \\\"gasLimit\\\":250000, \\\"gasPrice\\\":0.00000040, \\\"amount\\\":0}}]\"")
-<<<<<<< HEAD
-            // clang-format on
-        );
-=======
                 },
             }.ToString());
->>>>>>> 9e306671
     }
 
     RPCTypeCheck(request.params, {
@@ -1290,109 +1167,10 @@
 
 UniValue signrawtransaction(const JSONRPCRequest& request)
 {
-<<<<<<< HEAD
-#ifdef ENABLE_WALLET
-    std::shared_ptr<CWallet> const wallet = GetWalletForJSONRPCRequest(request);
-    CWallet* const pwallet = wallet.get();
-#endif
-
-    if (request.fHelp || request.params.size() < 1 || request.params.size() > 4)
-        throw std::runtime_error(
-            "signrawtransaction \"hexstring\" ( [{\"txid\":\"id\",\"vout\":n,\"scriptPubKey\":\"hex\",\"redeemScript\":\"hex\"},...] [\"privatekey1\",...] sighashtype )\n"
-            "\nDEPRECATED. Sign inputs for raw transaction (serialized, hex-encoded).\n"
-            "The second optional argument (may be null) is an array of previous transaction outputs that\n"
-            "this transaction depends on but may not yet be in the block chain.\n"
-            "The third optional argument (may be null) is an array of base58-encoded private\n"
-            "keys that, if given, will be the only keys used to sign the transaction.\n"
-#ifdef ENABLE_WALLET
-            + HelpRequiringPassphrase(pwallet) + "\n"
-#endif
-            "\nArguments:\n"
-            "1. \"hexstring\"     (string, required) The transaction hex string\n"
-            "2. \"prevtxs\"       (string, optional) An json array of previous dependent transaction outputs\n"
-            "     [               (json array of json objects, or 'null' if none provided)\n"
-            "       {\n"
-            "         \"txid\":\"id\",             (string, required) The transaction id\n"
-            "         \"vout\":n,                  (numeric, required) The output number\n"
-            "         \"scriptPubKey\": \"hex\",   (string, required) script key\n"
-            "         \"redeemScript\": \"hex\",   (string, required for P2SH or P2WSH) redeem script\n"
-            "         \"amount\": value            (numeric, required) The amount spent\n"
-            "       }\n"
-            "       ,...\n"
-            "    ]\n"
-            "3. \"privkeys\"     (string, optional) A json array of base58-encoded private keys for signing\n"
-            "    [                  (json array of strings, or 'null' if none provided)\n"
-            "      \"privatekey\"   (string) private key in base58-encoding\n"
-            "      ,...\n"
-            "    ]\n"
-            "4. \"sighashtype\"     (string, optional, default=ALL) The signature hash type. Must be one of\n"
-            "       \"ALL\"\n"
-            "       \"NONE\"\n"
-            "       \"SINGLE\"\n"
-            "       \"ALL|ANYONECANPAY\"\n"
-            "       \"NONE|ANYONECANPAY\"\n"
-            "       \"SINGLE|ANYONECANPAY\"\n"
-
-            "\nResult:\n"
-            "{\n"
-            "  \"hex\" : \"value\",           (string) The hex-encoded raw transaction with signature(s)\n"
-            "  \"complete\" : true|false,   (boolean) If the transaction has a complete set of signatures\n"
-            "  \"errors\" : [                 (json array of objects) Script verification errors (if there are any)\n"
-            "    {\n"
-            "      \"txid\" : \"hash\",           (string) The hash of the referenced, previous transaction\n"
-            "      \"vout\" : n,                (numeric) The index of the output to spent and used as input\n"
-            "      \"scriptSig\" : \"hex\",       (string) The hex-encoded signature script\n"
-            "      \"sequence\" : n,            (numeric) Script sequence number\n"
-            "      \"error\" : \"text\"           (string) Verification or signing error related to the input\n"
-            "    }\n"
-            "    ,...\n"
-            "  ]\n"
-            "}\n"
-
-            "\nExamples:\n"
-            + HelpExampleCli("signrawtransaction", "\"myhex\"")
-            + HelpExampleRpc("signrawtransaction", "\"myhex\"")
-        );
-
-    if (!IsDeprecatedRPCEnabled("signrawtransaction")) {
-        throw JSONRPCError(RPC_METHOD_DEPRECATED, "signrawtransaction is deprecated and will be fully removed in v0.18. "
-            "To use signrawtransaction in v0.17, restart qtumd with -deprecatedrpc=signrawtransaction.\n"
-            "Projects should transition to using signrawtransactionwithkey and signrawtransactionwithwallet before upgrading to v0.18");
-    }
-
-    RPCTypeCheck(request.params, {UniValue::VSTR, UniValue::VARR, UniValue::VARR, UniValue::VSTR}, true);
-
-    // Make a JSONRPCRequest to pass on to the right signrawtransaction* command
-    JSONRPCRequest new_request;
-    new_request.id = request.id;
-    new_request.params.setArray();
-
-    // For signing with private keys
-    if (!request.params[2].isNull()) {
-        new_request.params.push_back(request.params[0]);
-        // Note: the prevtxs and privkeys are reversed for signrawtransactionwithkey
-        new_request.params.push_back(request.params[2]);
-        new_request.params.push_back(request.params[1]);
-        new_request.params.push_back(request.params[3]);
-        return signrawtransactionwithkey(new_request);
-    } else {
-#ifdef ENABLE_WALLET
-        // Otherwise sign with the wallet which does not take a privkeys parameter
-        new_request.params.push_back(request.params[0]);
-        new_request.params.push_back(request.params[1]);
-        new_request.params.push_back(request.params[3]);
-        return signrawtransactionwithwallet(new_request);
-#else
-        // If we have made it this far, then wallet is disabled and no private keys were given, so fail here.
-        throw JSONRPCError(RPC_INVALID_PARAMETER, "No private keys available.");
-#endif
-    }
-=======
     // This method should be removed entirely in V0.19, along with the entries in the
     // CRPCCommand table and rpc/client.cpp.
     throw JSONRPCError(RPC_METHOD_DEPRECATED, "signrawtransaction was removed in v0.18.\n"
         "Clients should transition to using signrawtransactionwithkey and signrawtransactionwithwallet");
->>>>>>> 9e306671
 }
 
 static UniValue sendrawtransaction(const JSONRPCRequest& request)
@@ -1429,51 +1207,6 @@
         throw JSONRPCError(RPC_DESERIALIZATION_ERROR, "TX decode failed");
     CTransactionRef tx(MakeTransactionRef(std::move(mtx)));
 
-<<<<<<< HEAD
-    CAmount nMaxRawTxFee = maxTxFee;
-    if (!request.params[1].isNull() && request.params[1].get_bool())
-        nMaxRawTxFee = 0;
-
-    { // cs_main scope
-    LOCK(cs_main);
-    CCoinsViewCache &view = *pcoinsTip;
-    bool fHaveChain = false;
-    for (size_t o = 0; !fHaveChain && o < tx->vout.size(); o++) {
-        const Coin& existingCoin = view.AccessCoin(COutPoint(hashTx, o));
-        fHaveChain = !existingCoin.IsSpent();
-    }
-    bool fHaveMempool = mempool.exists(hashTx);
-    if (!fHaveMempool && !fHaveChain) {
-        // push to local node and sync with wallets
-        CValidationState state;
-        bool fMissingInputs;
-        if (!AcceptToMemoryPool(mempool, state, std::move(tx), &fMissingInputs,
-                                nullptr /* plTxnReplaced */, false /* bypass_limits */, nMaxRawTxFee, false, true)) {
-            if (state.IsInvalid()) {
-                throw JSONRPCError(RPC_TRANSACTION_REJECTED, FormatStateMessage(state));
-            } else {
-                if (fMissingInputs) {
-                    throw JSONRPCError(RPC_TRANSACTION_ERROR, "Missing inputs");
-                }
-                throw JSONRPCError(RPC_TRANSACTION_ERROR, FormatStateMessage(state));
-            }
-        } else {
-            // If wallet is enabled, ensure that the wallet has been made aware
-            // of the new transaction prior to returning. This prevents a race
-            // where a user might call sendrawtransaction with a transaction
-            // to/from their wallet, immediately call some wallet RPC, and get
-            // a stale result because callbacks have not yet been processed.
-            CallFunctionInValidationInterfaceQueue([&promise] {
-                promise.set_value();
-            });
-        }
-    } else if (fHaveChain) {
-        throw JSONRPCError(RPC_TRANSACTION_ALREADY_IN_CHAIN, "transaction already in block chain");
-    } else {
-        // Make sure we don't block forever if re-sending
-        // a transaction already in mempool.
-        promise.set_value();
-=======
     bool allowhighfees = false;
     if (!request.params[1].isNull()) allowhighfees = request.params[1].get_bool();
     const CAmount highfee{allowhighfees ? 0 : ::maxTxFee};
@@ -1482,7 +1215,6 @@
     const TransactionError err = BroadcastTransaction(tx, txid, err_string, highfee, false, true);
     if (TransactionError::OK != err) {
         throw JSONRPCTransactionError(err, err_string);
->>>>>>> 9e306671
     }
 
     return txid.GetHex();
@@ -1522,11 +1254,7 @@
             + HelpExampleCli("signrawtransactionwithwallet", "\"myhex\"") +
             "\nTest acceptance of the transaction (signed hex)\n"
             + HelpExampleCli("testmempoolaccept", "[\"signedhex\"]") +
-<<<<<<< HEAD
-            "\nAs a json rpc call\n"
-=======
             "\nAs a JSON-RPC call\n"
->>>>>>> 9e306671
             + HelpExampleRpc("testmempoolaccept", "[\"signedhex\"]")
                 },
             }.ToString());
@@ -1599,22 +1327,12 @@
 {
     if (request.fHelp || request.params.size() != 1)
         throw std::runtime_error(
-<<<<<<< HEAD
-            "decodepsbt \"psbt\"\n"
-            "\nReturn a JSON object representing the serialized, base64-encoded partially signed Qtum transaction.\n"
-
-            "\nArguments:\n"
-            "1. \"psbt\"            (string, required) The PSBT base64 string\n"
-
-            "\nResult:\n"
-=======
             RPCHelpMan{"decodepsbt",
                 "\nReturn a JSON object representing the serialized, base64-encoded partially signed Qtum transaction.\n",
                 {
                     {"psbt", RPCArg::Type::STR, RPCArg::Optional::NO, "The PSBT base64 string"},
                 },
                 RPCResult{
->>>>>>> 9e306671
             "{\n"
             "  \"tx\" : {                   (json object) The decoded network-serialized unsigned transaction.\n"
             "    ...                                      The layout is the same as the output of decoderawtransaction.\n"
@@ -1884,19 +1602,6 @@
 {
     if (request.fHelp || request.params.size() != 1)
         throw std::runtime_error(
-<<<<<<< HEAD
-            "combinepsbt [\"psbt\",...]\n"
-            "\nCombine multiple partially signed Qtum transactions into one transaction.\n"
-            "Implements the Combiner role.\n"
-            "\nArguments:\n"
-            "1. \"txs\"                   (string) A json array of base64 strings of partially signed transactions\n"
-            "    [\n"
-            "      \"psbt\"             (string) A base64 string of a PSBT\n"
-            "      ,...\n"
-            "    ]\n"
-
-            "\nResult:\n"
-=======
             RPCHelpMan{"combinepsbt",
                 "\nCombine multiple partially signed Qtum transactions into one transaction.\n"
                 "Implements the Combiner role.\n",
@@ -1908,7 +1613,6 @@
                         },
                 },
                 RPCResult{
->>>>>>> 9e306671
             "  \"psbt\"          (string) The base64-encoded partially signed transaction\n"
                 },
                 RPCExamples{
@@ -1981,22 +1685,10 @@
         throw JSONRPCError(RPC_DESERIALIZATION_ERROR, strprintf("TX decode failed %s", error));
     }
 
-<<<<<<< HEAD
-    // Finalize input signatures -- in case we have partial signatures that add up to a complete
-    //   signature, but have not combined them yet (e.g. because the combiner that created this
-    //   PartiallySignedTransaction did not understand them), this will combine them into a final
-    //   script.
-    bool complete = true;
-    for (unsigned int i = 0; i < psbtx.tx->vin.size(); ++i) {
-        SignatureData sigdata;
-        complete &= SignPSBTInput(DUMMY_SIGNING_PROVIDER, psbtx, sigdata, i, SIGHASH_ALL);
-    }
-=======
     bool extract = request.params[1].isNull() || (!request.params[1].isNull() && request.params[1].get_bool());
 
     CMutableTransaction mtx;
     bool complete = FinalizeAndExtractPSBT(psbtx, mtx);
->>>>>>> 9e306671
 
     UniValue result(UniValue::VOBJ);
     CDataStream ssTx(SER_NETWORK, PROTOCOL_VERSION);
@@ -2004,19 +1696,12 @@
 
     if (complete && extract) {
         ssTx << mtx;
-<<<<<<< HEAD
-        result.pushKV("hex", HexStr(ssTx.str()));
-    } else {
-        ssTx << psbtx;
-        result.pushKV("psbt", EncodeBase64(ssTx.str()));
-=======
         result_str = HexStr(ssTx.str());
         result.pushKV("hex", result_str);
     } else {
         ssTx << psbtx;
         result_str = EncodeBase64(ssTx.str());
         result.pushKV("psbt", result_str);
->>>>>>> 9e306671
     }
     result.pushKV("complete", complete);
 
@@ -2027,37 +1712,6 @@
 {
     if (request.fHelp || request.params.size() < 2 || request.params.size() > 4)
         throw std::runtime_error(
-<<<<<<< HEAD
-                            "createpsbt [{\"txid\":\"id\",\"vout\":n},...] [{\"address\":amount},{\"data\":\"hex\"},...] ( locktime ) ( replaceable )\n"
-                            "\nCreates a transaction in the Partially Signed Transaction format.\n"
-                            "Implements the Creator role.\n"
-                            "\nArguments:\n"
-                            "1. \"inputs\"                (array, required) A json array of json objects\n"
-                            "     [\n"
-                            "       {\n"
-                            "         \"txid\":\"id\",      (string, required) The transaction id\n"
-                            "         \"vout\":n,         (numeric, required) The output number\n"
-                            "         \"sequence\":n      (numeric, optional) The sequence number\n"
-                            "       } \n"
-                            "       ,...\n"
-                            "     ]\n"
-                            "2. \"outputs\"               (array, required) a json array with outputs (key-value pairs), where none of the keys are duplicated.\n"
-                            "That is, each address can only appear once and there can only be one 'data' object.\n"
-                            "   [\n"
-                            "    {\n"
-                            "      \"address\": x.xxx,    (obj, optional) A key-value pair. The key (string) is the qtum address, the value (float or string) is the amount in " + CURRENCY_UNIT + "\n"
-                            "    },\n"
-                            "    {\n"
-                            "      \"data\": \"hex\"        (obj, optional) A key-value pair. The key must be \"data\", the value is hex encoded data\n"
-                            "    }\n"
-                            "    ,...                     More key-value pairs of the above form. For compatibility reasons, a dictionary, which holds the key-value pairs directly, is also\n"
-                            "                             accepted as second parameter.\n"
-                            "   ]\n"
-                            "3. locktime                  (numeric, optional, default=0) Raw locktime. Non-0 value also locktime-activates inputs\n"
-                            "4. replaceable               (boolean, optional, default=false) Marks this transaction as BIP125 replaceable.\n"
-                            "                             Allows this transaction to be replaced by a transaction with higher fees. If provided, it is an error if explicit sequence numbers are incompatible.\n"
-                            "\nResult:\n"
-=======
             RPCHelpMan{"createpsbt",
                 "\nCreates a transaction in the Partially Signed Transaction format.\n"
                 "Implements the Creator role.\n",
@@ -2095,7 +1749,6 @@
                             "                             Allows this transaction to be replaced by a transaction with higher fees. If provided, it is an error if explicit sequence numbers are incompatible."},
                 },
                 RPCResult{
->>>>>>> 9e306671
                             "  \"psbt\"        (string)  The resulting raw transaction (base64-encoded string)\n"
                 },
                 RPCExamples{
@@ -2548,12 +2201,9 @@
     { "rawtransactions",    "finalizepsbt",                 &finalizepsbt,              {"psbt", "extract"} },
     { "rawtransactions",    "createpsbt",                   &createpsbt,                {"inputs","outputs","locktime","replaceable"} },
     { "rawtransactions",    "converttopsbt",                &converttopsbt,             {"hexstring","permitsigdata","iswitness"} },
-<<<<<<< HEAD
-=======
     { "rawtransactions",    "utxoupdatepsbt",               &utxoupdatepsbt,            {"psbt"} },
     { "rawtransactions",    "joinpsbts",                    &joinpsbts,                 {"txs"} },
     { "rawtransactions",    "analyzepsbt",                  &analyzepsbt,               {"psbt"} },
->>>>>>> 9e306671
     { "rawtransactions",    "gethexaddress",                &gethexaddress,             {"address",} },
     { "rawtransactions",    "fromhexaddress",               &fromhexaddress,            {"hexaddress",} },
 
