--- conflicted
+++ resolved
@@ -37,12 +37,8 @@
     { "sendtoaddress", 4, "subtractfeefromamount" },
     { "sendtoaddress", 5 , "replaceable" },
     { "sendtoaddress", 6 , "conf_target" },
-<<<<<<< HEAD
-    { "sendtoaddress", 9, "changeToSender" },
-=======
     { "sendtoaddress", 8, "avoid_reuse" },
     { "sendtoaddress", 10, "changeToSender" },
->>>>>>> 451880b9
     { "settxfee", 0, "amount" },
     { "sethdseed", 0, "newkeypool" },
     { "getsubsidy", 0, "height" },
@@ -114,12 +110,8 @@
     { "getblockheader", 1, "verbose" },
     { "getchaintxstats", 0, "nblocks" },
     { "gettransaction", 1, "include_watchonly" },
-<<<<<<< HEAD
-    { "gettransaction", 2, "waitconf" },
-=======
     { "gettransaction", 2, "verbose" },
     { "gettransaction", 3, "waitconf" },
->>>>>>> 451880b9
     { "getrawtransaction", 1, "verbose" },
     { "createrawtransaction", 0, "inputs" },
     { "createrawtransaction", 1, "outputs" },
