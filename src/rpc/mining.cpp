--- conflicted
+++ resolved
@@ -1040,10 +1040,6 @@
     { "mining",             "submitblock",            &submitblock,            {"hexdata","dummy"} },
     { "mining",             "getsubsidy",             &getsubsidy,             {"height"} },
     { "mining",             "getstakinginfo",         &getstakinginfo,         {} },
-<<<<<<< HEAD
-
-=======
->>>>>>> 0806c12c
 
     { "generating",         "generatetoaddress",      &generatetoaddress,      {"nblocks","address","maxtries"} },
 
