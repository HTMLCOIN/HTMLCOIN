--- conflicted
+++ resolved
@@ -1,8 +1,4 @@
-<<<<<<< HEAD
-// Copyright (c) 2012-2017 The Bitcoin Core developers
-=======
 // Copyright (c) 2012-2018 The Bitcoin Core developers
->>>>>>> 228c1378
 // Distributed under the MIT software license, see the accompanying
 // file COPYING or http://www.opensource.org/licenses/mit-license.php.
 
@@ -60,9 +56,6 @@
     }
 }
 
-<<<<<<< HEAD
-BENCHMARK(CoinSelection, 650);
-=======
 typedef std::set<CInputCoin> CoinSet;
 static const CWallet testWallet("dummy", WalletDatabase::CreateDummy());
 std::vector<std::unique_ptr<CWalletTx>> wtxn;
@@ -110,5 +103,4 @@
 }
 
 BENCHMARK(CoinSelection, 650);
-BENCHMARK(BnBExhaustion, 650);
->>>>>>> 228c1378
+BENCHMARK(BnBExhaustion, 650);