#include "qtumDGP.h"

<<<<<<< HEAD
std::vector<ResultExecute> QtumDGP::callContract(const dev::Address& addrContract, std::vector<unsigned char> opcode){
    CBlock block;
    CMutableTransaction tx;
    dev::u256 gasLimit(DEFAULT_BLOCK_GASLIMIT - 1); // MAX_MONEY
    dev::Address senderAddress("ffffffffffffffffffffffffffffffffffffffff");
    tx.vout.push_back(CTxOut(0, CScript() << OP_DUP << OP_HASH160 << senderAddress.asBytes() << OP_EQUALVERIFY << OP_CHECKSIG));
    block.vtx.push_back(MakeTransactionRef(CTransaction(tx)));
 
    QtumTransaction callTransaction(0, 1, gasLimit, addrContract, opcode, dev::u256(0));
    callTransaction.setVersion(VersionVM::GetEVMDefault());
    callTransaction.forceSender(senderAddress);

    ByteCodeExec exec(block, std::vector<QtumTransaction>(1, callTransaction));
    //if this fails here it can lead to a segfault due to assumptions of this function's result, so just kill with an assert error
    assert(exec.performByteCode(dev::eth::Permanence::Reverted));
    return exec.getResult();
=======
void QtumDGP::initDataEIP158(){
    std::vector<uint32_t> tempData = {dev::eth::EIP158Schedule.tierStepGas[0], dev::eth::EIP158Schedule.tierStepGas[1], dev::eth::EIP158Schedule.tierStepGas[2],
                                      dev::eth::EIP158Schedule.tierStepGas[3], dev::eth::EIP158Schedule.tierStepGas[4], dev::eth::EIP158Schedule.tierStepGas[5],
                                      dev::eth::EIP158Schedule.tierStepGas[6], dev::eth::EIP158Schedule.tierStepGas[7], dev::eth::EIP158Schedule.expGas,
                                      dev::eth::EIP158Schedule.expByteGas, dev::eth::EIP158Schedule.sha3Gas, dev::eth::EIP158Schedule.sha3WordGas,
                                      dev::eth::EIP158Schedule.sloadGas, dev::eth::EIP158Schedule.sstoreSetGas, dev::eth::EIP158Schedule.sstoreResetGas,
                                      dev::eth::EIP158Schedule.sstoreRefundGas, dev::eth::EIP158Schedule.jumpdestGas, dev::eth::EIP158Schedule.logGas,
                                      dev::eth::EIP158Schedule.logDataGas, dev::eth::EIP158Schedule.logTopicGas, dev::eth::EIP158Schedule.createGas,
                                      dev::eth::EIP158Schedule.callGas, dev::eth::EIP158Schedule.callStipend, dev::eth::EIP158Schedule.callValueTransferGas,
                                      dev::eth::EIP158Schedule.callNewAccountGas, dev::eth::EIP158Schedule.suicideRefundGas, dev::eth::EIP158Schedule.memoryGas,
                                      dev::eth::EIP158Schedule.quadCoeffDiv, dev::eth::EIP158Schedule.createDataGas, dev::eth::EIP158Schedule.txGas,
                                      dev::eth::EIP158Schedule.txCreateGas, dev::eth::EIP158Schedule.txDataZeroGas, dev::eth::EIP158Schedule.txDataNonZeroGas,
                                      dev::eth::EIP158Schedule.copyGas, dev::eth::EIP158Schedule.extcodesizeGas, dev::eth::EIP158Schedule.extcodecopyGas,
                                      dev::eth::EIP158Schedule.balanceGas, dev::eth::EIP158Schedule.suicideGas, dev::eth::EIP158Schedule.maxCodeSize};
    dataEIP158Schedule = tempData;
}

bool QtumDGP::checkLimitSchedule(const std::vector<uint32_t>& defaultData, const std::vector<uint32_t>& checkData){
    if(defaultData.size() == 39 && checkData.size() == 39){
        for(size_t i = 0; i < defaultData.size(); i++){
            uint32_t max = defaultData[i] * 1000 > 0 ? defaultData[i] * 1000 : 1 * 1000;
            uint32_t min = defaultData[i] / 100 > 0 ? defaultData[i] / 100 : 1;
            if(checkData[i] > max || checkData[i] < min){
                return false;
            }
        }
        return true;
    }
    return false;
>>>>>>> 9119339b
}

dev::eth::EVMSchedule QtumDGP::getGasSchedule(unsigned int blockHeight){
    clear();
    dev::eth::EVMSchedule schedule = dev::eth::EIP158Schedule;
    if(initStorages(GasScheduleDGP, blockHeight, ParseHex("26fadbe2"))){
        schedule = createEVMSchedule();
    }
    return schedule;
}

uint64_t QtumDGP::getUint64FromDGP(unsigned int blockHeight, const dev::Address& contract, std::vector<unsigned char> data){
    uint64_t value = 0;
    if(initStorages(contract, blockHeight, data)){
        if(!dgpevm){
            parseStorageOneUint64(value);
        } else {
            parseDataOneUint64(value);
        }
    }
    return value;
}

uint32_t QtumDGP::getBlockSize(unsigned int blockHeight){
    clear();
    uint32_t result = DEFAULT_BLOCK_SIZE_DGP;
    uint32_t blockSize = getUint64FromDGP(blockHeight, BlockSizeDGP, ParseHex("92ac3c62"));
    if(blockSize <= MAX_BLOCK_SIZE_DGP && blockSize >= MIN_BLOCK_SIZE_DGP){
        result = blockSize;
    }
    return result;
}

uint64_t QtumDGP::getMinGasPrice(unsigned int blockHeight){
    clear();
    uint64_t result = DEFAULT_MIN_GAS_PRICE_DGP;
    uint64_t minGasPrice = getUint64FromDGP(blockHeight, GasPriceDGP, ParseHex("3fb58819"));
    if(minGasPrice <= MAX_MIN_GAS_PRICE_DGP && minGasPrice >= MIN_MIN_GAS_PRICE_DGP){
        result = minGasPrice;
    }
    return result;
}

uint64_t QtumDGP::getBlockGasLimit(unsigned int blockHeight){
    clear();
    uint64_t result = DEFAULT_BLOCK_GAS_LIMIT_DGP;
    uint64_t blockGasLimit = getUint64FromDGP(blockHeight, BlockGasLimitDGP, ParseHex("2cc8377d"));
    if(blockGasLimit <= MAX_BLOCK_GAS_LIMIT_DGP && blockGasLimit >= MIN_BLOCK_GAS_LIMIT_DGP){
        result = blockGasLimit;
    }
    return result;
}

bool QtumDGP::initStorages(const dev::Address& addr, unsigned int blockHeight, std::vector<unsigned char> data){
    initStorageDGP(addr);
    createParamsInstance();
    dev::Address address = getAddressForBlock(blockHeight);
    if(address != dev::Address()){
        if(!dgpevm){
            initStorageTemplate(address);
        } else {
            initDataTemplate(address, data);
        }
        return true;
    }
    return false;
}

void QtumDGP::initStorageDGP(const dev::Address& addr){
    storageDGP = state->storage(addr);
}

void QtumDGP::initStorageTemplate(const dev::Address& addr){
    storageTemplate = state->storage(addr);
}

void QtumDGP::initDataTemplate(const dev::Address& addr, std::vector<unsigned char>& data){
    dataTemplate = callContract(addr, data)[0].execRes.output;
}

void QtumDGP::createParamsInstance(){
    dev::h256 paramsInstanceHash = sha3(dev::h256("0000000000000000000000000000000000000000000000000000000000000000"));
    if(storageDGP.count(paramsInstanceHash)){
        dev::u256 paramsInstanceSize = storageDGP.find(paramsInstanceHash)->second.second;
        for(size_t i = 0; i < size_t(paramsInstanceSize); i++){
            std::pair<unsigned int, dev::Address> params;
            params.first = uint64_t(storageDGP.find(sha3(paramsInstanceHash))->second.second);
            ++paramsInstanceHash;
            params.second = dev::right160(dev::h256(storageDGP.find(sha3(paramsInstanceHash))->second.second));
            ++paramsInstanceHash;
            paramsInstance.push_back(params);
        }
    }
}

dev::Address QtumDGP::getAddressForBlock(unsigned int blockHeight){
    for(auto i = paramsInstance.rbegin(); i != paramsInstance.rend(); i++){
        if(i->first <= blockHeight)
            return i->second;
    }
    return dev::Address();
}

void QtumDGP::parseStorageScheduleContract(std::vector<uint32_t>& uint32Values){
    std::vector<std::pair<dev::u256, dev::u256>> data;
    for(size_t i = 0; i < 5; i++){
        dev::h256 gasScheduleHash = sha3(dev::h256(dev::u256(i)));
        if(storageTemplate.count(gasScheduleHash)){
            dev::u256 key = storageTemplate.find(gasScheduleHash)->second.first;
            dev::u256 value = storageTemplate.find(gasScheduleHash)->second.second;
            data.push_back(std::make_pair(key, value));
        }
    }

    std::sort(data.begin(), data.end(), [&data](std::pair<dev::u256, dev::u256>& a, std::pair<dev::u256, dev::u256>& b){
        return a.first < b.first;
    });

    for(std::pair<dev::u256, dev::u256> d : data){
        dev::u256 value = d.second;
        for(size_t i = 0; i < 4; i++){
            uint64_t uint64Value = uint64_t(value);
            value = value >> 64;

            uint32Values.push_back(uint32_t(uint64Value));
            uint64Value = uint64Value >> 32;
            uint32Values.push_back(uint32_t(uint64Value));
        }
    }
}

void QtumDGP::parseDataScheduleContract(std::vector<uint32_t>& uint32Values){
    size_t size = dataTemplate.size() / 32;
    for(size_t i = 0; i < size; i++){
        std::vector<unsigned char> value = std::vector<unsigned char>(dataTemplate.begin() + (i * 32), dataTemplate.begin() + ((i+1) * 32));
        dev::h256 valueTemp(value);
        uint32Values.push_back(uint64_t(dev::u256(valueTemp)));
    }
}

void QtumDGP::parseStorageOneUint64(uint64_t& value){
    dev::h256 blockSizeHash = sha3(dev::h256(dev::u256(0)));
    if(storageTemplate.count(blockSizeHash)){
        value = uint64_t(storageTemplate.find(blockSizeHash)->second.second);
    }
}

void QtumDGP::parseDataOneUint64(uint64_t& value){
    if(dataTemplate.size() == 32){
        value = uint64_t(dev::u256(dev::h256(dataTemplate)));
    }
}

dev::eth::EVMSchedule QtumDGP::createEVMSchedule(){
    dev::eth::EVMSchedule schedule = dev::eth::EIP158Schedule;
    std::vector<uint32_t> uint32Values;

    if(!dgpevm){
        parseStorageScheduleContract(uint32Values);
    } else {
        parseDataScheduleContract(uint32Values);
    }

    if(!checkLimitSchedule(dataEIP158Schedule, uint32Values))
        return schedule;

    if(uint32Values.size() >= 39){
        schedule.tierStepGas = {{uint32Values[0], uint32Values[1], uint32Values[2], uint32Values[3],
                                uint32Values[4], uint32Values[5], uint32Values[6], uint32Values[7]}};
        schedule.expGas = uint32Values[8];
        schedule.expByteGas = uint32Values[9];
        schedule.sha3Gas = uint32Values[10];
        schedule.sha3WordGas = uint32Values[11];
        schedule.sloadGas = uint32Values[12];
        schedule.sstoreSetGas = uint32Values[13];
        schedule.sstoreResetGas = uint32Values[14];
        schedule.sstoreRefundGas = uint32Values[15];
        schedule.jumpdestGas = uint32Values[16];
        schedule.logGas = uint32Values[17];
        schedule.logDataGas = uint32Values[18];
        schedule.logTopicGas = uint32Values[19];
        schedule.createGas = uint32Values[20];
        schedule.callGas = uint32Values[21];
        schedule.callStipend = uint32Values[22];
        schedule.callValueTransferGas = uint32Values[23];
        schedule.callNewAccountGas = uint32Values[24];
        schedule.suicideRefundGas = uint32Values[25];
        schedule.memoryGas = uint32Values[26];
        schedule.quadCoeffDiv = uint32Values[27];
        schedule.createDataGas = uint32Values[28];
        schedule.txGas = uint32Values[29];
        schedule.txCreateGas = uint32Values[30];
        schedule.txDataZeroGas = uint32Values[31];
        schedule.txDataNonZeroGas = uint32Values[32];
        schedule.copyGas = uint32Values[33];
        schedule.extcodesizeGas = uint32Values[34];
        schedule.extcodecopyGas = uint32Values[35];
        schedule.balanceGas = uint32Values[36];
        schedule.suicideGas = uint32Values[37];
        schedule.maxCodeSize = uint32Values[38];
    }
    return schedule;
}

void QtumDGP::clear(){
    templateContract = dev::Address();
    storageDGP.clear();
    storageTemplate.clear();
    paramsInstance.clear();
}<|MERGE_RESOLUTION|>--- conflicted
+++ resolved
@@ -1,6 +1,5 @@
 #include "qtumDGP.h"
 
-<<<<<<< HEAD
 std::vector<ResultExecute> QtumDGP::callContract(const dev::Address& addrContract, std::vector<unsigned char> opcode){
     CBlock block;
     CMutableTransaction tx;
@@ -17,7 +16,8 @@
     //if this fails here it can lead to a segfault due to assumptions of this function's result, so just kill with an assert error
     assert(exec.performByteCode(dev::eth::Permanence::Reverted));
     return exec.getResult();
-=======
+}
+
 void QtumDGP::initDataEIP158(){
     std::vector<uint32_t> tempData = {dev::eth::EIP158Schedule.tierStepGas[0], dev::eth::EIP158Schedule.tierStepGas[1], dev::eth::EIP158Schedule.tierStepGas[2],
                                       dev::eth::EIP158Schedule.tierStepGas[3], dev::eth::EIP158Schedule.tierStepGas[4], dev::eth::EIP158Schedule.tierStepGas[5],
@@ -47,7 +47,6 @@
         return true;
     }
     return false;
->>>>>>> 9119339b
 }
 
 dev::eth::EVMSchedule QtumDGP::getGasSchedule(unsigned int blockHeight){
