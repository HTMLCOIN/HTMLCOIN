// Copyright (c) 2018-2019 The Bitcoin Core developers
// Distributed under the MIT software license, see the accompanying
// file COPYING or http://www.opensource.org/licenses/mit-license.php.

#include <interfaces/chain.h>

#include <chain.h>
#include <chainparams.h>
#include <interfaces/handler.h>
#include <interfaces/wallet.h>
#include <net.h>
#include <net_processing.h>
#include <node/coin.h>
#include <node/transaction.h>
#include <policy/fees.h>
#include <policy/policy.h>
#include <policy/rbf.h>
#include <policy/settings.h>
#include <primitives/block.h>
#include <primitives/transaction.h>
#include <protocol.h>
#include <rpc/protocol.h>
#include <rpc/server.h>
#include <shutdown.h>
#include <sync.h>
<<<<<<< HEAD
#include <txmempool.h>
=======
#include <threadsafety.h>
#include <timedata.h>
#include <txmempool.h>
#include <ui_interface.h>
>>>>>>> 451880b9
#include <uint256.h>
#include <univalue.h>
#include <util/system.h>
#include <validation.h>
#include <validationinterface.h>

#include <memory>
#include <utility>

namespace interfaces {
namespace {

class LockImpl : public Chain::Lock, public UniqueLock<CCriticalSection>
{
    Optional<int> getHeight() override
    {
        LockAssertion lock(::cs_main);
        int height = ::ChainActive().Height();
        if (height >= 0) {
            return height;
        }
        return nullopt;
    }
    Optional<int> getBlockHeight(const uint256& hash) override
    {
        LockAssertion lock(::cs_main);
        CBlockIndex* block = LookupBlockIndex(hash);
        if (block && ::ChainActive().Contains(block)) {
            return block->nHeight;
        }
        return nullopt;
    }
    int getBlockDepth(const uint256& hash) override
    {
        const Optional<int> tip_height = getHeight();
        const Optional<int> height = getBlockHeight(hash);
        return tip_height && height ? *tip_height - *height + 1 : 0;
    }
    uint256 getBlockHash(int height) override
    {
        LockAssertion lock(::cs_main);
        CBlockIndex* block = ::ChainActive()[height];
        assert(block != nullptr);
        return block->GetBlockHash();
    }
    int64_t getBlockTime(int height) override
    {
        LockAssertion lock(::cs_main);
        CBlockIndex* block = ::ChainActive()[height];
        assert(block != nullptr);
        return block->GetBlockTime();
    }
    int64_t getBlockMedianTimePast(int height) override
    {
        LockAssertion lock(::cs_main);
        CBlockIndex* block = ::ChainActive()[height];
        assert(block != nullptr);
        return block->GetMedianTimePast();
    }
    bool haveBlockOnDisk(int height) override
    {
        LockAssertion lock(::cs_main);
        CBlockIndex* block = ::ChainActive()[height];
        return block && ((block->nStatus & BLOCK_HAVE_DATA) != 0) && block->nTx > 0;
    }
    Optional<int> findFirstBlockWithTimeAndHeight(int64_t time, int height, uint256* hash) override
    {
        LockAssertion lock(::cs_main);
        CBlockIndex* block = ::ChainActive().FindEarliestAtLeast(time, height);
        if (block) {
            if (hash) *hash = block->GetBlockHash();
            return block->nHeight;
        }
        return nullopt;
    }
    Optional<int> findPruned(int start_height, Optional<int> stop_height) override
    {
        LockAssertion lock(::cs_main);
        if (::fPruneMode) {
            CBlockIndex* block = stop_height ? ::ChainActive()[*stop_height] : ::ChainActive().Tip();
            while (block && block->nHeight >= start_height) {
                if ((block->nStatus & BLOCK_HAVE_DATA) == 0) {
                    return block->nHeight;
                }
                block = block->pprev;
            }
        }
        return nullopt;
    }
    Optional<int> findFork(const uint256& hash, Optional<int>* height) override
    {
        LockAssertion lock(::cs_main);
        const CBlockIndex* block = LookupBlockIndex(hash);
        const CBlockIndex* fork = block ? ::ChainActive().FindFork(block) : nullptr;
        if (height) {
            if (block) {
                *height = block->nHeight;
            } else {
                height->reset();
            }
        }
        if (fork) {
            return fork->nHeight;
        }
        return nullopt;
    }
    CBlockLocator getTipLocator() override
    {
        LockAssertion lock(::cs_main);
        return ::ChainActive().GetLocator();
    }
    Optional<int> findLocatorFork(const CBlockLocator& locator) override
    {
        LockAssertion lock(::cs_main);
        if (CBlockIndex* fork = FindForkInGlobalIndex(::ChainActive(), locator)) {
            return fork->nHeight;
        }
        return nullopt;
    }
    bool checkFinalTx(const CTransaction& tx) override
    {
        LockAssertion lock(::cs_main);
        return CheckFinalTx(tx);
    }

    using UniqueLock::UniqueLock;
};

class NotificationsHandlerImpl : public Handler, CValidationInterface
{
public:
    explicit NotificationsHandlerImpl(Chain& chain, Chain::Notifications& notifications)
        : m_chain(chain), m_notifications(&notifications)
    {
        RegisterValidationInterface(this);
    }
    ~NotificationsHandlerImpl() override { disconnect(); }
    void disconnect() override
    {
        if (m_notifications) {
            m_notifications = nullptr;
            UnregisterValidationInterface(this);
        }
    }
    void TransactionAddedToMempool(const CTransactionRef& tx) override
    {
        m_notifications->TransactionAddedToMempool(tx);
    }
    void TransactionRemovedFromMempool(const CTransactionRef& tx) override
    {
        m_notifications->TransactionRemovedFromMempool(tx);
    }
    void BlockConnected(const std::shared_ptr<const CBlock>& block,
        const CBlockIndex* index,
        const std::vector<CTransactionRef>& tx_conflicted) override
    {
        m_notifications->BlockConnected(*block, tx_conflicted);
    }
    void BlockDisconnected(const std::shared_ptr<const CBlock>& block) override
    {
        m_notifications->BlockDisconnected(*block);
    }
    void UpdatedBlockTip(const CBlockIndex* index, const CBlockIndex* fork_index, bool is_ibd) override
    {
        m_notifications->UpdatedBlockTip();
    }
    void ChainStateFlushed(const CBlockLocator& locator) override { m_notifications->ChainStateFlushed(locator); }
    Chain& m_chain;
    Chain::Notifications* m_notifications;
};

class RpcHandlerImpl : public Handler
{
public:
    explicit RpcHandlerImpl(const CRPCCommand& command) : m_command(command), m_wrapped_command(&command)
    {
        m_command.actor = [this](const JSONRPCRequest& request, UniValue& result, bool last_handler) {
            if (!m_wrapped_command) return false;
            try {
                return m_wrapped_command->actor(request, result, last_handler);
            } catch (const UniValue& e) {
                // If this is not the last handler and a wallet not found
                // exception was thrown, return false so the next handler can
                // try to handle the request. Otherwise, reraise the exception.
                if (!last_handler) {
                    const UniValue& code = e["code"];
                    if (code.isNum() && code.get_int() == RPC_WALLET_NOT_FOUND) {
                        return false;
                    }
                }
                throw;
            }
        };
        ::tableRPC.appendCommand(m_command.name, &m_command);
    }

    void disconnect() override final
    {
        if (m_wrapped_command) {
            m_wrapped_command = nullptr;
            ::tableRPC.removeCommand(m_command.name, &m_command);
        }
    }

    ~RpcHandlerImpl() override { disconnect(); }

    CRPCCommand m_command;
    const CRPCCommand* m_wrapped_command;
};

class ChainImpl : public Chain
{
public:
    std::unique_ptr<Chain::Lock> lock(bool try_lock) override
    {
        auto result = MakeUnique<LockImpl>(::cs_main, "cs_main", __FILE__, __LINE__, try_lock);
        if (try_lock && result && !*result) return {};
        // std::move necessary on some compilers due to conversion from
        // LockImpl to Lock pointer
        return std::move(result);
    }
    bool findBlock(const uint256& hash, CBlock* block, int64_t* time, int64_t* time_max) override
    {
        CBlockIndex* index;
        {
            LOCK(cs_main);
            index = LookupBlockIndex(hash);
            if (!index) {
                return false;
            }
            if (time) {
                *time = index->GetBlockTime();
            }
            if (time_max) {
                *time_max = index->GetBlockTimeMax();
            }
        }
        if (block && !ReadBlockFromDisk(*block, index, Params().GetConsensus())) {
            block->SetNull();
        }
        return true;
    }
    void findCoins(std::map<COutPoint, Coin>& coins) override { return FindCoins(coins); }
    double guessVerificationProgress(const uint256& block_hash) override
    {
        LOCK(cs_main);
        return GuessVerificationProgress(Params().TxData(), LookupBlockIndex(block_hash));
    }
<<<<<<< HEAD
    void requestMempoolTransactions(std::function<void(const CTransactionRef&)> fn) override
    {
        LOCK2(::cs_main, ::mempool.cs);
        for (const CTxMemPoolEntry& entry : ::mempool.mapTx) {
            fn(entry.GetSharedTx());
=======
    RBFTransactionState isRBFOptIn(const CTransaction& tx) override
    {
        LOCK(::mempool.cs);
        return IsRBFOptIn(tx, ::mempool);
    }
    bool hasDescendantsInMempool(const uint256& txid) override
    {
        LOCK(::mempool.cs);
        auto it = ::mempool.GetIter(txid);
        return it && (*it)->GetCountWithDescendants() > 1;
    }
    bool broadcastTransaction(const CTransactionRef& tx, std::string& err_string, const CAmount& max_tx_fee, bool relay) override
    {
        const TransactionError err = BroadcastTransaction(tx, err_string, max_tx_fee, relay, /*wait_callback*/ false);
        // Chain clients only care about failures to accept the tx to the mempool. Disregard non-mempool related failures.
        // Note: this will need to be updated if BroadcastTransactions() is updated to return other non-mempool failures
        // that Chain clients do not need to know about.
        return TransactionError::OK == err;
    }
    void getTransactionAncestry(const uint256& txid, size_t& ancestors, size_t& descendants) override
    {
        ::mempool.GetTransactionAncestry(txid, ancestors, descendants);
    }
    bool checkChainLimits(const CTransactionRef& tx) override
    {
        LockPoints lp;
        CTxMemPoolEntry entry(tx, 0, 0, 0, false, 0, lp);
        CTxMemPool::setEntries ancestors;
        auto limit_ancestor_count = gArgs.GetArg("-limitancestorcount", DEFAULT_ANCESTOR_LIMIT);
        auto limit_ancestor_size = gArgs.GetArg("-limitancestorsize", DEFAULT_ANCESTOR_SIZE_LIMIT) * 1000;
        auto limit_descendant_count = gArgs.GetArg("-limitdescendantcount", DEFAULT_DESCENDANT_LIMIT);
        auto limit_descendant_size = gArgs.GetArg("-limitdescendantsize", DEFAULT_DESCENDANT_SIZE_LIMIT) * 1000;
        std::string unused_error_string;
        LOCK(::mempool.cs);
        return ::mempool.CalculateMemPoolAncestors(entry, ancestors, limit_ancestor_count, limit_ancestor_size,
            limit_descendant_count, limit_descendant_size, unused_error_string);
    }
    CFeeRate estimateSmartFee(int num_blocks, bool conservative, FeeCalculation* calc) override
    {
        return ::feeEstimator.estimateSmartFee(num_blocks, calc, conservative);
    }
    unsigned int estimateMaxBlocks() override
    {
        return ::feeEstimator.HighestTargetTracked(FeeEstimateHorizon::LONG_HALFLIFE);
    }
    CFeeRate mempoolMinFee() override
    {
        return ::mempool.GetMinFee(gArgs.GetArg("-maxmempool", DEFAULT_MAX_MEMPOOL_SIZE) * 1000000);
    }
    CFeeRate relayMinFee() override { return ::minRelayTxFee; }
    CFeeRate relayIncrementalFee() override { return ::incrementalRelayFee; }
    CFeeRate relayDustFee() override { return ::dustRelayFee; }
    bool havePruned() override
    {
        LOCK(cs_main);
        return ::fHavePruned;
    }
    bool isReadyToBroadcast() override { return !::fImporting && !::fReindex && !isInitialBlockDownload(); }
    bool isInitialBlockDownload() override { return ::ChainstateActive().IsInitialBlockDownload(); }
    bool shutdownRequested() override { return ShutdownRequested(); }
    int64_t getAdjustedTime() override { return GetAdjustedTime(); }
    void initMessage(const std::string& message) override { ::uiInterface.InitMessage(message); }
    void initWarning(const std::string& message) override { InitWarning(message); }
    void initError(const std::string& message) override { InitError(message); }
    void loadWallet(std::unique_ptr<Wallet> wallet) override { ::uiInterface.LoadWallet(wallet); }
    void showProgress(const std::string& title, int progress, bool resume_possible) override
    {
        ::uiInterface.ShowProgress(title, progress, resume_possible);
    }
    std::unique_ptr<Handler> handleNotifications(Notifications& notifications) override
    {
        return MakeUnique<NotificationsHandlerImpl>(*this, notifications);
    }
    void waitForNotificationsIfNewBlocksConnected(const uint256& old_tip) override
    {
        if (!old_tip.IsNull()) {
            LOCK(::cs_main);
            if (old_tip == ::ChainActive().Tip()->GetBlockHash()) return;
            CBlockIndex* block = LookupBlockIndex(old_tip);
            if (block && block->GetAncestor(::ChainActive().Height()) == ::ChainActive().Tip()) return;
        }
        SyncWithValidationInterfaceQueue();
    }
    std::unique_ptr<Handler> handleRpc(const CRPCCommand& command) override
    {
        return MakeUnique<RpcHandlerImpl>(command);
    }
    bool rpcEnableDeprecated(const std::string& method) override { return IsDeprecatedRPCEnabled(method); }
    void rpcRunLater(const std::string& name, std::function<void()> fn, int64_t seconds) override
    {
        RPCRunLater(name, std::move(fn), seconds);
    }
    int rpcSerializationFlags() override { return RPCSerializationFlags(); }
    void requestMempoolTransactions(Notifications& notifications) override
    {
        LOCK2(::cs_main, ::mempool.cs);
        for (const CTxMemPoolEntry& entry : ::mempool.mapTx) {
            notifications.TransactionAddedToMempool(entry.GetSharedTx());
>>>>>>> 451880b9
        }
    }
};
} // namespace

std::unique_ptr<Chain> MakeChain() { return MakeUnique<ChainImpl>(); }

} // namespace interfaces<|MERGE_RESOLUTION|>--- conflicted
+++ resolved
@@ -23,14 +23,10 @@
 #include <rpc/server.h>
 #include <shutdown.h>
 #include <sync.h>
-<<<<<<< HEAD
-#include <txmempool.h>
-=======
 #include <threadsafety.h>
 #include <timedata.h>
 #include <txmempool.h>
 #include <ui_interface.h>
->>>>>>> 451880b9
 #include <uint256.h>
 #include <univalue.h>
 #include <util/system.h>
@@ -279,13 +275,6 @@
         LOCK(cs_main);
         return GuessVerificationProgress(Params().TxData(), LookupBlockIndex(block_hash));
     }
-<<<<<<< HEAD
-    void requestMempoolTransactions(std::function<void(const CTransactionRef&)> fn) override
-    {
-        LOCK2(::cs_main, ::mempool.cs);
-        for (const CTxMemPoolEntry& entry : ::mempool.mapTx) {
-            fn(entry.GetSharedTx());
-=======
     RBFTransactionState isRBFOptIn(const CTransaction& tx) override
     {
         LOCK(::mempool.cs);
@@ -384,7 +373,6 @@
         LOCK2(::cs_main, ::mempool.cs);
         for (const CTxMemPoolEntry& entry : ::mempool.mapTx) {
             notifications.TransactionAddedToMempool(entry.GetSharedTx());
->>>>>>> 451880b9
         }
     }
 };
