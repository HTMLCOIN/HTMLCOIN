// Copyright (c) 2009-2010 Satoshi Nakamoto
<<<<<<< HEAD
// Copyright (c) 2009-2017 The Bitcoin Core developers
=======
// Copyright (c) 2009-2018 The Bitcoin Core developers
>>>>>>> 228c1378
// Distributed under the MIT software license, see the accompanying
// file COPYING or http://www.opensource.org/licenses/mit-license.php.

#ifndef BITCOIN_COINS_H
#define BITCOIN_COINS_H

#include <primitives/transaction.h>
#include <compressor.h>
#include <core_memusage.h>
#include <hash.h>
#include <memusage.h>
#include <serialize.h>
#include <uint256.h>

#include <assert.h>
#include <stdint.h>

#include <unordered_map>

/**
 * A UTXO entry.
 *
 * Serialized format:
 * - VARINT((coinbase ? 1 : 0) | (height << 2))
 * - VARINT((coinstake ? 2 : 0) | (height << 2))
 * - the non-spent CTxOut (via CTxOutCompressor)
 */
class Coin
{
public:
    //! unspent transaction output
    CTxOut out;

    //! whether containing transaction was a coinbase
    unsigned int fCoinBase : 1;
    unsigned int fCoinStake : 1;
	
    //! at which height this containing transaction was included in the active block chain
    uint32_t nHeight : 30;

    //! construct a Coin from a CTxOut and height/coinbase information.
    Coin(CTxOut&& outIn, int nHeightIn, bool fCoinBaseIn, bool fCoinStakeIn) : out(std::move(outIn)), fCoinBase(fCoinBaseIn), fCoinStake(fCoinStakeIn), nHeight(nHeightIn) {}
    Coin(const CTxOut& outIn, int nHeightIn, bool fCoinBaseIn, bool fCoinStakeIn) : out(outIn), fCoinBase(fCoinBaseIn), fCoinStake(fCoinStakeIn), nHeight(nHeightIn) {}

    void Clear() {
        out.SetNull();
        fCoinBase = false;
        fCoinStake = false;
        nHeight = 0;
    }

    //! empty constructor
    Coin() : fCoinBase(false), fCoinStake(false), nHeight(0) { }

    bool IsCoinBase() const {
        return fCoinBase;
    }
    bool IsCoinStake() const {
        return fCoinStake;
    }

    template<typename Stream>
    void Serialize(Stream &s) const {
        assert(!IsSpent());
        uint32_t code = (nHeight << 2) + (fCoinBase ? 1 : 0) + (fCoinStake ? 2 : 0);
        ::Serialize(s, VARINT(code));
        ::Serialize(s, CTxOutCompressor(REF(out)));
    }

    template<typename Stream>
    void Unserialize(Stream &s) {
        uint32_t code = 0;
        ::Unserialize(s, VARINT(code));
        nHeight = code >> 2;
        fCoinBase = code & 1;
        fCoinStake = (code >> 1) & 1;
<<<<<<< HEAD
        ::Unserialize(s, REF(CTxOutCompressor(out)));
=======
        ::Unserialize(s, CTxOutCompressor(out));
>>>>>>> 228c1378
    }

    bool IsSpent() const {
        return out.IsNull();
    }

    size_t DynamicMemoryUsage() const {
        return memusage::DynamicUsage(out.scriptPubKey);
    }
};

class SaltedOutpointHasher
{
private:
    /** Salt */
    const uint64_t k0, k1;

public:
    SaltedOutpointHasher();

    /**
     * This *must* return size_t. With Boost 1.46 on 32-bit systems the
     * unordered_map will behave unpredictably if the custom hasher returns a
     * uint64_t, resulting in failures when syncing the chain (#4634).
     */
    size_t operator()(const COutPoint& id) const {
        return SipHashUint256Extra(k0, k1, id.hash, id.n);
    }
};

struct CCoinsCacheEntry
{
    Coin coin; // The actual cached data.
    unsigned char flags;

    enum Flags {
        DIRTY = (1 << 0), // This cache entry is potentially different from the version in the parent view.
        FRESH = (1 << 1), // The parent view does not have this entry (or it is pruned).
        /* Note that FRESH is a performance optimization with which we can
         * erase coins that are fully spent if we know we do not need to
         * flush the changes to the parent cache.  It is always safe to
         * not mark FRESH if that condition is not guaranteed.
         */
    };

    CCoinsCacheEntry() : flags(0) {}
    explicit CCoinsCacheEntry(Coin&& coin_) : coin(std::move(coin_)), flags(0) {}
};

typedef std::unordered_map<COutPoint, CCoinsCacheEntry, SaltedOutpointHasher> CCoinsMap;

/** Cursor for iterating over CoinsView state */
class CCoinsViewCursor
{
public:
    CCoinsViewCursor(const uint256 &hashBlockIn): hashBlock(hashBlockIn) {}
    virtual ~CCoinsViewCursor() {}

    virtual bool GetKey(COutPoint &key) const = 0;
    virtual bool GetValue(Coin &coin) const = 0;
    virtual unsigned int GetValueSize() const = 0;

    virtual bool Valid() const = 0;
    virtual void Next() = 0;

    //! Get best block at the time this cursor was created
    const uint256 &GetBestBlock() const { return hashBlock; }
private:
    uint256 hashBlock;
};

/** Abstract view on the open txout dataset. */
class CCoinsView
{
public:
    /** Retrieve the Coin (unspent transaction output) for a given outpoint.
     *  Returns true only when an unspent coin was found, which is returned in coin.
     *  When false is returned, coin's value is unspecified.
     */
    virtual bool GetCoin(const COutPoint &outpoint, Coin &coin) const;

    //! Just check whether a given outpoint is unspent.
    virtual bool HaveCoin(const COutPoint &outpoint) const;

    //! Retrieve the block hash whose state this CCoinsView currently represents
    virtual uint256 GetBestBlock() const;

    //! Retrieve the range of blocks that may have been only partially written.
    //! If the database is in a consistent state, the result is the empty vector.
    //! Otherwise, a two-element vector is returned consisting of the new and
    //! the old block hash, in that order.
    virtual std::vector<uint256> GetHeadBlocks() const;

    //! Do a bulk modification (multiple Coin changes + BestBlock change).
    //! The passed mapCoins can be modified.
    virtual bool BatchWrite(CCoinsMap &mapCoins, const uint256 &hashBlock);

    //! Get a cursor to iterate over the whole state
    virtual CCoinsViewCursor *Cursor() const;

    //! As we use CCoinsViews polymorphically, have a virtual destructor
    virtual ~CCoinsView() {}

    //! Estimate database size (0 if not implemented)
    virtual size_t EstimateSize() const { return 0; }
};


/** CCoinsView backed by another CCoinsView */
class CCoinsViewBacked : public CCoinsView
{
protected:
    CCoinsView *base;

public:
    CCoinsViewBacked(CCoinsView *viewIn);
    bool GetCoin(const COutPoint &outpoint, Coin &coin) const override;
    bool HaveCoin(const COutPoint &outpoint) const override;
    uint256 GetBestBlock() const override;
    std::vector<uint256> GetHeadBlocks() const override;
    void SetBackend(CCoinsView &viewIn);
    bool BatchWrite(CCoinsMap &mapCoins, const uint256 &hashBlock) override;
    CCoinsViewCursor *Cursor() const override;
    size_t EstimateSize() const override;
};


/** CCoinsView that adds a memory cache for transactions to another CCoinsView */
class CCoinsViewCache : public CCoinsViewBacked
{
protected:
    /**
     * Make mutable so that we can "fill the cache" even from Get-methods
     * declared as "const".
     */
    mutable uint256 hashBlock;
    mutable CCoinsMap cacheCoins;

    /* Cached dynamic memory usage for the inner Coin objects. */
    mutable size_t cachedCoinsUsage;

public:
    CCoinsViewCache(CCoinsView *baseIn);

    /**
     * By deleting the copy constructor, we prevent accidentally using it when one intends to create a cache on top of a base cache.
     */
    CCoinsViewCache(const CCoinsViewCache &) = delete;

    // Standard CCoinsView methods
    bool GetCoin(const COutPoint &outpoint, Coin &coin) const override;
    bool HaveCoin(const COutPoint &outpoint) const override;
    uint256 GetBestBlock() const override;
    void SetBestBlock(const uint256 &hashBlock);
    bool BatchWrite(CCoinsMap &mapCoins, const uint256 &hashBlock) override;
    CCoinsViewCursor* Cursor() const override {
        throw std::logic_error("CCoinsViewCache cursor iteration not supported.");
    }

    /**
     * Check if we have the given utxo already loaded in this cache.
     * The semantics are the same as HaveCoin(), but no calls to
     * the backing CCoinsView are made.
     */
    bool HaveCoinInCache(const COutPoint &outpoint) const;

    /**
     * Return a reference to Coin in the cache, or a pruned one if not found. This is
     * more efficient than GetCoin.
     *
     * Generally, do not hold the reference returned for more than a short scope.
     * While the current implementation allows for modifications to the contents
     * of the cache while holding the reference, this behavior should not be relied
     * on! To be safe, best to not hold the returned reference through any other
     * calls to this cache.
     */
    const Coin& AccessCoin(const COutPoint &output) const;

    /**
     * Add a coin. Set potential_overwrite to true if a non-pruned version may
     * already exist.
     */
    void AddCoin(const COutPoint& outpoint, Coin&& coin, bool potential_overwrite);

    /**
     * Spend a coin. Pass moveto in order to get the deleted data.
     * If no unspent output exists for the passed outpoint, this call
     * has no effect.
     */
    bool SpendCoin(const COutPoint &outpoint, Coin* moveto = nullptr);

    /**
     * Push the modifications applied to this cache to its base.
     * Failure to call this method before destruction will cause the changes to be forgotten.
     * If false is returned, the state of this cache (and its backing view) will be undefined.
     */
    bool Flush();

    /**
     * Removes the UTXO with the given outpoint from the cache, if it is
     * not modified.
     */
    void Uncache(const COutPoint &outpoint);

    //! Calculate the size of the cache (in number of transaction outputs)
    unsigned int GetCacheSize() const;

    //! Calculate the size of the cache (in bytes)
    size_t DynamicMemoryUsage() const;

    /**
     * Amount of bitcoins coming in to a transaction
     * Note that lightweight clients may not know anything besides the hash of previous transactions,
     * so may not be able to calculate this.
     *
     * @param[in] tx	transaction for which we are checking input total
     * @return	Sum of value of all inputs (scriptSigs)
     */
    CAmount GetValueIn(const CTransaction& tx) const;

    //! Check whether all prevouts of the transaction are present in the UTXO set represented by this view
    bool HaveInputs(const CTransaction& tx) const;

private:
    CCoinsMap::iterator FetchCoin(const COutPoint &outpoint) const;
};

//! Utility function to add all of a transaction's outputs to a cache.
// When check is false, this assumes that overwrites are only possible for coinbase transactions.
// When check is true, the underlying view may be queried to determine whether an addition is
// an overwrite.
// TODO: pass in a boolean to limit these possible overwrites to known
// (pre-BIP34) cases.
void AddCoins(CCoinsViewCache& cache, const CTransaction& tx, int nHeight, bool check = false);

//! Utility function to find any unspent output with a given txid.
// This function can be quite expensive because in the event of a transaction
// which is not found in the cache, it can cause up to MAX_OUTPUTS_PER_BLOCK
// lookups to database, so it should be used with care.
const Coin& AccessByTxid(const CCoinsViewCache& cache, const uint256& txid);

#endif // BITCOIN_COINS_H<|MERGE_RESOLUTION|>--- conflicted
+++ resolved
@@ -1,9 +1,5 @@
 // Copyright (c) 2009-2010 Satoshi Nakamoto
-<<<<<<< HEAD
-// Copyright (c) 2009-2017 The Bitcoin Core developers
-=======
 // Copyright (c) 2009-2018 The Bitcoin Core developers
->>>>>>> 228c1378
 // Distributed under the MIT software license, see the accompanying
 // file COPYING or http://www.opensource.org/licenses/mit-license.php.
 
@@ -80,11 +76,7 @@
         nHeight = code >> 2;
         fCoinBase = code & 1;
         fCoinStake = (code >> 1) & 1;
-<<<<<<< HEAD
-        ::Unserialize(s, REF(CTxOutCompressor(out)));
-=======
         ::Unserialize(s, CTxOutCompressor(out));
->>>>>>> 228c1378
     }
 
     bool IsSpent() const {
