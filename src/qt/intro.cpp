// Copyright (c) 2011-2018 The Bitcoin Core developers
// Distributed under the MIT software license, see the accompanying
// file COPYING or http://www.opensource.org/licenses/mit-license.php.

#if defined(HAVE_CONFIG_H)
#include <config/bitcoin-config.h>
#endif

#include <fs.h>
#include <qt/intro.h>
#include <qt/forms/ui_intro.h>

#include <qt/guiconstants.h>
#include <qt/guiutil.h>

#include <interfaces/node.h>
#include <util/system.h>

#include <QFileDialog>
#include <QSettings>
#include <QMessageBox>

#include <cmath>

<<<<<<< HEAD
static const uint64_t GB_BYTES = 1000000000LL;
/* Minimum free space (in GB) needed for data directory */
static const uint64_t BLOCK_CHAIN_SIZE = 5;
/* Minimum free space (in GB) needed for data directory when pruned; Does not include prune target */
static const uint64_t CHAIN_STATE_SIZE = 1;
=======
>>>>>>> 9e306671
/* Total required space (in GB) depending on user choice (prune, not prune) */
static uint64_t requiredSpace;

/* Check free space asynchronously to prevent hanging the UI thread.

   Up to one request to check a path is in flight to this thread; when the check()
   function runs, the current path is requested from the associated Intro object.
   The reply is sent back through a signal.

   This ensures that no queue of checking requests is built up while the user is
   still entering the path, and that always the most recently entered path is checked as
   soon as the thread becomes available.
*/
class FreespaceChecker : public QObject
{
    Q_OBJECT

public:
    explicit FreespaceChecker(Intro *intro);

    enum Status {
        ST_OK,
        ST_ERROR
    };

public Q_SLOTS:
    void check();

Q_SIGNALS:
    void reply(int status, const QString &message, quint64 available);

private:
    Intro *intro;
};

#include <qt/intro.moc>

FreespaceChecker::FreespaceChecker(Intro *_intro)
{
    this->intro = _intro;
}

void FreespaceChecker::check()
{
    QString dataDirStr = intro->getPathToCheck();
    fs::path dataDir = GUIUtil::qstringToBoostPath(dataDirStr);
    uint64_t freeBytesAvailable = 0;
    int replyStatus = ST_OK;
    QString replyMessage = tr("A new data directory will be created.");

    /* Find first parent that exists, so that fs::space does not fail */
    fs::path parentDir = dataDir;
    fs::path parentDirOld = fs::path();
    while(parentDir.has_parent_path() && !fs::exists(parentDir))
    {
        parentDir = parentDir.parent_path();

        /* Check if we make any progress, break if not to prevent an infinite loop here */
        if (parentDirOld == parentDir)
            break;

        parentDirOld = parentDir;
    }

    try {
        freeBytesAvailable = fs::space(parentDir).available;
        if(fs::exists(dataDir))
        {
            if(fs::is_directory(dataDir))
            {
                QString separator = "<code>" + QDir::toNativeSeparators("/") + tr("name") + "</code>";
                replyStatus = ST_OK;
                replyMessage = tr("Directory already exists. Add %1 if you intend to create a new directory here.").arg(separator);
            } else {
                replyStatus = ST_ERROR;
                replyMessage = tr("Path already exists, and is not a directory.");
            }
        }
    } catch (const fs::filesystem_error&)
    {
        /* Parent directory does not exist or is not accessible */
        replyStatus = ST_ERROR;
        replyMessage = tr("Cannot create data directory here.");
    }
    Q_EMIT reply(replyStatus, replyMessage, freeBytesAvailable);
}


Intro::Intro(QWidget *parent, uint64_t blockchain_size, uint64_t chain_state_size) :
    QDialog(parent),
    ui(new Ui::Intro),
    thread(nullptr),
    signalled(false),
    m_blockchain_size(blockchain_size),
    m_chain_state_size(chain_state_size)
{
    ui->setupUi(this);
    ui->welcomeLabel->setText(ui->welcomeLabel->text().arg(tr(PACKAGE_NAME)));
    ui->storageLabel->setText(ui->storageLabel->text().arg(tr(PACKAGE_NAME)));

    ui->lblExplanation1->setText(ui->lblExplanation1->text()
        .arg(tr(PACKAGE_NAME))
        .arg(m_blockchain_size)
        .arg(2009)
        .arg(tr("Qtum"))
    );
    ui->lblExplanation2->setText(ui->lblExplanation2->text().arg(tr(PACKAGE_NAME)));

    uint64_t pruneTarget = std::max<int64_t>(0, gArgs.GetArg("-prune", 0));
    requiredSpace = m_blockchain_size;
    QString storageRequiresMsg = tr("At least %1 GB of data will be stored in this directory, and it will grow over time.");
    if (pruneTarget) {
        uint64_t prunedGBs = std::ceil(pruneTarget * 1024 * 1024.0 / GB_BYTES);
        if (prunedGBs <= requiredSpace) {
            requiredSpace = prunedGBs;
            storageRequiresMsg = tr("Approximately %1 GB of data will be stored in this directory.");
        }
        ui->lblExplanation3->setVisible(true);
    } else {
        ui->lblExplanation3->setVisible(false);
    }
    requiredSpace += m_chain_state_size;
    ui->sizeWarningLabel->setText(
        tr("%1 will download and store a copy of the Qtum block chain.").arg(tr(PACKAGE_NAME)) + " " +
        storageRequiresMsg.arg(requiredSpace) + " " +
        tr("The wallet will also be stored in this directory.")
    );
    startThread();
}

Intro::~Intro()
{
    delete ui;
    /* Ensure thread is finished before it is deleted */
    thread->quit();
    thread->wait();
}

QString Intro::getDataDirectory()
{
    return ui->dataDirectory->text();
}

void Intro::setDataDirectory(const QString &dataDir)
{
    ui->dataDirectory->setText(dataDir);
    if(dataDir == getDefaultDataDirectory())
    {
        ui->dataDirDefault->setChecked(true);
        ui->dataDirectory->setEnabled(false);
        ui->ellipsisButton->setEnabled(false);
    } else {
        ui->dataDirCustom->setChecked(true);
        ui->dataDirectory->setEnabled(true);
        ui->ellipsisButton->setEnabled(true);
    }
}

QString Intro::getDefaultDataDirectory()
{
    return GUIUtil::boostPathToQString(GetDefaultDataDir());
}

bool Intro::pickDataDirectory(interfaces::Node& node)
{
    QSettings settings;
    /* If data directory provided on command line, no need to look at settings
       or show a picking dialog */
    if(!gArgs.GetArg("-datadir", "").empty())
        return true;
    /* 1) Default data directory for operating system */
    QString dataDir = getDefaultDataDirectory();
    /* 2) Allow QSettings to override default dir */
    dataDir = settings.value("strDataDir", dataDir).toString();

    if(!fs::exists(GUIUtil::qstringToBoostPath(dataDir)) || gArgs.GetBoolArg("-choosedatadir", DEFAULT_CHOOSE_DATADIR) || settings.value("fReset", false).toBool() || gArgs.GetBoolArg("-resetguisettings", false))
    {
        /* Use selectParams here to guarantee Params() can be used by node interface */
        try {
            node.selectParams(gArgs.GetChainName());
        } catch (const std::exception&) {
            return false;
        }

        /* If current default data directory does not exist, let the user choose one */
        Intro intro(0, node.getAssumedBlockchainSize(), node.getAssumedChainStateSize());
        intro.setDataDirectory(dataDir);
        intro.setWindowIcon(QIcon(":icons/bitcoin"));

        while(true)
        {
            if(!intro.exec())
            {
                /* Cancel clicked */
                return false;
            }
            dataDir = intro.getDataDirectory();
            try {
                if (TryCreateDirectories(GUIUtil::qstringToBoostPath(dataDir))) {
                    // If a new data directory has been created, make wallets subdirectory too
                    TryCreateDirectories(GUIUtil::qstringToBoostPath(dataDir) / "wallets");
                }
                break;
            } catch (const fs::filesystem_error&) {
                QMessageBox::critical(nullptr, tr(PACKAGE_NAME),
                    tr("Error: Specified data directory \"%1\" cannot be created.").arg(dataDir));
                /* fall through, back to choosing screen */
            }
        }

        settings.setValue("strDataDir", dataDir);
        settings.setValue("fReset", false);
    }
    /* Only override -datadir if different from the default, to make it possible to
     * override -datadir in the bitcoin.conf file in the default data directory
     * (to be consistent with bitcoind behavior)
     */
    if(dataDir != getDefaultDataDirectory()) {
        node.softSetArg("-datadir", GUIUtil::qstringToBoostPath(dataDir).string()); // use OS locale for path setting
    }
    return true;
}

void Intro::setStatus(int status, const QString &message, quint64 bytesAvailable)
{
    switch(status)
    {
    case FreespaceChecker::ST_OK:
        ui->errorMessage->setText(message);
        ui->errorMessage->setStyleSheet("");
        break;
    case FreespaceChecker::ST_ERROR:
        ui->errorMessage->setText(tr("Error") + ": " + message);
        ui->errorMessage->setStyleSheet("QLabel { color: #800000 }");
        break;
    }
    /* Indicate number of bytes available */
    if(status == FreespaceChecker::ST_ERROR)
    {
        ui->freeSpace->setText("");
    } else {
        QString freeString = tr("%n GB of free space available", "", bytesAvailable/GB_BYTES);
        if(bytesAvailable < requiredSpace * GB_BYTES)
        {
            freeString += " " + tr("(of %n GB needed)", "", requiredSpace);
            ui->freeSpace->setStyleSheet("QLabel { color: #800000 }");
        } else {
            ui->freeSpace->setStyleSheet("");
        }
        ui->freeSpace->setText(freeString + ".");
    }
    /* Don't allow confirm in ERROR state */
    ui->buttonBox->button(QDialogButtonBox::Ok)->setEnabled(status != FreespaceChecker::ST_ERROR);
}

void Intro::on_dataDirectory_textChanged(const QString &dataDirStr)
{
    /* Disable OK button until check result comes in */
    ui->buttonBox->button(QDialogButtonBox::Ok)->setEnabled(false);
    checkPath(dataDirStr);
}

void Intro::on_ellipsisButton_clicked()
{
    QString dir = QDir::toNativeSeparators(QFileDialog::getExistingDirectory(nullptr, "Choose data directory", ui->dataDirectory->text()));
    if(!dir.isEmpty())
        ui->dataDirectory->setText(dir);
}

void Intro::on_dataDirDefault_clicked()
{
    setDataDirectory(getDefaultDataDirectory());
}

void Intro::on_dataDirCustom_clicked()
{
    ui->dataDirectory->setEnabled(true);
    ui->ellipsisButton->setEnabled(true);
}

void Intro::startThread()
{
    thread = new QThread(this);
    FreespaceChecker *executor = new FreespaceChecker(this);
    executor->moveToThread(thread);

    connect(executor, &FreespaceChecker::reply, this, &Intro::setStatus);
    connect(this, &Intro::requestCheck, executor, &FreespaceChecker::check);
    /*  make sure executor object is deleted in its own thread */
    connect(thread, &QThread::finished, executor, &QObject::deleteLater);

    thread->start();
}

void Intro::checkPath(const QString &dataDir)
{
    mutex.lock();
    pathToCheck = dataDir;
    if(!signalled)
    {
        signalled = true;
        Q_EMIT requestCheck();
    }
    mutex.unlock();
}

QString Intro::getPathToCheck()
{
    QString retval;
    mutex.lock();
    retval = pathToCheck;
    signalled = false; /* new request can be queued now */
    mutex.unlock();
    return retval;
}<|MERGE_RESOLUTION|>--- conflicted
+++ resolved
@@ -22,14 +22,6 @@
 
 #include <cmath>
 
-<<<<<<< HEAD
-static const uint64_t GB_BYTES = 1000000000LL;
-/* Minimum free space (in GB) needed for data directory */
-static const uint64_t BLOCK_CHAIN_SIZE = 5;
-/* Minimum free space (in GB) needed for data directory when pruned; Does not include prune target */
-static const uint64_t CHAIN_STATE_SIZE = 1;
-=======
->>>>>>> 9e306671
 /* Total required space (in GB) depending on user choice (prune, not prune) */
 static uint64_t requiredSpace;
 
