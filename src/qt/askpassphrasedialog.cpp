--- conflicted
+++ resolved
@@ -164,17 +164,6 @@
         } break;
     case UnlockStaking:
     case Unlock:
-<<<<<<< HEAD
-        if(!model->setWalletLocked(false, oldpass))
-        {
-            QMessageBox::critical(this, tr("Wallet unlock failed"),
-                                  tr("The passphrase entered for the wallet decryption was incorrect."));
-        }
-        else
-        {
-            model->setWalletUnlockStakingOnly(ui->stakingCheckBox->isChecked());
-            QDialog::accept(); // Success
-=======
         try {
             if (!model->setWalletLocked(false, oldpass)) {
                 QMessageBox::critical(this, tr("Wallet unlock failed"),
@@ -185,7 +174,6 @@
             }
         } catch (const std::runtime_error& e) {
             QMessageBox::critical(this, tr("Wallet unlock failed"), e.what());
->>>>>>> 9e306671
         }
         break;
     case Decrypt:
