--- conflicted
+++ resolved
@@ -15,10 +15,6 @@
 #include <net.h>
 #include <netbase.h>
 #include <util/system.h>
-<<<<<<< HEAD
-#include <warnings.h>
-=======
->>>>>>> 451880b9
 #include <wallet/wallet.h>
 
 #include <stdint.h>
@@ -42,12 +38,6 @@
     cachedBestHeaderTime = -1;
     peerTableModel = new PeerTableModel(m_node, this);
     banTableModel = new BanTableModel(m_node, this);
-<<<<<<< HEAD
-    pollTimer = new QTimer(this);
-    connect(pollTimer, &QTimer::timeout, this, &ClientModel::updateTimer);
-    connect(this, &ClientModel::tipChanged, this, &ClientModel::updateTip);
-    pollTimer->start(MODEL_UPDATE_DELAY);
-=======
 
     QTimer* timer = new QTimer;
     timer->setInterval(MODEL_UPDATE_DELAY);
@@ -63,7 +53,6 @@
     // move timer to thread so that polling doesn't disturb main event loop
     timer->moveToThread(m_thread);
     m_thread->start();
->>>>>>> 451880b9
     fBatchProcessingMode = false;
 
     subscribeToCoreSignals();
@@ -278,17 +267,11 @@
                                   Q_ARG(QDateTime, QDateTime::fromTime_t(blockTime)),
                                   Q_ARG(double, verificationProgress),
                                   Q_ARG(bool, fHeader));
-<<<<<<< HEAD
-        if(!fHeader && !clientmodel->fBatchProcessingMode)
-        {
-            QMetaObject::invokeMethod(clientmodel, "tipChanged", Qt::QueuedConnection);
-=======
         assert(invoked);
         if(!fHeader && !clientmodel->fBatchProcessingMode)
         {
             bool invoked = QMetaObject::invokeMethod(clientmodel, "tipChanged", Qt::QueuedConnection);
             assert(invoked);
->>>>>>> 451880b9
         }
         nLastUpdateNotification = now;
     }
