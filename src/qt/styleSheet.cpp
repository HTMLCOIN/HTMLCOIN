<<<<<<< HEAD
#include <qt/styleSheet.h>

#include <QFile>
#include <QWidget>
#include <QApplication>
#include <QStyleFactory>
#include <QProxyStyle>
#include <QListView>
#include <QComboBox>
#include <QMessageBox>
#include <QPushButton>
#include <QPainter>
#include <QLineEdit>
#include <QtGlobal>
#include <QSettings>

static const QString STYLE_FORMAT = ":/styles/%1/%2";
static const QString STYLE_CONFIG_FORMAT = ":/styles/%1/config";
static const QColor LINK_COLOR = "#2d9ad0";

class QtumStyle : public QProxyStyle
{
public:
    QtumStyle()
    {
        message_info_path = GetStringStyleValue("appstyle/message-info-icon", ":/styles/theme1/app-icons/message_info");
        message_warning_path = GetStringStyleValue("appstyle/message-warning-icon", ":/styles/theme1/app-icons/message_warning");
        message_critical_path = GetStringStyleValue("appstyle/message-critical-icon", ":/styles/theme1/app-icons/message_critical");
        message_question_path = GetStringStyleValue("appstyle/message-question-icon", ":/styles/theme1/app-icons/message_question");
        message_icon_weight = GetIntStyleValue("appstyle/message-icon-weight", 45);
        message_icon_height = GetIntStyleValue("appstyle/message-icon-height", 49);
        button_text_upper = GetIntStyleValue("appstyle/button_text_upper", true);
    }

    void polish(QWidget *widget)
    {
        if(widget && widget->inherits("QComboBox"))
        {
            QComboBox* comboBox = (QComboBox*)widget;
            if(comboBox->view() && comboBox->view()->inherits("QComboBoxListView"))
            {
                comboBox->setView(new QListView());
                qApp->processEvents();
            }

            if(comboBox->view() && comboBox->view()->parentWidget())
            {
                QWidget* parent = comboBox->view()->parentWidget();
                parent->setWindowFlags(Qt::Popup | Qt::FramelessWindowHint | Qt::NoDropShadowWindowHint);
                parent->setAttribute(Qt::WA_TranslucentBackground);
            }
        }
        if(widget && widget->inherits("QMessageBox"))
        {
            QMessageBox* messageBox = (QMessageBox*)widget;
            QPixmap iconPixmap;
            QMessageBox::Icon icon = messageBox->icon();
            switch (icon)
            {
            case QMessageBox::Information:
                iconPixmap = QPixmap(message_info_path);
                break;
            case QMessageBox::Warning:
                iconPixmap = QPixmap(message_warning_path);
                break;
            case QMessageBox::Critical:
                iconPixmap = QPixmap(message_critical_path);
                break;
            case QMessageBox::Question:
                iconPixmap = QPixmap(message_question_path);
                break;
            default:
                QProxyStyle::polish(widget);
                return;
            }
            messageBox->setIconPixmap(iconPixmap.scaled(message_icon_weight, message_icon_height));
        }
        if(widget && widget->inherits("QPushButton") && button_text_upper)
        {
            QPushButton* button = (QPushButton*)widget;
            button->setText(button->text().toUpper());
        }
        if(widget && widget->inherits("QLineEdit"))
        {
            QLineEdit* lineEdit = (QLineEdit*)widget;
            if(lineEdit->isReadOnly())
            {
                lineEdit->setFocusPolicy(Qt::ClickFocus);
            }
        }

        QProxyStyle::polish(widget);
    }

private:
    QString message_info_path;
    QString message_warning_path;
    QString message_critical_path;
    QString message_question_path;
    int message_icon_weight;
    int message_icon_height;
    bool button_text_upper;
};

StyleSheet &StyleSheet::instance()
{
    static StyleSheet inst;
    return inst;
}

StyleSheet::StyleSheet()
{
    QSettings settings;
    m_theme = settings.value("Theme", getDefaultTheme()).toString();
    QStringList supportedThemes = getSupportedThemes();
    if(!supportedThemes.contains(m_theme))
        m_theme = getDefaultTheme();
    m_config = new QSettings(STYLE_CONFIG_FORMAT.arg(m_theme), QSettings::IniFormat);
}

void StyleSheet::setStyleSheet(QWidget *widget, const QString &style_name)
{
    setObjectStyleSheet<QWidget>(widget, style_name);
}

void StyleSheet::setStyleSheet(QApplication *app, const QString& style_name)
{
    QStyle* mainStyle = QStyleFactory::create("fusion");
    QtumStyle* qtumStyle = new QtumStyle;
    qtumStyle->setBaseStyle(mainStyle);
    app->setStyle(qtumStyle);

    QPalette mainPalette(app->palette());
    mainPalette.setColor(QPalette::Link, GetStyleValue("appstyle/link-color", LINK_COLOR).toString());
    app->setPalette(mainPalette);

    // Increase the font size slightly for Windows and MAC
    QFont font = app->font();
    qreal fontSize = font.pointSizeF();
    qreal multiplier = 1;
#if defined(Q_OS_WIN) ||  defined(Q_OS_MAC)
    multiplier = 1.1;
#endif
    font.setPointSizeF(fontSize * multiplier);
    app->setFont(font);

    setObjectStyleSheet<QApplication>(app, style_name);
}

QString StyleSheet::getStyleSheet(const QString &style_name)
{
    QString style;
    QFile file(STYLE_FORMAT.arg(m_theme, style_name));
    if(file.open(QIODevice::ReadOnly))
    {
        style = file.readAll();
        m_cacheStyles[style_name] = style;
    }
    return style;
}

template<typename T>
void StyleSheet::setObjectStyleSheet(T *object, const QString &style_name)
{
    QString style_value = m_cacheStyles.contains(style_name) ? m_cacheStyles[style_name] : getStyleSheet(style_name);
    object->setStyleSheet(style_value);
}

QString StyleSheet::getCurrentTheme()
{
    return m_theme;
}

QStringList StyleSheet::getSupportedThemes()
{
    return QStringList() << "theme2" << "theme3" << "theme1";
}

QStringList StyleSheet::getSupportedThemesNames()
{
    return QStringList() << "Dark blue theme" << "Light blue theme" << "Black theme";
}


QString StyleSheet::getDefaultTheme()
{
    return "theme2";
}

bool StyleSheet::setTheme(const QString &theme)
{
    if(getSupportedThemes().contains(theme))
    {
        QSettings settings;
        settings.setValue("Theme", theme);
        return true;
    }
    return false;
}

QVariant StyleSheet::getStyleValue(const QString &key, const QVariant &defaultValue)
{
    if(m_config)
    {
        return m_config->value(key, defaultValue);
    }

    return defaultValue;
}
=======
#include <qt/styleSheet.h>

#include <QFile>
#include <QWidget>
#include <QApplication>
#include <QStyleFactory>
#include <QProxyStyle>
#include <QListView>
#include <QComboBox>
#include <QMessageBox>
#include <QPushButton>
#include <QPainter>
#include <QLineEdit>
#include <QtGlobal>

static const QString STYLE_FORMAT = ":/styles/%1";
static const QColor LINK_COLOR = "#2d9ad0";

class QtumStyle : public QProxyStyle
{
public:

    void polish(QWidget *widget)
    {
        if(widget && widget->inherits("QComboBox"))
        {
            QComboBox* comboBox = (QComboBox*)widget;
            if(comboBox->view() && comboBox->view()->inherits("QComboBoxListView"))
            {
                comboBox->setView(new QListView());
                qApp->processEvents();
            }

            if(comboBox->view() && comboBox->view()->parentWidget())
            {
                QWidget* parent = comboBox->view()->parentWidget();
                parent->setWindowFlags(Qt::Popup | Qt::FramelessWindowHint | Qt::NoDropShadowWindowHint);
                parent->setAttribute(Qt::WA_TranslucentBackground);
            }
        }
        if(widget && widget->inherits("QMessageBox"))
        {
            QMessageBox* messageBox = (QMessageBox*)widget;
            QPixmap iconPixmap;
            QMessageBox::Icon icon = messageBox->icon();
            switch (icon)
            {
            case QMessageBox::Information:
                iconPixmap = QPixmap(":/styles/app-icons/message_info");
                break;
            case QMessageBox::Warning:
                iconPixmap = QPixmap(":/styles/app-icons/message_warning");
                break;
            case QMessageBox::Critical:
                iconPixmap = QPixmap(":/styles/app-icons/message_critical");
                break;
            case QMessageBox::Question:
                iconPixmap = QPixmap(":/styles/app-icons/message_question");
                break;
            default:
                QProxyStyle::polish(widget);
                return;
            }
            messageBox->setIconPixmap(iconPixmap.scaled(45,49));
        }
        if(widget && widget->inherits("QPushButton"))
        {
            QPushButton* button = (QPushButton*)widget;
            button->setText(button->text().toUpper());
        }
        if(widget && widget->inherits("QLineEdit"))
        {
            QLineEdit* lineEdit = (QLineEdit*)widget;
            if(lineEdit->isReadOnly())
            {
                lineEdit->setFocusPolicy(Qt::ClickFocus);
            }
        }

        QProxyStyle::polish(widget);
    }
};

StyleSheet &StyleSheet::instance()
{
    static StyleSheet inst;
    return inst;
}

StyleSheet::StyleSheet()
{}

void StyleSheet::setStyleSheet(QWidget *widget, const QString &style_name)
{
    setObjectStyleSheet<QWidget>(widget, style_name);
}

void StyleSheet::setStyleSheet(QApplication *app, const QString& style_name)
{
    QStyle* mainStyle = QStyleFactory::create("fusion");
    QtumStyle* qtumStyle = new QtumStyle;
    qtumStyle->setBaseStyle(mainStyle);
    app->setStyle(qtumStyle);

    QPalette mainPalette(app->palette());
    mainPalette.setColor(QPalette::Link, LINK_COLOR);
    app->setPalette(mainPalette);

    // Increase the font size slightly for Windows and MAC
    QFont font = app->font();
    qreal fontSize = font.pointSizeF();
    qreal multiplier = 1;
#if defined(Q_OS_WIN) ||  defined(Q_OS_MAC)
    multiplier = 1.1;
#endif
    font.setPointSizeF(fontSize * multiplier);
    app->setFont(font);

    setObjectStyleSheet<QApplication>(app, style_name);
}

QString StyleSheet::getStyleSheet(const QString &style_name)
{
    QString style;
    QFile file(STYLE_FORMAT.arg(style_name));
    if(file.open(QIODevice::ReadOnly))
    {
        style = file.readAll();
        m_cacheStyles[style_name] = style;
    }
    return style;
}

template<typename T>
void StyleSheet::setObjectStyleSheet(T *object, const QString &style_name)
{
    QString style_value = m_cacheStyles.contains(style_name) ? m_cacheStyles[style_name] : getStyleSheet(style_name);
    object->setStyleSheet(style_value);
}
>>>>>>> 0697f073
<|MERGE_RESOLUTION|>--- conflicted
+++ resolved
@@ -1,4 +1,3 @@
-<<<<<<< HEAD
 #include <qt/styleSheet.h>
 
 #include <QFile>
@@ -207,145 +206,4 @@
     }
 
     return defaultValue;
-}
-=======
-#include <qt/styleSheet.h>
-
-#include <QFile>
-#include <QWidget>
-#include <QApplication>
-#include <QStyleFactory>
-#include <QProxyStyle>
-#include <QListView>
-#include <QComboBox>
-#include <QMessageBox>
-#include <QPushButton>
-#include <QPainter>
-#include <QLineEdit>
-#include <QtGlobal>
-
-static const QString STYLE_FORMAT = ":/styles/%1";
-static const QColor LINK_COLOR = "#2d9ad0";
-
-class QtumStyle : public QProxyStyle
-{
-public:
-
-    void polish(QWidget *widget)
-    {
-        if(widget && widget->inherits("QComboBox"))
-        {
-            QComboBox* comboBox = (QComboBox*)widget;
-            if(comboBox->view() && comboBox->view()->inherits("QComboBoxListView"))
-            {
-                comboBox->setView(new QListView());
-                qApp->processEvents();
-            }
-
-            if(comboBox->view() && comboBox->view()->parentWidget())
-            {
-                QWidget* parent = comboBox->view()->parentWidget();
-                parent->setWindowFlags(Qt::Popup | Qt::FramelessWindowHint | Qt::NoDropShadowWindowHint);
-                parent->setAttribute(Qt::WA_TranslucentBackground);
-            }
-        }
-        if(widget && widget->inherits("QMessageBox"))
-        {
-            QMessageBox* messageBox = (QMessageBox*)widget;
-            QPixmap iconPixmap;
-            QMessageBox::Icon icon = messageBox->icon();
-            switch (icon)
-            {
-            case QMessageBox::Information:
-                iconPixmap = QPixmap(":/styles/app-icons/message_info");
-                break;
-            case QMessageBox::Warning:
-                iconPixmap = QPixmap(":/styles/app-icons/message_warning");
-                break;
-            case QMessageBox::Critical:
-                iconPixmap = QPixmap(":/styles/app-icons/message_critical");
-                break;
-            case QMessageBox::Question:
-                iconPixmap = QPixmap(":/styles/app-icons/message_question");
-                break;
-            default:
-                QProxyStyle::polish(widget);
-                return;
-            }
-            messageBox->setIconPixmap(iconPixmap.scaled(45,49));
-        }
-        if(widget && widget->inherits("QPushButton"))
-        {
-            QPushButton* button = (QPushButton*)widget;
-            button->setText(button->text().toUpper());
-        }
-        if(widget && widget->inherits("QLineEdit"))
-        {
-            QLineEdit* lineEdit = (QLineEdit*)widget;
-            if(lineEdit->isReadOnly())
-            {
-                lineEdit->setFocusPolicy(Qt::ClickFocus);
-            }
-        }
-
-        QProxyStyle::polish(widget);
-    }
-};
-
-StyleSheet &StyleSheet::instance()
-{
-    static StyleSheet inst;
-    return inst;
-}
-
-StyleSheet::StyleSheet()
-{}
-
-void StyleSheet::setStyleSheet(QWidget *widget, const QString &style_name)
-{
-    setObjectStyleSheet<QWidget>(widget, style_name);
-}
-
-void StyleSheet::setStyleSheet(QApplication *app, const QString& style_name)
-{
-    QStyle* mainStyle = QStyleFactory::create("fusion");
-    QtumStyle* qtumStyle = new QtumStyle;
-    qtumStyle->setBaseStyle(mainStyle);
-    app->setStyle(qtumStyle);
-
-    QPalette mainPalette(app->palette());
-    mainPalette.setColor(QPalette::Link, LINK_COLOR);
-    app->setPalette(mainPalette);
-
-    // Increase the font size slightly for Windows and MAC
-    QFont font = app->font();
-    qreal fontSize = font.pointSizeF();
-    qreal multiplier = 1;
-#if defined(Q_OS_WIN) ||  defined(Q_OS_MAC)
-    multiplier = 1.1;
-#endif
-    font.setPointSizeF(fontSize * multiplier);
-    app->setFont(font);
-
-    setObjectStyleSheet<QApplication>(app, style_name);
-}
-
-QString StyleSheet::getStyleSheet(const QString &style_name)
-{
-    QString style;
-    QFile file(STYLE_FORMAT.arg(style_name));
-    if(file.open(QIODevice::ReadOnly))
-    {
-        style = file.readAll();
-        m_cacheStyles[style_name] = style;
-    }
-    return style;
-}
-
-template<typename T>
-void StyleSheet::setObjectStyleSheet(T *object, const QString &style_name)
-{
-    QString style_value = m_cacheStyles.contains(style_name) ? m_cacheStyles[style_name] : getStyleSheet(style_name);
-    object->setStyleSheet(style_value);
-}
->>>>>>> 0697f073
+}