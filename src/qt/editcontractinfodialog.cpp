<<<<<<< HEAD
#include <qt/editcontractinfodialog.h>
#include <qt/forms/ui_editcontractinfodialog.h>

#include <qt/contracttablemodel.h>
#include <qt/contractabi.h>
#include <qt/styleSheet.h>

#include <QDataWidgetMapper>
#include <QMessageBox>
#include <QRegularExpressionValidator>
#include <QPushButton>

EditContractInfoDialog::EditContractInfoDialog(Mode _mode, QWidget *parent) :
    QDialog(parent),
    ui(new Ui::EditContractInfoDialog),
    mapper(0),
    mode(_mode),
    model(0),
    m_contractABI(0)
{
    m_contractABI = new ContractABI();

    ui->setupUi(this);

    SetObjectStyleSheet(ui->buttonBox->button(QDialogButtonBox::Cancel), StyleSheetNames::ButtonLight);
    SetObjectStyleSheet(ui->buttonBox->button(QDialogButtonBox::Ok), StyleSheetNames::ButtonGray);

    switch(mode)
    {
    case NewContractInfo:
        setWindowTitle(tr("New contract info"));
        break;
    case EditContractInfo:
        setWindowTitle(tr("Edit contract info"));
        break;
    }

    mapper = new QDataWidgetMapper(this);
    mapper->setSubmitPolicy(QDataWidgetMapper::ManualSubmit);

    connect(ui->ABIEdit, &QValidatedTextEdit::textChanged, this, &EditContractInfoDialog::on_newContractABI);

    // Set contract address validator
    QRegularExpression regEx;
    regEx.setPattern(paternAddress);
    QRegularExpressionValidator *addressValidator = new QRegularExpressionValidator(ui->addressEdit);
    addressValidator->setRegularExpression(regEx);
    ui->addressEdit->setCheckValidator(addressValidator);
    ui->addressEdit->setEmptyIsValid(false);
}

EditContractInfoDialog::~EditContractInfoDialog()
{
    delete m_contractABI;
    delete ui;
}

bool EditContractInfoDialog::isValidContractAddress()
{
    ui->addressEdit->checkValidity();
    return ui->addressEdit->isValid();
}

bool EditContractInfoDialog::isValidInterfaceABI()
{
    ui->ABIEdit->checkValidity();
    return ui->ABIEdit->isValid();
}

bool EditContractInfoDialog::isDataValid()
{
    bool dataValid = true;

    if(!isValidContractAddress())
        dataValid = false;
    if(!isValidInterfaceABI())
        dataValid = false;

    return dataValid;
}

void EditContractInfoDialog::setModel(ContractTableModel *_model)
{
    this->model = _model;
    if(!_model)
        return;

    mapper->setModel(_model);
    mapper->addMapping(ui->labelEdit, ContractTableModel::Label);
    mapper->addMapping(ui->addressEdit, ContractTableModel::Address);
    mapper->addMapping(ui->ABIEdit, ContractTableModel::ABI, "plainText");
}

void EditContractInfoDialog::loadRow(int row)
{
    mapper->setCurrentIndex(row);
}

bool EditContractInfoDialog::saveCurrentRow()
{
    if(!model)
        return false;

    model->resetEditStatus();
    switch(mode)
    {
    case NewContractInfo:
        address = model->addRow(
                ui->labelEdit->text(),
                ui->addressEdit->text(),
                ui->ABIEdit->toPlainText());
        if(!address.isEmpty())
            this->ABI = ui->ABIEdit->toPlainText();
        break;
    case EditContractInfo:
        if(mapper->submit())
        {
            this->address = ui->addressEdit->text();
            this->ABI = ui->ABIEdit->toPlainText();
        }
        break;
    }
    bool editError = model->getEditStatus() >= ContractTableModel::DUPLICATE_ADDRESS;
    return !address.isEmpty() && !editError;
}

void EditContractInfoDialog::accept()
{
    if(isDataValid())
    {
        if(!model)
            return;

        if(!saveCurrentRow())
        {
            switch(model->getEditStatus())
            {
            case ContractTableModel::OK:
                // Failed with unknown reason. Just reject.
                break;
            case ContractTableModel::NO_CHANGES:
                // No changes were made during edit operation. Just reject.
                break;
            case ContractTableModel::DUPLICATE_ADDRESS:
                QMessageBox::warning(this, windowTitle(),
                                     tr("The entered address \"%1\" is already in the contract book.").arg(ui->addressEdit->text()),
                                     QMessageBox::Ok, QMessageBox::Ok);
                break;

            }
            return;
        }
        QDialog::accept();
    }
}

void EditContractInfoDialog::on_newContractABI()
{
    std::string json_data = ui->ABIEdit->toPlainText().toStdString();
    if(!m_contractABI->loads(json_data))
    {
        ui->ABIEdit->setIsValidManually(false);
    }
    else
    {
        ui->ABIEdit->setIsValidManually(true);
    }
    m_contractABI->clean();
}

QString EditContractInfoDialog::getAddress() const
{
    return address;
}

void EditContractInfoDialog::setAddress(const QString &_address)
{
    this->address = _address;
    ui->addressEdit->setText(_address);
}

QString EditContractInfoDialog::getABI() const
{
    return ABI;
}

void EditContractInfoDialog::setABI(const QString &_ABI)
{
    this->ABI = _ABI;
    ui->ABIEdit->setText(_ABI);
}
=======
#include <qt/editcontractinfodialog.h>
#include <qt/forms/ui_editcontractinfodialog.h>

#include <qt/contracttablemodel.h>
#include <qt/contractabi.h>
#include <qt/styleSheet.h>

#include <QDataWidgetMapper>
#include <QMessageBox>
#include <QRegularExpressionValidator>
#include <QPushButton>

EditContractInfoDialog::EditContractInfoDialog(Mode _mode, QWidget *parent) :
    QDialog(parent),
    ui(new Ui::EditContractInfoDialog),
    mapper(0),
    mode(_mode),
    model(0),
    m_contractABI(0)
{
    m_contractABI = new ContractABI();

    ui->setupUi(this);

    SetObjectStyleSheet(ui->buttonBox->button(QDialogButtonBox::Cancel), StyleSheetNames::ButtonWhite);
    SetObjectStyleSheet(ui->buttonBox->button(QDialogButtonBox::Ok), StyleSheetNames::ButtonBlue);

    switch(mode)
    {
    case NewContractInfo:
        setWindowTitle(tr("New contract info"));
        break;
    case EditContractInfo:
        setWindowTitle(tr("Edit contract info"));
        break;
    }

    mapper = new QDataWidgetMapper(this);
    mapper->setSubmitPolicy(QDataWidgetMapper::ManualSubmit);

    connect(ui->ABIEdit, &QValidatedTextEdit::textChanged, this, &EditContractInfoDialog::on_newContractABI);

    // Set contract address validator
    QRegularExpression regEx;
    regEx.setPattern(paternAddress);
    QRegularExpressionValidator *addressValidator = new QRegularExpressionValidator(ui->addressEdit);
    addressValidator->setRegularExpression(regEx);
    ui->addressEdit->setCheckValidator(addressValidator);
    ui->addressEdit->setEmptyIsValid(false);
}

EditContractInfoDialog::~EditContractInfoDialog()
{
    delete m_contractABI;
    delete ui;
}

bool EditContractInfoDialog::isValidContractAddress()
{
    ui->addressEdit->checkValidity();
    return ui->addressEdit->isValid();
}

bool EditContractInfoDialog::isValidInterfaceABI()
{
    ui->ABIEdit->checkValidity();
    return ui->ABIEdit->isValid();
}

bool EditContractInfoDialog::isDataValid()
{
    bool dataValid = true;

    if(!isValidContractAddress())
        dataValid = false;
    if(!isValidInterfaceABI())
        dataValid = false;

    return dataValid;
}

void EditContractInfoDialog::setModel(ContractTableModel *_model)
{
    this->model = _model;
    if(!_model)
        return;

    mapper->setModel(_model);
    mapper->addMapping(ui->labelEdit, ContractTableModel::Label);
    mapper->addMapping(ui->addressEdit, ContractTableModel::Address);
    mapper->addMapping(ui->ABIEdit, ContractTableModel::ABI, "plainText");
}

void EditContractInfoDialog::loadRow(int row)
{
    mapper->setCurrentIndex(row);
}

bool EditContractInfoDialog::saveCurrentRow()
{
    if(!model)
        return false;

    model->resetEditStatus();
    switch(mode)
    {
    case NewContractInfo:
        address = model->addRow(
                ui->labelEdit->text(),
                ui->addressEdit->text(),
                ui->ABIEdit->toPlainText());
        if(!address.isEmpty())
            this->ABI = ui->ABIEdit->toPlainText();
        break;
    case EditContractInfo:
        if(mapper->submit())
        {
            this->address = ui->addressEdit->text();
            this->ABI = ui->ABIEdit->toPlainText();
        }
        break;
    }
    bool editError = model->getEditStatus() >= ContractTableModel::DUPLICATE_ADDRESS;
    return !address.isEmpty() && !editError;
}

void EditContractInfoDialog::accept()
{
    if(isDataValid())
    {
        if(!model)
            return;

        if(!saveCurrentRow())
        {
            switch(model->getEditStatus())
            {
            case ContractTableModel::OK:
                // Failed with unknown reason. Just reject.
                break;
            case ContractTableModel::NO_CHANGES:
                // No changes were made during edit operation. Just reject.
                break;
            case ContractTableModel::DUPLICATE_ADDRESS:
                QMessageBox::warning(this, windowTitle(),
                                     tr("The entered address \"%1\" is already in the contract book.").arg(ui->addressEdit->text()),
                                     QMessageBox::Ok, QMessageBox::Ok);
                break;

            }
            return;
        }
        QDialog::accept();
    }
}

void EditContractInfoDialog::on_newContractABI()
{
    std::string json_data = ui->ABIEdit->toPlainText().toStdString();
    if(!m_contractABI->loads(json_data))
    {
        ui->ABIEdit->setIsValidManually(false);
    }
    else
    {
        ui->ABIEdit->setIsValidManually(true);
    }
    m_contractABI->clean();
}

QString EditContractInfoDialog::getAddress() const
{
    return address;
}

void EditContractInfoDialog::setAddress(const QString &_address)
{
    this->address = _address;
    ui->addressEdit->setText(_address);
}

QString EditContractInfoDialog::getABI() const
{
    return ABI;
}

void EditContractInfoDialog::setABI(const QString &_ABI)
{
    this->ABI = _ABI;
    ui->ABIEdit->setText(_ABI);
}
>>>>>>> 0697f073
<|MERGE_RESOLUTION|>--- conflicted
+++ resolved
@@ -1,4 +1,3 @@
-<<<<<<< HEAD
 #include <qt/editcontractinfodialog.h>
 #include <qt/forms/ui_editcontractinfodialog.h>
 
@@ -189,197 +188,4 @@
 {
     this->ABI = _ABI;
     ui->ABIEdit->setText(_ABI);
-}
-=======
-#include <qt/editcontractinfodialog.h>
-#include <qt/forms/ui_editcontractinfodialog.h>
-
-#include <qt/contracttablemodel.h>
-#include <qt/contractabi.h>
-#include <qt/styleSheet.h>
-
-#include <QDataWidgetMapper>
-#include <QMessageBox>
-#include <QRegularExpressionValidator>
-#include <QPushButton>
-
-EditContractInfoDialog::EditContractInfoDialog(Mode _mode, QWidget *parent) :
-    QDialog(parent),
-    ui(new Ui::EditContractInfoDialog),
-    mapper(0),
-    mode(_mode),
-    model(0),
-    m_contractABI(0)
-{
-    m_contractABI = new ContractABI();
-
-    ui->setupUi(this);
-
-    SetObjectStyleSheet(ui->buttonBox->button(QDialogButtonBox::Cancel), StyleSheetNames::ButtonWhite);
-    SetObjectStyleSheet(ui->buttonBox->button(QDialogButtonBox::Ok), StyleSheetNames::ButtonBlue);
-
-    switch(mode)
-    {
-    case NewContractInfo:
-        setWindowTitle(tr("New contract info"));
-        break;
-    case EditContractInfo:
-        setWindowTitle(tr("Edit contract info"));
-        break;
-    }
-
-    mapper = new QDataWidgetMapper(this);
-    mapper->setSubmitPolicy(QDataWidgetMapper::ManualSubmit);
-
-    connect(ui->ABIEdit, &QValidatedTextEdit::textChanged, this, &EditContractInfoDialog::on_newContractABI);
-
-    // Set contract address validator
-    QRegularExpression regEx;
-    regEx.setPattern(paternAddress);
-    QRegularExpressionValidator *addressValidator = new QRegularExpressionValidator(ui->addressEdit);
-    addressValidator->setRegularExpression(regEx);
-    ui->addressEdit->setCheckValidator(addressValidator);
-    ui->addressEdit->setEmptyIsValid(false);
-}
-
-EditContractInfoDialog::~EditContractInfoDialog()
-{
-    delete m_contractABI;
-    delete ui;
-}
-
-bool EditContractInfoDialog::isValidContractAddress()
-{
-    ui->addressEdit->checkValidity();
-    return ui->addressEdit->isValid();
-}
-
-bool EditContractInfoDialog::isValidInterfaceABI()
-{
-    ui->ABIEdit->checkValidity();
-    return ui->ABIEdit->isValid();
-}
-
-bool EditContractInfoDialog::isDataValid()
-{
-    bool dataValid = true;
-
-    if(!isValidContractAddress())
-        dataValid = false;
-    if(!isValidInterfaceABI())
-        dataValid = false;
-
-    return dataValid;
-}
-
-void EditContractInfoDialog::setModel(ContractTableModel *_model)
-{
-    this->model = _model;
-    if(!_model)
-        return;
-
-    mapper->setModel(_model);
-    mapper->addMapping(ui->labelEdit, ContractTableModel::Label);
-    mapper->addMapping(ui->addressEdit, ContractTableModel::Address);
-    mapper->addMapping(ui->ABIEdit, ContractTableModel::ABI, "plainText");
-}
-
-void EditContractInfoDialog::loadRow(int row)
-{
-    mapper->setCurrentIndex(row);
-}
-
-bool EditContractInfoDialog::saveCurrentRow()
-{
-    if(!model)
-        return false;
-
-    model->resetEditStatus();
-    switch(mode)
-    {
-    case NewContractInfo:
-        address = model->addRow(
-                ui->labelEdit->text(),
-                ui->addressEdit->text(),
-                ui->ABIEdit->toPlainText());
-        if(!address.isEmpty())
-            this->ABI = ui->ABIEdit->toPlainText();
-        break;
-    case EditContractInfo:
-        if(mapper->submit())
-        {
-            this->address = ui->addressEdit->text();
-            this->ABI = ui->ABIEdit->toPlainText();
-        }
-        break;
-    }
-    bool editError = model->getEditStatus() >= ContractTableModel::DUPLICATE_ADDRESS;
-    return !address.isEmpty() && !editError;
-}
-
-void EditContractInfoDialog::accept()
-{
-    if(isDataValid())
-    {
-        if(!model)
-            return;
-
-        if(!saveCurrentRow())
-        {
-            switch(model->getEditStatus())
-            {
-            case ContractTableModel::OK:
-                // Failed with unknown reason. Just reject.
-                break;
-            case ContractTableModel::NO_CHANGES:
-                // No changes were made during edit operation. Just reject.
-                break;
-            case ContractTableModel::DUPLICATE_ADDRESS:
-                QMessageBox::warning(this, windowTitle(),
-                                     tr("The entered address \"%1\" is already in the contract book.").arg(ui->addressEdit->text()),
-                                     QMessageBox::Ok, QMessageBox::Ok);
-                break;
-
-            }
-            return;
-        }
-        QDialog::accept();
-    }
-}
-
-void EditContractInfoDialog::on_newContractABI()
-{
-    std::string json_data = ui->ABIEdit->toPlainText().toStdString();
-    if(!m_contractABI->loads(json_data))
-    {
-        ui->ABIEdit->setIsValidManually(false);
-    }
-    else
-    {
-        ui->ABIEdit->setIsValidManually(true);
-    }
-    m_contractABI->clean();
-}
-
-QString EditContractInfoDialog::getAddress() const
-{
-    return address;
-}
-
-void EditContractInfoDialog::setAddress(const QString &_address)
-{
-    this->address = _address;
-    ui->addressEdit->setText(_address);
-}
-
-QString EditContractInfoDialog::getABI() const
-{
-    return ABI;
-}
-
-void EditContractInfoDialog::setABI(const QString &_ABI)
-{
-    this->ABI = _ABI;
-    ui->ABIEdit->setText(_ABI);
-}
->>>>>>> 0697f073
+}