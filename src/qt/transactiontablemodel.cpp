--- conflicted
+++ resolved
@@ -716,10 +716,6 @@
 
 static void NotifyTransactionChanged(TransactionTableModel *ttm, const uint256 &hash, ChangeType status)
 {
-<<<<<<< HEAD
-
-=======
->>>>>>> 451880b9
     TransactionNotification notification(hash, status, true);
 
     if (fQueueNotifications)
