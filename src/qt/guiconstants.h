--- conflicted
+++ resolved
@@ -16,10 +16,7 @@
 
 static const bool DEFAULT_SPLASHSCREEN = true;
 
-<<<<<<< HEAD
-=======
 
->>>>>>> 9e306671
 /* Transaction list -- unconfirmed transaction */
 #define COLOR_UNCONFIRMED QColor(128, 128, 128)
 /* Transaction list -- negative amount */
@@ -55,11 +52,8 @@
 #define QAPP_APP_NAME_DEFAULT "Qtum-Qt"
 #define QAPP_APP_NAME_TESTNET "Qtum-Qt-testnet"
 #define QAPP_APP_NAME_REGTEST "Qtum-Qt-regtest"
-<<<<<<< HEAD
-=======
 
 /* One gigabyte (GB) in bytes */
 static constexpr uint64_t GB_BYTES{1000000000};
->>>>>>> 9e306671
 
 #endif // BITCOIN_QT_GUICONSTANTS_H