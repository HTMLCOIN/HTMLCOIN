<<<<<<< HEAD
// Copyright (c) 2011-2017 The Bitcoin Core developers
=======
// Copyright (c) 2011-2018 The Bitcoin Core developers
>>>>>>> 228c1378
// Distributed under the MIT software license, see the accompanying
// file COPYING or http://www.opensource.org/licenses/mit-license.php.

#include <qt/walletview.h>

#include <qt/addressbookpage.h>
#include <qt/askpassphrasedialog.h>
#include <qt/bitcoingui.h>
#include <qt/clientmodel.h>
#include <qt/guiutil.h>
#include <qt/optionsmodel.h>
#include <qt/overviewpage.h>
#include <qt/platformstyle.h>
#include <qt/receivecoinsdialog.h>
#include <qt/sendcoinsdialog.h>
#include <qt/signverifymessagedialog.h>
#include <qt/transactiontablemodel.h>
#include <qt/tokentransactiontablemodel.h>
#include <qt/tokentransactionrecord.h>
#include <qt/transactionview.h>
#include <qt/walletmodel.h>
#include <qt/createcontract.h>
#include <qt/sendtocontract.h>
#include <qt/callcontract.h>
#include <qt/qrctoken.h>
#include <qt/restoredialog.h>

#include <interfaces/node.h>
#include <ui_interface.h>

#include <QAction>
#include <QActionGroup>
#include <QFileDialog>
#include <QHBoxLayout>
#include <QProgressDialog>
#include <QPushButton>
#include <QVBoxLayout>

WalletView::WalletView(const PlatformStyle *_platformStyle, QWidget *parent):
    QStackedWidget(parent),
    clientModel(0),
    walletModel(0),
    platformStyle(_platformStyle)
{
    // Create tabs
    overviewPage = new OverviewPage(platformStyle);

    transactionsPage = new QWidget(this);
    QVBoxLayout *vbox = new QVBoxLayout();
    QHBoxLayout *hbox_buttons = new QHBoxLayout();
    transactionView = new TransactionView(platformStyle, this);
    vbox->addWidget(transactionView);
    QPushButton *exportButton = new QPushButton(tr("&Export"), this);
    exportButton->setToolTip(tr("Export the data in the current tab to a file"));
    if (platformStyle->getImagesOnButtons()) {
        exportButton->setIcon(platformStyle->MultiStatesIcon(":/icons/export", PlatformStyle::PushButton));
    }
    hbox_buttons->addStretch();
    hbox_buttons->addWidget(exportButton);
    vbox->addLayout(hbox_buttons);
    transactionsPage->setLayout(vbox);

    receiveCoinsPage = new ReceiveCoinsDialog(platformStyle);
    sendCoinsPage = new SendCoinsDialog(platformStyle);

    usedSendingAddressesPage = new AddressBookPage(platformStyle, AddressBookPage::ForEditing, AddressBookPage::SendingTab, this);
    usedReceivingAddressesPage = new AddressBookPage(platformStyle, AddressBookPage::ForEditing, AddressBookPage::ReceivingTab, this);

    createContractPage = new CreateContract(platformStyle);
    sendToContractPage = new SendToContract(platformStyle);
    callContractPage = new CallContract(platformStyle);

    QRCTokenPage = new QRCToken(platformStyle);

    addWidget(overviewPage);
    addWidget(transactionsPage);
    addWidget(receiveCoinsPage);
    addWidget(sendCoinsPage);
    addWidget(createContractPage);
    addWidget(sendToContractPage);
    addWidget(callContractPage);
    addWidget(QRCTokenPage);

    connect(overviewPage, SIGNAL(outOfSyncWarningClicked()), this, SLOT(requestedSyncWarningInfo()));

    // Highlight transaction after send
    connect(sendCoinsPage, SIGNAL(coinsSent(uint256)), transactionView, SLOT(focusTransaction(uint256)));

    // Double-clicking on a transaction on the transaction history page shows details
    connect(transactionView, SIGNAL(doubleClicked(QModelIndex)), transactionView, SLOT(showDetails()));

    // Clicking on "Export" allows to export the transaction list
    connect(exportButton, SIGNAL(clicked()), transactionView, SLOT(exportClicked()));

    // Pass through messages from sendCoinsPage
    connect(sendCoinsPage, SIGNAL(message(QString,QString,unsigned int)), this, SIGNAL(message(QString,QString,unsigned int)));
    // Pass through messages from transactionView
    connect(transactionView, SIGNAL(message(QString,QString,unsigned int)), this, SIGNAL(message(QString,QString,unsigned int)));
}

WalletView::~WalletView()
{
}

void WalletView::setBitcoinGUI(BitcoinGUI *gui)
{
    if (gui)
    {
        // Clicking on a show more button sends you to transaction history page
        connect(overviewPage, SIGNAL(showMoreClicked()), gui, SLOT(gotoHistoryPage()));
<<<<<<< HEAD
=======

        // Navigate to transaction history page after send
        connect(sendCoinsPage, SIGNAL(coinsSent(uint256)), gui, SLOT(gotoHistoryPage()));
>>>>>>> 228c1378

        // Receive and report messages
        connect(this, SIGNAL(message(QString,QString,unsigned int)), gui, SLOT(message(QString,QString,unsigned int)));

        // Pass through encryption status changed signals
        connect(this, SIGNAL(encryptionStatusChanged()), gui, SLOT(updateWalletStatus()));

        // Pass through transaction notifications
        connect(this, SIGNAL(incomingTransaction(QString,int,CAmount,QString,QString,QString,QString)), gui, SLOT(incomingTransaction(QString,int,CAmount,QString,QString,QString,QString)));

        // Pass through token transaction notifications
        connect(this, SIGNAL(incomingTokenTransaction(QString,QString,QString,QString,QString,QString,QString)), gui, SLOT(incomingTokenTransaction(QString,QString,QString,QString,QString,QString,QString)));

        // Connect HD enabled state signal
        connect(this, SIGNAL(hdEnabledStatusChanged()), gui, SLOT(updateWalletStatus()));

<<<<<<< HEAD
        // Pass through token transaction notifications
        connect(this, SIGNAL(incomingTokenTransaction(QString,QString,QString,QString,QString,QString)), gui, SLOT(incomingTokenTransaction(QString,QString,QString,QString,QString,QString)));

        // Connect HD enabled state signal 
        connect(this, SIGNAL(hdEnabledStatusChanged(int)), gui, SLOT(setHDStatus(int)));

=======
>>>>>>> 228c1378
        // Clicking on add token button sends you to add token page
        connect(overviewPage, SIGNAL(addTokenClicked()), gui, SLOT(gotoAddTokenPage()));
    }
}

void WalletView::setClientModel(ClientModel *_clientModel)
{
    this->clientModel = _clientModel;

    overviewPage->setClientModel(_clientModel);
    sendCoinsPage->setClientModel(_clientModel);
    createContractPage->setClientModel(_clientModel);
    sendToContractPage->setClientModel(_clientModel);
    callContractPage->setClientModel(_clientModel);
    QRCTokenPage->setClientModel(_clientModel);
}

void WalletView::setWalletModel(WalletModel *_walletModel)
{
    this->walletModel = _walletModel;

    // Put transaction list in tabs
    transactionView->setModel(_walletModel);
    overviewPage->setWalletModel(_walletModel);
    receiveCoinsPage->setModel(_walletModel);
    sendCoinsPage->setModel(_walletModel);
    createContractPage->setModel(_walletModel);
    sendToContractPage->setModel(_walletModel);
    callContractPage->setModel(_walletModel);
    QRCTokenPage->setModel(_walletModel);
    usedReceivingAddressesPage->setModel(_walletModel ? _walletModel->getAddressTableModel() : nullptr);
    usedSendingAddressesPage->setModel(_walletModel ? _walletModel->getAddressTableModel() : nullptr);

    if (_walletModel)
    {
        // Receive and pass through messages from wallet model
        connect(_walletModel, SIGNAL(message(QString,QString,unsigned int)), this, SIGNAL(message(QString,QString,unsigned int)));

        // Handle changes in encryption status
        connect(_walletModel, SIGNAL(encryptionStatusChanged()), this, SIGNAL(encryptionStatusChanged()));
        updateEncryptionStatus();

        // update HD status
        Q_EMIT hdEnabledStatusChanged();

        // Balloon pop-up for new transaction
        connect(_walletModel->getTransactionTableModel(), SIGNAL(rowsInserted(QModelIndex,int,int)),
                this, SLOT(processNewTransaction(QModelIndex,int,int)));

        // Balloon pop-up for new token transaction
        connect(_walletModel->getTokenTransactionTableModel(), SIGNAL(rowsInserted(QModelIndex,int,int)),
                this, SLOT(processNewTokenTransaction(QModelIndex,int,int)));

        // Ask for passphrase if needed
        connect(_walletModel, SIGNAL(requireUnlock()), this, SLOT(unlockWallet()));

        // Show progress dialog
        connect(_walletModel, SIGNAL(showProgress(QString,int)), this, SLOT(showProgress(QString,int)));
    }
}

void WalletView::processNewTransaction(const QModelIndex& parent, int start, int /*end*/)
{
    // Prevent balloon-spam when initial block download is in progress
    if (!walletModel || !clientModel || clientModel->node().isInitialBlockDownload())
        return;

    TransactionTableModel *ttm = walletModel->getTransactionTableModel();
    if (!ttm || ttm->processingQueuedTransactions())
        return;

    QString date = ttm->index(start, TransactionTableModel::Date, parent).data().toString();
    qint64 amount = ttm->index(start, TransactionTableModel::Amount, parent).data(Qt::EditRole).toULongLong();
    QString type = ttm->index(start, TransactionTableModel::Type, parent).data().toString();
    QModelIndex index = ttm->index(start, 0, parent);
    QString address = ttm->data(index, TransactionTableModel::AddressRole).toString();
    QString label = ttm->data(index, TransactionTableModel::LabelRole).toString();

    Q_EMIT incomingTransaction(date, walletModel->getOptionsModel()->getDisplayUnit(), amount, type, address, label, walletModel->getWalletName());
}

void WalletView::processNewTokenTransaction(const QModelIndex &parent, int start, int /*end*/)
{
    // Prevent balloon-spam when initial block download is in progress
    if (!walletModel || !clientModel || clientModel->node().isInitialBlockDownload())
        return;

    TokenTransactionTableModel *tttm = walletModel->getTokenTransactionTableModel();
    if (!tttm || tttm->processingQueuedTransactions())
        return;

    QString date = tttm->index(start, TokenTransactionTableModel::Date, parent).data().toString();
    QString amount(tttm->index(start, TokenTransactionTableModel::Amount, parent).data(TokenTransactionTableModel::FormattedAmountWithUnitRole).toString());
    QString type = tttm->index(start, TokenTransactionTableModel::Type, parent).data().toString();
    QModelIndex index = tttm->index(start, 0, parent);
    QString address = tttm->data(index, TokenTransactionTableModel::AddressRole).toString();
    QString label = tttm->data(index, TokenTransactionTableModel::LabelRole).toString();
    QString title;
    int txType = tttm->data(index, TokenTransactionTableModel::TypeRole).toInt();
    switch (txType)
    {
    case TokenTransactionRecord::RecvWithAddress:
    case TokenTransactionRecord::RecvFromOther:
        title = tr("Incoming transaction");
        break;
    default:
        title = tr("Sent transaction");
        break;
    }
    Q_EMIT incomingTokenTransaction(date, amount, type, address, label, walletModel->getWalletName(), title);
}

void WalletView::processNewTokenTransaction(const QModelIndex &parent, int start, int /*end*/)
{
    // Prevent balloon-spam when initial block download is in progress
    if (!walletModel || !clientModel || clientModel->inInitialBlockDownload())
        return;

    TokenTransactionTableModel *tttm = walletModel->getTokenTransactionTableModel();
    if (!tttm || tttm->processingQueuedTransactions())
        return;

    QString date = tttm->index(start, TokenTransactionTableModel::Date, parent).data().toString();
    QString amount(tttm->index(start, TokenTransactionTableModel::Amount, parent).data(TokenTransactionTableModel::FormattedAmountWithUnitRole).toString());
    QString type = tttm->index(start, TokenTransactionTableModel::Type, parent).data().toString();
    QModelIndex index = tttm->index(start, 0, parent);
    QString address = tttm->data(index, TokenTransactionTableModel::AddressRole).toString();
    QString label = tttm->data(index, TokenTransactionTableModel::LabelRole).toString();
    QString title;
    int txType = tttm->data(index, TokenTransactionTableModel::TypeRole).toInt();
    switch (txType)
    {
    case TokenTransactionRecord::RecvWithAddress:
    case TokenTransactionRecord::RecvFromOther:
        title = tr("Incoming transaction");
        break;
    default:
        title = tr("Sent transaction");
        break;
    }
    Q_EMIT incomingTokenTransaction(date, amount, type, address, label, title);
}

void WalletView::gotoOverviewPage()
{
    setCurrentWidget(overviewPage);
}

void WalletView::gotoHistoryPage()
{
    setCurrentWidget(transactionsPage);
}

void WalletView::gotoReceiveCoinsPage()
{
    setCurrentWidget(receiveCoinsPage);
}

void WalletView::gotoSendCoinsPage(QString addr)
{
    setCurrentWidget(sendCoinsPage);

    if (!addr.isEmpty())
        sendCoinsPage->setAddress(addr);
}

void WalletView::gotoCreateContractPage()
{
    setCurrentWidget(createContractPage);
}

void WalletView::gotoSendToContractPage()
{
    setCurrentWidget(sendToContractPage);
}

void WalletView::gotoCallContractPage()
{
    setCurrentWidget(callContractPage);
}

void WalletView::gotoSendTokenPage()
{
    setCurrentWidget(QRCTokenPage);
    QRCTokenPage->on_goToSendTokenPage();
}

void WalletView::gotoReceiveTokenPage()
{
    setCurrentWidget(QRCTokenPage);
    QRCTokenPage->on_goToReceiveTokenPage();
}

void WalletView::gotoAddTokenPage()
{
    setCurrentWidget(QRCTokenPage);
    QRCTokenPage->on_goToAddTokenPage();
}

void WalletView::gotoSignMessageTab(QString addr)
{
    // calls show() in showTab_SM()
    SignVerifyMessageDialog *signVerifyMessageDialog = new SignVerifyMessageDialog(platformStyle, this);
    signVerifyMessageDialog->setAttribute(Qt::WA_DeleteOnClose);
    signVerifyMessageDialog->setModel(walletModel);
    signVerifyMessageDialog->showTab_SM(true);

    if (!addr.isEmpty())
        signVerifyMessageDialog->setAddress_SM(addr);
}

void WalletView::gotoVerifyMessageTab(QString addr)
{
    // calls show() in showTab_VM()
    SignVerifyMessageDialog *signVerifyMessageDialog = new SignVerifyMessageDialog(platformStyle, this);
    signVerifyMessageDialog->setAttribute(Qt::WA_DeleteOnClose);
    signVerifyMessageDialog->setModel(walletModel);
    signVerifyMessageDialog->showTab_VM(true);

    if (!addr.isEmpty())
        signVerifyMessageDialog->setAddress_VM(addr);
}

bool WalletView::handlePaymentRequest(const SendCoinsRecipient& recipient)
{
    return sendCoinsPage->handlePaymentRequest(recipient);
}

void WalletView::showOutOfSyncWarning(bool fShow)
{
    overviewPage->showOutOfSyncWarning(fShow);
}

void WalletView::updateEncryptionStatus()
{
    Q_EMIT encryptionStatusChanged();
}

void WalletView::encryptWallet(bool status)
{
    if(!walletModel)
        return;
    AskPassphraseDialog dlg(status ? AskPassphraseDialog::Encrypt : AskPassphraseDialog::Decrypt, this);
    dlg.setModel(walletModel);
    dlg.exec();

    updateEncryptionStatus();
}

void WalletView::backupWallet()
{
    QString filename = GUIUtil::getSaveFileName(this,
        tr("Backup Wallet"), QString(),
        tr("Wallet Data (*.dat)"), nullptr);

    if (filename.isEmpty())
        return;

    if (!walletModel->wallet().backupWallet(filename.toLocal8Bit().data())) {
        Q_EMIT message(tr("Backup Failed"), tr("There was an error trying to save the wallet data to %1.").arg(filename),
            CClientUIInterface::MSG_ERROR);
        }
    else {
        Q_EMIT message(tr("Backup Successful"), tr("The wallet data was successfully saved to %1.").arg(filename),
            CClientUIInterface::MSG_INFORMATION);
    }
}

void WalletView::restoreWallet()
{
    RestoreDialog dlg(this);
    dlg.setModel(walletModel);
    dlg.exec();
}

void WalletView::changePassphrase()
{
    AskPassphraseDialog dlg(AskPassphraseDialog::ChangePass, this);
    dlg.setModel(walletModel);
    dlg.exec();
}

void WalletView::unlockWallet(bool fromMenu)
{
    if(!walletModel)
        return;
    // Unlock wallet when requested by wallet model
    if (walletModel->getEncryptionStatus() == WalletModel::Locked)
    {
        AskPassphraseDialog::Mode mode = fromMenu ?
            AskPassphraseDialog::UnlockStaking : AskPassphraseDialog::Unlock;
        AskPassphraseDialog dlg(mode, this);
        dlg.setModel(walletModel);
        dlg.exec();
    }
}

void WalletView::lockWallet()
{
    if(!walletModel)
        return;

    walletModel->setWalletLocked(true);
}

void WalletView::usedSendingAddresses()
{
    if(!walletModel)
        return;

    usedSendingAddressesPage->show();
    usedSendingAddressesPage->raise();
    usedSendingAddressesPage->activateWindow();
}

void WalletView::usedReceivingAddresses()
{
    if(!walletModel)
        return;

    usedReceivingAddressesPage->show();
    usedReceivingAddressesPage->raise();
    usedReceivingAddressesPage->activateWindow();
}

void WalletView::showProgress(const QString &title, int nProgress)
{
    if (nProgress == 0)
    {
        progressDialog = new QProgressDialog(title, "", 0, 100);
        progressDialog->setWindowModality(Qt::ApplicationModal);
        progressDialog->setMinimumDuration(0);
        progressDialog->setAutoClose(false);
        progressDialog->setValue(0);
        progressDialog->setCancelButtonText(tr("Cancel"));
    }
    else if (nProgress == 100)
    {
        if (progressDialog)
        {
            progressDialog->close();
            progressDialog->deleteLater();
        }
    }
    else if (progressDialog) {
        if (progressDialog->wasCanceled()) {
            getWalletModel()->wallet().abortRescan();
        } else {
            progressDialog->setValue(nProgress);
        }
    }
}

void WalletView::requestedSyncWarningInfo()
{
    Q_EMIT outOfSyncWarningClicked();
}<|MERGE_RESOLUTION|>--- conflicted
+++ resolved
@@ -1,8 +1,4 @@
-<<<<<<< HEAD
-// Copyright (c) 2011-2017 The Bitcoin Core developers
-=======
 // Copyright (c) 2011-2018 The Bitcoin Core developers
->>>>>>> 228c1378
 // Distributed under the MIT software license, see the accompanying
 // file COPYING or http://www.opensource.org/licenses/mit-license.php.
 
@@ -113,12 +109,9 @@
     {
         // Clicking on a show more button sends you to transaction history page
         connect(overviewPage, SIGNAL(showMoreClicked()), gui, SLOT(gotoHistoryPage()));
-<<<<<<< HEAD
-=======
 
         // Navigate to transaction history page after send
         connect(sendCoinsPage, SIGNAL(coinsSent(uint256)), gui, SLOT(gotoHistoryPage()));
->>>>>>> 228c1378
 
         // Receive and report messages
         connect(this, SIGNAL(message(QString,QString,unsigned int)), gui, SLOT(message(QString,QString,unsigned int)));
@@ -135,15 +128,6 @@
         // Connect HD enabled state signal
         connect(this, SIGNAL(hdEnabledStatusChanged()), gui, SLOT(updateWalletStatus()));
 
-<<<<<<< HEAD
-        // Pass through token transaction notifications
-        connect(this, SIGNAL(incomingTokenTransaction(QString,QString,QString,QString,QString,QString)), gui, SLOT(incomingTokenTransaction(QString,QString,QString,QString,QString,QString)));
-
-        // Connect HD enabled state signal 
-        connect(this, SIGNAL(hdEnabledStatusChanged(int)), gui, SLOT(setHDStatus(int)));
-
-=======
->>>>>>> 228c1378
         // Clicking on add token button sends you to add token page
         connect(overviewPage, SIGNAL(addTokenClicked()), gui, SLOT(gotoAddTokenPage()));
     }
@@ -256,37 +240,6 @@
     Q_EMIT incomingTokenTransaction(date, amount, type, address, label, walletModel->getWalletName(), title);
 }
 
-void WalletView::processNewTokenTransaction(const QModelIndex &parent, int start, int /*end*/)
-{
-    // Prevent balloon-spam when initial block download is in progress
-    if (!walletModel || !clientModel || clientModel->inInitialBlockDownload())
-        return;
-
-    TokenTransactionTableModel *tttm = walletModel->getTokenTransactionTableModel();
-    if (!tttm || tttm->processingQueuedTransactions())
-        return;
-
-    QString date = tttm->index(start, TokenTransactionTableModel::Date, parent).data().toString();
-    QString amount(tttm->index(start, TokenTransactionTableModel::Amount, parent).data(TokenTransactionTableModel::FormattedAmountWithUnitRole).toString());
-    QString type = tttm->index(start, TokenTransactionTableModel::Type, parent).data().toString();
-    QModelIndex index = tttm->index(start, 0, parent);
-    QString address = tttm->data(index, TokenTransactionTableModel::AddressRole).toString();
-    QString label = tttm->data(index, TokenTransactionTableModel::LabelRole).toString();
-    QString title;
-    int txType = tttm->data(index, TokenTransactionTableModel::TypeRole).toInt();
-    switch (txType)
-    {
-    case TokenTransactionRecord::RecvWithAddress:
-    case TokenTransactionRecord::RecvFromOther:
-        title = tr("Incoming transaction");
-        break;
-    default:
-        title = tr("Sent transaction");
-        break;
-    }
-    Q_EMIT incomingTokenTransaction(date, amount, type, address, label, title);
-}
-
 void WalletView::gotoOverviewPage()
 {
     setCurrentWidget(overviewPage);
