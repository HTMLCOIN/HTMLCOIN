--- conflicted
+++ resolved
@@ -1,8 +1,4 @@
-<<<<<<< HEAD
-// Copyright (c) 2011-2017 The Bitcoin Core developers
-=======
 // Copyright (c) 2011-2018 The Bitcoin Core developers
->>>>>>> 228c1378
 // Distributed under the MIT software license, see the accompanying
 // file COPYING or http://www.opensource.org/licenses/mit-license.php.
 
@@ -201,11 +197,8 @@
     mapper->addMapping(ui->bitcoinAtStartup, OptionsModel::StartAtStartup);
     mapper->addMapping(ui->threadsScriptVerif, OptionsModel::ThreadsScriptVerif);
     mapper->addMapping(ui->databaseCache, OptionsModel::DatabaseCache);
-<<<<<<< HEAD
-=======
     mapper->addMapping(ui->prune, OptionsModel::Prune);
     mapper->addMapping(ui->pruneSize, OptionsModel::PruneSize);
->>>>>>> 228c1378
     mapper->addMapping(ui->logEvents, OptionsModel::LogEvents);
     mapper->addMapping(ui->reserveBalance, OptionsModel::ReserveBalance);
 
