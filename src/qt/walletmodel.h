--- conflicted
+++ resolved
@@ -41,10 +41,7 @@
 class TokenItemModel;
 class TokenTransactionTableModel;
 class ContractTableModel;
-<<<<<<< HEAD
-=======
 class WalletWorker;
->>>>>>> 451880b9
 
 class CCoinControl;
 class CKeyID;
@@ -292,15 +289,6 @@
 
     QThread t;
     WalletWorker *worker;
-
-    QString restorePath;
-    QString restoreParam;
-
-    uint64_t nWeight;
-    std::atomic<bool> updateStakeWeight;
-    std::atomic<bool> updateCoinAddresses;
-
-    QThread t;
 
     void subscribeToCoreSignals();
     void unsubscribeFromCoreSignals();
