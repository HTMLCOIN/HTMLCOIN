<<<<<<< HEAD
#include <qt/sendtokenpage.h>
#include <qt/forms/ui_sendtokenpage.h>

#include <qt/walletmodel.h>
#include <qt/clientmodel.h>
#include <qt/optionsmodel.h>
#include <validation.h>
#include <util/moneystr.h>
#include <util/convert.h>
#include <qt/token.h>
#include <qt/bitcoinunits.h>
#include <wallet/wallet.h>
#include <validation.h>
#include <qt/guiutil.h>
#include <qt/sendcoinsdialog.h>
#include <qt/bitcoinaddressvalidator.h>
#include <uint256.h>
#include <qt/styleSheet.h>
#include <interfaces/node.h>

static const CAmount SINGLE_STEP = 0.00000001*COIN;

struct SelectedToken{
    std::string address;
    std::string sender;
    std::string symbol;
    int8_t decimals;
    std::string balance;
    SelectedToken():
        decimals(0)
    {}
};

SendTokenPage::SendTokenPage(QWidget *parent) :
    QDialog(parent),
    ui(new Ui::SendTokenPage),
    m_model(0),
    m_clientModel(0),
    m_tokenABI(0),
    m_selectedToken(0)
{
    // Setup ui components
    ui->setupUi(this);

    // Set stylesheet
    SetObjectStyleSheet(ui->clearButton, StyleSheetNames::ButtonDark);

    ui->labelPayTo->setToolTip(tr("The address that will receive the tokens."));
    ui->labelAmount->setToolTip(tr("The amount in Token to send."));
    ui->labelDescription->setToolTip(tr("Optional description for transaction."));
    m_tokenABI = new Token();
    m_selectedToken = new SelectedToken();

    // Set defaults
    ui->lineEditGasPrice->setValue(DEFAULT_GAS_PRICE);
    ui->lineEditGasPrice->setSingleStep(SINGLE_STEP);
    ui->lineEditGasLimit->setMaximum(DEFAULT_GAS_LIMIT_OP_SEND);
    ui->lineEditGasLimit->setValue(DEFAULT_GAS_LIMIT_OP_SEND);
    ui->confirmButton->setEnabled(false);

    // Connect signals with slots
    connect(ui->lineEditPayTo, &QValidatedLineEdit::textChanged, this, &SendTokenPage::on_updateConfirmButton);
    connect(ui->lineEditAmount, &TokenAmountField::valueChanged,this, &SendTokenPage::on_updateConfirmButton);
    connect(ui->confirmButton, &QPushButton::clicked, this, &SendTokenPage::on_confirmClicked);

    ui->lineEditPayTo->setCheckValidator(new BitcoinAddressCheckValidator(parent, true));
}

SendTokenPage::~SendTokenPage()
{
    delete ui;

    if(m_tokenABI)
        delete m_tokenABI;
    m_tokenABI = 0;
}

void SendTokenPage::setModel(WalletModel *_model)
{
    m_model = _model;
    m_tokenABI->setModel(m_model);

    if (m_model && m_model->getOptionsModel())
        connect(m_model->getOptionsModel(), &OptionsModel::displayUnitChanged, this, &SendTokenPage::updateDisplayUnit);

    // update the display unit, to not use the default ("QTUM")
    updateDisplayUnit();
}

void SendTokenPage::setClientModel(ClientModel *_clientModel)
{
    m_clientModel = _clientModel;

    if (m_clientModel)
    {
        connect(m_clientModel, SIGNAL(gasInfoChanged(quint64, quint64, quint64)), this, SLOT(on_gasInfoChanged(quint64, quint64, quint64)));
    }
}

void SendTokenPage::clearAll()
{
    ui->lineEditPayTo->setText("");
    ui->lineEditAmount->clear();
    ui->lineEditDescription->setText("");
    ui->lineEditGasLimit->setValue(DEFAULT_GAS_LIMIT_OP_SEND);
    ui->lineEditGasPrice->setValue(DEFAULT_GAS_PRICE);
}

bool SendTokenPage::isValidAddress()
{
    ui->lineEditPayTo->checkValidity();
    return ui->lineEditPayTo->isValid();
}

bool SendTokenPage::isDataValid()
{
    bool dataValid = true;

    if(!isValidAddress())
        dataValid = false;
    if(!ui->lineEditAmount->validate())
        dataValid = false;
    if(ui->lineEditAmount->value(0) <= 0)
    {
        ui->lineEditAmount->setValid(false);
        dataValid = false;
    }
    return dataValid;
}

void SendTokenPage::on_clearButton_clicked()
{
    clearAll();
    QDialog::reject();
}

void SendTokenPage::on_gasInfoChanged(quint64 blockGasLimit, quint64 minGasPrice, quint64 nGasPrice)
{
    Q_UNUSED(nGasPrice);
    ui->labelGasLimit->setToolTip(tr("Gas limit. Default = %1, Max = %2").arg(DEFAULT_GAS_LIMIT_OP_CREATE).arg(blockGasLimit));
    ui->labelGasPrice->setToolTip(tr("Gas price: QTUM price per gas unit. Default = %1, Min = %2").arg(QString::fromStdString(FormatMoney(DEFAULT_GAS_PRICE))).arg(QString::fromStdString(FormatMoney(minGasPrice))));
    ui->lineEditGasPrice->SetMinValue(minGasPrice);
    ui->lineEditGasLimit->setMaximum(blockGasLimit);
}

void SendTokenPage::on_updateConfirmButton()
{
    bool enabled = true;
    if(ui->lineEditPayTo->text().isEmpty() || ui->lineEditAmount->text().isEmpty() || !isDataValid())
    {
        enabled = false;
    }

    ui->confirmButton->setEnabled(enabled);
}

void SendTokenPage::on_confirmClicked()
{
    if(!isDataValid())
        return;

    WalletModel::UnlockContext ctx(m_model->requestUnlock());
    if(!ctx.isValid())
    {
        return;
    }

    if(m_model)
    {
        int unit = BitcoinUnits::BTC;
        uint64_t gasLimit = ui->lineEditGasLimit->value();
        CAmount gasPrice = ui->lineEditGasPrice->value();
        std::string label = ui->lineEditDescription->text().trimmed().toStdString();

        m_tokenABI->setAddress(m_selectedToken->address);
        m_tokenABI->setSender(m_selectedToken->sender);
        m_tokenABI->setGasLimit(QString::number(gasLimit).toStdString());
        m_tokenABI->setGasPrice(BitcoinUnits::format(unit, gasPrice, false, BitcoinUnits::separatorNever).toStdString());

        std::string toAddress = ui->lineEditPayTo->text().toStdString();
        std::string amountToSend = ui->lineEditAmount->text().toStdString();
        QString amountFormated = BitcoinUnits::formatToken(m_selectedToken->decimals, ui->lineEditAmount->value(), false, BitcoinUnits::separatorAlways);

        QString questionString = tr("Are you sure you want to send? <br /><br />");
        questionString.append(tr("<b>%1 %2 </b> to ")
                              .arg(amountFormated).arg(QString::fromStdString(m_selectedToken->symbol)));
        questionString.append(tr("<br />%3 <br />")
                              .arg(QString::fromStdString(toAddress)));

        SendConfirmationDialog confirmationDialog(tr("Confirm send token."), questionString, 3, this);
        confirmationDialog.exec();
        QMessageBox::StandardButton retval = (QMessageBox::StandardButton)confirmationDialog.result();
        if(retval == QMessageBox::Yes)
        {
            if(m_tokenABI->transfer(toAddress, amountToSend, true))
            {
                interfaces::TokenTx tokenTx;
                tokenTx.contract_address = m_selectedToken->address;
                tokenTx.sender_address = m_selectedToken->sender;
                tokenTx.receiver_address = toAddress;
                dev::u256 nValue(amountToSend);
                tokenTx.value = u256Touint(nValue);
                tokenTx.tx_hash = uint256S(m_tokenABI->getTxId());
                tokenTx.label = label;
                m_model->wallet().addTokenTxEntry(tokenTx);
            }
            else
            {
                QMessageBox::warning(this, tr("Send token"), QString::fromStdString(m_tokenABI->getErrorMessage()));
            }
            clearAll();
            QDialog::accept();
        }
    }
}

void SendTokenPage::updateDisplayUnit()
{
    if(m_model && m_model->getOptionsModel())
    {
        // Update gasPriceAmount with the current unit
        ui->lineEditGasPrice->setDisplayUnit(m_model->getOptionsModel()->getDisplayUnit());
    }
}

void SendTokenPage::setTokenData(std::string address, std::string sender, std::string symbol, int8_t decimals, std::string balance)
{
    // Update data with the current token
    int decimalDiff = decimals - m_selectedToken->decimals;
    m_selectedToken->address = address;
    m_selectedToken->sender = sender;
    m_selectedToken->symbol = symbol;
    m_selectedToken->decimals = decimals;
    m_selectedToken->balance = balance;
    QString unit = QString::fromStdString(symbol);

    // Convert values for different number of decimals
    int256_t totalSupply(balance);
    int256_t value(ui->lineEditAmount->value());
    if(value != 0)
    {
        for(int i = 0; i < decimalDiff; i++)
        {
            value *= 10;
        }
        for(int i = decimalDiff; i < 0; i++)
        {
            value /= 10;
        }
    }
    if(value > totalSupply)
    {
        value = totalSupply;
    }

    // Update the amount field with the current token data
    ui->lineEditAmount->clear();
    ui->lineEditAmount->setDecimalUnits(decimals);
    ui->lineEditAmount->setTotalSupply(totalSupply);
    if(value != 0)
    {
        ui->lineEditAmount->setValue(value);
    }
    ui->labelTokenBalance->setText(BitcoinUnits::formatTokenWithUnit(unit, m_selectedToken->decimals, totalSupply, false, BitcoinUnits::separatorAlways));
    setWindowTitle(tr("Send") + " " + unit);
}
=======
#include <qt/sendtokenpage.h>
#include <qt/forms/ui_sendtokenpage.h>

#include <qt/walletmodel.h>
#include <qt/clientmodel.h>
#include <qt/optionsmodel.h>
#include <validation.h>
#include <util/moneystr.h>
#include <util/convert.h>
#include <qt/token.h>
#include <qt/bitcoinunits.h>
#include <wallet/wallet.h>
#include <validation.h>
#include <qt/guiutil.h>
#include <qt/sendcoinsdialog.h>
#include <qt/bitcoinaddressvalidator.h>
#include <uint256.h>
#include <qt/styleSheet.h>
#include <interfaces/node.h>

static const CAmount SINGLE_STEP = 0.00000001*COIN;

struct SelectedToken{
    std::string address;
    std::string sender;
    std::string symbol;
    int8_t decimals;
    std::string balance;
    SelectedToken():
        decimals(0)
    {}
};

SendTokenPage::SendTokenPage(QWidget *parent) :
    QWidget(parent),
    ui(new Ui::SendTokenPage),
    m_model(0),
    m_clientModel(0),
    m_tokenABI(0),
    m_selectedToken(0)
{
    // Setup ui components
    ui->setupUi(this);

    // Set stylesheet
    SetObjectStyleSheet(ui->clearButton, StyleSheetNames::ButtonBlack);

    ui->labelPayTo->setToolTip(tr("The address that will receive the tokens."));
    ui->labelAmount->setToolTip(tr("The amount in Token to send."));
    ui->labelDescription->setToolTip(tr("Optional description for transaction."));
    m_tokenABI = new Token();
    m_selectedToken = new SelectedToken();

    // Set defaults
    ui->lineEditGasPrice->setValue(DEFAULT_GAS_PRICE);
    ui->lineEditGasPrice->setSingleStep(SINGLE_STEP);
    ui->lineEditGasLimit->setMaximum(DEFAULT_GAS_LIMIT_OP_SEND);
    ui->lineEditGasLimit->setValue(DEFAULT_GAS_LIMIT_OP_SEND);
    ui->confirmButton->setEnabled(false);

    // Connect signals with slots
    connect(ui->lineEditPayTo, &QValidatedLineEdit::textChanged, this, &SendTokenPage::on_updateConfirmButton);
    connect(ui->lineEditAmount, &TokenAmountField::valueChanged,this, &SendTokenPage::on_updateConfirmButton);
    connect(ui->confirmButton, &QPushButton::clicked, this, &SendTokenPage::on_confirmClicked);

    ui->lineEditPayTo->setCheckValidator(new BitcoinAddressCheckValidator(parent, true));
}

SendTokenPage::~SendTokenPage()
{
    delete ui;

    if(m_tokenABI)
        delete m_tokenABI;
    m_tokenABI = 0;
}

void SendTokenPage::setModel(WalletModel *_model)
{
    m_model = _model;
    m_tokenABI->setModel(m_model);

    if (m_model && m_model->getOptionsModel())
        connect(m_model->getOptionsModel(), &OptionsModel::displayUnitChanged, this, &SendTokenPage::updateDisplayUnit);

    // update the display unit, to not use the default ("QTUM")
    updateDisplayUnit();
}

void SendTokenPage::setClientModel(ClientModel *_clientModel)
{
    m_clientModel = _clientModel;

    if (m_clientModel)
    {
        connect(m_clientModel, SIGNAL(gasInfoChanged(quint64, quint64, quint64)), this, SLOT(on_gasInfoChanged(quint64, quint64, quint64)));
    }
}

void SendTokenPage::clearAll()
{
    ui->lineEditPayTo->setText("");
    ui->lineEditAmount->clear();
    ui->lineEditDescription->setText("");
    ui->lineEditGasLimit->setValue(DEFAULT_GAS_LIMIT_OP_SEND);
    ui->lineEditGasPrice->setValue(DEFAULT_GAS_PRICE);
}

bool SendTokenPage::isValidAddress()
{
    ui->lineEditPayTo->checkValidity();
    return ui->lineEditPayTo->isValid();
}

bool SendTokenPage::isDataValid()
{
    bool dataValid = true;

    if(!isValidAddress())
        dataValid = false;
    if(!ui->lineEditAmount->validate())
        dataValid = false;
    if(ui->lineEditAmount->value(0) <= 0)
    {
        ui->lineEditAmount->setValid(false);
        dataValid = false;
    }
    return dataValid;
}

void SendTokenPage::on_clearButton_clicked()
{
    clearAll();
}

void SendTokenPage::on_gasInfoChanged(quint64 blockGasLimit, quint64 minGasPrice, quint64 nGasPrice)
{
    Q_UNUSED(nGasPrice);
    ui->labelGasLimit->setToolTip(tr("Gas limit. Default = %1, Max = %2").arg(DEFAULT_GAS_LIMIT_OP_CREATE).arg(blockGasLimit));
    ui->labelGasPrice->setToolTip(tr("Gas price: QTUM price per gas unit. Default = %1, Min = %2").arg(QString::fromStdString(FormatMoney(DEFAULT_GAS_PRICE))).arg(QString::fromStdString(FormatMoney(minGasPrice))));
    ui->lineEditGasPrice->SetMinValue(minGasPrice);
    ui->lineEditGasLimit->setMaximum(blockGasLimit);
}

void SendTokenPage::on_updateConfirmButton()
{
    bool enabled = true;
    if(ui->lineEditPayTo->text().isEmpty() || ui->lineEditAmount->text().isEmpty())
    {
        enabled = false;
    }

    ui->confirmButton->setEnabled(enabled);
}

void SendTokenPage::on_confirmClicked()
{
    if(!isDataValid())
        return;

    WalletModel::UnlockContext ctx(m_model->requestUnlock());
    if(!ctx.isValid())
    {
        return;
    }

    if(m_model)
    {
        int unit = BitcoinUnits::BTC;
        uint64_t gasLimit = ui->lineEditGasLimit->value();
        CAmount gasPrice = ui->lineEditGasPrice->value();
        std::string label = ui->lineEditDescription->text().trimmed().toStdString();

        m_tokenABI->setAddress(m_selectedToken->address);
        m_tokenABI->setSender(m_selectedToken->sender);
        m_tokenABI->setGasLimit(QString::number(gasLimit).toStdString());
        m_tokenABI->setGasPrice(BitcoinUnits::format(unit, gasPrice, false, BitcoinUnits::separatorNever).toStdString());

        std::string toAddress = ui->lineEditPayTo->text().toStdString();
        std::string amountToSend = ui->lineEditAmount->text().toStdString();
        QString amountFormated = BitcoinUnits::formatToken(m_selectedToken->decimals, ui->lineEditAmount->value(), false, BitcoinUnits::separatorAlways);

        QString questionString = tr("Are you sure you want to send? <br /><br />");
        questionString.append(tr("<b>%1 %2 </b> to ")
                              .arg(amountFormated).arg(QString::fromStdString(m_selectedToken->symbol)));
        questionString.append(tr("<br />%3 <br />")
                              .arg(QString::fromStdString(toAddress)));

        SendConfirmationDialog confirmationDialog(tr("Confirm send token."), questionString, 3, this);
        confirmationDialog.exec();
        QMessageBox::StandardButton retval = (QMessageBox::StandardButton)confirmationDialog.result();
        if(retval == QMessageBox::Yes)
        {
            if(m_tokenABI->transfer(toAddress, amountToSend, true))
            {
                interfaces::TokenTx tokenTx;
                tokenTx.contract_address = m_selectedToken->address;
                tokenTx.sender_address = m_selectedToken->sender;
                tokenTx.receiver_address = toAddress;
                dev::u256 nValue(amountToSend);
                tokenTx.value = u256Touint(nValue);
                tokenTx.tx_hash = uint256S(m_tokenABI->getTxId());
                tokenTx.label = label;
                m_model->wallet().addTokenTxEntry(tokenTx);
            }
            else
            {
                QMessageBox::warning(this, tr("Send token"), QString::fromStdString(m_tokenABI->getErrorMessage()));
            }
            clearAll();
        }
    }
}

void SendTokenPage::updateDisplayUnit()
{
    if(m_model && m_model->getOptionsModel())
    {
        // Update gasPriceAmount with the current unit
        ui->lineEditGasPrice->setDisplayUnit(m_model->getOptionsModel()->getDisplayUnit());
    }
}

void SendTokenPage::setTokenData(std::string address, std::string sender, std::string symbol, int8_t decimals, std::string balance)
{
    // Update data with the current token
    int decimalDiff = decimals - m_selectedToken->decimals;
    m_selectedToken->address = address;
    m_selectedToken->sender = sender;
    m_selectedToken->symbol = symbol;
    m_selectedToken->decimals = decimals;
    m_selectedToken->balance = balance;

    // Convert values for different number of decimals
    int256_t totalSupply(balance);
    int256_t value(ui->lineEditAmount->value());
    if(value != 0)
    {
        for(int i = 0; i < decimalDiff; i++)
        {
            value *= 10;
        }
        for(int i = decimalDiff; i < 0; i++)
        {
            value /= 10;
        }
    }
    if(value > totalSupply)
    {
        value = totalSupply;
    }

    // Update the amount field with the current token data
    ui->lineEditAmount->clear();
    ui->lineEditAmount->setDecimalUnits(decimals);
    ui->lineEditAmount->setTotalSupply(totalSupply);
    if(value != 0)
    {
        ui->lineEditAmount->setValue(value);
    }
}
>>>>>>> 0697f073
<|MERGE_RESOLUTION|>--- conflicted
+++ resolved
@@ -1,4 +1,3 @@
-<<<<<<< HEAD
 #include <qt/sendtokenpage.h>
 #include <qt/forms/ui_sendtokenpage.h>
 
@@ -264,267 +263,4 @@
     }
     ui->labelTokenBalance->setText(BitcoinUnits::formatTokenWithUnit(unit, m_selectedToken->decimals, totalSupply, false, BitcoinUnits::separatorAlways));
     setWindowTitle(tr("Send") + " " + unit);
-}
-=======
-#include <qt/sendtokenpage.h>
-#include <qt/forms/ui_sendtokenpage.h>
-
-#include <qt/walletmodel.h>
-#include <qt/clientmodel.h>
-#include <qt/optionsmodel.h>
-#include <validation.h>
-#include <util/moneystr.h>
-#include <util/convert.h>
-#include <qt/token.h>
-#include <qt/bitcoinunits.h>
-#include <wallet/wallet.h>
-#include <validation.h>
-#include <qt/guiutil.h>
-#include <qt/sendcoinsdialog.h>
-#include <qt/bitcoinaddressvalidator.h>
-#include <uint256.h>
-#include <qt/styleSheet.h>
-#include <interfaces/node.h>
-
-static const CAmount SINGLE_STEP = 0.00000001*COIN;
-
-struct SelectedToken{
-    std::string address;
-    std::string sender;
-    std::string symbol;
-    int8_t decimals;
-    std::string balance;
-    SelectedToken():
-        decimals(0)
-    {}
-};
-
-SendTokenPage::SendTokenPage(QWidget *parent) :
-    QWidget(parent),
-    ui(new Ui::SendTokenPage),
-    m_model(0),
-    m_clientModel(0),
-    m_tokenABI(0),
-    m_selectedToken(0)
-{
-    // Setup ui components
-    ui->setupUi(this);
-
-    // Set stylesheet
-    SetObjectStyleSheet(ui->clearButton, StyleSheetNames::ButtonBlack);
-
-    ui->labelPayTo->setToolTip(tr("The address that will receive the tokens."));
-    ui->labelAmount->setToolTip(tr("The amount in Token to send."));
-    ui->labelDescription->setToolTip(tr("Optional description for transaction."));
-    m_tokenABI = new Token();
-    m_selectedToken = new SelectedToken();
-
-    // Set defaults
-    ui->lineEditGasPrice->setValue(DEFAULT_GAS_PRICE);
-    ui->lineEditGasPrice->setSingleStep(SINGLE_STEP);
-    ui->lineEditGasLimit->setMaximum(DEFAULT_GAS_LIMIT_OP_SEND);
-    ui->lineEditGasLimit->setValue(DEFAULT_GAS_LIMIT_OP_SEND);
-    ui->confirmButton->setEnabled(false);
-
-    // Connect signals with slots
-    connect(ui->lineEditPayTo, &QValidatedLineEdit::textChanged, this, &SendTokenPage::on_updateConfirmButton);
-    connect(ui->lineEditAmount, &TokenAmountField::valueChanged,this, &SendTokenPage::on_updateConfirmButton);
-    connect(ui->confirmButton, &QPushButton::clicked, this, &SendTokenPage::on_confirmClicked);
-
-    ui->lineEditPayTo->setCheckValidator(new BitcoinAddressCheckValidator(parent, true));
-}
-
-SendTokenPage::~SendTokenPage()
-{
-    delete ui;
-
-    if(m_tokenABI)
-        delete m_tokenABI;
-    m_tokenABI = 0;
-}
-
-void SendTokenPage::setModel(WalletModel *_model)
-{
-    m_model = _model;
-    m_tokenABI->setModel(m_model);
-
-    if (m_model && m_model->getOptionsModel())
-        connect(m_model->getOptionsModel(), &OptionsModel::displayUnitChanged, this, &SendTokenPage::updateDisplayUnit);
-
-    // update the display unit, to not use the default ("QTUM")
-    updateDisplayUnit();
-}
-
-void SendTokenPage::setClientModel(ClientModel *_clientModel)
-{
-    m_clientModel = _clientModel;
-
-    if (m_clientModel)
-    {
-        connect(m_clientModel, SIGNAL(gasInfoChanged(quint64, quint64, quint64)), this, SLOT(on_gasInfoChanged(quint64, quint64, quint64)));
-    }
-}
-
-void SendTokenPage::clearAll()
-{
-    ui->lineEditPayTo->setText("");
-    ui->lineEditAmount->clear();
-    ui->lineEditDescription->setText("");
-    ui->lineEditGasLimit->setValue(DEFAULT_GAS_LIMIT_OP_SEND);
-    ui->lineEditGasPrice->setValue(DEFAULT_GAS_PRICE);
-}
-
-bool SendTokenPage::isValidAddress()
-{
-    ui->lineEditPayTo->checkValidity();
-    return ui->lineEditPayTo->isValid();
-}
-
-bool SendTokenPage::isDataValid()
-{
-    bool dataValid = true;
-
-    if(!isValidAddress())
-        dataValid = false;
-    if(!ui->lineEditAmount->validate())
-        dataValid = false;
-    if(ui->lineEditAmount->value(0) <= 0)
-    {
-        ui->lineEditAmount->setValid(false);
-        dataValid = false;
-    }
-    return dataValid;
-}
-
-void SendTokenPage::on_clearButton_clicked()
-{
-    clearAll();
-}
-
-void SendTokenPage::on_gasInfoChanged(quint64 blockGasLimit, quint64 minGasPrice, quint64 nGasPrice)
-{
-    Q_UNUSED(nGasPrice);
-    ui->labelGasLimit->setToolTip(tr("Gas limit. Default = %1, Max = %2").arg(DEFAULT_GAS_LIMIT_OP_CREATE).arg(blockGasLimit));
-    ui->labelGasPrice->setToolTip(tr("Gas price: QTUM price per gas unit. Default = %1, Min = %2").arg(QString::fromStdString(FormatMoney(DEFAULT_GAS_PRICE))).arg(QString::fromStdString(FormatMoney(minGasPrice))));
-    ui->lineEditGasPrice->SetMinValue(minGasPrice);
-    ui->lineEditGasLimit->setMaximum(blockGasLimit);
-}
-
-void SendTokenPage::on_updateConfirmButton()
-{
-    bool enabled = true;
-    if(ui->lineEditPayTo->text().isEmpty() || ui->lineEditAmount->text().isEmpty())
-    {
-        enabled = false;
-    }
-
-    ui->confirmButton->setEnabled(enabled);
-}
-
-void SendTokenPage::on_confirmClicked()
-{
-    if(!isDataValid())
-        return;
-
-    WalletModel::UnlockContext ctx(m_model->requestUnlock());
-    if(!ctx.isValid())
-    {
-        return;
-    }
-
-    if(m_model)
-    {
-        int unit = BitcoinUnits::BTC;
-        uint64_t gasLimit = ui->lineEditGasLimit->value();
-        CAmount gasPrice = ui->lineEditGasPrice->value();
-        std::string label = ui->lineEditDescription->text().trimmed().toStdString();
-
-        m_tokenABI->setAddress(m_selectedToken->address);
-        m_tokenABI->setSender(m_selectedToken->sender);
-        m_tokenABI->setGasLimit(QString::number(gasLimit).toStdString());
-        m_tokenABI->setGasPrice(BitcoinUnits::format(unit, gasPrice, false, BitcoinUnits::separatorNever).toStdString());
-
-        std::string toAddress = ui->lineEditPayTo->text().toStdString();
-        std::string amountToSend = ui->lineEditAmount->text().toStdString();
-        QString amountFormated = BitcoinUnits::formatToken(m_selectedToken->decimals, ui->lineEditAmount->value(), false, BitcoinUnits::separatorAlways);
-
-        QString questionString = tr("Are you sure you want to send? <br /><br />");
-        questionString.append(tr("<b>%1 %2 </b> to ")
-                              .arg(amountFormated).arg(QString::fromStdString(m_selectedToken->symbol)));
-        questionString.append(tr("<br />%3 <br />")
-                              .arg(QString::fromStdString(toAddress)));
-
-        SendConfirmationDialog confirmationDialog(tr("Confirm send token."), questionString, 3, this);
-        confirmationDialog.exec();
-        QMessageBox::StandardButton retval = (QMessageBox::StandardButton)confirmationDialog.result();
-        if(retval == QMessageBox::Yes)
-        {
-            if(m_tokenABI->transfer(toAddress, amountToSend, true))
-            {
-                interfaces::TokenTx tokenTx;
-                tokenTx.contract_address = m_selectedToken->address;
-                tokenTx.sender_address = m_selectedToken->sender;
-                tokenTx.receiver_address = toAddress;
-                dev::u256 nValue(amountToSend);
-                tokenTx.value = u256Touint(nValue);
-                tokenTx.tx_hash = uint256S(m_tokenABI->getTxId());
-                tokenTx.label = label;
-                m_model->wallet().addTokenTxEntry(tokenTx);
-            }
-            else
-            {
-                QMessageBox::warning(this, tr("Send token"), QString::fromStdString(m_tokenABI->getErrorMessage()));
-            }
-            clearAll();
-        }
-    }
-}
-
-void SendTokenPage::updateDisplayUnit()
-{
-    if(m_model && m_model->getOptionsModel())
-    {
-        // Update gasPriceAmount with the current unit
-        ui->lineEditGasPrice->setDisplayUnit(m_model->getOptionsModel()->getDisplayUnit());
-    }
-}
-
-void SendTokenPage::setTokenData(std::string address, std::string sender, std::string symbol, int8_t decimals, std::string balance)
-{
-    // Update data with the current token
-    int decimalDiff = decimals - m_selectedToken->decimals;
-    m_selectedToken->address = address;
-    m_selectedToken->sender = sender;
-    m_selectedToken->symbol = symbol;
-    m_selectedToken->decimals = decimals;
-    m_selectedToken->balance = balance;
-
-    // Convert values for different number of decimals
-    int256_t totalSupply(balance);
-    int256_t value(ui->lineEditAmount->value());
-    if(value != 0)
-    {
-        for(int i = 0; i < decimalDiff; i++)
-        {
-            value *= 10;
-        }
-        for(int i = decimalDiff; i < 0; i++)
-        {
-            value /= 10;
-        }
-    }
-    if(value > totalSupply)
-    {
-        value = totalSupply;
-    }
-
-    // Update the amount field with the current token data
-    ui->lineEditAmount->clear();
-    ui->lineEditAmount->setDecimalUnits(decimals);
-    ui->lineEditAmount->setTotalSupply(totalSupply);
-    if(value != 0)
-    {
-        ui->lineEditAmount->setValue(value);
-    }
-}
->>>>>>> 0697f073
+}