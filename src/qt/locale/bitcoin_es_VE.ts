<TS language="es_VE" version="2.1">
<context>
    <name>AddressBookPage</name>
    <message>
        <source>Right-click to edit address or label</source>
        <translation>Click derecho para editar la dirección o etiqueta</translation>
    </message>
    <message>
        <source>Create a new address</source>
        <translation>Crear una nueva dirección</translation>
    </message>
    <message>
        <source>&amp;New</source>
        <translation>&amp;Nuevo</translation>
    </message>
    <message>
        <source>Copy the currently selected address to the system clipboard</source>
        <translation>Copie las direcciones seleccionadas actualmente al portapapeles del sistema</translation>
    </message>
    <message>
        <source>&amp;Copy</source>
        <translation>&amp;Copiar</translation>
    </message>
    <message>
        <source>C&amp;lose</source>
        <translation>C&amp;errar</translation>
    </message>
    <message>
        <source>Delete the currently selected address from the list</source>
        <translation>Borrar las direcciones seleccionadas recientemente de la lista</translation>
    </message>
    <message>
        <source>Export the data in the current tab to a file</source>
        <translation>Exportar los datos en la pestaña actual a un archivo</translation>
    </message>
    <message>
        <source>&amp;Export</source>
        <translation>&amp;Exportar</translation>
    </message>
    <message>
        <source>&amp;Delete</source>
        <translation>&amp;Borrar</translation>
    </message>
    <message>
        <source>Choose the address to send coins to</source>
        <translation>Escoja la direccion a enviar las monedas</translation>
    </message>
    <message>
        <source>Choose the address to receive coins with</source>
        <translation>Elige la dirección para recibir monedas</translation>
    </message>
    <message>
        <source>C&amp;hoose</source>
        <translation>Escoger</translation>
    </message>
    <message>
        <source>Sending addresses</source>
        <translation>Envío de direcciones</translation>
    </message>
    <message>
        <source>Receiving addresses</source>
        <translation>Direcciones de recepción</translation>
    </message>
    <message>
        <source>These are your Qtum addresses for sending payments. Always check the amount and the receiving address before sending coins.</source>
        <translation>Estas son tus direcciones Qtum para realizar pagos. Verifica siempre el monto y la dirección de recepción antes de enviar monedas. </translation>
<<<<<<< HEAD
    </message>
    <message>
        <source>These are your Qtum addresses for receiving payments. It is recommended to use a new receiving address for each transaction.</source>
        <translation>Estas son tus direcciones Qtum para recibir pagos. Es recomendable usar una nueva dirección de recibo para cada transacción.</translation>
=======
    </message>
    <message>
        <source>These are your Qtum addresses for receiving payments. It is recommended to use a new receiving address for each transaction.</source>
        <translation>Estas son tus direcciones Qtum para recibir pagos. Es recomendable usar una nueva dirección de recibo para cada transacción.</translation>
    </message>
    <message>
        <source>&amp;Copy Address</source>
        <translation>Copiar dirección</translation>
>>>>>>> 9e306671
    </message>
    <message>
        <source>Copy &amp;Label</source>
        <translation>Copiar &amp;Etiqueta</translation>
    </message>
    <message>
        <source>&amp;Edit</source>
        <translation>&amp;Editar</translation>
    </message>
    <message>
        <source>Export Address List</source>
        <translation>Exportar lista de direcciones</translation>
    </message>
    <message>
        <source>Comma separated file (*.csv)</source>
        <translation>Separar los archivos con comas (*.csv)</translation>
    </message>
    <message>
        <source>Exporting Failed</source>
        <translation>Error al exportar</translation>
    </message>
    <message>
        <source>There was an error trying to save the address list to %1. Please try again.</source>
        <translation>Tuvimos un problema al guardar la dirección en la lista %1. Intenta de Nuevo.</translation>
    </message>
</context>
<context>
    <name>AddressTableModel</name>
    <message>
        <source>Label</source>
        <translation>Nombre</translation>
    </message>
    <message>
        <source>Address</source>
        <translation>Direccion</translation>
    </message>
    <message>
        <source>(no label)</source>
        <translation>(sin etiqueta)</translation>
    </message>
</context>
<context>
    <name>AskPassphraseDialog</name>
    <message>
        <source>Passphrase Dialog</source>
        <translation>Diálogo contraseña</translation>
    </message>
    <message>
        <source>Enter passphrase</source>
        <translation>Ingresa frase de contraseña</translation>
    </message>
    <message>
        <source>New passphrase</source>
        <translation>Nueva frase de contraseña</translation>
    </message>
    <message>
        <source>Repeat new passphrase</source>
        <translation>Repetir nueva frase de contraseña</translation>
    </message>
    <message>
        <source>Show password</source>
        <translation>Mostrar contraseña</translation>
    </message>
    <message>
        <source>Encrypt wallet</source>
        <translation>Cifrar monedero</translation>
    </message>
    <message>
        <source>This operation needs your wallet passphrase to unlock the wallet.</source>
        <translation>Esta operación necesita su frase de contraseña de la billetera para desbloquearla.
</translation>
    </message>
    <message>
        <source>Unlock wallet</source>
        <translation>Desbloquear monedero</translation>
    </message>
    <message>
        <source>This operation needs your wallet passphrase to decrypt the wallet.</source>
        <translation>Esta operación necesita su frase de contraseña de la billetera para descifrar la billetera.
</translation>
    </message>
    <message>
        <source>Decrypt wallet</source>
        <translation>Descifrar monedero</translation>
    </message>
    <message>
        <source>Change passphrase</source>
        <translation>Cambiar frase secreta</translation>
    </message>
    <message>
        <source>Confirm wallet encryption</source>
        <translation>Confirmar cifrado de billetera</translation>
    </message>
    </context>
<context>
    <name>BanTableModel</name>
    </context>
<context>
    <name>QtumGUI</name>
    <message>
        <source>Sign &amp;message...</source>
        <translation>Firmar &amp;mensaje...</translation>
    </message>
    <message>
        <source>Synchronizing with network...</source>
        <translation>Sincronizando con la red...</translation>
    </message>
    <message>
        <source>Show general overview of wallet</source>
        <translation>Mostrar visión general de la billetera</translation>
    </message>
    <message>
        <source>&amp;Transactions</source>
        <translation>&amp;Transacciones</translation>
    </message>
    <message>
        <source>Browse transaction history</source>
        <translation>Buscar historial de transacciones</translation>
    </message>
    <message>
        <source>E&amp;xit</source>
        <translation>S&amp;alir</translation>
    </message>
    <message>
        <source>Quit application</source>
        <translation>Quitar aplicación</translation>
    </message>
    <message>
        <source>&amp;Options...</source>
        <translation>&amp;Opciones...</translation>
    </message>
    <message>
        <source>Reindexing blocks on disk...</source>
        <translation>Reindexando bloques en el disco...</translation>
    </message>
    <message>
        <source>Send coins to a Qtum address</source>
        <translation>Enviar monedas a una dirección Qtum</translation>
    </message>
    <message>
        <source>Backup wallet to another location</source>
        <translation>Respaldar billetera en otra ubicación</translation>
    </message>
    <message>
        <source>Change the passphrase used for wallet encryption</source>
        <translation>Cambiar frase secreta usada para la encriptación de la billetera</translation>
    </message>
    <message>
        <source>Open debugging and diagnostic console</source>
        <translation>Abre la consola de depuración y diágnostico</translation>
    </message>
    <message>
        <source>Qtum</source>
        <translation>Qtum</translation>
<<<<<<< HEAD
    </message>
    <message>
        <source>Wallet</source>
        <translation>Billetera</translation>
=======
>>>>>>> 9e306671
    </message>
    <message>
        <source>&amp;Send</source>
        <translation>&amp;Enviar</translation>
    </message>
    <message>
        <source>&amp;Receive</source>
        <translation>&amp;Recibir</translation>
    </message>
    <message>
        <source>&amp;Show / Hide</source>
        <translation>&amp;Mostar / Ocultar</translation>
    </message>
    <message>
        <source>Show or hide the main Window</source>
        <translation>Mostar u ocultar la ventana principal</translation>
    </message>
    <message>
        <source>Encrypt the private keys that belong to your wallet</source>
        <translation>Encriptar las llaves privadas que pertenecen a tu billetera</translation>
    </message>
    <message>
        <source>Sign messages with your Qtum addresses to prove you own them</source>
        <translation>Firma mensajes con tus direcciones Qtum para probar que eres dueño de ellas</translation>
    </message>
    <message>
        <source>Verify messages to ensure they were signed with specified Qtum addresses</source>
        <translation>Verificar mensajes para asegurar que estaban firmados con direcciones Qtum especificas</translation>
    </message>
    <message>
        <source>&amp;File</source>
        <translation>&amp;Archivo</translation>
    </message>
    <message>
        <source>&amp;Settings</source>
        <translation>&amp;Configuración</translation>
    </message>
    <message>
        <source>&amp;Command-line options</source>
        <translation>Opciones de línea de comandos</translation>
    </message>
    <message>
        <source>%1 behind</source>
        <translation>%1 detrás</translation>
    </message>
    <message>
        <source>Last received block was generated %1 ago.</source>
        <translation>El último bloque recibido fue generado hace %1 hora(s).</translation>
    </message>
    <message>
        <source>Transactions after this will not yet be visible.</source>
        <translation>Transacciones después de esta no serán visibles todavía.</translation>
    </message>
    <message>
        <source>Error</source>
        <translation>Error</translation>
    </message>
    <message>
        <source>Warning</source>
        <translation>Advertencia</translation>
    </message>
    <message>
        <source>Information</source>
        <translation>Información</translation>
    </message>
    <message>
        <source>Up to date</source>
        <translation>Al día</translation>
    </message>
    <message>
        <source>Catching up...</source>
        <translation>Alcanzando...</translation>
    </message>
    <message>
        <source>Sent transaction</source>
        <translation>Transacción enviada</translation>
    </message>
    <message>
        <source>Incoming transaction</source>
        <translation>Transacción entrante</translation>
    </message>
    <message>
        <source>Wallet is &lt;b&gt;encrypted&lt;/b&gt; and currently &lt;b&gt;unlocked&lt;/b&gt;</source>
        <translation>La billetera está encriptada y desbloqueada recientemente</translation>
    </message>
    <message>
        <source>Wallet is &lt;b&gt;encrypted&lt;/b&gt; and currently &lt;b&gt;locked&lt;/b&gt;</source>
        <translation>La billetera está encriptada y bloqueada recientemente</translation>
    </message>
    </context>
<context>
    <name>CoinControlDialog</name>
    <message>
        <source>Coin Selection</source>
        <translation>Selección de moneda</translation>
    </message>
    <message>
        <source>Quantity:</source>
        <translation>Cantidad:</translation>
    </message>
    <message>
        <source>Bytes:</source>
        <translation>Bytes:</translation>
    </message>
    <message>
        <source>Amount:</source>
        <translation>Monto:</translation>
    </message>
    <message>
        <source>Fee:</source>
        <translation>Comisión:</translation>
    </message>
    <message>
        <source>Dust:</source>
        <translation>Polvo:</translation>
    </message>
    <message>
        <source>Change:</source>
        <translation>Cambio:</translation>
    </message>
    <message>
        <source>(un)select all</source>
        <translation>(de)seleccionar todo</translation>
    </message>
    <message>
        <source>Tree mode</source>
        <translation>Modo de árbol</translation>
    </message>
    <message>
        <source>List mode</source>
        <translation>Modo de lista</translation>
    </message>
    <message>
        <source>Amount</source>
        <translation>Monto</translation>
    </message>
    <message>
        <source>Received with label</source>
        <translation>Recibido con etiqueta</translation>
    </message>
    <message>
        <source>Received with address</source>
        <translation>Recibido con dirección</translation>
    </message>
    <message>
        <source>Date</source>
        <translation>Fecha</translation>
    </message>
    <message>
        <source>Confirmations</source>
        <translation>Confirmaciones</translation>
    </message>
    <message>
        <source>Confirmed</source>
        <translation>Confirmado</translation>
    </message>
    <message>
        <source>Copy quantity</source>
        <translation>Copiar cantidad</translation>
    </message>
    <message>
        <source>Copy fee</source>
        <translation>Copiar comisión</translation>
    </message>
    <message>
        <source>Copy bytes</source>
        <translation>Copiar bytes</translation>
    </message>
    <message>
        <source>Copy change</source>
        <translation>Copiar cambio</translation>
    </message>
    <message>
        <source>yes</source>
        <translation>si</translation>
    </message>
    <message>
        <source>no</source>
        <translation>no</translation>
    </message>
    <message>
        <source>(no label)</source>
        <translation>(sin etiqueta)</translation>
    </message>
    </context>
<context>
    <name>EditAddressDialog</name>
    <message>
        <source>Edit Address</source>
        <translation>Editar dirección</translation>
    </message>
    <message>
        <source>&amp;Label</source>
        <translation>&amp;Etiqueta</translation>
    </message>
    <message>
        <source>The label associated with this address list entry</source>
        <translation>La etiqueta asociada con esta entrada de la lista de direcciones</translation>
    </message>
    <message>
        <source>The address associated with this address list entry. This can only be modified for sending addresses.</source>
        <translation>La dirección asociada con esta entrada de la lista de direcciones. Esta puede ser modificada solo para el envío de direcciones.</translation>
    </message>
    <message>
        <source>&amp;Address</source>
        <translation>&amp;Dirección</translation>
    </message>
    </context>
<context>
    <name>FreespaceChecker</name>
    <message>
        <source>A new data directory will be created.</source>
        <translation>Un nuevo directorio de datos será creado.</translation>
    </message>
    <message>
        <source>name</source>
        <translation>nombre</translation>
    </message>
    <message>
        <source>Directory already exists. Add %1 if you intend to create a new directory here.</source>
        <translation>El directorio ya existe. Agrega %1 si tiene la intención de crear un nuevo directorio aquí.</translation>
    </message>
    <message>
        <source>Path already exists, and is not a directory.</source>
        <translation>La ruta ya existe, y no es un directorio.</translation>
    </message>
    <message>
        <source>Cannot create data directory here.</source>
        <translation>No puede crear directorio de datos aquí.</translation>
    </message>
</context>
<context>
    <name>HelpMessageDialog</name>
    <message>
        <source>version</source>
        <translation>versión</translation>
    </message>
    <message>
        <source>(%1-bit)</source>
        <translation>(%1-bit)</translation>
    </message>
    <message>
        <source>Command-line options</source>
        <translation>Opciones de línea de comandos</translation>
    </message>
</context>
<context>
    <name>Intro</name>
    <message>
        <source>Welcome</source>
        <translation>Bienvenido</translation>
    </message>
    <message>
        <source>Welcome to %1.</source>
        <translation>Bienvenido a %1.</translation>
    </message>
    <message>
        <source>Use the default data directory</source>
        <translation>Usar el directorio de datos por defecto</translation>
    </message>
    <message>
        <source>Use a custom data directory:</source>
        <translation>Usa un directorio de datos personalizado:</translation>
    </message>
    <message>
        <source>Qtum</source>
        <translation>Qtum</translation>
    </message>
    <message>
        <source>Error: Specified data directory "%1" cannot be created.</source>
        <translation>Error: Directorio de datos especificado "%1" no puede ser creado.</translation>
    </message>
    <message>
        <source>Error</source>
        <translation>Error</translation>
    </message>
    </context>
<context>
    <name>ModalOverlay</name>
    </context>
<context>
    <name>OpenURIDialog</name>
    <message>
        <source>Open URI</source>
        <translation>Abrir URI</translation>
    </message>
    <message>
        <source>Open payment request from URI or file</source>
        <translation>Abrir solicitud de pago desde URI o archivo</translation>
    </message>
    <message>
        <source>URI:</source>
        <translation>URI:</translation>
    </message>
    <message>
        <source>Select payment request file</source>
        <translation>Seleccionar archivo de solicitud de pago</translation>
    </message>
    </context>
<context>
    <name>OptionsDialog</name>
    <message>
        <source>Options</source>
        <translation>Opciones</translation>
    </message>
    <message>
        <source>&amp;Main</source>
        <translation>&amp;Main</translation>
    </message>
    <message>
        <source>&amp;Network</source>
        <translation>&amp;Red</translation>
    </message>
    <message>
        <source>W&amp;allet</source>
        <translation>Billetera</translation>
    </message>
    <message>
        <source>Expert</source>
        <translation>Experto</translation>
    </message>
    <message>
        <source>none</source>
        <translation>ninguno</translation>
    </message>
    <message>
        <source>Error</source>
        <translation>Error</translation>
    </message>
    </context>
<context>
    <name>OverviewPage</name>
    <message>
        <source>Available:</source>
        <translation>Disponible:</translation>
    </message>
    <message>
        <source>Pending:</source>
        <translation>Pendiente:</translation>
    </message>
    </context>
<context>
    <name>PaymentServer</name>
    </context>
<context>
    <name>PeerTableModel</name>
    </context>
<context>
    <name>QObject</name>
    <message>
        <source>Amount</source>
        <translation>Monto</translation>
    </message>
    <message>
        <source>%1 and %2</source>
        <translation>%1 y %2</translation>
    </message>
    </context>
<context>
    <name>QObject::QObject</name>
    </context>
<context>
    <name>QRImageWidget</name>
    </context>
<context>
    <name>RPCConsole</name>
    <message>
        <source>&amp;Information</source>
        <translation>Información</translation>
    </message>
    <message>
        <source>In:</source>
        <translation>Entrada:</translation>
    </message>
    <message>
        <source>Out:</source>
        <translation>Salida:</translation>
    </message>
    </context>
<context>
    <name>ReceiveCoinsDialog</name>
    <message>
        <source>&amp;Amount:</source>
        <translation>Monto:</translation>
    </message>
    <message>
        <source>&amp;Label:</source>
        <translation>&amp;Etiqueta:</translation>
    </message>
    <message>
        <source>Show</source>
        <translation>Mostrar</translation>
    </message>
    </context>
<context>
    <name>ReceiveRequestDialog</name>
    <message>
        <source>Copy &amp;Address</source>
        <translation>&amp;Copiar Dirección</translation>
    </message>
    <message>
        <source>Address</source>
        <translation>Direccion</translation>
    </message>
    <message>
        <source>Label</source>
        <translation>Nombre</translation>
    </message>
    <message>
        <source>Wallet</source>
        <translation>Billetera</translation>
    </message>
    </context>
<context>
    <name>RecentRequestsTableModel</name>
    <message>
        <source>Label</source>
        <translation>Nombre</translation>
    </message>
    <message>
        <source>(no label)</source>
        <translation>(sin etiqueta)</translation>
    </message>
    </context>
<context>
    <name>SendCoinsDialog</name>
    <message>
        <source>Quantity:</source>
        <translation>Cantidad:</translation>
    </message>
    <message>
        <source>Bytes:</source>
        <translation>Bytes:</translation>
    </message>
    <message>
        <source>Amount:</source>
        <translation>Monto:</translation>
    </message>
    <message>
        <source>Fee:</source>
        <translation>Comisión:</translation>
    </message>
    <message>
        <source>Change:</source>
        <translation>Cambio:</translation>
    </message>
    <message>
        <source>Dust:</source>
        <translation>Polvo:</translation>
    </message>
    <message>
        <source>Copy quantity</source>
        <translation>Copiar cantidad</translation>
    </message>
    <message>
        <source>Copy fee</source>
        <translation>Copiar comisión</translation>
    </message>
    <message>
        <source>Copy bytes</source>
        <translation>Copiar bytes</translation>
    </message>
    <message>
        <source>Copy change</source>
        <translation>Copiar cambio</translation>
    </message>
    <message>
        <source>(no label)</source>
        <translation>(sin etiqueta)</translation>
    </message>
</context>
<context>
    <name>SendCoinsEntry</name>
    <message>
        <source>A&amp;mount:</source>
        <translation>Monto:</translation>
    </message>
    <message>
        <source>&amp;Label:</source>
        <translation>&amp;Etiqueta:</translation>
    </message>
    </context>
<context>
    <name>SendConfirmationDialog</name>
    </context>
<context>
    <name>ShutdownWindow</name>
    </context>
<context>
    <name>SignVerifyMessageDialog</name>
    </context>
<context>
    <name>SplashScreen</name>
    </context>
<context>
    <name>TrafficGraphWidget</name>
    </context>
<context>
    <name>TransactionDesc</name>
    </context>
<context>
    <name>TransactionDescDialog</name>
    </context>
<context>
    <name>TransactionTableModel</name>
    <message>
        <source>Label</source>
        <translation>Nombre</translation>
    </message>
    <message>
        <source>(no label)</source>
        <translation>(sin etiqueta)</translation>
    </message>
    </context>
<context>
    <name>TransactionView</name>
    <message>
        <source>Comma separated file (*.csv)</source>
        <translation>Separar los archivos con comas (*.csv)</translation>
    </message>
    <message>
        <source>Label</source>
        <translation>Nombre</translation>
    </message>
    <message>
        <source>Address</source>
        <translation>Direccion</translation>
    </message>
    <message>
        <source>Exporting Failed</source>
        <translation>Error al exportar</translation>
    </message>
    </context>
<context>
    <name>UnitDisplayStatusBarControl</name>
    </context>
<context>
    <name>WalletController</name>
    </context>
<context>
    <name>WalletFrame</name>
    </context>
<context>
    <name>WalletModel</name>
    </context>
<context>
    <name>WalletView</name>
    </context>
<context>
    <name>qtum-core</name>
    <message>
        <source>Qtum Core</source>
        <translation>Qtum Core</translation>
    </message>
    <message>
        <source>Information</source>
        <translation>Información</translation>
    </message>
    <message>
        <source>Transaction amount too small</source>
        <translation>Transacción muy pequeña</translation>
    </message>
    <message>
        <source>Transaction too large</source>
        <translation>Transacción muy grande</translation>
    </message>
    <message>
        <source>Warning</source>
        <translation>Advertencia</translation>
    </message>
    <message>
        <source>This is the minimum transaction fee you pay on every transaction.</source>
        <translation>Esta es la tarifa mínima a pagar en cada transacción.</translation>
    </message>
    <message>
        <source>This is the transaction fee you will pay if you send a transaction.</source>
        <translation>Esta es la tarifa a pagar si realizas una transacción.</translation>
    </message>
    <message>
        <source>Transaction amounts must not be negative</source>
        <translation>Los montos de la transacción no debe ser negativo</translation>
    </message>
    <message>
        <source>Transaction has too long of a mempool chain</source>
        <translation>La transacción tiene largo tiempo en una cadena mempool</translation>
    </message>
    <message>
        <source>Transaction must have at least one recipient</source>
        <translation>La transacción debe tener al menos un destinatario</translation>
    </message>
    <message>
        <source>Insufficient funds</source>
        <translation>Fondos insuficientes</translation>
    </message>
    <message>
        <source>Loading wallet...</source>
        <translation>Cargando monedero...</translation>
    </message>
    <message>
        <source>Cannot downgrade wallet</source>
        <translation>No se puede rebajar monedero</translation>
    </message>
    <message>
        <source>Rescanning...</source>
        <translation>Escaneando...</translation>
    </message>
    <message>
        <source>Done loading</source>
        <translation>Carga lista</translation>
    </message>
    <message>
        <source>Error</source>
        <translation>Error</translation>
    </message>
</context>
</TS><|MERGE_RESOLUTION|>--- conflicted
+++ resolved
@@ -64,21 +64,14 @@
     <message>
         <source>These are your Qtum addresses for sending payments. Always check the amount and the receiving address before sending coins.</source>
         <translation>Estas son tus direcciones Qtum para realizar pagos. Verifica siempre el monto y la dirección de recepción antes de enviar monedas. </translation>
-<<<<<<< HEAD
     </message>
     <message>
         <source>These are your Qtum addresses for receiving payments. It is recommended to use a new receiving address for each transaction.</source>
         <translation>Estas son tus direcciones Qtum para recibir pagos. Es recomendable usar una nueva dirección de recibo para cada transacción.</translation>
-=======
-    </message>
-    <message>
-        <source>These are your Qtum addresses for receiving payments. It is recommended to use a new receiving address for each transaction.</source>
-        <translation>Estas son tus direcciones Qtum para recibir pagos. Es recomendable usar una nueva dirección de recibo para cada transacción.</translation>
     </message>
     <message>
         <source>&amp;Copy Address</source>
         <translation>Copiar dirección</translation>
->>>>>>> 9e306671
     </message>
     <message>
         <source>Copy &amp;Label</source>
@@ -233,626 +226,619 @@
     <message>
         <source>Qtum</source>
         <translation>Qtum</translation>
-<<<<<<< HEAD
+    </message>
+    <message>
+        <source>&amp;Send</source>
+        <translation>&amp;Enviar</translation>
+    </message>
+    <message>
+        <source>&amp;Receive</source>
+        <translation>&amp;Recibir</translation>
+    </message>
+    <message>
+        <source>&amp;Show / Hide</source>
+        <translation>&amp;Mostar / Ocultar</translation>
+    </message>
+    <message>
+        <source>Show or hide the main Window</source>
+        <translation>Mostar u ocultar la ventana principal</translation>
+    </message>
+    <message>
+        <source>Encrypt the private keys that belong to your wallet</source>
+        <translation>Encriptar las llaves privadas que pertenecen a tu billetera</translation>
+    </message>
+    <message>
+        <source>Sign messages with your Qtum addresses to prove you own them</source>
+        <translation>Firma mensajes con tus direcciones Qtum para probar que eres dueño de ellas</translation>
+    </message>
+    <message>
+        <source>Verify messages to ensure they were signed with specified Qtum addresses</source>
+        <translation>Verificar mensajes para asegurar que estaban firmados con direcciones Qtum especificas</translation>
+    </message>
+    <message>
+        <source>&amp;File</source>
+        <translation>&amp;Archivo</translation>
+    </message>
+    <message>
+        <source>&amp;Settings</source>
+        <translation>&amp;Configuración</translation>
+    </message>
+    <message>
+        <source>&amp;Command-line options</source>
+        <translation>Opciones de línea de comandos</translation>
+    </message>
+    <message>
+        <source>%1 behind</source>
+        <translation>%1 detrás</translation>
+    </message>
+    <message>
+        <source>Last received block was generated %1 ago.</source>
+        <translation>El último bloque recibido fue generado hace %1 hora(s).</translation>
+    </message>
+    <message>
+        <source>Transactions after this will not yet be visible.</source>
+        <translation>Transacciones después de esta no serán visibles todavía.</translation>
+    </message>
+    <message>
+        <source>Error</source>
+        <translation>Error</translation>
+    </message>
+    <message>
+        <source>Warning</source>
+        <translation>Advertencia</translation>
+    </message>
+    <message>
+        <source>Information</source>
+        <translation>Información</translation>
+    </message>
+    <message>
+        <source>Up to date</source>
+        <translation>Al día</translation>
+    </message>
+    <message>
+        <source>Catching up...</source>
+        <translation>Alcanzando...</translation>
+    </message>
+    <message>
+        <source>Sent transaction</source>
+        <translation>Transacción enviada</translation>
+    </message>
+    <message>
+        <source>Incoming transaction</source>
+        <translation>Transacción entrante</translation>
+    </message>
+    <message>
+        <source>Wallet is &lt;b&gt;encrypted&lt;/b&gt; and currently &lt;b&gt;unlocked&lt;/b&gt;</source>
+        <translation>La billetera está encriptada y desbloqueada recientemente</translation>
+    </message>
+    <message>
+        <source>Wallet is &lt;b&gt;encrypted&lt;/b&gt; and currently &lt;b&gt;locked&lt;/b&gt;</source>
+        <translation>La billetera está encriptada y bloqueada recientemente</translation>
+    </message>
+    </context>
+<context>
+    <name>CoinControlDialog</name>
+    <message>
+        <source>Coin Selection</source>
+        <translation>Selección de moneda</translation>
+    </message>
+    <message>
+        <source>Quantity:</source>
+        <translation>Cantidad:</translation>
+    </message>
+    <message>
+        <source>Bytes:</source>
+        <translation>Bytes:</translation>
+    </message>
+    <message>
+        <source>Amount:</source>
+        <translation>Monto:</translation>
+    </message>
+    <message>
+        <source>Fee:</source>
+        <translation>Comisión:</translation>
+    </message>
+    <message>
+        <source>Dust:</source>
+        <translation>Polvo:</translation>
+    </message>
+    <message>
+        <source>Change:</source>
+        <translation>Cambio:</translation>
+    </message>
+    <message>
+        <source>(un)select all</source>
+        <translation>(de)seleccionar todo</translation>
+    </message>
+    <message>
+        <source>Tree mode</source>
+        <translation>Modo de árbol</translation>
+    </message>
+    <message>
+        <source>List mode</source>
+        <translation>Modo de lista</translation>
+    </message>
+    <message>
+        <source>Amount</source>
+        <translation>Monto</translation>
+    </message>
+    <message>
+        <source>Received with label</source>
+        <translation>Recibido con etiqueta</translation>
+    </message>
+    <message>
+        <source>Received with address</source>
+        <translation>Recibido con dirección</translation>
+    </message>
+    <message>
+        <source>Date</source>
+        <translation>Fecha</translation>
+    </message>
+    <message>
+        <source>Confirmations</source>
+        <translation>Confirmaciones</translation>
+    </message>
+    <message>
+        <source>Confirmed</source>
+        <translation>Confirmado</translation>
+    </message>
+    <message>
+        <source>Copy quantity</source>
+        <translation>Copiar cantidad</translation>
+    </message>
+    <message>
+        <source>Copy fee</source>
+        <translation>Copiar comisión</translation>
+    </message>
+    <message>
+        <source>Copy bytes</source>
+        <translation>Copiar bytes</translation>
+    </message>
+    <message>
+        <source>Copy change</source>
+        <translation>Copiar cambio</translation>
+    </message>
+    <message>
+        <source>yes</source>
+        <translation>si</translation>
+    </message>
+    <message>
+        <source>no</source>
+        <translation>no</translation>
+    </message>
+    <message>
+        <source>(no label)</source>
+        <translation>(sin etiqueta)</translation>
+    </message>
+    </context>
+<context>
+    <name>EditAddressDialog</name>
+    <message>
+        <source>Edit Address</source>
+        <translation>Editar dirección</translation>
+    </message>
+    <message>
+        <source>&amp;Label</source>
+        <translation>&amp;Etiqueta</translation>
+    </message>
+    <message>
+        <source>The label associated with this address list entry</source>
+        <translation>La etiqueta asociada con esta entrada de la lista de direcciones</translation>
+    </message>
+    <message>
+        <source>The address associated with this address list entry. This can only be modified for sending addresses.</source>
+        <translation>La dirección asociada con esta entrada de la lista de direcciones. Esta puede ser modificada solo para el envío de direcciones.</translation>
+    </message>
+    <message>
+        <source>&amp;Address</source>
+        <translation>&amp;Dirección</translation>
+    </message>
+    </context>
+<context>
+    <name>FreespaceChecker</name>
+    <message>
+        <source>A new data directory will be created.</source>
+        <translation>Un nuevo directorio de datos será creado.</translation>
+    </message>
+    <message>
+        <source>name</source>
+        <translation>nombre</translation>
+    </message>
+    <message>
+        <source>Directory already exists. Add %1 if you intend to create a new directory here.</source>
+        <translation>El directorio ya existe. Agrega %1 si tiene la intención de crear un nuevo directorio aquí.</translation>
+    </message>
+    <message>
+        <source>Path already exists, and is not a directory.</source>
+        <translation>La ruta ya existe, y no es un directorio.</translation>
+    </message>
+    <message>
+        <source>Cannot create data directory here.</source>
+        <translation>No puede crear directorio de datos aquí.</translation>
+    </message>
+</context>
+<context>
+    <name>HelpMessageDialog</name>
+    <message>
+        <source>version</source>
+        <translation>versión</translation>
+    </message>
+    <message>
+        <source>(%1-bit)</source>
+        <translation>(%1-bit)</translation>
+    </message>
+    <message>
+        <source>Command-line options</source>
+        <translation>Opciones de línea de comandos</translation>
+    </message>
+</context>
+<context>
+    <name>Intro</name>
+    <message>
+        <source>Welcome</source>
+        <translation>Bienvenido</translation>
+    </message>
+    <message>
+        <source>Welcome to %1.</source>
+        <translation>Bienvenido a %1.</translation>
+    </message>
+    <message>
+        <source>Use the default data directory</source>
+        <translation>Usar el directorio de datos por defecto</translation>
+    </message>
+    <message>
+        <source>Use a custom data directory:</source>
+        <translation>Usa un directorio de datos personalizado:</translation>
+    </message>
+    <message>
+        <source>Qtum</source>
+        <translation>Qtum</translation>
+    </message>
+    <message>
+        <source>Error: Specified data directory "%1" cannot be created.</source>
+        <translation>Error: Directorio de datos especificado "%1" no puede ser creado.</translation>
+    </message>
+    <message>
+        <source>Error</source>
+        <translation>Error</translation>
+    </message>
+    </context>
+<context>
+    <name>ModalOverlay</name>
+    </context>
+<context>
+    <name>OpenURIDialog</name>
+    <message>
+        <source>Open URI</source>
+        <translation>Abrir URI</translation>
+    </message>
+    <message>
+        <source>Open payment request from URI or file</source>
+        <translation>Abrir solicitud de pago desde URI o archivo</translation>
+    </message>
+    <message>
+        <source>URI:</source>
+        <translation>URI:</translation>
+    </message>
+    <message>
+        <source>Select payment request file</source>
+        <translation>Seleccionar archivo de solicitud de pago</translation>
+    </message>
+    </context>
+<context>
+    <name>OptionsDialog</name>
+    <message>
+        <source>Options</source>
+        <translation>Opciones</translation>
+    </message>
+    <message>
+        <source>&amp;Main</source>
+        <translation>&amp;Main</translation>
+    </message>
+    <message>
+        <source>&amp;Network</source>
+        <translation>&amp;Red</translation>
+    </message>
+    <message>
+        <source>W&amp;allet</source>
+        <translation>Billetera</translation>
+    </message>
+    <message>
+        <source>Expert</source>
+        <translation>Experto</translation>
+    </message>
+    <message>
+        <source>none</source>
+        <translation>ninguno</translation>
+    </message>
+    <message>
+        <source>Error</source>
+        <translation>Error</translation>
+    </message>
+    </context>
+<context>
+    <name>OverviewPage</name>
+    <message>
+        <source>Available:</source>
+        <translation>Disponible:</translation>
+    </message>
+    <message>
+        <source>Pending:</source>
+        <translation>Pendiente:</translation>
+    </message>
+    </context>
+<context>
+    <name>PaymentServer</name>
+    </context>
+<context>
+    <name>PeerTableModel</name>
+    </context>
+<context>
+    <name>QObject</name>
+    <message>
+        <source>Amount</source>
+        <translation>Monto</translation>
+    </message>
+    <message>
+        <source>%1 and %2</source>
+        <translation>%1 y %2</translation>
+    </message>
+    </context>
+<context>
+    <name>QObject::QObject</name>
+    </context>
+<context>
+    <name>QRImageWidget</name>
+    </context>
+<context>
+    <name>RPCConsole</name>
+    <message>
+        <source>&amp;Information</source>
+        <translation>Información</translation>
+    </message>
+    <message>
+        <source>In:</source>
+        <translation>Entrada:</translation>
+    </message>
+    <message>
+        <source>Out:</source>
+        <translation>Salida:</translation>
+    </message>
+    </context>
+<context>
+    <name>ReceiveCoinsDialog</name>
+    <message>
+        <source>&amp;Amount:</source>
+        <translation>Monto:</translation>
+    </message>
+    <message>
+        <source>&amp;Label:</source>
+        <translation>&amp;Etiqueta:</translation>
+    </message>
+    <message>
+        <source>Show</source>
+        <translation>Mostrar</translation>
+    </message>
+    </context>
+<context>
+    <name>ReceiveRequestDialog</name>
+    <message>
+        <source>Copy &amp;Address</source>
+        <translation>&amp;Copiar Dirección</translation>
+    </message>
+    <message>
+        <source>Address</source>
+        <translation>Direccion</translation>
+    </message>
+    <message>
+        <source>Label</source>
+        <translation>Nombre</translation>
     </message>
     <message>
         <source>Wallet</source>
         <translation>Billetera</translation>
-=======
->>>>>>> 9e306671
-    </message>
-    <message>
-        <source>&amp;Send</source>
-        <translation>&amp;Enviar</translation>
-    </message>
-    <message>
-        <source>&amp;Receive</source>
-        <translation>&amp;Recibir</translation>
-    </message>
-    <message>
-        <source>&amp;Show / Hide</source>
-        <translation>&amp;Mostar / Ocultar</translation>
-    </message>
-    <message>
-        <source>Show or hide the main Window</source>
-        <translation>Mostar u ocultar la ventana principal</translation>
-    </message>
-    <message>
-        <source>Encrypt the private keys that belong to your wallet</source>
-        <translation>Encriptar las llaves privadas que pertenecen a tu billetera</translation>
-    </message>
-    <message>
-        <source>Sign messages with your Qtum addresses to prove you own them</source>
-        <translation>Firma mensajes con tus direcciones Qtum para probar que eres dueño de ellas</translation>
-    </message>
-    <message>
-        <source>Verify messages to ensure they were signed with specified Qtum addresses</source>
-        <translation>Verificar mensajes para asegurar que estaban firmados con direcciones Qtum especificas</translation>
-    </message>
-    <message>
-        <source>&amp;File</source>
-        <translation>&amp;Archivo</translation>
-    </message>
-    <message>
-        <source>&amp;Settings</source>
-        <translation>&amp;Configuración</translation>
-    </message>
-    <message>
-        <source>&amp;Command-line options</source>
-        <translation>Opciones de línea de comandos</translation>
-    </message>
-    <message>
-        <source>%1 behind</source>
-        <translation>%1 detrás</translation>
-    </message>
-    <message>
-        <source>Last received block was generated %1 ago.</source>
-        <translation>El último bloque recibido fue generado hace %1 hora(s).</translation>
-    </message>
-    <message>
-        <source>Transactions after this will not yet be visible.</source>
-        <translation>Transacciones después de esta no serán visibles todavía.</translation>
+    </message>
+    </context>
+<context>
+    <name>RecentRequestsTableModel</name>
+    <message>
+        <source>Label</source>
+        <translation>Nombre</translation>
+    </message>
+    <message>
+        <source>(no label)</source>
+        <translation>(sin etiqueta)</translation>
+    </message>
+    </context>
+<context>
+    <name>SendCoinsDialog</name>
+    <message>
+        <source>Quantity:</source>
+        <translation>Cantidad:</translation>
+    </message>
+    <message>
+        <source>Bytes:</source>
+        <translation>Bytes:</translation>
+    </message>
+    <message>
+        <source>Amount:</source>
+        <translation>Monto:</translation>
+    </message>
+    <message>
+        <source>Fee:</source>
+        <translation>Comisión:</translation>
+    </message>
+    <message>
+        <source>Change:</source>
+        <translation>Cambio:</translation>
+    </message>
+    <message>
+        <source>Dust:</source>
+        <translation>Polvo:</translation>
+    </message>
+    <message>
+        <source>Copy quantity</source>
+        <translation>Copiar cantidad</translation>
+    </message>
+    <message>
+        <source>Copy fee</source>
+        <translation>Copiar comisión</translation>
+    </message>
+    <message>
+        <source>Copy bytes</source>
+        <translation>Copiar bytes</translation>
+    </message>
+    <message>
+        <source>Copy change</source>
+        <translation>Copiar cambio</translation>
+    </message>
+    <message>
+        <source>(no label)</source>
+        <translation>(sin etiqueta)</translation>
+    </message>
+</context>
+<context>
+    <name>SendCoinsEntry</name>
+    <message>
+        <source>A&amp;mount:</source>
+        <translation>Monto:</translation>
+    </message>
+    <message>
+        <source>&amp;Label:</source>
+        <translation>&amp;Etiqueta:</translation>
+    </message>
+    </context>
+<context>
+    <name>SendConfirmationDialog</name>
+    </context>
+<context>
+    <name>ShutdownWindow</name>
+    </context>
+<context>
+    <name>SignVerifyMessageDialog</name>
+    </context>
+<context>
+    <name>SplashScreen</name>
+    </context>
+<context>
+    <name>TrafficGraphWidget</name>
+    </context>
+<context>
+    <name>TransactionDesc</name>
+    </context>
+<context>
+    <name>TransactionDescDialog</name>
+    </context>
+<context>
+    <name>TransactionTableModel</name>
+    <message>
+        <source>Label</source>
+        <translation>Nombre</translation>
+    </message>
+    <message>
+        <source>(no label)</source>
+        <translation>(sin etiqueta)</translation>
+    </message>
+    </context>
+<context>
+    <name>TransactionView</name>
+    <message>
+        <source>Comma separated file (*.csv)</source>
+        <translation>Separar los archivos con comas (*.csv)</translation>
+    </message>
+    <message>
+        <source>Label</source>
+        <translation>Nombre</translation>
+    </message>
+    <message>
+        <source>Address</source>
+        <translation>Direccion</translation>
+    </message>
+    <message>
+        <source>Exporting Failed</source>
+        <translation>Error al exportar</translation>
+    </message>
+    </context>
+<context>
+    <name>UnitDisplayStatusBarControl</name>
+    </context>
+<context>
+    <name>WalletController</name>
+    </context>
+<context>
+    <name>WalletFrame</name>
+    </context>
+<context>
+    <name>WalletModel</name>
+    </context>
+<context>
+    <name>WalletView</name>
+    </context>
+<context>
+    <name>qtum-core</name>
+    <message>
+        <source>Qtum Core</source>
+        <translation>Qtum Core</translation>
+    </message>
+    <message>
+        <source>Information</source>
+        <translation>Información</translation>
+    </message>
+    <message>
+        <source>Transaction amount too small</source>
+        <translation>Transacción muy pequeña</translation>
+    </message>
+    <message>
+        <source>Transaction too large</source>
+        <translation>Transacción muy grande</translation>
+    </message>
+    <message>
+        <source>Warning</source>
+        <translation>Advertencia</translation>
+    </message>
+    <message>
+        <source>This is the minimum transaction fee you pay on every transaction.</source>
+        <translation>Esta es la tarifa mínima a pagar en cada transacción.</translation>
+    </message>
+    <message>
+        <source>This is the transaction fee you will pay if you send a transaction.</source>
+        <translation>Esta es la tarifa a pagar si realizas una transacción.</translation>
+    </message>
+    <message>
+        <source>Transaction amounts must not be negative</source>
+        <translation>Los montos de la transacción no debe ser negativo</translation>
+    </message>
+    <message>
+        <source>Transaction has too long of a mempool chain</source>
+        <translation>La transacción tiene largo tiempo en una cadena mempool</translation>
+    </message>
+    <message>
+        <source>Transaction must have at least one recipient</source>
+        <translation>La transacción debe tener al menos un destinatario</translation>
+    </message>
+    <message>
+        <source>Insufficient funds</source>
+        <translation>Fondos insuficientes</translation>
+    </message>
+    <message>
+        <source>Loading wallet...</source>
+        <translation>Cargando monedero...</translation>
+    </message>
+    <message>
+        <source>Cannot downgrade wallet</source>
+        <translation>No se puede rebajar monedero</translation>
+    </message>
+    <message>
+        <source>Rescanning...</source>
+        <translation>Escaneando...</translation>
+    </message>
+    <message>
+        <source>Done loading</source>
+        <translation>Carga lista</translation>
     </message>
     <message>
         <source>Error</source>
         <translation>Error</translation>
     </message>
-    <message>
-        <source>Warning</source>
-        <translation>Advertencia</translation>
-    </message>
-    <message>
-        <source>Information</source>
-        <translation>Información</translation>
-    </message>
-    <message>
-        <source>Up to date</source>
-        <translation>Al día</translation>
-    </message>
-    <message>
-        <source>Catching up...</source>
-        <translation>Alcanzando...</translation>
-    </message>
-    <message>
-        <source>Sent transaction</source>
-        <translation>Transacción enviada</translation>
-    </message>
-    <message>
-        <source>Incoming transaction</source>
-        <translation>Transacción entrante</translation>
-    </message>
-    <message>
-        <source>Wallet is &lt;b&gt;encrypted&lt;/b&gt; and currently &lt;b&gt;unlocked&lt;/b&gt;</source>
-        <translation>La billetera está encriptada y desbloqueada recientemente</translation>
-    </message>
-    <message>
-        <source>Wallet is &lt;b&gt;encrypted&lt;/b&gt; and currently &lt;b&gt;locked&lt;/b&gt;</source>
-        <translation>La billetera está encriptada y bloqueada recientemente</translation>
-    </message>
-    </context>
-<context>
-    <name>CoinControlDialog</name>
-    <message>
-        <source>Coin Selection</source>
-        <translation>Selección de moneda</translation>
-    </message>
-    <message>
-        <source>Quantity:</source>
-        <translation>Cantidad:</translation>
-    </message>
-    <message>
-        <source>Bytes:</source>
-        <translation>Bytes:</translation>
-    </message>
-    <message>
-        <source>Amount:</source>
-        <translation>Monto:</translation>
-    </message>
-    <message>
-        <source>Fee:</source>
-        <translation>Comisión:</translation>
-    </message>
-    <message>
-        <source>Dust:</source>
-        <translation>Polvo:</translation>
-    </message>
-    <message>
-        <source>Change:</source>
-        <translation>Cambio:</translation>
-    </message>
-    <message>
-        <source>(un)select all</source>
-        <translation>(de)seleccionar todo</translation>
-    </message>
-    <message>
-        <source>Tree mode</source>
-        <translation>Modo de árbol</translation>
-    </message>
-    <message>
-        <source>List mode</source>
-        <translation>Modo de lista</translation>
-    </message>
-    <message>
-        <source>Amount</source>
-        <translation>Monto</translation>
-    </message>
-    <message>
-        <source>Received with label</source>
-        <translation>Recibido con etiqueta</translation>
-    </message>
-    <message>
-        <source>Received with address</source>
-        <translation>Recibido con dirección</translation>
-    </message>
-    <message>
-        <source>Date</source>
-        <translation>Fecha</translation>
-    </message>
-    <message>
-        <source>Confirmations</source>
-        <translation>Confirmaciones</translation>
-    </message>
-    <message>
-        <source>Confirmed</source>
-        <translation>Confirmado</translation>
-    </message>
-    <message>
-        <source>Copy quantity</source>
-        <translation>Copiar cantidad</translation>
-    </message>
-    <message>
-        <source>Copy fee</source>
-        <translation>Copiar comisión</translation>
-    </message>
-    <message>
-        <source>Copy bytes</source>
-        <translation>Copiar bytes</translation>
-    </message>
-    <message>
-        <source>Copy change</source>
-        <translation>Copiar cambio</translation>
-    </message>
-    <message>
-        <source>yes</source>
-        <translation>si</translation>
-    </message>
-    <message>
-        <source>no</source>
-        <translation>no</translation>
-    </message>
-    <message>
-        <source>(no label)</source>
-        <translation>(sin etiqueta)</translation>
-    </message>
-    </context>
-<context>
-    <name>EditAddressDialog</name>
-    <message>
-        <source>Edit Address</source>
-        <translation>Editar dirección</translation>
-    </message>
-    <message>
-        <source>&amp;Label</source>
-        <translation>&amp;Etiqueta</translation>
-    </message>
-    <message>
-        <source>The label associated with this address list entry</source>
-        <translation>La etiqueta asociada con esta entrada de la lista de direcciones</translation>
-    </message>
-    <message>
-        <source>The address associated with this address list entry. This can only be modified for sending addresses.</source>
-        <translation>La dirección asociada con esta entrada de la lista de direcciones. Esta puede ser modificada solo para el envío de direcciones.</translation>
-    </message>
-    <message>
-        <source>&amp;Address</source>
-        <translation>&amp;Dirección</translation>
-    </message>
-    </context>
-<context>
-    <name>FreespaceChecker</name>
-    <message>
-        <source>A new data directory will be created.</source>
-        <translation>Un nuevo directorio de datos será creado.</translation>
-    </message>
-    <message>
-        <source>name</source>
-        <translation>nombre</translation>
-    </message>
-    <message>
-        <source>Directory already exists. Add %1 if you intend to create a new directory here.</source>
-        <translation>El directorio ya existe. Agrega %1 si tiene la intención de crear un nuevo directorio aquí.</translation>
-    </message>
-    <message>
-        <source>Path already exists, and is not a directory.</source>
-        <translation>La ruta ya existe, y no es un directorio.</translation>
-    </message>
-    <message>
-        <source>Cannot create data directory here.</source>
-        <translation>No puede crear directorio de datos aquí.</translation>
-    </message>
-</context>
-<context>
-    <name>HelpMessageDialog</name>
-    <message>
-        <source>version</source>
-        <translation>versión</translation>
-    </message>
-    <message>
-        <source>(%1-bit)</source>
-        <translation>(%1-bit)</translation>
-    </message>
-    <message>
-        <source>Command-line options</source>
-        <translation>Opciones de línea de comandos</translation>
-    </message>
-</context>
-<context>
-    <name>Intro</name>
-    <message>
-        <source>Welcome</source>
-        <translation>Bienvenido</translation>
-    </message>
-    <message>
-        <source>Welcome to %1.</source>
-        <translation>Bienvenido a %1.</translation>
-    </message>
-    <message>
-        <source>Use the default data directory</source>
-        <translation>Usar el directorio de datos por defecto</translation>
-    </message>
-    <message>
-        <source>Use a custom data directory:</source>
-        <translation>Usa un directorio de datos personalizado:</translation>
-    </message>
-    <message>
-        <source>Qtum</source>
-        <translation>Qtum</translation>
-    </message>
-    <message>
-        <source>Error: Specified data directory "%1" cannot be created.</source>
-        <translation>Error: Directorio de datos especificado "%1" no puede ser creado.</translation>
-    </message>
-    <message>
-        <source>Error</source>
-        <translation>Error</translation>
-    </message>
-    </context>
-<context>
-    <name>ModalOverlay</name>
-    </context>
-<context>
-    <name>OpenURIDialog</name>
-    <message>
-        <source>Open URI</source>
-        <translation>Abrir URI</translation>
-    </message>
-    <message>
-        <source>Open payment request from URI or file</source>
-        <translation>Abrir solicitud de pago desde URI o archivo</translation>
-    </message>
-    <message>
-        <source>URI:</source>
-        <translation>URI:</translation>
-    </message>
-    <message>
-        <source>Select payment request file</source>
-        <translation>Seleccionar archivo de solicitud de pago</translation>
-    </message>
-    </context>
-<context>
-    <name>OptionsDialog</name>
-    <message>
-        <source>Options</source>
-        <translation>Opciones</translation>
-    </message>
-    <message>
-        <source>&amp;Main</source>
-        <translation>&amp;Main</translation>
-    </message>
-    <message>
-        <source>&amp;Network</source>
-        <translation>&amp;Red</translation>
-    </message>
-    <message>
-        <source>W&amp;allet</source>
-        <translation>Billetera</translation>
-    </message>
-    <message>
-        <source>Expert</source>
-        <translation>Experto</translation>
-    </message>
-    <message>
-        <source>none</source>
-        <translation>ninguno</translation>
-    </message>
-    <message>
-        <source>Error</source>
-        <translation>Error</translation>
-    </message>
-    </context>
-<context>
-    <name>OverviewPage</name>
-    <message>
-        <source>Available:</source>
-        <translation>Disponible:</translation>
-    </message>
-    <message>
-        <source>Pending:</source>
-        <translation>Pendiente:</translation>
-    </message>
-    </context>
-<context>
-    <name>PaymentServer</name>
-    </context>
-<context>
-    <name>PeerTableModel</name>
-    </context>
-<context>
-    <name>QObject</name>
-    <message>
-        <source>Amount</source>
-        <translation>Monto</translation>
-    </message>
-    <message>
-        <source>%1 and %2</source>
-        <translation>%1 y %2</translation>
-    </message>
-    </context>
-<context>
-    <name>QObject::QObject</name>
-    </context>
-<context>
-    <name>QRImageWidget</name>
-    </context>
-<context>
-    <name>RPCConsole</name>
-    <message>
-        <source>&amp;Information</source>
-        <translation>Información</translation>
-    </message>
-    <message>
-        <source>In:</source>
-        <translation>Entrada:</translation>
-    </message>
-    <message>
-        <source>Out:</source>
-        <translation>Salida:</translation>
-    </message>
-    </context>
-<context>
-    <name>ReceiveCoinsDialog</name>
-    <message>
-        <source>&amp;Amount:</source>
-        <translation>Monto:</translation>
-    </message>
-    <message>
-        <source>&amp;Label:</source>
-        <translation>&amp;Etiqueta:</translation>
-    </message>
-    <message>
-        <source>Show</source>
-        <translation>Mostrar</translation>
-    </message>
-    </context>
-<context>
-    <name>ReceiveRequestDialog</name>
-    <message>
-        <source>Copy &amp;Address</source>
-        <translation>&amp;Copiar Dirección</translation>
-    </message>
-    <message>
-        <source>Address</source>
-        <translation>Direccion</translation>
-    </message>
-    <message>
-        <source>Label</source>
-        <translation>Nombre</translation>
-    </message>
-    <message>
-        <source>Wallet</source>
-        <translation>Billetera</translation>
-    </message>
-    </context>
-<context>
-    <name>RecentRequestsTableModel</name>
-    <message>
-        <source>Label</source>
-        <translation>Nombre</translation>
-    </message>
-    <message>
-        <source>(no label)</source>
-        <translation>(sin etiqueta)</translation>
-    </message>
-    </context>
-<context>
-    <name>SendCoinsDialog</name>
-    <message>
-        <source>Quantity:</source>
-        <translation>Cantidad:</translation>
-    </message>
-    <message>
-        <source>Bytes:</source>
-        <translation>Bytes:</translation>
-    </message>
-    <message>
-        <source>Amount:</source>
-        <translation>Monto:</translation>
-    </message>
-    <message>
-        <source>Fee:</source>
-        <translation>Comisión:</translation>
-    </message>
-    <message>
-        <source>Change:</source>
-        <translation>Cambio:</translation>
-    </message>
-    <message>
-        <source>Dust:</source>
-        <translation>Polvo:</translation>
-    </message>
-    <message>
-        <source>Copy quantity</source>
-        <translation>Copiar cantidad</translation>
-    </message>
-    <message>
-        <source>Copy fee</source>
-        <translation>Copiar comisión</translation>
-    </message>
-    <message>
-        <source>Copy bytes</source>
-        <translation>Copiar bytes</translation>
-    </message>
-    <message>
-        <source>Copy change</source>
-        <translation>Copiar cambio</translation>
-    </message>
-    <message>
-        <source>(no label)</source>
-        <translation>(sin etiqueta)</translation>
-    </message>
-</context>
-<context>
-    <name>SendCoinsEntry</name>
-    <message>
-        <source>A&amp;mount:</source>
-        <translation>Monto:</translation>
-    </message>
-    <message>
-        <source>&amp;Label:</source>
-        <translation>&amp;Etiqueta:</translation>
-    </message>
-    </context>
-<context>
-    <name>SendConfirmationDialog</name>
-    </context>
-<context>
-    <name>ShutdownWindow</name>
-    </context>
-<context>
-    <name>SignVerifyMessageDialog</name>
-    </context>
-<context>
-    <name>SplashScreen</name>
-    </context>
-<context>
-    <name>TrafficGraphWidget</name>
-    </context>
-<context>
-    <name>TransactionDesc</name>
-    </context>
-<context>
-    <name>TransactionDescDialog</name>
-    </context>
-<context>
-    <name>TransactionTableModel</name>
-    <message>
-        <source>Label</source>
-        <translation>Nombre</translation>
-    </message>
-    <message>
-        <source>(no label)</source>
-        <translation>(sin etiqueta)</translation>
-    </message>
-    </context>
-<context>
-    <name>TransactionView</name>
-    <message>
-        <source>Comma separated file (*.csv)</source>
-        <translation>Separar los archivos con comas (*.csv)</translation>
-    </message>
-    <message>
-        <source>Label</source>
-        <translation>Nombre</translation>
-    </message>
-    <message>
-        <source>Address</source>
-        <translation>Direccion</translation>
-    </message>
-    <message>
-        <source>Exporting Failed</source>
-        <translation>Error al exportar</translation>
-    </message>
-    </context>
-<context>
-    <name>UnitDisplayStatusBarControl</name>
-    </context>
-<context>
-    <name>WalletController</name>
-    </context>
-<context>
-    <name>WalletFrame</name>
-    </context>
-<context>
-    <name>WalletModel</name>
-    </context>
-<context>
-    <name>WalletView</name>
-    </context>
-<context>
-    <name>qtum-core</name>
-    <message>
-        <source>Qtum Core</source>
-        <translation>Qtum Core</translation>
-    </message>
-    <message>
-        <source>Information</source>
-        <translation>Información</translation>
-    </message>
-    <message>
-        <source>Transaction amount too small</source>
-        <translation>Transacción muy pequeña</translation>
-    </message>
-    <message>
-        <source>Transaction too large</source>
-        <translation>Transacción muy grande</translation>
-    </message>
-    <message>
-        <source>Warning</source>
-        <translation>Advertencia</translation>
-    </message>
-    <message>
-        <source>This is the minimum transaction fee you pay on every transaction.</source>
-        <translation>Esta es la tarifa mínima a pagar en cada transacción.</translation>
-    </message>
-    <message>
-        <source>This is the transaction fee you will pay if you send a transaction.</source>
-        <translation>Esta es la tarifa a pagar si realizas una transacción.</translation>
-    </message>
-    <message>
-        <source>Transaction amounts must not be negative</source>
-        <translation>Los montos de la transacción no debe ser negativo</translation>
-    </message>
-    <message>
-        <source>Transaction has too long of a mempool chain</source>
-        <translation>La transacción tiene largo tiempo en una cadena mempool</translation>
-    </message>
-    <message>
-        <source>Transaction must have at least one recipient</source>
-        <translation>La transacción debe tener al menos un destinatario</translation>
-    </message>
-    <message>
-        <source>Insufficient funds</source>
-        <translation>Fondos insuficientes</translation>
-    </message>
-    <message>
-        <source>Loading wallet...</source>
-        <translation>Cargando monedero...</translation>
-    </message>
-    <message>
-        <source>Cannot downgrade wallet</source>
-        <translation>No se puede rebajar monedero</translation>
-    </message>
-    <message>
-        <source>Rescanning...</source>
-        <translation>Escaneando...</translation>
-    </message>
-    <message>
-        <source>Done loading</source>
-        <translation>Carga lista</translation>
-    </message>
-    <message>
-        <source>Error</source>
-        <translation>Error</translation>
-    </message>
 </context>
 </TS>