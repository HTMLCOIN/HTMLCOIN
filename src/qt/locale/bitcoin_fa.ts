--- conflicted
+++ resolved
@@ -70,17 +70,8 @@
         <translation>این‌ها آدرس‌های بیتکوین برای پرداخت‌ها هستند. همیشه قبل از فرستادن سکه‌ها مقدار و آدرس دریافت‌کننده را بررسی نمایید.</translation>
     </message>
     <message>
-<<<<<<< HEAD
-        <source>These are your Qtum addresses for sending payments. Always check the amount and the receiving address before sending coins.</source>
-        <translation>اینها آدرس های شما برای فرستادن پرداخت هاست. همیشه قبل از فرستادن سکه ها مقدار و آدرس دریافت کننده را چک کنید.</translation>
-=======
         <source>These are your Qtum addresses for receiving payments. It is recommended to use a new receiving address for each transaction.</source>
         <translation>این‌ها آدرس‌های بیتکوین شما برای دریافت مبالغ می‌باشد. توصیه می‌شود برای هر تراکنش از یک آدرس جدید استفاده کنید.</translation>
->>>>>>> 228c1378
-    </message>
-    <message>
-        <source>These are your Qtum addresses for receiving payments. It is recommended to use a new receiving address for each transaction.</source>
-        <translation>این ها آدرس های بیت کوین شما برای دریافت پرداخت ها می باشد. توصیه میشود برای هر تراکنش از یک آدرس دریافت جدید استفاده کنید.</translation>
     </message>
     <message>
         <source>&amp;Copy Address</source>
@@ -424,11 +415,7 @@
     </message>
     <message numerus="yes">
         <source>%n active connection(s) to Qtum network</source>
-<<<<<<< HEAD
-        <translation><numerusform>%n ارتباط فعال با شبکهٔ بیت‌کوین</numerusform></translation>
-=======
         <translation><numerusform>%n ارتباط فعال با شبکهٔ بیت‌کوین</numerusform><numerusform>%n ارتباط فعال با شبکهٔ بیت‌کوین</numerusform></translation>
->>>>>>> 228c1378
     </message>
     <message>
         <source>Processing blocks on disk...</source>
@@ -1776,8 +1763,6 @@
         <translation>کپی شناسهٔ تراکنش</translation>
     </message>
     <message>
-<<<<<<< HEAD
-=======
         <source>Edit label</source>
         <translation>ویرایش برچسب</translation>
     </message>
@@ -1790,13 +1775,10 @@
         <translation>استخراج تاریخچه تراکنش ها</translation>
     </message>
     <message>
->>>>>>> 228c1378
         <source>Comma separated file (*.csv)</source>
         <translation>فایل جدا شده با ویرگول(*.csv)</translation>
     </message>
     <message>
-<<<<<<< HEAD
-=======
         <source>Date</source>
         <translation>تاریخ</translation>
     </message>
@@ -1805,7 +1787,6 @@
         <translation>نوع</translation>
     </message>
     <message>
->>>>>>> 228c1378
         <source>Label</source>
         <translation>برچسب</translation>
     </message>
@@ -1833,67 +1814,18 @@
     </context>
 <context>
     <name>WalletView</name>
-<<<<<<< HEAD
+    <message>
+        <source>Export the data in the current tab to a file</source>
+        <translation>صدور داده‌های برگهٔ فعلی به یک پرونده</translation>
+    </message>
     </context>
 <context>
     <name>qtum-core</name>
-    <message>
-        <source>Options:</source>
-        <translation>گزینه‌ها:</translation>
-    </message>
-    <message>
-        <source>Specify data directory</source>
-        <translation>مشخص کردن دایرکتوری داده‌ها</translation>
-    </message>
-    <message>
-        <source>Connect to a node to retrieve peer addresses, and disconnect</source>
-        <translation>اتصال به یک گره برای دریافت آدرس‌های همتا و قطع اتصال پس از اتمام عملیات</translation>
-    </message>
-    <message>
-        <source>Specify your own public address</source>
-        <translation>آدرس عمومی خود را مشخص کنید</translation>
-    </message>
-    <message>
-        <source>Accept command line and JSON-RPC commands</source>
-        <translation>پذیرش دستورات خط فرمان و دستورات JSON-RPC</translation>
-    </message>
-    <message>
-        <source>Run in the background as a daemon and accept commands</source>
-        <translation>اجرا در پشت زمینه به‌صورت یک سرویس و پذیرش دستورات</translation>
-    </message>
     <message>
         <source>Qtum Core</source>
         <translation> هسته Qtum </translation>
     </message>
     <message>
-        <source>Bind to given address and always listen on it. Use [host]:port notation for IPv6</source>
-        <translation>مقید به نشانی داده شده باشید و همیشه از آن پیروی کنید. از نشانه گذاری استاندار IPv6 به صورت Host]:Port] استفاده کنید.</translation>
-    </message>
-    <message>
-        <source>Execute command when a wallet transaction changes (%s in cmd is replaced by TxID)</source>
-        <translation>هنگامی که یک تراکنش در کیف پولی رخ می دهد، دستور را اجرا کن(%s در دستورات بوسیله ی TxID جایگزین می شود)</translation>
-    </message>
-    <message>
-        <source>Accept connections from outside (default: 1 if no -proxy or -connect)</source>
-        <translation>پذیرش اتصالات از بیرون (پیش فرض:1 بدون پراکسی یا اتصال)</translation>
-    </message>
-    <message>
-        <source>Block creation options:</source>
-        <translation>بستن گزینه ایجاد</translation>
-=======
-    <message>
-        <source>Export the data in the current tab to a file</source>
-        <translation>صدور داده‌های برگهٔ فعلی به یک پرونده</translation>
->>>>>>> 228c1378
-    </message>
-    </context>
-<context>
-    <name>qtum-core</name>
-    <message>
-        <source>Qtum Core</source>
-        <translation> هسته Qtum </translation>
-    </message>
-    <message>
         <source>Copyright (C) %i-%i</source>
         <translation>حق تألیف (C) %i-%i</translation>
     </message>
@@ -1942,17 +1874,6 @@
         <translation>در حال بازبینی بلوک‌ها...</translation>
     </message>
     <message>
-<<<<<<< HEAD
-        <source>Wallet options:</source>
-        <translation>گزینه‌های کیف پول:</translation>
-    </message>
-    <message>
-        <source>(default: %u)</source>
-        <translation>(پیش‌فرض %u)</translation>
-    </message>
-    <message>
-=======
->>>>>>> 228c1378
         <source>Information</source>
         <translation>اطلاعات</translation>
     </message>
@@ -1977,25 +1898,6 @@
         <translation>هشدار: قوانین جدید ناشناخته‌ای فعال شده‌اند (نسخه‌بیت %i)</translation>
     </message>
     <message>
-<<<<<<< HEAD
-        <source>Password for JSON-RPC connections</source>
-        <translation>JSON-RPC عبارت عبور برای ارتباطات</translation>
-    </message>
-    <message>
-        <source>Execute command when the best block changes (%s in cmd is replaced by block hash)</source>
-        <translation>زمانی که بهترین بلاک تغییر کرد، دستور را اجرا کن (%s در cmd با block hash جایگزین شده است)</translation>
-    </message>
-    <message>
-        <source>Allow DNS lookups for -addnode, -seednode and -connect</source>
-        <translation>به DNS اجازه بده تا برای addnode ، seednode و اتصال جستجو کند</translation>
-    </message>
-    <message>
-        <source>(default: %s)</source>
-        <translation>(پیش‌فرض %s)</translation>
-    </message>
-    <message>
-=======
->>>>>>> 228c1378
         <source>Unknown network specified in -onlynet: '%s'</source>
         <translation>شبکه مشخص شده غیرقابل شناسایی در onlynet: '%s'</translation>
     </message>
