<TS language="fa" version="2.1">
<context>
    <name>AddressBookPage</name>
    <message>
        <source>Right-click to edit address or label</source>
        <translation>برای ویرایش آدرس یا برچسب روی آن راست کلیک کنید</translation>
    </message>
    <message>
        <source>Create a new address</source>
        <translation>گشایش آدرس جدید</translation>
    </message>
    <message>
        <source>&amp;New</source>
        <translation>جدید</translation>
    </message>
    <message>
        <source>Copy the currently selected address to the system clipboard</source>
        <translation>کپی کردن حساب انتخاب شده به حافظه سیستم - کلیپ بورد</translation>
    </message>
    <message>
        <source>&amp;Copy</source>
        <translation>کپی</translation>
    </message>
    <message>
        <source>C&amp;lose</source>
        <translation>بستن</translation>
    </message>
    <message>
        <source>Delete the currently selected address from the list</source>
        <translation>حذف آدرس های انتخاب شده از لیست</translation>
    </message>
    <message>
        <source>Enter address or label to search</source>
        <translation>آدرس یا برچسب را برای جستجو وارد کنید</translation>
    </message>
    <message>
        <source>Export the data in the current tab to a file</source>
        <translation>صدور داده نوار جاری به یک فایل</translation>
    </message>
    <message>
        <source>&amp;Export</source>
        <translation>صدور</translation>
    </message>
    <message>
        <source>&amp;Delete</source>
        <translation>حذف</translation>
    </message>
    <message>
        <source>Choose the address to send coins to</source>
        <translation>آدرس برای ارسال کوین‌ها را انتخاب کنید</translation>
    </message>
    <message>
        <source>Choose the address to receive coins with</source>
        <translation>انتخاب آدرس جهت دریافت سکه‌ها با آن</translation>
    </message>
    <message>
        <source>C&amp;hoose</source>
        <translation>انتخاب</translation>
    </message>
    <message>
        <source>Sending addresses</source>
        <translation>آدرس‌های فرستنده</translation>
    </message>
    <message>
        <source>Receiving addresses</source>
<<<<<<< HEAD
        <translation>آدرس‌های دریافتی</translation>
    </message>
    <message>
        <source>These are your Qtum addresses for sending payments. Always check the amount and the receiving address before sending coins.</source>
        <translation>این‌ها آدرس‌های بیتکوین برای پرداخت‌ها هستند. همیشه قبل از فرستادن سکه‌ها مقدار و آدرس دریافت‌کننده را بررسی نمایید.</translation>
    </message>
    <message>
        <source>These are your Qtum addresses for receiving payments. It is recommended to use a new receiving address for each transaction.</source>
        <translation>این‌ها آدرس‌های بیتکوین شما برای دریافت مبالغ می‌باشد. توصیه می‌شود برای هر تراکنش از یک آدرس جدید استفاده کنید.</translation>
=======
        <translation>آدرس‌های گیرنده</translation>
    </message>
    <message>
        <source>These are your Qtum addresses for sending payments. Always check the amount and the receiving address before sending coins.</source>
        <translation>اینها آدرس‌های شما برای ارسال وجوه هستند. همیشه قبل از ارسال، مقدار و آدرس گیرنده را بررسی کنید.</translation>
>>>>>>> 451880b9
    </message>
    <message>
        <source>&amp;Copy Address</source>
        <translation>کپی آدرس</translation>
    </message>
    <message>
        <source>Copy &amp;Label</source>
        <translation>کپی برچسب</translation>
    </message>
    <message>
        <source>&amp;Edit</source>
        <translation>ویرایش</translation>
    </message>
    <message>
        <source>Export Address List</source>
        <translation>از فهرست آدرس خروجی گرفته شود</translation>
    </message>
    <message>
        <source>Comma separated file (*.csv)</source>
        <translation>فایل سی اس وی (*.csv)</translation>
    </message>
    <message>
        <source>Exporting Failed</source>
        <translation>گرفتن خروجی به مشکل خورد</translation>
    </message>
    <message>
        <source>There was an error trying to save the address list to %1. Please try again.</source>
        <translation>خطایی به هنگام ذخیره لیست آدرس در %1 رخ داده است. لطفا دوباره تلاش کنید.</translation>
    </message>
</context>
<context>
    <name>AddressTableModel</name>
    <message>
        <source>Label</source>
        <translation>برچسب</translation>
    </message>
    <message>
        <source>Address</source>
        <translation>آدرس</translation>
    </message>
    <message>
        <source>(no label)</source>
        <translation>(برچسب ندارد)</translation>
    </message>
</context>
<context>
    <name>AskPassphraseDialog</name>
    <message>
        <source>Passphrase Dialog</source>
        <translation>دیالوگ رمزعبور</translation>
    </message>
    <message>
        <source>Enter passphrase</source>
        <translation>رمز/پَس فرِیز را وارد کنید</translation>
    </message>
    <message>
        <source>New passphrase</source>
        <translation>رمز/پَس فرِیز جدید را وارد کنید</translation>
    </message>
    <message>
        <source>Repeat new passphrase</source>
        <translation>رمز/پَس فرِیز را دوباره وارد کنید</translation>
    </message>
    <message>
        <source>Enter the new passphrase to the wallet.&lt;br/&gt;Please use a passphrase of &lt;b&gt;ten or more random characters&lt;/b&gt;, or &lt;b&gt;eight or more words&lt;/b&gt;.</source>
        <translation>کلمه رمز جدید را وارد کنید. &lt;br/&gt;لطفا کلمه رمزی که انتخاب میکنید &lt;b&gt;۱۰ یا بیشتر حرف تصادفی باشد &lt;b&gt; یا ۸ کلمه یا بیشتر باشد.</translation>
    </message>
    <message>
        <source>Encrypt wallet</source>
        <translation>رمزگذاری کیف پول</translation>
    </message>
    <message>
        <source>This operation needs your wallet passphrase to unlock the wallet.</source>
        <translation>برای انجام این عملیات، باید رمز کیف‌پول را وارد کنید.</translation>
    </message>
    <message>
        <source>Unlock wallet</source>
        <translation>بازکردن کیف‌پول</translation>
    </message>
    <message>
        <source>This operation needs your wallet passphrase to decrypt the wallet.</source>
        <translation>برای انجام این عملیات، باید رمز کیف‌پول را وارد کنید.</translation>
    </message>
    <message>
        <source>Decrypt wallet</source>
        <translation>رمزگشایی کیف پول</translation>
    </message>
    <message>
        <source>Change passphrase</source>
        <translation>تغییر رمزعبور</translation>
    </message>
    <message>
        <source>Confirm wallet encryption</source>
        <translation>تایید رمزگذاری کیف پول</translation>
    </message>
    <message>
        <source>Warning: If you encrypt your wallet and lose your passphrase, you will &lt;b&gt;LOSE ALL OF YOUR QTUMS&lt;/b&gt;!</source>
        <translation>اخطار: اگر کیف‌پول خود را رمزگذاری کرده و رمز خود را فراموش کنید، شما &lt;b&gt;تمام بیت‌کوین‌های خود را از دست خواهید داد&lt;/b&gt;!</translation>
    </message>
    <message>
        <source>Are you sure you wish to encrypt your wallet?</source>
        <translation>آیا از رمزگذاری کیف‌پول خود اطمینان دارید؟</translation>
    </message>
    <message>
        <source>Wallet encrypted</source>
        <translation>کیف پول رمزگذاری شده است</translation>
    </message>
    <message>
        <source>Remember that encrypting your wallet cannot fully protect your qtums from being stolen by malware infecting your computer.</source>
        <translation>والت رمز بندی شد . 
یاد داشته باشید که پنجره رمز شده نمی تواند کلا از سرقت نرم افزارهای مخرب محافظ کند</translation>
    </message>
    <message>
        <source>IMPORTANT: Any previous backups you have made of your wallet file should be replaced with the newly generated, encrypted wallet file. For security reasons, previous backups of the unencrypted wallet file will become useless as soon as you start using the new, encrypted wallet.</source>
        <translation>مهم: هر بک‌آپ قبلی که از کیف‌پول خود گرفته‌اید، با نسخه‌ی جدید رمزنگاری‌شده جایگزین خواهد شد. به دلایل امنیتی، پس از رمزنگاری کیف‌پول، بک‌آپ‌های قدیمی شما بلااستفاده خواهد شد.</translation>
    </message>
    <message>
        <source>Your wallet is now encrypted. Remember that encrypting your wallet cannot fully protect your qtums from being stolen by malware infecting your computer.</source>
        <translation>کیف بیت کوین رمزنگاری شد. به یاد داشته باشید رمزنگار کردن کیف بیت کوین نمیتواند به صورت کامل بیت کوین شما را در مقابل سرقت آنها توسط بدافزارهایی که ممکن است بر روی کامپیوتر شما نصب شوند، محافظت نماید.</translation>
    </message>
    <message>
        <source>Wallet encryption failed</source>
        <translation>خطا در رمزنگاری کیف‌پول</translation>
    </message>
    <message>
        <source>Wallet encryption failed due to an internal error. Your wallet was not encrypted.</source>
        <translation>رمزگذاری به علت خطای داخلی تایید نشد. کیف‌پول شما رمزگذاری نشد.</translation>
    </message>
    <message>
        <source>The supplied passphrases do not match.</source>
        <translation>رمزهای واردشده تطابق ندارند.</translation>
    </message>
    <message>
        <source>Wallet unlock failed</source>
        <translation>خطا در بازکردن کیف‌پول</translation>
    </message>
    <message>
        <source>The passphrase entered for the wallet decryption was incorrect.</source>
        <translation>رمز واردشده برای رمزگشایی کیف‌پول اشتباه است.</translation>
    </message>
    <message>
        <source>Wallet decryption failed</source>
        <translation>خطا در رمزگشایی کیف‌پول</translation>
    </message>
    <message>
        <source>Wallet passphrase was successfully changed.</source>
        <translation>رمز کیف‌پول با موفقیت تغییر یافت.</translation>
    </message>
    <message>
        <source>Warning: The Caps Lock key is on!</source>
        <translation>اخطار: کلید Caps Lock فعال است!</translation>
    </message>
</context>
<context>
    <name>BanTableModel</name>
    <message>
        <source>IP/Netmask</source>
        <translation>آی پی/نت ماسک</translation>
    </message>
    <message>
        <source>Banned Until</source>
        <translation>مسدودشده تا</translation>
    </message>
</context>
<context>
    <name>QtumGUI</name>
    <message>
        <source>Sign &amp;message...</source>
        <translation>ثبت &amp;پیام</translation>
    </message>
    <message>
        <source>Synchronizing with network...</source>
        <translation>به روز رسانی با شبکه...</translation>
    </message>
    <message>
        <source>&amp;Overview</source>
<<<<<<< HEAD
        <translation>&amp;بررسی اجمالی</translation>
=======
        <translation>بازبینی</translation>
>>>>>>> 451880b9
    </message>
    <message>
        <source>Show general overview of wallet</source>
        <translation>نمای کلی از wallet را نشان بده</translation>
    </message>
    <message>
        <source>&amp;Transactions</source>
        <translation>تراکنش</translation>
    </message>
    <message>
        <source>Browse transaction history</source>
        <translation>تاریخچه تراکنش را باز کن</translation>
    </message>
    <message>
        <source>E&amp;xit</source>
        <translation>خروج</translation>
    </message>
    <message>
        <source>Quit application</source>
        <translation>از "درخواست نامه"/ application خارج شو</translation>
    </message>
    <message>
        <source>&amp;About %1</source>
        <translation>&amp;درباره %1</translation>
    </message>
    <message>
        <source>Show information about %1</source>
        <translation>نمایش اطلاعات درباره %1</translation>
    </message>
    <message>
        <source>About &amp;Qt</source>
        <translation>درباره Qt</translation>
    </message>
    <message>
        <source>Show information about Qt</source>
        <translation>نمایش اطلاعات درباره Qt</translation>
    </message>
    <message>
        <source>&amp;Options...</source>
        <translation>انتخاب ها</translation>
    </message>
    <message>
        <source>Modify configuration options for %1</source>
        <translation>اصلاح انتخاب ها برای پیکربندی %1</translation>
    </message>
    <message>
        <source>&amp;Encrypt Wallet...</source>
        <translation>رمزگذاری کیف پول</translation>
    </message>
    <message>
        <source>&amp;Backup Wallet...</source>
        <translation>تهیه نسخه پشتیبان از کیف پول</translation>
    </message>
    <message>
        <source>&amp;Change Passphrase...</source>
<<<<<<< HEAD
        <translation>&amp;تغییر گذرواژه...</translation>
    </message>
    <message>
        <source>Open &amp;URI...</source>
        <translation>باز کردن &amp;آدرس</translation>
=======
        <translation>تغییر رمز/پَس فرِیز</translation>
    </message>
    <message>
        <source>Open &amp;URI...</source>
        <translation>بازکردن آدرس...</translation>
    </message>
    <message>
        <source>Wallet:</source>
        <translation>کیف پول:</translation>
>>>>>>> 451880b9
    </message>
    <message>
        <source>Wallet:</source>
        <translation>کیف:</translation>
    </message>
    <message>
        <source>Click to disable network activity.</source>
        <translation>برای غیرفعال‌کردن فعالیت شبکه کلیک کنید.</translation>
    </message>
    <message>
        <source>Network activity disabled.</source>
        <translation>فعالیت شبکه غیرفعال شد.</translation>
    </message>
    <message>
        <source>Click to enable network activity again.</source>
        <translation>برای فعال‌کردن فعالیت شبکه کلیک کنید.</translation>
    </message>
    <message>
        <source>Syncing Headers (%1%)...</source>
        <translation>درحال همگام‌سازی هدرها (%1%)…</translation>
    </message>
    <message>
        <source>Reindexing blocks on disk...</source>
        <translation>فهرست‌بندی نمایه بلاک‌ها…</translation>
    </message>
    <message>
        <source>Proxy is &lt;b&gt;enabled&lt;/b&gt;: %1</source>
        <translation>پراکسی &lt;br&gt;فعال شده است: %1&lt;/br&gt;</translation>
    </message>
    <message>
        <source>Send coins to a Qtum address</source>
<<<<<<< HEAD
        <translation>ارسال وجه به نشانی بیت‌کوین</translation>
=======
        <translation>ارسال کوین به آدرس بیت کوین</translation>
>>>>>>> 451880b9
    </message>
    <message>
        <source>Backup wallet to another location</source>
        <translation>گرفتن نسخه پیشتیبان در آدرسی دیگر</translation>
    </message>
    <message>
        <source>Change the passphrase used for wallet encryption</source>
        <translation>رمز عبور مربوط به رمزگذاریِ کیف پول  را تغییر دهید</translation>
    </message>
    <message>
        <source>&amp;Debug window</source>
        <translation>پنجره دیباگ</translation>
    </message>
    <message>
        <source>Open debugging and diagnostic console</source>
        <translation>باز کردن کنسول دی باگ و تشخیص</translation>
    </message>
    <message>
        <source>&amp;Verify message...</source>
<<<<<<< HEAD
        <translation>با&amp;زبینی پیام...</translation>
    </message>
    <message>
        <source>Qtum</source>
        <translation>بیت‌کوین</translation>
=======
        <translation>تایید پیام</translation>
>>>>>>> 451880b9
    </message>
    <message>
        <source>&amp;Send</source>
        <translation>ارسال</translation>
    </message>
    <message>
        <source>&amp;Receive</source>
        <translation>دریافت</translation>
    </message>
    <message>
        <source>&amp;Show / Hide</source>
        <translation>نمایش/ عدم نمایش</translation>
    </message>
    <message>
        <source>Show or hide the main Window</source>
        <translation>نمایش یا عدم نمایش پنجره اصلی</translation>
    </message>
    <message>
        <source>Encrypt the private keys that belong to your wallet</source>
        <translation>رمزنگاری کلیدهای شخصی متعلق به کیف‌پول</translation>
    </message>
    <message>
        <source>Sign messages with your Qtum addresses to prove you own them</source>
<<<<<<< HEAD
        <translation>برای اثبات اینکه پیام‌ها به شما تعلق دارند، آن‌ها را با نشانی بیت‌کوین خود امضا کنید</translation>
    </message>
    <message>
        <source>Verify messages to ensure they were signed with specified Qtum addresses</source>
        <translation>برای حصول اطمینان از اینکه پیام با نشانی بیت‌کوین مشخص شده امضا است یا خیر، پیام را شناسایی کنید</translation>
=======
        <translation>پیام‌ها را با آدرس بیت‌کوین خود امضا کنید تا مالکیت آن‌ها را اثبات کنید</translation>
    </message>
    <message>
        <source>Verify messages to ensure they were signed with specified Qtum addresses</source>
        <translation>پیام‌ها را تائید کنید تا از امضاشدن آن‌ها با آدرس بیت‌کوین مطمئن شوید</translation>
>>>>>>> 451880b9
    </message>
    <message>
        <source>&amp;File</source>
        <translation>فایل</translation>
    </message>
    <message>
        <source>&amp;Settings</source>
        <translation>تنظیمات</translation>
    </message>
    <message>
        <source>&amp;Help</source>
        <translation>راهنما</translation>
    </message>
    <message>
        <source>Tabs toolbar</source>
        <translation>نوار ابزار</translation>
    </message>
    <message>
        <source>Request payments (generates QR codes and qtum: URIs)</source>
<<<<<<< HEAD
        <translation>درخواست پرداخت ( تولید کد کیوار و ادرس بیت کوین)</translation>
=======
        <translation>درخواست پرداخت (ساخت کد QR و بیت‌کوین: URIs)</translation>
>>>>>>> 451880b9
    </message>
    <message>
        <source>Show the list of used sending addresses and labels</source>
        <translation>نمایش لیست آدرس‌ها و لیبل‌های ارسالی استفاده شده</translation>
    </message>
    <message>
        <source>Show the list of used receiving addresses and labels</source>
        <translation>نمایش لیست آدرس‌ها و لیبل‌های دریافتی استفاده شده</translation>
    </message>
    <message>
        <source>Open a qtum: URI or payment request</source>
<<<<<<< HEAD
        <translation>بازکردن یک بیت کوین: آدرس یا درخواست پرداخت</translation>
=======
        <translation>بازکردن بیت‌کوین: آدرس یا درخواست پرداخت</translation>
>>>>>>> 451880b9
    </message>
    <message>
        <source>&amp;Command-line options</source>
        <translation>گزینه های خط فرمان</translation>
    </message>
    <message numerus="yes">
        <source>%n active connection(s) to Qtum network</source>
<<<<<<< HEAD
        <translation><numerusform>%n ارتباط فعال با شبکهٔ بیت‌کوین</numerusform><numerusform>%n ارتباط فعال با شبکهٔ بیت‌کوین</numerusform></translation>
=======
        <translation><numerusform>%n ارتباط فعال به شبکه بیت‌کوین</numerusform><numerusform>%n ارتباط فعال به شبکه بیت‌کوین</numerusform></translation>
    </message>
    <message>
        <source>Indexing blocks on disk...</source>
        <translation>فهرست‌بندی نمایه بلاک‌ها…</translation>
>>>>>>> 451880b9
    </message>
    <message>
        <source>Processing blocks on disk...</source>
        <translation>پردازش نمایه بلاک‌ها…</translation>
    </message>
    <message numerus="yes">
        <source>Processed %n block(s) of transaction history.</source>
        <translation><numerusform>%n بلاک از تاریخچه تراکنش، پردازش شد.</numerusform><numerusform>%n بلاک از تاریخچه تراکنش، پردازش شد.</numerusform></translation>
    </message>
    <message>
        <source>%1 behind</source>
        <translation>%1 قبل</translation>
    </message>
    <message>
        <source>Last received block was generated %1 ago.</source>
        <translation>آخرین بلاک دریافت شده تولید شده در %1 قبل.</translation>
    </message>
    <message>
        <source>Transactions after this will not yet be visible.</source>
        <translation>تراکنش‌های بعد از این تراکنش هنوز در دسترس نیستند.</translation>
    </message>
    <message>
        <source>Error</source>
        <translation>خطا</translation>
    </message>
    <message>
        <source>Warning</source>
        <translation>هشدار</translation>
    </message>
    <message>
        <source>Information</source>
        <translation>اطلاعات</translation>
    </message>
    <message>
        <source>Up to date</source>
        <translation>به روز</translation>
    </message>
    <message>
        <source>&amp;Sending addresses</source>
        <translation>ادرس ارسال</translation>
    </message>
    <message>
        <source>&amp;Receiving addresses</source>
        <translation>ادرس درسافت</translation>
    </message>
    <message>
        <source>Open Wallet</source>
        <translation>باز کردن حساب</translation>
    </message>
    <message>
        <source>Open a wallet</source>
        <translation>باز کردن یک حساب</translation>
    </message>
    <message>
        <source>default wallet</source>
        <translation>کیف پول پیش‌فرض</translation>
    </message>
    <message>
        <source>&amp;Window</source>
        <translation>پنجره</translation>
    </message>
    <message>
        <source>Zoom</source>
        <translation>بزرگنمایی</translation>
    </message>
    <message>
        <source>Main Window</source>
        <translation>پنجره اصلی</translation>
    </message>
    <message>
        <source>%1 client</source>
        <translation>کلاینت: %1</translation>
    </message>
    <message>
        <source>Connecting to peers...</source>
        <translation>در حال اتصال به همتاهای شبکه...</translation>
    </message>
    <message>
        <source>&amp;Window</source>
        <translation>&amp;پنجره</translation>
    </message>
    <message>
        <source>Connecting to peers...</source>
        <translation>در حال اتصال به همتایان</translation>
    </message>
    <message>
        <source>Catching up...</source>
        <translation>در حال روزآمد سازی..</translation>
    </message>
    <message>
        <source>Error: %1</source>
        <translation>خطا: %1</translation>
    </message>
    <message>
        <source>Date: %1
</source>
        <translation>تاریخ: %1
</translation>
    </message>
    <message>
        <source>Amount: %1
</source>
        <translation>مبلغ: %1
</translation>
    </message>
    <message>
        <source>Wallet: %1
</source>
        <translation>کیف پول: %1
</translation>
    </message>
    <message>
        <source>Type: %1
</source>
        <translation>نوع: %1
</translation>
    </message>
    <message>
        <source>Label: %1
</source>
        <translation>برچسب: %1
</translation>
    </message>
    <message>
        <source>Address: %1
</source>
        <translation>آدرس: %1
</translation>
    </message>
    <message>
        <source>Sent transaction</source>
        <translation>تراکنش ارسالی</translation>
    </message>
    <message>
        <source>Incoming transaction</source>
        <translation>تراکنش دریافتی</translation>
    </message>
    <message>
        <source>Wallet is &lt;b&gt;encrypted&lt;/b&gt; and currently &lt;b&gt;unlocked&lt;/b&gt;</source>
        <translation>wallet رمزگذاری شد و در حال حاضر از حالت قفل در آمده است</translation>
    </message>
    <message>
        <source>Wallet is &lt;b&gt;encrypted&lt;/b&gt; and currently &lt;b&gt;locked&lt;/b&gt;</source>
        <translation>wallet رمزگذاری شد و در حال حاضر قفل است</translation>
    </message>
    <message>
        <source>A fatal error occurred. Qtum can no longer continue safely and will quit.</source>
        <translation>خطای بحرانی رخ داده است. بیتکوین دیگر به صورت ایمن قادر به ادامه دادن نمی‌باشد و خارج خواهد شد.</translation>
    </message>
</context>
<context>
    <name>CoinControlDialog</name>
    <message>
        <source>Coin Selection</source>
        <translation>انتخاب کوین</translation>
    </message>
    <message>
        <source>Quantity:</source>
        <translation>مقدار</translation>
    </message>
    <message>
        <source>Bytes:</source>
        <translation>بایت ها:</translation>
    </message>
    <message>
        <source>Amount:</source>
        <translation>میزان وجه:</translation>
    </message>
    <message>
        <source>Fee:</source>
        <translation>هزینه</translation>
    </message>
    <message>
        <source>Dust:</source>
        <translation>گرد و غبار با داست:</translation>
    </message>
    <message>
        <source>After Fee:</source>
        <translation>بعد از احتساب کارمزد</translation>
    </message>
    <message>
        <source>Change:</source>
        <translation>تغییر</translation>
    </message>
    <message>
        <source>(un)select all</source>
        <translation>(عدم)انتخاب همه</translation>
    </message>
    <message>
        <source>Tree mode</source>
        <translation>حالت درختی</translation>
    </message>
    <message>
        <source>List mode</source>
        <translation>حالت لیستی</translation>
    </message>
    <message>
        <source>Amount</source>
        <translation>میزان</translation>
    </message>
    <message>
        <source>Received with label</source>
        <translation>دریافت شده با برچسب</translation>
    </message>
    <message>
        <source>Received with address</source>
        <translation>دریافت شده با آدرس</translation>
    </message>
    <message>
        <source>Date</source>
        <translation>تاریخ</translation>
    </message>
    <message>
        <source>Confirmations</source>
        <translation>تاییدیه</translation>
    </message>
    <message>
        <source>Confirmed</source>
        <translation>تایید شده</translation>
    </message>
    <message>
        <source>Copy address</source>
        <translation>کپی آدرس</translation>
    </message>
    <message>
        <source>Copy label</source>
        <translation>کپی برچسب</translation>
    </message>
    <message>
        <source>Copy amount</source>
        <translation>کپی مقدار</translation>
    </message>
    <message>
        <source>Copy transaction ID</source>
        <translation>کپی شناسه تراکنش</translation>
    </message>
    <message>
        <source>Lock unspent</source>
        <translation>قفل کردن خرج نشده ها</translation>
    </message>
    <message>
        <source>Unlock unspent</source>
        <translation>بازکردن قفل خرج نشده ها</translation>
    </message>
    <message>
        <source>Copy quantity</source>
        <translation>کپی مقدار</translation>
    </message>
    <message>
        <source>Copy fee</source>
        <translation>کپی هزینه</translation>
    </message>
    <message>
        <source>Copy after fee</source>
        <translation>کپی کردن بعد از احتساب کارمزد</translation>
    </message>
    <message>
        <source>Copy bytes</source>
        <translation>کپی کردن بایت ها</translation>
    </message>
    <message>
        <source>Copy dust</source>
        <translation>کپی کردن داست:</translation>
    </message>
    <message>
        <source>Copy change</source>
        <translation>کپی کردن تغییر</translation>
    </message>
    <message>
        <source>(%1 locked)</source>
        <translation>(قفل شده است %1)</translation>
    </message>
    <message>
        <source>yes</source>
        <translation>بله</translation>
    </message>
    <message>
        <source>no</source>
        <translation>خیر</translation>
    </message>
    <message>
        <source>(no label)</source>
        <translation>(برچسب ندارد)</translation>
    </message>
    <message>
        <source>change from %1 (%2)</source>
        <translation>تغییر از %1 (%2)</translation>
    </message>
    <message>
        <source>(change)</source>
        <translation>(تغییر)</translation>
    </message>
</context>
<context>
    <name>CreateWalletActivity</name>
    </context>
<context>
    <name>CreateWalletDialog</name>
    </context>
<context>
    <name>EditAddressDialog</name>
    <message>
        <source>Edit Address</source>
        <translation>ویرایش حساب</translation>
    </message>
    <message>
        <source>&amp;Label</source>
        <translation>برچسب</translation>
    </message>
    <message>
        <source>&amp;Address</source>
        <translation>آدرس</translation>
    </message>
    <message>
        <source>New sending address</source>
        <translation>آدرس ارسالی جدید</translation>
    </message>
    <message>
        <source>Edit receiving address</source>
        <translation>ویرایش آدرس دریافتی</translation>
    </message>
    <message>
        <source>Edit sending address</source>
        <translation>ویرایش آدرس ارسالی</translation>
    </message>
    <message>
        <source>The entered address "%1" is not a valid Qtum address.</source>
        <translation>آدرس وارد شده "%1" آدرس معتبر بیت کوین نیست.</translation>
    </message>
    <message>
<<<<<<< HEAD
        <source>The entered address "%1" is not a valid Qtum address.</source>
        <translation>نشانی وارد شده "%1" یک نشانی معتبر بیت‌کوین نیست.</translation>
=======
        <source>The entered address "%1" is already in the address book with label "%2".</source>
        <translation>آدرس وارد شده "%1" در حال حاظر در دفترچه آدرس ها موجود است با برچسب "%2" .</translation>
>>>>>>> 451880b9
    </message>
    <message>
        <source>Could not unlock wallet.</source>
        <translation>نمیتوان کیف پول را باز کرد.</translation>
    </message>
    <message>
        <source>New key generation failed.</source>
        <translation>تولید کلید جدید به خطا انجامید.</translation>
    </message>
</context>
<context>
    <name>FreespaceChecker</name>
    <message>
        <source>A new data directory will be created.</source>
        <translation>پوشه داده جدید ساخته خواهد شد</translation>
    </message>
    <message>
        <source>name</source>
        <translation>نام</translation>
    </message>
    <message>
        <source>Directory already exists. Add %1 if you intend to create a new directory here.</source>
        <translation>این پوشه در حال حاضر وجود دارد. اگر می‌خواهید یک دایرکتوری جدید در این‌جا ایجاد کنید، %1 را اضافه کنید.</translation>
    </message>
    <message>
        <source>Path already exists, and is not a directory.</source>
        <translation>مسیر داده شده موجود است و به یک پوشه اشاره نمی‌کند.</translation>
    </message>
    <message>
        <source>Cannot create data directory here.</source>
        <translation>نمیتوان در اینجا پوشه داده ساخت.</translation>
    </message>
</context>
<context>
    <name>HelpMessageDialog</name>
    <message>
        <source>version</source>
        <translation>نسخه</translation>
    </message>
    <message>
        <source>(%1-bit)</source>
        <translation>(%1-بیت)</translation>
    </message>
    <message>
        <source>About %1</source>
        <translation>حدود %1</translation>
    </message>
    <message>
        <source>Command-line options</source>
        <translation>گزینه های خط-فرمان</translation>
    </message>
</context>
<context>
    <name>Intro</name>
    <message>
        <source>Welcome</source>
        <translation>خوش آمدید</translation>
    </message>
    <message>
        <source>Welcome to %1.</source>
        <translation>به %1 خوش آمدید.</translation>
    </message>
    <message>
        <source>As this is the first time the program is launched, you can choose where %1 will store its data.</source>
        <translation>از آنجا که اولین مرتبه این برنامه اجرا می‌شود، شما می‌توانید محل ذخیره داده‌های %1 را انتخاب نمایید.</translation>
    </message>
    <message>
        <source>Use the default data directory</source>
        <translation>استفاده کردن از پوشه داده پیشفرض</translation>
    </message>
    <message>
        <source>Use a custom data directory:</source>
        <translation>استفاده کردن از پوشه داده مخصوص:</translation>
    </message>
    <message>
        <source>Qtum</source>
        <translation>بیت کوین</translation>
    </message>
    <message>
        <source>At least %1 GB of data will be stored in this directory, and it will grow over time.</source>
        <translation>حداقل %1 گیگابایت اطلاعات در این شاخه ذخیره خواهد شد، که به مرور زمان افزایش خواهد یافت.</translation>
    </message>
    <message>
        <source>Approximately %1 GB of data will be stored in this directory.</source>
        <translation>تقریبا %1 گیگابایت داده در این شاخه ذخیره خواهد شد.</translation>
    </message>
    <message>
<<<<<<< HEAD
        <source>Qtum</source>
        <translation>بیت‌کوین</translation>
=======
        <source>The wallet will also be stored in this directory.</source>
        <translation>کیف پول هم در همین دایرکتوری ذخیره می‌شود.</translation>
>>>>>>> 451880b9
    </message>
    <message>
        <source>Error</source>
        <translation>خطا</translation>
    </message>
    <message numerus="yes">
        <source>%n GB of free space available</source>
        <translation><numerusform>%n گیگابایت از فضای موچود است</numerusform><numerusform>%n گیگابایت از فضای موچود است</numerusform></translation>
    </message>
    <message numerus="yes">
        <source>(of %n GB needed)</source>
        <translation><numerusform>(از %n گیگابایت مورد نیاز)</numerusform><numerusform>(از %n گیگابایت مورد نیاز)</numerusform></translation>
    </message>
    </context>
<context>
    <name>ModalOverlay</name>
    <message>
        <source>Form</source>
        <translation>فرم</translation>
    </message>
    <message>
        <source>Number of blocks left</source>
        <translation>تعداد بلوک‌های باقیمانده</translation>
    </message>
    <message>
        <source>Unknown...</source>
        <translation>ناشناس...</translation>
    </message>
    <message>
        <source>Last block time</source>
        <translation>زمان آخرین بلوک</translation>
    </message>
    <message>
        <source>Progress</source>
        <translation>پیشرفت</translation>
    </message>
    <message>
        <source>Progress increase per hour</source>
        <translation>سرعت افزایش پیشرفت بر ساعت</translation>
    </message>
    <message>
        <source>calculating...</source>
        <translation>در حال محاسبه...</translation>
    </message>
    <message>
        <source>Estimated time left until synced</source>
        <translation>زمان تقریبی باقی‌مانده تا همگام شدن</translation>
    </message>
    <message>
        <source>Hide</source>
        <translation>پنهان کردن</translation>
    </message>
    </context>
<context>
    <name>OpenURIDialog</name>
    <message>
        <source>Open URI</source>
        <translation>باز کردن آدرس URL</translation>
    </message>
    <message>
        <source>Open payment request from URI or file</source>
        <translation>بازکردن درخواست پرداخت از آدرس URL یا فایل</translation>
    </message>
    <message>
        <source>URI:</source>
        <translation>آدرس:</translation>
    </message>
    <message>
        <source>Select payment request file</source>
        <translation>انتخاب فایل درخواست وجه (Payment Request)</translation>
    </message>
    <message>
        <source>Select payment request file to open</source>
        <translation>انتخاب فایل درحواست وجه برای باز کردن</translation>
    </message>
</context>
<context>
    <name>OpenWalletActivity</name>
    <message>
        <source>default wallet</source>
        <translation>کیف پول پیش‌فرض</translation>
    </message>
    </context>
<context>
    <name>OptionsDialog</name>
    <message>
        <source>Options</source>
        <translation>گزینه ها</translation>
    </message>
    <message>
        <source>&amp;Main</source>
        <translation>&amp;اصلی</translation>
    </message>
    <message>
        <source>Automatically start %1 after logging in to the system.</source>
        <translation>اجرای خودکار %1 بعد زمان ورود به سیستم.</translation>
    </message>
    <message>
<<<<<<< HEAD
=======
        <source>Size of &amp;database cache</source>
        <translation>اندازه کش پایگاه داده.</translation>
    </message>
    <message>
        <source>&amp;Hide tray icon</source>
        <translation>مخفی کردن ایکون
</translation>
    </message>
    <message>
        <source>Open Configuration File</source>
        <translation>بازکردن فایل پیکربندی</translation>
    </message>
    <message>
>>>>>>> 451880b9
        <source>Reset all client options to default.</source>
        <translation>ریست تمامی تنظیمات کلاینت به پیشفرض</translation>
    </message>
    <message>
        <source>&amp;Reset Options</source>
        <translation>تنظیم مجدد گزینه ها</translation>
    </message>
    <message>
        <source>&amp;Network</source>
        <translation>شبکه</translation>
    </message>
    <message>
        <source>GB</source>
        <translation>گیگابایت</translation>
    </message>
    <message>
        <source>W&amp;allet</source>
        <translation>کیف پول</translation>
    </message>
    <message>
        <source>Expert</source>
        <translation>حرفه‌ای</translation>
    </message>
    <message>
        <source>Automatically open the Qtum client port on the router. This only works when your router supports UPnP and it is enabled.</source>
        <translation>باز کردن خودکار درگاه شبکهٔ بیت‌کوین روی روترها. تنها زمانی کار می‌کند که روتر از پروتکل UPnP پشتیبانی کند و این پروتکل فعال باشد.</translation>
    </message>
    <message>
        <source>Map port using &amp;UPnP</source>
        <translation>نگاشت درگاه شبکه با استفاده از پروتکل &amp;UPnP</translation>
    </message>
    <message>
        <source>Accept connections from outside.</source>
        <translation>پذیرفتن اتصال شدن از بیرون</translation>
    </message>
    <message>
        <source>Allow incomin&amp;g connections</source>
        <translation>اجازه دادن به ارتباطات ورودی</translation>
    </message>
    <message>
        <source>Proxy &amp;IP:</source>
        <translation>پراکسی و آی‌پی:</translation>
    </message>
    <message>
        <source>&amp;Port:</source>
        <translation>پورت:</translation>
    </message>
    <message>
        <source>Port of the proxy (e.g. 9050)</source>
        <translation>پورت پراکسی (مثال ۹۰۵۰)</translation>
    </message>
    <message>
        <source>IPv4</source>
        <translation>IPv4</translation>
    </message>
    <message>
        <source>IPv6</source>
        <translation>IPv6</translation>
    </message>
    <message>
        <source>Tor</source>
        <translation>شبکه Tor</translation>
    </message>
    <message>
        <source>Connect to the Qtum network through a separate SOCKS5 proxy for Tor hidden services.</source>
        <translation>اتصال به شبکه بیت کوین با استفاده از پراکسی SOCKS5 برای استفاده از سرویس مخفی تور</translation>
    </message>
    <message>
        <source>&amp;Window</source>
        <translation>پنجره</translation>
    </message>
    <message>
        <source>Show only a tray icon after minimizing the window.</source>
        <translation>تنها بعد از کوچک کردن پنجره، tray icon را نشان بده.</translation>
    </message>
    <message>
        <source>&amp;Minimize to the tray instead of the taskbar</source>
        <translation>&amp;کوچک کردن به سینی به‌جای نوار وظیفه</translation>
    </message>
    <message>
        <source>M&amp;inimize on close</source>
        <translation>کوچک کردن &amp;در زمان بسته شدن</translation>
    </message>
    <message>
        <source>&amp;Display</source>
        <translation>نمایش</translation>
    </message>
    <message>
        <source>User Interface &amp;language:</source>
        <translation>زبان واسط کاربری:</translation>
    </message>
    <message>
        <source>&amp;Unit to show amounts in:</source>
        <translation>واحد نمایشگر مقادیر:</translation>
    </message>
    <message>
        <source>Choose the default subdivision unit to show in the interface and when sending coins.</source>
        <translation>انتخاب واحد پول مورد استفاده برای نمایش در پنجره‌ها و برای ارسال سکه.</translation>
    </message>
    <message>
        <source>Whether to show coin control features or not.</source>
        <translation>که امکانات کنترل کوین‌ها نشان داده شود یا نه.</translation>
    </message>
    <message>
        <source>&amp;Third party transaction URLs</source>
        <translation>URLهای تراکنش شخص ثالث</translation>
    </message>
    <message>
        <source>&amp;OK</source>
        <translation>تایید</translation>
    </message>
    <message>
        <source>&amp;Cancel</source>
        <translation>لغو</translation>
    </message>
    <message>
        <source>default</source>
        <translation>پیش فرض</translation>
    </message>
    <message>
        <source>none</source>
        <translation>خالی</translation>
    </message>
    <message>
        <source>Confirm options reset</source>
        <translation>تایید ریست تنظیمات</translation>
    </message>
    <message>
        <source>Client restart required to activate changes.</source>
        <translation>کلاینت نیازمند ریست شدن است برای فعال کردن تغییرات</translation>
    </message>
    <message>
        <source>Client will be shut down. Do you want to proceed?</source>
        <translation>کلاینت خاموش خواهد شد.آیا میخواهید ادامه دهید؟</translation>
    </message>
    <message>
        <source>Configuration options</source>
        <translation>تنظیمات پیکربندی</translation>
    </message>
    <message>
        <source>Error</source>
        <translation>خطا</translation>
    </message>
    <message>
        <source>The configuration file could not be opened.</source>
        <translation>فایل پیکربندی قادر به بازشدن نبود.</translation>
    </message>
    <message>
        <source>This change would require a client restart.</source>
        <translation>تغییرات منوط به ریست کاربر است.</translation>
    </message>
    <message>
        <source>The supplied proxy address is invalid.</source>
        <translation>آدرس پراکسی ارائه شده نامعتبر است.</translation>
    </message>
</context>
<context>
    <name>OverviewPage</name>
    <message>
        <source>Form</source>
        <translation>فرم</translation>
    </message>
    <message>
        <source>The displayed information may be out of date. Your wallet automatically synchronizes with the Qtum network after a connection is established, but this process has not completed yet.</source>
<<<<<<< HEAD
        <translation>اطلاعات نمایش‌داده شده ممکن است قدیمی باشند. بعد از این که یک اتصال با شبکه برقرار شد، کیف پول شما به‌صورت خودکار با شبکهٔ بیت‌کوین همگام‌سازی می‌شود. اما این روند هنوز کامل نشده است.</translation>
=======
        <translation>اطلاعات نمایش داده شده ممکن است روزآمد نباشد. wallet شما به صورت خودکار بعد از برقراری اتصال با شبکه qtum به روز می شود اما این فرایند هنوز تکمیل نشده است.</translation>
    </message>
    <message>
        <source>Watch-only:</source>
        <translation>فقط قابل-مشاهده:</translation>
>>>>>>> 451880b9
    </message>
    <message>
        <source>Available:</source>
        <translation>در دسترس:</translation>
    </message>
    <message>
        <source>Your current spendable balance</source>
        <translation>موجودی قابل خرج در الان</translation>
    </message>
    <message>
        <source>Pending:</source>
        <translation>در حال انتظار:</translation>
    </message>
    <message>
        <source>Total of transactions that have yet to be confirmed, and do not yet count toward the spendable balance</source>
        <translation>تعداد تراکنشهایی که نیاز به تایید دارند و هنوز در مانده حساب جاری شما به حساب نیامده اند</translation>
    </message>
    <message>
        <source>Immature:</source>
        <translation>نارسیده:</translation>
    </message>
    <message>
        <source>Mined balance that has not yet matured</source>
        <translation>موجودی استخراج شده هنوز کامل نشده است</translation>
    </message>
    <message>
        <source>Balances</source>
        <translation>موجودی ها</translation>
    </message>
    <message>
        <source>Total:</source>
        <translation>کل:</translation>
    </message>
    <message>
        <source>Your current total balance</source>
        <translation>موجودی شما در همین لحظه</translation>
    </message>
    <message>
        <source>Your current balance in watch-only addresses</source>
        <translation>موجودی شما در همین لحظه در آدرس های Watch only Addresses</translation>
    </message>
    <message>
        <source>Spendable:</source>
        <translation>قابل مصرف:</translation>
    </message>
    <message>
        <source>Recent transactions</source>
        <translation>تراکنش های اخیر</translation>
    </message>
    <message>
        <source>Unconfirmed transactions to watch-only addresses</source>
        <translation>تراکنش های تایید نشده به آدرس های فقط قابل مشاهده watch-only</translation>
    </message>
    <message>
        <source>Mined balance in watch-only addresses that has not yet matured</source>
        <translation>موجودی استخراج شده در آدرس های فقط قابل مشاهده هنوز کامل نشده است</translation>
    </message>
    </context>
<context>
    <name>PaymentServer</name>
    <message>
        <source>Payment request error</source>
        <translation>درخواست پرداخت با خطا مواجه شد</translation>
    </message>
    <message>
        <source>Invalid payment address %1</source>
        <translation>آدرس پرداخت نامعتبر %1</translation>
    </message>
    <message>
        <source>Payment request file handling</source>
        <translation>درحال پردازش درخواست پرداخت</translation>
    </message>
    <message>
        <source>Payment request rejected</source>
        <translation>درخواست پرداخت رد شد</translation>
    </message>
    <message>
        <source>Payment request expired.</source>
        <translation>درخواست پرداخت منقضی شد یا تاریخ آن گذشت.</translation>
    </message>
    <message>
        <source>Payment request is not initialized.</source>
        <translation>درخواست پرداخت, با مقداردهی اولیه یکسان نبود.</translation>
    </message>
    <message>
        <source>Invalid payment request.</source>
        <translation>درخواست پرداخت نامعتبر بود.</translation>
    </message>
    <message>
        <source>Network request error</source>
        <translation>درخواست از شبکه با خطا مواجه شد</translation>
    </message>
    <message>
        <source>Payment acknowledged</source>
        <translation>پرداخت تایید شد</translation>
    </message>
</context>
<context>
    <name>PeerTableModel</name>
    <message>
        <source>Node/Service</source>
        <translation>گره/خدمت</translation>
    </message>
    <message>
        <source>NodeId</source>
        <translation>شناسه گره</translation>
    </message>
    <message>
        <source>Ping</source>
        <translation>پینگ</translation>
    </message>
    <message>
        <source>Sent</source>
        <translation>فرستاده شد</translation>
    </message>
    <message>
        <source>Received</source>
        <translation>دریافت شد</translation>
    </message>
</context>
<context>
    <name>QObject</name>
    <message>
        <source>Amount</source>
        <translation>میزان</translation>
    </message>
    <message>
        <source>Enter a Qtum address (e.g. %1)</source>
<<<<<<< HEAD
        <translation>یک آدرس بیت‌کوین وارد کنید (مثلاً %1)</translation>
=======
        <translation>آدرس بیت کوین را وارد کنید (به طور مثال %1)</translation>
>>>>>>> 451880b9
    </message>
    <message>
        <source>%1 d</source>
        <translation>%1 روز قبل</translation>
    </message>
    <message>
        <source>%1 h</source>
        <translation>%1 ساعت قبل</translation>
    </message>
    <message>
        <source>%1 m</source>
        <translation>%1 دقیقه قبل</translation>
    </message>
    <message>
        <source>%1 s</source>
        <translation>%1 ثانیه قبل</translation>
    </message>
    <message>
        <source>None</source>
        <translation>هیچ کدام</translation>
    </message>
    <message>
        <source>N/A</source>
        <translation>موجود نیست</translation>
    </message>
    <message>
        <source>%1 ms</source>
        <translation>%1 میلی ثانیه</translation>
    </message>
    <message numerus="yes">
        <source>%n second(s)</source>
        <translation><numerusform>%n ثانیه</numerusform><numerusform>%n ثانیه</numerusform></translation>
    </message>
    <message numerus="yes">
        <source>%n minute(s)</source>
        <translation><numerusform>%n دقیقه</numerusform><numerusform>%n دقیقه</numerusform></translation>
    </message>
    <message numerus="yes">
        <source>%n hour(s)</source>
        <translation><numerusform>%n ساعت</numerusform><numerusform>%n ساعت</numerusform></translation>
    </message>
    <message numerus="yes">
        <source>%n day(s)</source>
        <translation><numerusform>%n روز</numerusform><numerusform>%n روز</numerusform></translation>
    </message>
    <message numerus="yes">
        <source>%n week(s)</source>
        <translation><numerusform>%n هفته</numerusform><numerusform>%n هفته</numerusform></translation>
    </message>
    <message>
        <source>%1 and %2</source>
        <translation>%1 و %2</translation>
    </message>
    <message numerus="yes">
        <source>%n year(s)</source>
        <translation><numerusform>%n سال</numerusform><numerusform>%n سال</numerusform></translation>
    </message>
    <message>
        <source>%1 B</source>
        <translation>%1 بایت</translation>
    </message>
    <message>
        <source>%1 KB</source>
        <translation>%1 کیلوبایت</translation>
    </message>
    <message>
        <source>%1 MB</source>
        <translation>%1 مگابایت</translation>
    </message>
    <message>
        <source>%1 GB</source>
        <translation>%1 گیگابایت</translation>
    </message>
    <message>
        <source>Error: Specified data directory "%1" does not exist.</source>
        <translation>خطا: پوشهٔ مشخص شده برای داده‌ها در «%1» وجود ندارد.</translation>
    </message>
    <message>
        <source>Error: %1</source>
        <translation>خطا: %1</translation>
    </message>
    <message>
        <source>unknown</source>
        <translation>ناشناس</translation>
    </message>
</context>
<context>
    <name>QRImageWidget</name>
    <message>
        <source>&amp;Save Image...</source>
        <translation>&amp;ذخیره کردن Image...</translation>
    </message>
    <message>
        <source>&amp;Copy Image</source>
        <translation>&amp;کپی کردن image</translation>
    </message>
    <message>
        <source>Resulting URI too long, try to reduce the text for label / message.</source>
        <translation>URL ایجاد شده خیلی طولانی است. سعی کنید طول برچسب و یا پیام را کمتر کنید.</translation>
    </message>
    <message>
        <source>Error encoding URI into QR Code.</source>
        <translation>خطا در تبدیل نشانی اینترنتی به صورت کد QR.</translation>
    </message>
    <message>
        <source>Save QR Code</source>
        <translation>ذحیره کردن Qr Code</translation>
    </message>
    <message>
        <source>PNG Image (*.png)</source>
        <translation>تصویر با فرمت PNG انتخاب(*.png)</translation>
    </message>
</context>
<context>
    <name>RPCConsole</name>
    <message>
        <source>N/A</source>
        <translation>موجود نیست</translation>
    </message>
    <message>
        <source>Client version</source>
        <translation>ویرایش کنسول RPC</translation>
    </message>
    <message>
        <source>&amp;Information</source>
        <translation>&amp;اطلاعات</translation>
    </message>
    <message>
        <source>Debug window</source>
        <translation>پنجره یا صفحه دی باگ</translation>
    </message>
    <message>
        <source>General</source>
        <translation>عمومی</translation>
    </message>
    <message>
        <source>Datadir</source>
        <translation>پوشه داده Datadir</translation>
    </message>
    <message>
        <source>Startup time</source>
        <translation>زمان آغاز به کار</translation>
    </message>
    <message>
        <source>Network</source>
        <translation>شبکه</translation>
    </message>
    <message>
        <source>Name</source>
        <translation>نام</translation>
    </message>
    <message>
        <source>Number of connections</source>
        <translation>تعداد اتصال</translation>
    </message>
    <message>
        <source>Block chain</source>
        <translation>زنجیره مجموعه تراکنش ها</translation>
    </message>
    <message>
        <source>Current number of blocks</source>
        <translation>تعداد زنجیره های حاضر</translation>
    </message>
    <message>
        <source>Memory Pool</source>
        <translation>استخر حافظه</translation>
    </message>
    <message>
        <source>Current number of transactions</source>
        <translation>تعداد تراکنش ها در حال حاضر</translation>
    </message>
    <message>
        <source>Memory usage</source>
        <translation>حافظه استفاده شده</translation>
    </message>
    <message>
        <source>Wallet: </source>
        <translation>کیف پول:</translation>
    </message>
    <message>
        <source>(none)</source>
        <translation>(هیچ کدام)</translation>
    </message>
    <message>
        <source>&amp;Reset</source>
        <translation>&amp;ریست کردن</translation>
    </message>
    <message>
        <source>Received</source>
        <translation>دریافت شد</translation>
    </message>
    <message>
        <source>Sent</source>
        <translation>فرستاده شد</translation>
    </message>
    <message>
        <source>&amp;Peers</source>
        <translation>&amp;همتاها</translation>
    </message>
    <message>
        <source>Banned peers</source>
        <translation>همتاهای بن شده</translation>
    </message>
    <message>
        <source>Select a peer to view detailed information.</source>
        <translation>انتخاب همتا یا جفت برای جزییات اطلاعات</translation>
    </message>
    <message>
        <source>Whitelisted</source>
        <translation>لیست سفید شده یا لیست سالم WhiteList</translation>
    </message>
    <message>
        <source>Direction</source>
        <translation>مسیر</translation>
    </message>
    <message>
        <source>Version</source>
        <translation>نسخه</translation>
    </message>
    <message>
        <source>Synced Blocks</source>
        <translation>بلاک‌های همگام‌سازی‌ شده</translation>
    </message>
    <message>
        <source>Decrease font size</source>
        <translation>کاهش دادن اندازه فونت</translation>
    </message>
    <message>
        <source>Increase font size</source>
        <translation>افزایش دادن اندازه فونت</translation>
    </message>
    <message>
        <source>Services</source>
        <translation>خدمات</translation>
    </message>
    <message>
        <source>Connection Time</source>
        <translation>زمان اتصال</translation>
    </message>
    <message>
        <source>Last Send</source>
        <translation>آخرین ارسال</translation>
    </message>
    <message>
        <source>Last Receive</source>
        <translation>آخرین دریافت</translation>
    </message>
    <message>
        <source>Ping Time</source>
        <translation>مدت زمان پینگ</translation>
    </message>
    <message>
        <source>Ping Wait</source>
        <translation>انتظار پینگ</translation>
    </message>
    <message>
        <source>Min Ping</source>
        <translation>حداقل پینگ</translation>
    </message>
    <message>
        <source>Last block time</source>
        <translation>زمان آخرین بلوک</translation>
    </message>
    <message>
        <source>&amp;Open</source>
        <translation>&amp;بازکردن</translation>
    </message>
    <message>
        <source>&amp;Console</source>
        <translation>&amp;کنسول</translation>
    </message>
    <message>
        <source>&amp;Network Traffic</source>
        <translation>&amp;شلوغی شبکه</translation>
    </message>
    <message>
        <source>Totals</source>
        <translation>جمع کل ها</translation>
    </message>
    <message>
        <source>In:</source>
        <translation>به یا داخل:</translation>
    </message>
    <message>
        <source>Out:</source>
        <translation>خارج شده:</translation>
    </message>
    <message>
        <source>Debug log file</source>
        <translation>فایلِ لاگِ اشکال زدایی</translation>
    </message>
    <message>
        <source>Clear console</source>
        <translation>پاک کردن کنسول</translation>
    </message>
    <message>
        <source>1 &amp;hour</source>
        <translation>1 &amp;ساعت</translation>
    </message>
    <message>
        <source>1 &amp;day</source>
        <translation>1 &amp;روز</translation>
    </message>
    <message>
        <source>1 &amp;week</source>
        <translation>1 &amp;هفته</translation>
    </message>
    <message>
        <source>1 &amp;year</source>
        <translation>1 &amp;سال</translation>
    </message>
    <message>
        <source>&amp;Disconnect</source>
        <translation>&amp;قطع شدن</translation>
    </message>
    <message>
        <source>Ban for</source>
        <translation>بن یا بن شده برای</translation>
    </message>
    <message>
        <source>&amp;Unban</source>
        <translation>&amp;خارج کردن از بن</translation>
    </message>
    <message>
        <source>Network activity disabled</source>
        <translation>فعالیت شبکه غیر فعال شد</translation>
    </message>
    <message>
        <source>(node id: %1)</source>
        <translation>(شناسه گره: %1)</translation>
    </message>
    <message>
        <source>via %1</source>
        <translation>با %1</translation>
    </message>
    <message>
        <source>never</source>
        <translation>هیچ وقت</translation>
    </message>
    <message>
        <source>Yes</source>
        <translation>بله</translation>
    </message>
    <message>
        <source>No</source>
        <translation>خیر</translation>
    </message>
    <message>
        <source>Unknown</source>
        <translation>ناشناس یا نامعلوم</translation>
    </message>
</context>
<context>
    <name>ReceiveCoinsDialog</name>
    <message>
        <source>&amp;Amount:</source>
        <translation>میزان وجه:</translation>
    </message>
    <message>
        <source>&amp;Label:</source>
        <translation>برچسب:</translation>
    </message>
    <message>
        <source>&amp;Message:</source>
        <translation>پیام:</translation>
    </message>
    <message>
        <source>Use this form to request payments. All fields are &lt;b&gt;optional&lt;/b&gt;.</source>
        <translation>از این فرم استفاده کنید برای درخواست پرداخت ها.تمامی گزینه ها &lt;b&gt;اختیاری&lt;/b&gt;هستند.</translation>
    </message>
    <message>
        <source>Clear all fields of the form.</source>
        <translation>پاک کردن تمامی گزینه های این فرم</translation>
    </message>
    <message>
        <source>Clear</source>
        <translation>پاک کردن</translation>
    </message>
    <message>
        <source>Requested payments history</source>
        <translation>تاریخچه پرداخت های درخواست شده</translation>
    </message>
    <message>
        <source>Show</source>
        <translation>نمایش</translation>
    </message>
    <message>
        <source>Remove the selected entries from the list</source>
        <translation>حذف ورودی های انتخاب‌شده از لیست</translation>
    </message>
    <message>
        <source>Remove</source>
        <translation>حذف</translation>
    </message>
    <message>
        <source>Copy URI</source>
        <translation>کپی کردن آدرس URL</translation>
    </message>
    <message>
        <source>Copy label</source>
        <translation>کپی برچسب</translation>
    </message>
    <message>
        <source>Copy message</source>
        <translation>کپی کردن پیام</translation>
    </message>
    <message>
        <source>Copy amount</source>
        <translation>کپی مقدار</translation>
    </message>
</context>
<context>
    <name>ReceiveRequestDialog</name>
    <message>
        <source>QR Code</source>
        <translation>کی یو آر کد Qr Code</translation>
    </message>
    <message>
        <source>Copy &amp;URI</source>
        <translation>کپی کردن &amp;آدرس URL</translation>
    </message>
    <message>
        <source>Copy &amp;Address</source>
        <translation>کپی آدرس</translation>
    </message>
    <message>
        <source>&amp;Save Image...</source>
        <translation>&amp;ذخیره کردن تصویر...</translation>
    </message>
    <message>
        <source>Request payment to %1</source>
        <translation>درخواست پرداخت به %1</translation>
    </message>
    <message>
        <source>Payment information</source>
        <translation>اطلاعات پرداخت</translation>
    </message>
    <message>
        <source>URI</source>
        <translation>آدرس URL</translation>
    </message>
    <message>
        <source>Address</source>
        <translation>آدرس</translation>
    </message>
    <message>
        <source>Amount</source>
        <translation>میزان وجه:</translation>
    </message>
    <message>
        <source>Label</source>
        <translation>برچسب</translation>
    </message>
    <message>
        <source>Message</source>
        <translation>پیام</translation>
    </message>
    <message>
        <source>Wallet</source>
        <translation>کیف پول</translation>
    </message>
</context>
<context>
    <name>RecentRequestsTableModel</name>
    <message>
        <source>Date</source>
        <translation>تاریخ</translation>
    </message>
    <message>
        <source>Label</source>
        <translation>برچسب</translation>
    </message>
    <message>
        <source>Message</source>
        <translation>پیام</translation>
    </message>
    <message>
        <source>(no label)</source>
        <translation>(برچسب ندارد)</translation>
    </message>
    <message>
        <source>(no message)</source>
        <translation>(بدون پیام)</translation>
    </message>
    <message>
        <source>(no amount requested)</source>
        <translation>(هیچ درخواست پرداخت وجود ندارد)</translation>
    </message>
    <message>
        <source>Requested</source>
        <translation>درخواست شده</translation>
    </message>
</context>
<context>
    <name>SendCoinsDialog</name>
    <message>
        <source>Send Coins</source>
        <translation>سکه های ارسالی</translation>
    </message>
    <message>
        <source>Coin Control Features</source>
        <translation>قابلیت های کنترل کوین</translation>
    </message>
    <message>
        <source>Inputs...</source>
        <translation>ورودی‌ها...</translation>
    </message>
    <message>
        <source>automatically selected</source>
        <translation>به صورت خودکار انتخاب شده</translation>
    </message>
    <message>
        <source>Insufficient funds!</source>
        <translation>وجوه ناکافی</translation>
    </message>
    <message>
        <source>Quantity:</source>
        <translation>مقدار</translation>
    </message>
    <message>
        <source>Bytes:</source>
        <translation>بایت ها:</translation>
    </message>
    <message>
        <source>Amount:</source>
        <translation>میزان وجه:</translation>
    </message>
    <message>
        <source>Fee:</source>
        <translation>هزینه</translation>
    </message>
    <message>
        <source>After Fee:</source>
        <translation>بعد از احتساب کارمزد</translation>
    </message>
    <message>
        <source>Change:</source>
        <translation>تغییر</translation>
    </message>
    <message>
        <source>Custom change address</source>
        <translation>تغییر آدرس مخصوص</translation>
    </message>
    <message>
        <source>Transaction Fee:</source>
        <translation>کارمزد تراکنش:</translation>
    </message>
    <message>
        <source>Choose...</source>
        <translation>انتخاب...</translation>
    </message>
    <message>
        <source>Warning: Fee estimation is currently not possible.</source>
        <translation>هشدار:تخمین کارمزد در حال حاضر امکان پذیر نیست.</translation>
    </message>
    <message>
        <source>collapse fee-settings</source>
        <translation>تنظیمات کاهش کارمزد</translation>
    </message>
    <message>
        <source>Specify a custom fee per kB (1,000 bytes) of the transaction's virtual size.

Note:  Since the fee is calculated on a per-byte basis, a fee of "100 satoshis per kB" for a transaction size of 500 bytes (half of 1 kB) would ultimately yield a fee of only 50 satoshis.</source>
        <translation>مشخص کردن هزینه کارمزد مخصوص به ازاری کیلوبایت(1,000 بایت) حجم مجازی تراکنش

توجه: از آن جایی که کارمزد بر اساس هر بایت محاسبه میشود,هزینه کارمزد"100 ساتوشی بر کیلو بایت"برای تراکنش با حجم 500 بایت(نصف 1 کیلوبایت) کارمزد فقط اندازه 50 ساتوشی خواهد بود.</translation>
    </message>
    <message>
        <source>per kilobyte</source>
        <translation>به ازای هر کیلوبایت</translation>
    </message>
    <message>
        <source>Hide</source>
        <translation>پنهان کردن</translation>
    </message>
    <message>
        <source>Recommended:</source>
        <translation>پیشنهاد شده:</translation>
    </message>
    <message>
        <source>Custom:</source>
        <translation>سفارشی:</translation>
    </message>
    <message>
        <source>(Smart fee not initialized yet. This usually takes a few blocks...)</source>
        <translation>(مقداردهی کارمزد هوشمند هنوز مشخص نشده است.این کارمزد معمولا به اندازه چند بلاک طول میکشد...)</translation>
    </message>
    <message>
        <source>Send to multiple recipients at once</source>
        <translation>ارسال همزمان به گیرنده های متعدد</translation>
    </message>
    <message>
        <source>Add &amp;Recipient</source>
        <translation>اضافه کردن &amp;گیرنده</translation>
    </message>
    <message>
        <source>Clear all fields of the form.</source>
        <translation>پاک کردن تمامی گزینه های این فرم</translation>
    </message>
    <message>
        <source>Dust:</source>
        <translation>گرد و غبار یا داست:</translation>
    </message>
    <message>
        <source>Confirmation time target:</source>
        <translation>هدف زمانی تایید شدن:</translation>
    </message>
    <message>
        <source>Enable Replace-By-Fee</source>
        <translation>فعال کردن جایگذاری دوباره از کارمزد</translation>
    </message>
    <message>
        <source>Clear &amp;All</source>
        <translation>پاک کردن همه</translation>
    </message>
    <message>
        <source>Balance:</source>
        <translation>مانده حساب:</translation>
    </message>
    <message>
        <source>Confirm the send action</source>
        <translation>تایید عملیات ارسال</translation>
    </message>
    <message>
        <source>S&amp;end</source>
        <translation>و ارسال</translation>
    </message>
    <message>
        <source>Copy quantity</source>
        <translation>کپی مقدار</translation>
    </message>
    <message>
        <source>Copy amount</source>
        <translation>کپی مقدار</translation>
    </message>
    <message>
        <source>Copy fee</source>
        <translation>کپی هزینه</translation>
    </message>
    <message>
        <source>Copy after fee</source>
        <translation>کپی کردن بعد از احتساب کارمزد</translation>
    </message>
    <message>
        <source>Copy bytes</source>
        <translation>کپی کردن بایت ها</translation>
    </message>
    <message>
        <source>Copy dust</source>
        <translation>کپی کردن داست:</translation>
    </message>
    <message>
        <source>Copy change</source>
        <translation>کپی کردن تغییر</translation>
    </message>
    <message>
        <source>%1 (%2 blocks)</source>
        <translation>%1(%2 بلاک ها)</translation>
    </message>
    <message>
        <source>%1 to %2</source>
        <translation>%1 به %2</translation>
    </message>
    <message>
        <source>Are you sure you want to send?</source>
        <translation>آیا برای ارسال کردن یا فرستادن مطمئن هستید؟</translation>
    </message>
    <message>
        <source>or</source>
        <translation>یا</translation>
    </message>
    <message>
        <source>You can increase the fee later (signals Replace-By-Fee, BIP-125).</source>
        <translation>تو میتوانی بعدا هزینه کارمزد را افزایش بدی(signals Replace-By-Fee, BIP-125)</translation>
    </message>
    <message>
        <source>Please, review your transaction.</source>
        <translation>لطفا,تراکنش خود را بازبینی کنید.</translation>
    </message>
    <message>
        <source>Transaction fee</source>
        <translation>کارمزد تراکنش</translation>
    </message>
    <message>
        <source>Total Amount</source>
        <translation>میزان کل</translation>
    </message>
    <message>
        <source>Confirm send coins</source>
        <translation>تایید کردن ارسال کوین ها</translation>
    </message>
    <message>
        <source>The recipient address is not valid. Please recheck.</source>
        <translation>آدرس گیرنده نامعتبر است.لطفا دوباره چک یا بررسی کنید.</translation>
    </message>
    <message>
        <source>The amount to pay must be larger than 0.</source>
        <translation>میزان پولی کخ پرداخت می کنید باید بزرگتر از 0 باشد.</translation>
    </message>
    <message>
        <source>The amount exceeds your balance.</source>
        <translation>این میزان پول بیشتر از موجودی شما است.</translation>
    </message>
    <message>
        <source>The total exceeds your balance when the %1 transaction fee is included.</source>
        <translation>این میزان بیشتر از موجودی شما است وقتی که کارمزد تراکنش %1 باشد.</translation>
    </message>
    <message>
        <source>Duplicate address found: addresses should only be used once each.</source>
        <translation>آدرس تکراری یافت شد:آدرس ها باید فقط یک بار استفاده شوند.</translation>
    </message>
    <message>
        <source>Transaction creation failed!</source>
        <translation>ایجاد تراکنش با خطا مواجه شد!</translation>
    </message>
    <message>
        <source>The transaction was rejected with the following reason: %1</source>
        <translation>به خاطر دلیل روبرو تراکنش رد شد: %1</translation>
    </message>
    <message>
        <source>A fee higher than %1 is considered an absurdly high fee.</source>
        <translation>کارمزد بیشتر از %1 است,این یعنی کارمزد خیلی زیادی در نظر گرفته شده است.</translation>
    </message>
    <message>
        <source>Payment request expired.</source>
        <translation>درخواست پرداخت منقضی شد یا تاریخ آن گذشت.</translation>
    </message>
    <message numerus="yes">
        <source>Estimated to begin confirmation within %n block(s).</source>
        <translation><numerusform>تایید شدن تخمین زده شده تراکنش برابر است با: %n بلاک.</numerusform><numerusform>تایید شدن تخمین زده شده تراکنش برابر است با: %n بلاک.</numerusform></translation>
    </message>
    <message>
        <source>Warning: Invalid Qtum address</source>
        <translation>هشدار: آدرس بیت کوین نامعتبر</translation>
    </message>
    <message>
        <source>Warning: Unknown change address</source>
        <translation>هشدار:تغییر آدرس نامعلوم</translation>
    </message>
    <message>
        <source>Confirm custom change address</source>
        <translation>تایید کردن تغییر آدرس سفارشی</translation>
    </message>
    <message>
        <source>The address you selected for change is not part of this wallet. Any or all funds in your wallet may be sent to this address. Are you sure?</source>
        <translation>این آدرس که شما انتخاب کرده اید بخشی از کیف پول شما نیست.هر یا همه دارایی های شما در این کیف پول به این آدرس ارسال خواهد شد.آیا مطمئن هستید؟</translation>
    </message>
    <message>
        <source>(no label)</source>
        <translation>(برچسب ندارد)</translation>
    </message>
</context>
<context>
    <name>SendCoinsEntry</name>
    <message>
        <source>A&amp;mount:</source>
        <translation>میزان وجه</translation>
    </message>
    <message>
        <source>Pay &amp;To:</source>
        <translation>پرداخت به:</translation>
    </message>
    <message>
        <source>&amp;Label:</source>
        <translation>برچسب:</translation>
    </message>
    <message>
        <source>Choose previously used address</source>
        <translation>انتخاب آدرس قبلا استفاده شده</translation>
    </message>
    <message>
        <source>This is a normal payment.</source>
        <translation>این پرداحت,عادی هست.</translation>
    </message>
    <message>
        <source>The Qtum address to send the payment to</source>
<<<<<<< HEAD
        <translation>نشانی بیت‌کوین برای ارسال پرداخت به آن</translation>
=======
        <translation>آدرس بیت کوین برای ارسال پرداحت به آن</translation>
>>>>>>> 451880b9
    </message>
    <message>
        <source>Alt+A</source>
        <translation>Alt+A</translation>
    </message>
    <message>
        <source>Paste address from clipboard</source>
        <translation>استفاده از آدرس کلیپ بورد</translation>
    </message>
    <message>
        <source>Alt+P</source>
        <translation>Alt+P</translation>
    </message>
    <message>
        <source>Remove this entry</source>
        <translation>پاک کردن این ورودی</translation>
    </message>
    <message>
        <source>Use available balance</source>
        <translation>استفاده از موجودی حساب</translation>
    </message>
    <message>
        <source>Message:</source>
        <translation>پیام:</translation>
    </message>
    <message>
        <source>Pay To:</source>
        <translation>پرداخت به:</translation>
    </message>
    <message>
        <source>Memo:</source>
        <translation>یادداشت:</translation>
    </message>
    <message>
        <source>Enter a label for this address to add it to your address book</source>
        <translation>یک برچسب برای این آدرس بنویسید تا به دفترچه‌ آدرس‌های شما اضافه شود</translation>
    </message>
</context>
<context>
    <name>SendConfirmationDialog</name>
    <message>
        <source>Yes</source>
        <translation>بله</translation>
    </message>
</context>
<context>
    <name>ShutdownWindow</name>
    <message>
        <source>%1 is shutting down...</source>
        <translation>در حال خاموش شدن %1...</translation>
    </message>
    <message>
        <source>Do not shut down the computer until this window disappears.</source>
        <translation>تا پیش از بسته شدن این پنجره کامپیوتر خود را خاموش نکنید.</translation>
    </message>
</context>
<context>
    <name>SignVerifyMessageDialog</name>
    <message>
        <source>Signatures - Sign / Verify a Message</source>
        <translation>امضاها -ثبت/تایید پیام</translation>
    </message>
    <message>
        <source>&amp;Sign Message</source>
        <translation>&amp;ثبت پیام</translation>
    </message>
    <message>
        <source>The Qtum address to sign the message with</source>
        <translation>نشانی بیت‌کوین برای امضاء پیغام با آن</translation>
    </message>
    <message>
        <source>Choose previously used address</source>
        <translation>انتخاب آدرس قبلا استفاده شده</translation>
    </message>
    <message>
        <source>Alt+A</source>
        <translation>Alt+A</translation>
    </message>
    <message>
        <source>Paste address from clipboard</source>
        <translation>آدرس را بر کلیپ بورد کپی کنید</translation>
    </message>
    <message>
        <source>Alt+P</source>
        <translation>Alt+P</translation>
    </message>
    <message>
        <source>Enter the message you want to sign here</source>
        <translation>پیامی که می خواهید امضا کنید را اینجا وارد کنید</translation>
    </message>
    <message>
        <source>Signature</source>
        <translation>امضا</translation>
    </message>
    <message>
        <source>Copy the current signature to the system clipboard</source>
        <translation>امضای فعلی را به حافظهٔ سیستم کپی کن</translation>
    </message>
    <message>
        <source>Sign the message to prove you own this Qtum address</source>
<<<<<<< HEAD
        <translation>برای اثبات تعلق این نشانی به شما، پیام را امضا کنید</translation>
=======
        <translation>پیام را امضا کنید تا ثابت کنید این آدرس بیت‌کوین متعلق به شماست</translation>
>>>>>>> 451880b9
    </message>
    <message>
        <source>Sign &amp;Message</source>
        <translation>ثبت &amp;پیام</translation>
    </message>
    <message>
        <source>Reset all sign message fields</source>
        <translation>بازنشانی تمام فیلدهای پیام</translation>
    </message>
    <message>
        <source>Clear &amp;All</source>
        <translation>پاک کردن همه</translation>
    </message>
    <message>
        <source>&amp;Verify Message</source>
        <translation>تایید پیام</translation>
    </message>
    <message>
        <source>The Qtum address the message was signed with</source>
        <translation>نشانی بیت‌کوین که پیغام با آن امضاء شده</translation>
    </message>
    <message>
        <source>Verify the message to ensure it was signed with the specified Qtum address</source>
<<<<<<< HEAD
        <translation>برای حصول اطمینان از اینکه پیام با نشانی بیت‌کوین مشخص شده امضا است یا خیر، پیام را شناسایی کنید</translation>
=======
        <translation>پیام را تایید کنید تا مطمئن شوید که توسط آدرس بیت‌کوین مشخص شده امضا شده است.</translation>
>>>>>>> 451880b9
    </message>
    <message>
        <source>Verify &amp;Message</source>
        <translation>تایید پیام</translation>
    </message>
    <message>
        <source>Reset all verify message fields</source>
        <translation>بازنشانی تمام فیلدهای پیام</translation>
    </message>
    <message>
        <source>Click "Sign Message" to generate signature</source>
        <translation>برای تولید امضا "Sign Message" و یا "ثبت پیام" را کلیک کنید</translation>
    </message>
    <message>
        <source>The entered address is invalid.</source>
        <translation>آدرس وارد شده نامعتبر است.</translation>
    </message>
    <message>
        <source>Please check the address and try again.</source>
        <translation>لطفاً آدرس را بررسی کرده و دوباره تلاش کنید.
</translation>
    </message>
    <message>
        <source>Wallet unlock was cancelled.</source>
        <translation>قفل‌گشابی کیف‌پول لغو شد.</translation>
    </message>
    <message>
        <source>Message signed.</source>
        <translation>پیام ثبت شده</translation>
    </message>
    <message>
        <source>The signature did not match the message digest.</source>
        <translation>این امضا با حرفو پیام همخوانی ندارد</translation>
    </message>
    <message>
        <source>Message verification failed.</source>
        <translation>پیام شما با خطا مواجه شد</translation>
    </message>
    <message>
        <source>Message verified.</source>
        <translation>پیام شما تایید شد</translation>
    </message>
</context>
<context>
    <name>TrafficGraphWidget</name>
    <message>
        <source>KB/s</source>
        <translation>کیلو بایت بر ثانیه</translation>
    </message>
</context>
<context>
    <name>TransactionDesc</name>
    <message>
        <source>Status</source>
        <translation>وضعیت</translation>
    </message>
    <message>
        <source>Date</source>
        <translation>تاریخ</translation>
    </message>
    <message>
        <source>Source</source>
        <translation>منبع</translation>
    </message>
    <message>
        <source>Generated</source>
        <translation>تولید شده</translation>
    </message>
    <message>
        <source>From</source>
        <translation>از</translation>
    </message>
    <message>
        <source>unknown</source>
        <translation>ناشناس</translation>
    </message>
    <message>
        <source>To</source>
        <translation>به</translation>
    </message>
    <message>
        <source>own address</source>
        <translation>آدرس خود</translation>
    </message>
    <message>
        <source>watch-only</source>
        <translation>فقط-با قابلیت دیدن</translation>
    </message>
    <message>
        <source>label</source>
        <translation>برچسب</translation>
    </message>
    <message>
        <source>Credit</source>
        <translation>اعتبار</translation>
    </message>
    <message>
        <source>not accepted</source>
        <translation>قبول نشده</translation>
    </message>
    <message>
        <source>Total credit</source>
        <translation>تمامی اعتبار</translation>
    </message>
    <message>
        <source>Transaction fee</source>
        <translation>کارمزد تراکنش</translation>
    </message>
    <message>
        <source>Net amount</source>
        <translation>میزان وجه دقیق</translation>
    </message>
    <message>
        <source>Message</source>
        <translation>پیام</translation>
    </message>
    <message>
        <source>Comment</source>
        <translation>کامنت</translation>
    </message>
    <message>
        <source>Transaction ID</source>
        <translation>شناسه تراکنش</translation>
    </message>
    <message>
        <source>Transaction total size</source>
        <translation>حجم کل تراکنش</translation>
    </message>
    <message>
        <source>Debug information</source>
        <translation>اطلاعات دی باگ Debug</translation>
    </message>
    <message>
        <source>Transaction</source>
        <translation>تراکنش</translation>
    </message>
    <message>
        <source>Inputs</source>
        <translation>ورودی ها</translation>
    </message>
    <message>
        <source>Amount</source>
        <translation>میزان وجه:</translation>
    </message>
    <message>
        <source>true</source>
        <translation>درست</translation>
    </message>
    <message>
        <source>false</source>
        <translation>نادرست</translation>
    </message>
</context>
<context>
    <name>TransactionDescDialog</name>
    <message>
        <source>This pane shows a detailed description of the transaction</source>
        <translation>این بخش جزئیات تراکنش را نشان می دهد</translation>
    </message>
    <message>
        <source>Details for %1</source>
        <translation>جزییات %1</translation>
    </message>
</context>
<context>
    <name>TransactionTableModel</name>
    <message>
        <source>Date</source>
        <translation>تاریخ</translation>
    </message>
    <message>
        <source>Type</source>
        <translation>نوع</translation>
    </message>
    <message>
        <source>Label</source>
        <translation>برچسب</translation>
    </message>
    <message>
        <source>Unconfirmed</source>
        <translation>تایید نشده</translation>
    </message>
    <message>
        <source>Generated but not accepted</source>
        <translation>تولید شده ولی هنوز قبول نشده است</translation>
    </message>
    <message>
        <source>Received with</source>
        <translation>دریافت شده با</translation>
    </message>
    <message>
        <source>Received from</source>
        <translation>دریافت شده از</translation>
    </message>
    <message>
        <source>Sent to</source>
        <translation>ارسال شده به</translation>
    </message>
    <message>
        <source>Payment to yourself</source>
        <translation>پرداخت به خود</translation>
    </message>
    <message>
        <source>Mined</source>
        <translation>استخراج شده</translation>
    </message>
    <message>
        <source>watch-only</source>
        <translation>فقط-با قابلیت دیدن</translation>
    </message>
    <message>
        <source>(n/a)</source>
        <translation>(موجود نیست)</translation>
    </message>
    <message>
        <source>(no label)</source>
        <translation>(برچسب ندارد)</translation>
    </message>
    <message>
        <source>Date and time that the transaction was received.</source>
        <translation>تاریخ و زمان تراکنش دریافت شده است</translation>
    </message>
    <message>
        <source>Type of transaction.</source>
        <translation>نوع تراکنش.</translation>
    </message>
    <message>
        <source>Amount removed from or added to balance.</source>
        <translation>میزان وجه کم شده یا اضافه شده به حساب</translation>
    </message>
</context>
<context>
    <name>TransactionView</name>
    <message>
        <source>All</source>
        <translation>همه</translation>
    </message>
    <message>
        <source>Today</source>
        <translation>امروز</translation>
    </message>
    <message>
        <source>This week</source>
        <translation>این هفته</translation>
    </message>
    <message>
        <source>This month</source>
        <translation>این ماه</translation>
    </message>
    <message>
        <source>Last month</source>
        <translation>ماه گذشته</translation>
    </message>
    <message>
        <source>This year</source>
        <translation>امسال یا این سال</translation>
    </message>
    <message>
        <source>Range...</source>
        <translation>دامنه...</translation>
    </message>
    <message>
        <source>Received with</source>
        <translation>گرفته شده با</translation>
    </message>
    <message>
        <source>Sent to</source>
        <translation>ارسال شده به</translation>
    </message>
    <message>
        <source>To yourself</source>
        <translation>به خودت</translation>
    </message>
    <message>
        <source>Mined</source>
        <translation>استخراج شده</translation>
    </message>
    <message>
        <source>Other</source>
        <translation>بقیه</translation>
    </message>
    <message>
        <source>Enter address, transaction id, or label to search</source>
        <translation>وارد کردن آدرس,شناسه تراکنش, یا برچسب برای جست و جو</translation>
    </message>
    <message>
        <source>Min amount</source>
        <translation>حداقل میزان وجه</translation>
    </message>
    <message>
        <source>Increase transaction fee</source>
        <translation>افزایش کارمزد تراکنش</translation>
    </message>
    <message>
        <source>Copy address</source>
        <translation>کپی آدرس</translation>
    </message>
    <message>
        <source>Copy label</source>
        <translation>کپی برچسب</translation>
    </message>
    <message>
        <source>Copy amount</source>
        <translation>کپی مقدار</translation>
    </message>
    <message>
        <source>Copy transaction ID</source>
        <translation>کپی شناسه تراکنش</translation>
    </message>
    <message>
        <source>Copy full transaction details</source>
        <translation>کپی کردن تمامی اطلاعات تراکنش</translation>
    </message>
    <message>
        <source>Edit label</source>
        <translation>ویرایش کردن برچسب</translation>
    </message>
    <message>
        <source>Show transaction details</source>
        <translation>نشان دادن جرییات تراکنش</translation>
    </message>
    <message>
        <source>Export Transaction History</source>
        <translation>خارج کردن یا بالا بردن سابقه تراکنش ها</translation>
    </message>
    <message>
        <source>Comma separated file (*.csv)</source>
        <translation>فایل سی اس وی (*.csv)</translation>
    </message>
    <message>
        <source>Confirmed</source>
        <translation>تایید شده</translation>
    </message>
    <message>
        <source>Date</source>
        <translation>تاریخ</translation>
    </message>
    <message>
        <source>Type</source>
        <translation>نوع</translation>
    </message>
    <message>
        <source>Label</source>
        <translation>برچسب</translation>
    </message>
    <message>
        <source>Address</source>
        <translation>آدرس</translation>
    </message>
    <message>
        <source>ID</source>
        <translation>شناسه</translation>
    </message>
    <message>
        <source>Exporting Failed</source>
        <translation>گرفتن خروجی به مشکل خورد</translation>
    </message>
    <message>
        <source>Exporting Successful</source>
        <translation>خارج کردن موفقیت آمیز بود Exporting</translation>
    </message>
    <message>
        <source>Range:</source>
        <translation>دامنه:</translation>
    </message>
    <message>
        <source>to</source>
        <translation>به</translation>
    </message>
</context>
<context>
    <name>UnitDisplayStatusBarControl</name>
    </context>
<context>
    <name>WalletController</name>
<<<<<<< HEAD
    </context>
<context>
    <name>WalletFrame</name>
=======
>>>>>>> 451880b9
    </context>
<context>
    <name>WalletFrame</name>
    <message>
        <source>No wallet has been loaded.</source>
        <translation>کیف‌پولی بارگذاری نشد.</translation>
    </message>
</context>
<context>
    <name>WalletModel</name>
    <message>
        <source>Send Coins</source>
        <translation>ارسال کوین ها یا سکه ها</translation>
    </message>
    <message>
        <source>Increasing transaction fee failed</source>
        <translation>افزایش کارمزد تراکنش با خطا مواجه شد</translation>
    </message>
    <message>
        <source>Do you want to increase the fee?</source>
        <translation>آیا میخواهید اندازه کارمزد را افزایش دهید؟</translation>
    </message>
    <message>
        <source>Current fee:</source>
        <translation>کارمزد الان:</translation>
    </message>
    <message>
        <source>Increase:</source>
        <translation>افزایش دادن:</translation>
    </message>
    <message>
        <source>New fee:</source>
        <translation>کارمزد جدید:</translation>
    </message>
    <message>
        <source>Can't sign transaction.</source>
        <translation>نمیتوان تراکنش را ثبت کرد</translation>
    </message>
    <message>
        <source>default wallet</source>
        <translation>کیف پول پیش‌فرض</translation>
    </message>
</context>
<context>
    <name>WalletView</name>
    <message>
        <source>&amp;Export</source>
        <translation>&amp;صدور</translation>
    </message>
    <message>
        <source>Export the data in the current tab to a file</source>
        <translation>صدور داده نوار جاری به یک فایل</translation>
    </message>
    <message>
        <source>Backup Wallet</source>
        <translation>بازیابی یا پشتیبان گیری کیف پول</translation>
    </message>
    <message>
        <source>Backup Failed</source>
        <translation>بازیابی یا پشتیبان گیری با خطا مواجه شد</translation>
    </message>
    <message>
        <source>Backup Successful</source>
        <translation>بازیابی یا  پشتیبان گیری موفقیت آمیز بود.</translation>
    </message>
    <message>
        <source>Cancel</source>
        <translation>لغو</translation>
    </message>
</context>
<context>
    <name>qtum-core</name>
<<<<<<< HEAD
    <message>
        <source>Qtum Core</source>
        <translation> هسته Qtum </translation>
=======
    <message>
        <source>The %s developers</source>
        <translation>%s توسعه دهندگان</translation>
    </message>
    <message>
        <source>Change index out of range</source>
        <translation>تغییر دادن اندیس خارج از دامنه</translation>
>>>>>>> 451880b9
    </message>
    <message>
        <source>Copyright (C) %i-%i</source>
        <translation>کپی رایت (C) %i-%i</translation>
    </message>
    <message>
        <source>Corrupted block database detected</source>
        <translation>یک پایگاه داده ی بلوک خراب یافت شد</translation>
    </message>
    <message>
        <source>Do you want to rebuild the block database now?</source>
        <translation>آیا میخواهید الان پایگاه داده بلاک را بازسازی کنید؟</translation>
    </message>
    <message>
        <source>Error initializing block database</source>
        <translation>خطا در آماده سازی پایگاه داده ی بلوک</translation>
    </message>
    <message>
        <source>Error loading %s</source>
        <translation>خطا بازگذاری %s</translation>
    </message>
    <message>
        <source>Error loading block database</source>
        <translation>خطا در بارگذاری پایگاه داده بلاک block</translation>
    </message>
    <message>
        <source>Error opening block database</source>
        <translation>خطا در بازکردن پایگاه داده بلاک block</translation>
    </message>
    <message>
        <source>Failed to listen on any port. Use -listen=0 if you want this.</source>
        <translation>شنیدن هر گونه درگاه انجام پذیر نیست. ازlisten=0  برای اینکار استفاده کیند.</translation>
    </message>
    <message>
        <source>Importing...</source>
        <translation>در حال وارد کردن...</translation>
    </message>
    <message>
        <source>Invalid amount for -%s=&lt;amount&gt;: '%s'</source>
        <translation>میزان نامعتبر برای  -%s=&lt;amount&gt;: '%s'</translation>
    </message>
    <message>
        <source>Upgrading txindex database</source>
        <translation>ارتقا دادن پایگاه داده اندیس تراکنش ها یا txindex</translation>
    </message>
    <message>
        <source>Loading P2P addresses...</source>
        <translation>در حال بارگذاری آدرس های همتا-به-همتا یا P2P</translation>
    </message>
    <message>
        <source>Loading banlist...</source>
        <translation>در حال بارگذاری لیست بن...</translation>
    </message>
    <message>
        <source>Not enough file descriptors available.</source>
        <translation>توصیفگرهای فایل به اندازه کافی در دسترس نیست</translation>
    </message>
    <message>
        <source>The source code is available from %s.</source>
        <translation>سورس کد موجود است از %s.</translation>
    </message>
    <message>
        <source>Unable to generate keys</source>
        <translation>نمیتوان کلید ها را تولید کرد</translation>
    </message>
    <message>
        <source>Upgrading UTXO database</source>
        <translation>ارتقا دادن پایگاه داده UTXO</translation>
    </message>
    <message>
        <source>Verifying blocks...</source>
        <translation>در حال تایید کردن بلاک ها...</translation>
    </message>
    <message>
        <source>The transaction amount is too small to send after the fee has been deducted</source>
        <translation>مبلغ تراکنش کمتر از آن است که پس از کسر هزینه  تراکنش قابل ارسال باشد</translation>
    </message>
    <message>
        <source>Error reading from database, shutting down.</source>
        <translation>خواندن از پایگاه داده با خطا مواجه شد,در حال خاموش شدن.</translation>
    </message>
    <message>
        <source>Invalid -proxy address or hostname: '%s'</source>
        <translation>آدرس پراکسی یا هاست نامعتبر: ' %s'</translation>
    </message>
    <message>
        <source>Signing transaction failed</source>
        <translation>ثبت تراکنش با خطا مواجه شد</translation>
    </message>
    <message>
        <source>The transaction amount is too small to pay the fee</source>
        <translation>حجم تراکنش بسیار کم است برای پرداخت کارمزد</translation>
    </message>
    <message>
        <source>This is experimental software.</source>
        <translation>این یک نرم افزار تجربی است.</translation>
    </message>
    <message>
        <source>Transaction amount too small</source>
        <translation>حجم تراکنش خیلی کم است</translation>
    </message>
    <message>
        <source>Transaction too large</source>
        <translation>حجم تراکنش خیلی زیاد است</translation>
    </message>
    <message>
        <source>Unable to generate initial keys</source>
        <translation>نمیتوان کلید های اولیه را تولید کرد.</translation>
    </message>
    <message>
        <source>Verifying wallet(s)...</source>
        <translation>در حال تایید شدن کیف پول(ها)...</translation>
    </message>
    <message>
        <source>Warning: unknown new rules activated (versionbit %i)</source>
        <translation>هشدار: قوانین جدید ناشناخته‌ای فعال شده‌اند (نسخه‌بیت %i)</translation>
    </message>
    <message>
        <source>Zapping all transactions from wallet...</source>
        <translation>تراکنش بیش از حد طولانی از یک زنجیر مهر و موم شده است
</translation>
    </message>
    <message>
        <source>This is the transaction fee you may pay when fee estimates are not available.</source>
        <translation>این هزینه تراکنشی است که در صورت عدم وجود هزینه تخمینی، پرداخت می کنید.</translation>
    </message>
    <message>
        <source>This product includes software developed by the OpenSSL Project for use in the OpenSSL Toolkit %s and cryptographic software written by Eric Young and UPnP software written by Thomas Bernard.</source>
        <translation>این محصول شامل نرم افزار توسعه یافته با پروژه OpenSSL است، پروژه ای برای استفاده از جعبه ابزار OpenSSL %s و نرم افزار رمزنگاری که توسط اریک یانگ نوشته شده و همچنین نرم افزار UPnP که توسط توماس برنارد نوشته شده است.</translation>
    </message>
    <message>
        <source>%s is set very high!</source>
        <translation>%s بسیار بزرگ انتخاب شده است.</translation>
    </message>
    <message>
        <source>Starting network threads...</source>
        <translation>ایجاد نخ‌های شبکه ...</translation>
    </message>
    <message>
        <source>This is the minimum transaction fee you pay on every transaction.</source>
        <translation>این کمترین فی تراکنش است که در هر تراکنش پرداخت می‌نمایید.</translation>
    </message>
    <message>
        <source>Transaction amounts must not be negative</source>
        <translation>مقدار تراکنش نمی‌تواند منفی باشد.</translation>
    </message>
    <message>
        <source>Transaction has too long of a mempool chain</source>
        <translation>تراکنش بیش از حد طولانی از یک زنجیر مهر و موم شده است
</translation>
    </message>
    <message>
        <source>Transaction must have at least one recipient</source>
        <translation>تراکنش باید حداقل یک دریافت کننده داشته باشد</translation>
    </message>
    <message>
        <source>Unknown network specified in -onlynet: '%s'</source>
        <translation>شبکه مشخص شده غیرقابل شناسایی در onlynet: '%s'</translation>
    </message>
    <message>
        <source>Insufficient funds</source>
        <translation>وجوه ناکافی</translation>
    </message>
    <message>
        <source>Warning: Private keys detected in wallet {%s} with disabled private keys</source>
        <translation>هشدار: کلید های خصوصی در کیف پول شما شناسایی شده است { %s} به همراه کلید های خصوصی غیر فعال</translation>
    </message>
    <message>
        <source>Cannot write to data directory '%s'; check permissions.</source>
        <translation>نمیتواند پوشه داده ها را بنویسد ' %s';دسترسی ها را بررسی کنید.</translation>
    </message>
    <message>
        <source>Loading block index...</source>
        <translation>لود شدن نمایه بلاکها..</translation>
    </message>
    <message>
        <source>Loading wallet...</source>
        <translation>wallet در حال لود شدن است...</translation>
    </message>
    <message>
        <source>Cannot downgrade wallet</source>
        <translation>قابلیت برگشت به نسخه قبلی برای wallet امکان پذیر نیست</translation>
    </message>
    <message>
        <source>Rescanning...</source>
        <translation>اسکنِ دوباره...</translation>
    </message>
    <message>
        <source>Done loading</source>
        <translation>اتمام لود شدن</translation>
    </message>
</context>
</TS><|MERGE_RESOLUTION|>--- conflicted
+++ resolved
@@ -63,23 +63,11 @@
     </message>
     <message>
         <source>Receiving addresses</source>
-<<<<<<< HEAD
-        <translation>آدرس‌های دریافتی</translation>
-    </message>
-    <message>
-        <source>These are your Qtum addresses for sending payments. Always check the amount and the receiving address before sending coins.</source>
-        <translation>این‌ها آدرس‌های بیتکوین برای پرداخت‌ها هستند. همیشه قبل از فرستادن سکه‌ها مقدار و آدرس دریافت‌کننده را بررسی نمایید.</translation>
-    </message>
-    <message>
-        <source>These are your Qtum addresses for receiving payments. It is recommended to use a new receiving address for each transaction.</source>
-        <translation>این‌ها آدرس‌های بیتکوین شما برای دریافت مبالغ می‌باشد. توصیه می‌شود برای هر تراکنش از یک آدرس جدید استفاده کنید.</translation>
-=======
         <translation>آدرس‌های گیرنده</translation>
     </message>
     <message>
         <source>These are your Qtum addresses for sending payments. Always check the amount and the receiving address before sending coins.</source>
         <translation>اینها آدرس‌های شما برای ارسال وجوه هستند. همیشه قبل از ارسال، مقدار و آدرس گیرنده را بررسی کنید.</translation>
->>>>>>> 451880b9
     </message>
     <message>
         <source>&amp;Copy Address</source>
@@ -142,10 +130,6 @@
     <message>
         <source>Repeat new passphrase</source>
         <translation>رمز/پَس فرِیز را دوباره وارد کنید</translation>
-    </message>
-    <message>
-        <source>Enter the new passphrase to the wallet.&lt;br/&gt;Please use a passphrase of &lt;b&gt;ten or more random characters&lt;/b&gt;, or &lt;b&gt;eight or more words&lt;/b&gt;.</source>
-        <translation>کلمه رمز جدید را وارد کنید. &lt;br/&gt;لطفا کلمه رمزی که انتخاب میکنید &lt;b&gt;۱۰ یا بیشتر حرف تصادفی باشد &lt;b&gt; یا ۸ کلمه یا بیشتر باشد.</translation>
     </message>
     <message>
         <source>Encrypt wallet</source>
@@ -197,10 +181,6 @@
         <translation>مهم: هر بک‌آپ قبلی که از کیف‌پول خود گرفته‌اید، با نسخه‌ی جدید رمزنگاری‌شده جایگزین خواهد شد. به دلایل امنیتی، پس از رمزنگاری کیف‌پول، بک‌آپ‌های قدیمی شما بلااستفاده خواهد شد.</translation>
     </message>
     <message>
-        <source>Your wallet is now encrypted. Remember that encrypting your wallet cannot fully protect your qtums from being stolen by malware infecting your computer.</source>
-        <translation>کیف بیت کوین رمزنگاری شد. به یاد داشته باشید رمزنگار کردن کیف بیت کوین نمیتواند به صورت کامل بیت کوین شما را در مقابل سرقت آنها توسط بدافزارهایی که ممکن است بر روی کامپیوتر شما نصب شوند، محافظت نماید.</translation>
-    </message>
-    <message>
         <source>Wallet encryption failed</source>
         <translation>خطا در رمزنگاری کیف‌پول</translation>
     </message>
@@ -256,11 +236,7 @@
     </message>
     <message>
         <source>&amp;Overview</source>
-<<<<<<< HEAD
-        <translation>&amp;بررسی اجمالی</translation>
-=======
         <translation>بازبینی</translation>
->>>>>>> 451880b9
     </message>
     <message>
         <source>Show general overview of wallet</source>
@@ -316,13 +292,6 @@
     </message>
     <message>
         <source>&amp;Change Passphrase...</source>
-<<<<<<< HEAD
-        <translation>&amp;تغییر گذرواژه...</translation>
-    </message>
-    <message>
-        <source>Open &amp;URI...</source>
-        <translation>باز کردن &amp;آدرس</translation>
-=======
         <translation>تغییر رمز/پَس فرِیز</translation>
     </message>
     <message>
@@ -332,11 +301,6 @@
     <message>
         <source>Wallet:</source>
         <translation>کیف پول:</translation>
->>>>>>> 451880b9
-    </message>
-    <message>
-        <source>Wallet:</source>
-        <translation>کیف:</translation>
     </message>
     <message>
         <source>Click to disable network activity.</source>
@@ -364,11 +328,7 @@
     </message>
     <message>
         <source>Send coins to a Qtum address</source>
-<<<<<<< HEAD
-        <translation>ارسال وجه به نشانی بیت‌کوین</translation>
-=======
         <translation>ارسال کوین به آدرس بیت کوین</translation>
->>>>>>> 451880b9
     </message>
     <message>
         <source>Backup wallet to another location</source>
@@ -388,15 +348,7 @@
     </message>
     <message>
         <source>&amp;Verify message...</source>
-<<<<<<< HEAD
-        <translation>با&amp;زبینی پیام...</translation>
-    </message>
-    <message>
-        <source>Qtum</source>
-        <translation>بیت‌کوین</translation>
-=======
         <translation>تایید پیام</translation>
->>>>>>> 451880b9
     </message>
     <message>
         <source>&amp;Send</source>
@@ -420,19 +372,11 @@
     </message>
     <message>
         <source>Sign messages with your Qtum addresses to prove you own them</source>
-<<<<<<< HEAD
-        <translation>برای اثبات اینکه پیام‌ها به شما تعلق دارند، آن‌ها را با نشانی بیت‌کوین خود امضا کنید</translation>
-    </message>
-    <message>
-        <source>Verify messages to ensure they were signed with specified Qtum addresses</source>
-        <translation>برای حصول اطمینان از اینکه پیام با نشانی بیت‌کوین مشخص شده امضا است یا خیر، پیام را شناسایی کنید</translation>
-=======
         <translation>پیام‌ها را با آدرس بیت‌کوین خود امضا کنید تا مالکیت آن‌ها را اثبات کنید</translation>
     </message>
     <message>
         <source>Verify messages to ensure they were signed with specified Qtum addresses</source>
         <translation>پیام‌ها را تائید کنید تا از امضاشدن آن‌ها با آدرس بیت‌کوین مطمئن شوید</translation>
->>>>>>> 451880b9
     </message>
     <message>
         <source>&amp;File</source>
@@ -452,11 +396,7 @@
     </message>
     <message>
         <source>Request payments (generates QR codes and qtum: URIs)</source>
-<<<<<<< HEAD
-        <translation>درخواست پرداخت ( تولید کد کیوار و ادرس بیت کوین)</translation>
-=======
         <translation>درخواست پرداخت (ساخت کد QR و بیت‌کوین: URIs)</translation>
->>>>>>> 451880b9
     </message>
     <message>
         <source>Show the list of used sending addresses and labels</source>
@@ -468,11 +408,7 @@
     </message>
     <message>
         <source>Open a qtum: URI or payment request</source>
-<<<<<<< HEAD
-        <translation>بازکردن یک بیت کوین: آدرس یا درخواست پرداخت</translation>
-=======
         <translation>بازکردن بیت‌کوین: آدرس یا درخواست پرداخت</translation>
->>>>>>> 451880b9
     </message>
     <message>
         <source>&amp;Command-line options</source>
@@ -480,15 +416,11 @@
     </message>
     <message numerus="yes">
         <source>%n active connection(s) to Qtum network</source>
-<<<<<<< HEAD
-        <translation><numerusform>%n ارتباط فعال با شبکهٔ بیت‌کوین</numerusform><numerusform>%n ارتباط فعال با شبکهٔ بیت‌کوین</numerusform></translation>
-=======
         <translation><numerusform>%n ارتباط فعال به شبکه بیت‌کوین</numerusform><numerusform>%n ارتباط فعال به شبکه بیت‌کوین</numerusform></translation>
     </message>
     <message>
         <source>Indexing blocks on disk...</source>
         <translation>فهرست‌بندی نمایه بلاک‌ها…</translation>
->>>>>>> 451880b9
     </message>
     <message>
         <source>Processing blocks on disk...</source>
@@ -565,14 +497,6 @@
     <message>
         <source>Connecting to peers...</source>
         <translation>در حال اتصال به همتاهای شبکه...</translation>
-    </message>
-    <message>
-        <source>&amp;Window</source>
-        <translation>&amp;پنجره</translation>
-    </message>
-    <message>
-        <source>Connecting to peers...</source>
-        <translation>در حال اتصال به همتایان</translation>
     </message>
     <message>
         <source>Catching up...</source>
@@ -819,13 +743,8 @@
         <translation>آدرس وارد شده "%1" آدرس معتبر بیت کوین نیست.</translation>
     </message>
     <message>
-<<<<<<< HEAD
-        <source>The entered address "%1" is not a valid Qtum address.</source>
-        <translation>نشانی وارد شده "%1" یک نشانی معتبر بیت‌کوین نیست.</translation>
-=======
         <source>The entered address "%1" is already in the address book with label "%2".</source>
         <translation>آدرس وارد شده "%1" در حال حاظر در دفترچه آدرس ها موجود است با برچسب "%2" .</translation>
->>>>>>> 451880b9
     </message>
     <message>
         <source>Could not unlock wallet.</source>
@@ -913,13 +832,8 @@
         <translation>تقریبا %1 گیگابایت داده در این شاخه ذخیره خواهد شد.</translation>
     </message>
     <message>
-<<<<<<< HEAD
-        <source>Qtum</source>
-        <translation>بیت‌کوین</translation>
-=======
         <source>The wallet will also be stored in this directory.</source>
         <translation>کیف پول هم در همین دایرکتوری ذخیره می‌شود.</translation>
->>>>>>> 451880b9
     </message>
     <message>
         <source>Error</source>
@@ -1018,8 +932,6 @@
         <translation>اجرای خودکار %1 بعد زمان ورود به سیستم.</translation>
     </message>
     <message>
-<<<<<<< HEAD
-=======
         <source>Size of &amp;database cache</source>
         <translation>اندازه کش پایگاه داده.</translation>
     </message>
@@ -1033,7 +945,6 @@
         <translation>بازکردن فایل پیکربندی</translation>
     </message>
     <message>
->>>>>>> 451880b9
         <source>Reset all client options to default.</source>
         <translation>ریست تمامی تنظیمات کلاینت به پیشفرض</translation>
     </message>
@@ -1198,15 +1109,11 @@
     </message>
     <message>
         <source>The displayed information may be out of date. Your wallet automatically synchronizes with the Qtum network after a connection is established, but this process has not completed yet.</source>
-<<<<<<< HEAD
-        <translation>اطلاعات نمایش‌داده شده ممکن است قدیمی باشند. بعد از این که یک اتصال با شبکه برقرار شد، کیف پول شما به‌صورت خودکار با شبکهٔ بیت‌کوین همگام‌سازی می‌شود. اما این روند هنوز کامل نشده است.</translation>
-=======
         <translation>اطلاعات نمایش داده شده ممکن است روزآمد نباشد. wallet شما به صورت خودکار بعد از برقراری اتصال با شبکه qtum به روز می شود اما این فرایند هنوز تکمیل نشده است.</translation>
     </message>
     <message>
         <source>Watch-only:</source>
         <translation>فقط قابل-مشاهده:</translation>
->>>>>>> 451880b9
     </message>
     <message>
         <source>Available:</source>
@@ -1335,11 +1242,7 @@
     </message>
     <message>
         <source>Enter a Qtum address (e.g. %1)</source>
-<<<<<<< HEAD
-        <translation>یک آدرس بیت‌کوین وارد کنید (مثلاً %1)</translation>
-=======
         <translation>آدرس بیت کوین را وارد کنید (به طور مثال %1)</translation>
->>>>>>> 451880b9
     </message>
     <message>
         <source>%1 d</source>
@@ -2116,11 +2019,7 @@
     </message>
     <message>
         <source>The Qtum address to send the payment to</source>
-<<<<<<< HEAD
-        <translation>نشانی بیت‌کوین برای ارسال پرداخت به آن</translation>
-=======
         <translation>آدرس بیت کوین برای ارسال پرداحت به آن</translation>
->>>>>>> 451880b9
     </message>
     <message>
         <source>Alt+A</source>
@@ -2221,11 +2120,7 @@
     </message>
     <message>
         <source>Sign the message to prove you own this Qtum address</source>
-<<<<<<< HEAD
-        <translation>برای اثبات تعلق این نشانی به شما، پیام را امضا کنید</translation>
-=======
         <translation>پیام را امضا کنید تا ثابت کنید این آدرس بیت‌کوین متعلق به شماست</translation>
->>>>>>> 451880b9
     </message>
     <message>
         <source>Sign &amp;Message</source>
@@ -2249,11 +2144,7 @@
     </message>
     <message>
         <source>Verify the message to ensure it was signed with the specified Qtum address</source>
-<<<<<<< HEAD
-        <translation>برای حصول اطمینان از اینکه پیام با نشانی بیت‌کوین مشخص شده امضا است یا خیر، پیام را شناسایی کنید</translation>
-=======
         <translation>پیام را تایید کنید تا مطمئن شوید که توسط آدرس بیت‌کوین مشخص شده امضا شده است.</translation>
->>>>>>> 451880b9
     </message>
     <message>
         <source>Verify &amp;Message</source>
@@ -2629,12 +2520,6 @@
     </context>
 <context>
     <name>WalletController</name>
-<<<<<<< HEAD
-    </context>
-<context>
-    <name>WalletFrame</name>
-=======
->>>>>>> 451880b9
     </context>
 <context>
     <name>WalletFrame</name>
@@ -2707,11 +2592,6 @@
 </context>
 <context>
     <name>qtum-core</name>
-<<<<<<< HEAD
-    <message>
-        <source>Qtum Core</source>
-        <translation> هسته Qtum </translation>
-=======
     <message>
         <source>The %s developers</source>
         <translation>%s توسعه دهندگان</translation>
@@ -2719,7 +2599,6 @@
     <message>
         <source>Change index out of range</source>
         <translation>تغییر دادن اندیس خارج از دامنه</translation>
->>>>>>> 451880b9
     </message>
     <message>
         <source>Copyright (C) %i-%i</source>
