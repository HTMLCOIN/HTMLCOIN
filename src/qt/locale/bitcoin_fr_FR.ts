<TS language="fr_FR" version="2.1">
<context>
    <name>AddressBookPage</name>
    <message>
        <source>Right-click to edit address or label</source>
        <translation>Faîtes un clique droit afin de modifier l'adresse ou l'étiquette</translation>
    </message>
    <message>
        <source>Create a new address</source>
        <translation>Créer une nouvelle adresse</translation>
    </message>
    <message>
        <source>&amp;New</source>
        <translation>&amp;Nouveau</translation>
    </message>
    <message>
        <source>Copy the currently selected address to the system clipboard</source>
        <translation>Copier l'adresse sélectionnée dans le presse-papiers</translation>
    </message>
    <message>
        <source>&amp;Copy</source>
        <translation>&amp;Copie</translation>
    </message>
    <message>
        <source>C&amp;lose</source>
        <translation>F&amp;ermer</translation>
    </message>
    <message>
        <source>Delete the currently selected address from the list</source>
        <translation>Supprimer l'adresse sélectionnée de la liste</translation>
    </message>
    <message>
        <source>Enter address or label to search</source>
        <translation>Entrez une adresse ou une étiquette à rechercher</translation>
    </message>
    <message>
        <source>Export the data in the current tab to a file</source>
        <translation>Exporter les données de l'onglet courant vers un fichier</translation>
    </message>
    <message>
        <source>&amp;Export</source>
        <translation>&amp;Exporter...</translation>
    </message>
    <message>
        <source>&amp;Delete</source>
        <translation>&amp;Supprimer</translation>
    </message>
    <message>
        <source>Choose the address to send coins to</source>
        <translation>Choisissez une adresse où envoyer les qtums</translation>
    </message>
    <message>
        <source>Choose the address to receive coins with</source>
        <translation>Choisissez une adresse où recevoir les qtums</translation>
    </message>
    <message>
        <source>C&amp;hoose</source>
        <translation>C&amp;hoisir</translation>
    </message>
    <message>
        <source>Sending addresses</source>
        <translation>Adresses d'envoi</translation>
    </message>
    <message>
        <source>Receiving addresses</source>
        <translation>Adresses de réception</translation>
    </message>
    <message>
        <source>These are your Qtum addresses for sending payments. Always check the amount and the receiving address before sending coins.</source>
        <translation>Ceci sont vos addresses Qtum pour envoyer vos paiements. Il faut toujours verifier les montants et l'addresse de reception avant de valider la transaction.</translation>
    </message>
    <message>
        <source>These are your Qtum addresses for receiving payments. It is recommended to use a new receiving address for each transaction.</source>
        <translation>Ceci sont vos addresses Qtum pour recevoir vos paiements. Il est recommandé d'utiliser une nouvelle adresse de recepetion pour chaque transaction</translation>
    </message>
    <message>
        <source>&amp;Copy Address</source>
        <translation>&amp;Copie Adresse</translation>
    </message>
    <message>
        <source>Copy &amp;Label</source>
        <translation>Copier &amp;Étiquette </translation>
    </message>
    <message>
        <source>&amp;Edit</source>
        <translation>&amp;Éditer </translation>
    </message>
    <message>
        <source>Export Address List</source>
        <translation>Exporter la liste d'adresses</translation>
    </message>
    <message>
        <source>Comma separated file (*.csv)</source>
        <translation>Valeurs séparées par des virgules (*.csv)</translation>
    </message>
    <message>
        <source>Exporting Failed</source>
        <translation>Échec de l'export</translation>
    </message>
    <message>
        <source>There was an error trying to save the address list to %1. Please try again.</source>
        <translation>Une erreur s'est produite en enregistrant la list d'adresses à %1. Merci de reéssayer.</translation>
    </message>
</context>
<context>
    <name>AddressTableModel</name>
    <message>
        <source>Label</source>
        <translation>Étiquette</translation>
    </message>
    <message>
        <source>Address</source>
        <translation>Adresse</translation>
    </message>
    <message>
        <source>(no label)</source>
        <translation>(aucune étiquette)</translation>
    </message>
</context>
<context>
    <name>AskPassphraseDialog</name>
    <message>
        <source>Passphrase Dialog</source>
        <translation>Dialogue mot de passe</translation>
    </message>
    <message>
        <source>Enter passphrase</source>
        <translation>Entrez la phrase de passe</translation>
    </message>
    <message>
        <source>New passphrase</source>
        <translation>Nouvelle phrase de passe</translation>
    </message>
    <message>
        <source>Repeat new passphrase</source>
        <translation>Répétez la phrase de passe</translation>
    </message>
    <message>
        <source>Show password</source>
        <translation>Montrer le mot de passe</translation>
    </message>
    <message>
        <source>Enter the new passphrase to the wallet.&lt;br/&gt;Please use a passphrase of &lt;b&gt;ten or more random characters&lt;/b&gt;, or &lt;b&gt;eight or more words&lt;/b&gt;.</source>
        <translation>Entrez une nouvelle phrase de passe pour le porte-monnaie.&lt;br/&gt;Veuillez utiliser une phrase de &lt;b&gt;10 caractères aléatoire ou plus&lt;/b&gt; ou bien de &lt;b&gt;huit mots ou plus&lt;/b&gt;.</translation>
    </message>
    <message>
        <source>Encrypt wallet</source>
        <translation>Chiffrer le porte-monnaie</translation>
    </message>
    <message>
        <source>This operation needs your wallet passphrase to unlock the wallet.</source>
        <translation>Cette operation nécessite la phrase clé de votre porte-monnaie pour le déverouiller</translation>
    </message>
    <message>
        <source>Unlock wallet</source>
        <translation>Déverrouiller le porte-monnaie</translation>
    </message>
    <message>
        <source>This operation needs your wallet passphrase to decrypt the wallet.</source>
        <translation>Cette opération nécessite la phrase clé de votre porte-monnaie pour le décrypter.</translation>
    </message>
    <message>
        <source>Decrypt wallet</source>
        <translation>Décrypter le porte-monnaie</translation>
    </message>
    <message>
        <source>Change passphrase</source>
        <translation>Changer la phrase de passe</translation>
    </message>
    <message>
        <source>Enter the old passphrase and new passphrase to the wallet.</source>
        <translation>Entrez l'ancien mot de passe et le nouveau mot de passe pour le portefeuille</translation>
    </message>
    <message>
        <source>Confirm wallet encryption</source>
        <translation>Confirmer le chiffrement du porte-monnaie</translation>
    </message>
    <message>
        <source>Warning: If you encrypt your wallet and lose your passphrase, you will &lt;b&gt;LOSE ALL OF YOUR QTUMS&lt;/b&gt;!</source>
        <translation>Attention : Si vous chiffrez votre portefeuille et que vous perdez votre mot de passe vous &lt;b&gt; PERDREZ TOUS VOS QTUMS&lt;/b&gt; !</translation>
    </message>
    <message>
        <source>Are you sure you wish to encrypt your wallet?</source>
        <translation>Êtes-vous sûr de de vouloir crypter votre portefeuille ? </translation>
    </message>
    <message>
        <source>Wallet encrypted</source>
        <translation>Portefeuille chiffré</translation>
    </message>
    <message>
        <source>%1 will close now to finish the encryption process. Remember that encrypting your wallet cannot fully protect your qtums from being stolen by malware infecting your computer.</source>
        <translation>%1 va à présent se fermer pour terminer la procédure de cryptage. N'oubliez pas que le chiffrement de votre porte-monnaie ne peut pas fournir une protection totale contre le vol par des logiciels malveillants qui infecteraient votre ordinateur.</translation>
    </message>
    <message>
        <source>IMPORTANT: Any previous backups you have made of your wallet file should be replaced with the newly generated, encrypted wallet file. For security reasons, previous backups of the unencrypted wallet file will become useless as soon as you start using the new, encrypted wallet.</source>
        <translation>IMPORTANT: Toute sauvegarde préalable de votre porte-monnais devrait être emplacée par le fichier nouvellement généré et encrypté.</translation>
    </message>
    <message>
        <source>Wallet encryption failed</source>
        <translation>Le chiffrement du porte-monnaie a échoué</translation>
    </message>
    <message>
        <source>Wallet encryption failed due to an internal error. Your wallet was not encrypted.</source>
        <translation>Le chiffrement du porte-monnaie a échoué en raison d'une erreur interne. Votre porte-monnaie n'a pas été chiffré.</translation>
    </message>
    <message>
        <source>The supplied passphrases do not match.</source>
        <translation>Les phrases de passe entrées ne correspondent pas.</translation>
    </message>
    <message>
        <source>Wallet unlock failed</source>
        <translation>Le déverrouillage du porte-monnaie a échoué</translation>
    </message>
    <message>
        <source>The passphrase entered for the wallet decryption was incorrect.</source>
        <translation>La phrase de passe entrée pour décrypter le porte-monnaie était incorrecte.</translation>
    </message>
    <message>
        <source>Wallet decryption failed</source>
        <translation>Le décryptage du porte-monnaie a échoué</translation>
    </message>
    <message>
        <source>Wallet passphrase was successfully changed.</source>
        <translation>Le changement du mot de passe du portefeuille à été effectué avec succès.</translation>
    </message>
    <message>
        <source>Warning: The Caps Lock key is on!</source>
        <translation>Attention : La touche majuscule est enfoncé.</translation>
    </message>
</context>
<context>
    <name>BanTableModel</name>
    <message>
        <source>IP/Netmask</source>
        <translation>IP/Masque de sous réseau</translation>
    </message>
    <message>
        <source>Banned Until</source>
        <translation>Banni jusque </translation>
    </message>
</context>
<context>
    <name>QtumGUI</name>
    <message>
        <source>Sign &amp;message...</source>
        <translation>Signer un &amp;message...</translation>
    </message>
    <message>
        <source>Synchronizing with network...</source>
        <translation>Synchronisation avec le réseau...</translation>
    </message>
    <message>
        <source>&amp;Overview</source>
        <translation>&amp;Vue d'ensemble</translation>
    </message>
    <message>
        <source>Node</source>
        <translation>Nœud</translation>
    </message>
    <message>
        <source>Show general overview of wallet</source>
        <translation>Affiche une vue d'ensemble du porte-monnaie</translation>
    </message>
    <message>
        <source>&amp;Transactions</source>
        <translation>&amp;Transactions</translation>
    </message>
    <message>
        <source>Browse transaction history</source>
        <translation>Permet de parcourir l'historique des transactions</translation>
    </message>
    <message>
        <source>E&amp;xit</source>
        <translation>Qui&amp;tter</translation>
    </message>
    <message>
        <source>Quit application</source>
        <translation>Quitter l'application</translation>
    </message>
    <message>
        <source>&amp;About %1</source>
        <translation>&amp;À propos de %1</translation>
    </message>
    <message>
        <source>Show information about %1</source>
        <translation>Afficher les informations sur %1</translation>
    </message>
    <message>
        <source>About &amp;Qt</source>
        <translation>À propos de &amp;Qt</translation>
    </message>
    <message>
        <source>Show information about Qt</source>
        <translation>Afficher des informations sur Qt</translation>
    </message>
    <message>
        <source>&amp;Options...</source>
        <translation>&amp;Options...</translation>
    </message>
    <message>
        <source>Modify configuration options for %1</source>
        <translation>Modifier les options de configuration pour %1</translation>
    </message>
    <message>
        <source>&amp;Encrypt Wallet...</source>
        <translation>&amp;Chiffrer le portefeuille </translation>
    </message>
    <message>
        <source>&amp;Backup Wallet...</source>
        <translation>&amp;Sauvegarder le portefeuille</translation>
    </message>
    <message>
        <source>&amp;Change Passphrase...</source>
        <translation>&amp;Modifier le mot de passe</translation>
    </message>
    <message>
        <source>&amp;Sending addresses...</source>
        <translation>&amp;Adresses d'envoi</translation>
    </message>
    <message>
        <source>&amp;Receiving addresses...</source>
        <translation>&amp;Adresses de réception</translation>
    </message>
    <message>
        <source>Open &amp;URI...</source>
        <translation>Ouvrir &amp;URI</translation>
    </message>
    <message>
        <source>Click to disable network activity.</source>
        <translation>Cliquez pour désactiver l'activité du réseau.</translation>
    </message>
    <message>
        <source>Network activity disabled.</source>
        <translation>Activité réseau désactivée</translation>
    </message>
    <message>
        <source>Click to enable network activity again.</source>
        <translation>Cliquez pour réactiver l'activité réseau</translation>
    </message>
    <message>
        <source>Syncing Headers (%1%)...</source>
        <translation>Synchronisation des entêtes (%1%)...</translation>
    </message>
    <message>
        <source>Reindexing blocks on disk...</source>
        <translation>Réindexer les blocs sur le disque...</translation>
    </message>
    <message>
        <source>Send coins to a Qtum address</source>
        <translation>Envoyer des pièces à une adresse Qtum</translation>
    </message>
    <message>
        <source>Backup wallet to another location</source>
        <translation>Sauvegarder le porte-monnaie à un autre emplacement</translation>
    </message>
    <message>
        <source>Change the passphrase used for wallet encryption</source>
        <translation>Modifier la phrase de passe utilisée pour le cryptage du porte-monnaie</translation>
    </message>
    <message>
        <source>&amp;Debug window</source>
        <translation>&amp;Fenêtre de débogage</translation>
    </message>
    <message>
        <source>Open debugging and diagnostic console</source>
        <translation>Ouvrir la console de débogage et de diagnostic</translation>
    </message>
    <message>
        <source>&amp;Verify message...</source>
        <translation>&amp;Vérification du message</translation>
    </message>
    <message>
        <source>Qtum</source>
        <translation>Qtum</translation>
    </message>
    <message>
        <source>Wallet</source>
        <translation>Portefeuille</translation>
    </message>
    <message>
        <source>&amp;Send</source>
        <translation>&amp;Envoyer</translation>
    </message>
    <message>
        <source>&amp;Receive</source>
        <translation>&amp;Réception</translation>
    </message>
    <message>
        <source>&amp;Show / Hide</source>
        <translation>&amp;Montrer / Cacher</translation>
    </message>
    <message>
        <source>Show or hide the main Window</source>
        <translation>Montrer ou cacher la fenêtre principale</translation>
    </message>
    <message>
        <source>Encrypt the private keys that belong to your wallet</source>
        <translation>Crypter les clé privées qui appartiennent votre portefeuille</translation>
    </message>
    <message>
        <source>Sign messages with your Qtum addresses to prove you own them</source>
        <translation>Signer vos messages avec vos adresses Qtum pour prouver que vous les détenez</translation>
    </message>
    <message>
        <source>Verify messages to ensure they were signed with specified Qtum addresses</source>
        <translation>Vérifier les messages pour s'assurer qu'ils soient signés avec les adresses Qtum spécifiées</translation>
    </message>
    <message>
        <source>&amp;File</source>
        <translation>&amp;Fichier</translation>
    </message>
    <message>
        <source>&amp;Settings</source>
        <translation>&amp;Réglages</translation>
    </message>
    <message>
        <source>&amp;Help</source>
        <translation>&amp;Aide</translation>
    </message>
    <message>
        <source>Tabs toolbar</source>
        <translation>Barre d'outils des onglets</translation>
    </message>
    <message>
        <source>Request payments (generates QR codes and qtum: URIs)</source>
        <translation>Demander des paiements (générer QR codes et qtum: URIs)</translation>
    </message>
    <message>
        <source>Show the list of used sending addresses and labels</source>
        <translation>Montrer la liste des adresses d'envois utilisées et les étiquettes</translation>
    </message>
    <message>
        <source>Show the list of used receiving addresses and labels</source>
        <translation>Afficher la liste des labels et adresses de réception utilisées</translation>
    </message>
    <message>
        <source>Open a qtum: URI or payment request</source>
        <translation>Ouvrir un qtum: URI ou demande de paiement</translation>
    </message>
    <message>
        <source>&amp;Command-line options</source>
        <translation>&amp;Options de ligne de commande</translation>
    </message>
    <message numerus="yes">
        <source>%n active connection(s) to Qtum network</source>
        <translation><numerusform>%n connexion active avec le réseau Qtum</numerusform><numerusform>%n connexions actives avec le réseau Qtum</numerusform></translation>
    </message>
    <message>
        <source>Indexing blocks on disk...</source>
        <translation>Indexation des blocs sur le disque...</translation>
    </message>
    <message>
        <source>Processing blocks on disk...</source>
        <translation>Traitement des blocs sur le disque</translation>
    </message>
    <message>
        <source>%1 behind</source>
        <translation>en retard de %1</translation>
    </message>
    <message>
        <source>Last received block was generated %1 ago.</source>
        <translation>Le dernier bloc reçu a été généré %1.</translation>
    </message>
    <message>
        <source>Transactions after this will not yet be visible.</source>
        <translation>Les transactions ne seront plus visible après ceci.</translation>
    </message>
    <message>
        <source>Error</source>
        <translation>Erreur</translation>
    </message>
    <message>
        <source>Warning</source>
        <translation>Attention</translation>
    </message>
    <message>
        <source>Information</source>
        <translation>Information</translation>
    </message>
    <message>
        <source>Up to date</source>
        <translation>À jour</translation>
    </message>
    <message>
        <source>Show the %1 help message to get a list with possible Qtum command-line options</source>
        <translation>Afficher le %1 message d'aide pour récupérer une liste des options de ligne de commande Qtum</translation>
    </message>
    <message>
        <source>%1 client</source>
        <translation>%1 client</translation>
    </message>
    <message>
        <source>Connecting to peers...</source>
        <translation>Connexion au pairs...</translation>
    </message>
    <message>
        <source>Catching up...</source>
        <translation>Rattrapage...</translation>
    </message>
    <message>
        <source>Date: %1
</source>
        <translation>Date: %1
</translation>
    </message>
    <message>
        <source>Amount: %1
</source>
        <translation>Montant:%1
</translation>
    </message>
    <message>
        <source>Type: %1
</source>
        <translation>Type: %1
</translation>
    </message>
    <message>
        <source>Label: %1
</source>
        <translation>Étiquette: %1
</translation>
    </message>
    <message>
        <source>Address: %1
</source>
        <translation>Adresse: %1
</translation>
    </message>
    <message>
        <source>Sent transaction</source>
        <translation>Transaction envoyée</translation>
    </message>
    <message>
        <source>Incoming transaction</source>
        <translation>Transaction entrante</translation>
    </message>
    <message>
        <source>HD key generation is &lt;b&gt;enabled&lt;/b&gt;</source>
        <translation>Génération de clé HD &lt;b&gt;activée&lt;/b&gt;</translation>
    </message>
    <message>
        <source>HD key generation is &lt;b&gt;disabled&lt;/b&gt;</source>
        <translation>Génération de clé HD &lt;b&gt;désactivée&lt;/b&gt;</translation>
    </message>
    <message>
        <source>Wallet is &lt;b&gt;encrypted&lt;/b&gt; and currently &lt;b&gt;unlocked&lt;/b&gt;</source>
        <translation>Le porte-monnaie est &lt;b&gt;chiffré&lt;/b&gt; et est actuellement &lt;b&gt;déverrouillé&lt;/b&gt;</translation>
    </message>
    <message>
        <source>Wallet is &lt;b&gt;encrypted&lt;/b&gt; and currently &lt;b&gt;locked&lt;/b&gt;</source>
        <translation>Le porte-monnaie est &lt;b&gt;chiffré&lt;/b&gt; et est actuellement &lt;b&gt;verrouillé&lt;/b&gt;</translation>
    </message>
    <message>
        <source>A fatal error occurred. Qtum can no longer continue safely and will quit.</source>
        <translation>Une erreur fatale a eu lieu. Qtum ne peut plus continuer en toute sécurité et va s'éteindre</translation>
    </message>
</context>
<context>
    <name>CoinControlDialog</name>
    <message>
        <source>Coin Selection</source>
        <translation>Sélection de pièce </translation>
    </message>
    <message>
        <source>Quantity:</source>
        <translation>Quantité:</translation>
    </message>
    <message>
        <source>Bytes:</source>
        <translation>Octets:</translation>
    </message>
    <message>
        <source>Amount:</source>
        <translation>Montant :</translation>
    </message>
    <message>
        <source>Fee:</source>
        <translation>Frais:</translation>
    </message>
    <message>
        <source>Dust:</source>
        <translation>Poussière: </translation>
    </message>
    <message>
        <source>After Fee:</source>
        <translation>Après frais:</translation>
    </message>
    <message>
        <source>Change:</source>
        <translation>Change:</translation>
    </message>
    <message>
        <source>(un)select all</source>
        <translation>(dé)sélectionné tout:</translation>
    </message>
    <message>
        <source>Tree mode</source>
        <translation>Mode arbre</translation>
    </message>
    <message>
        <source>List mode</source>
        <translation>Mode list</translation>
    </message>
    <message>
        <source>Amount</source>
        <translation>Montant</translation>
    </message>
    <message>
        <source>Received with label</source>
        <translation>Reçu avec : </translation>
    </message>
    <message>
        <source>Received with address</source>
        <translation>Reçue avec l'adresse</translation>
    </message>
    <message>
        <source>Date</source>
        <translation>Date</translation>
    </message>
    <message>
        <source>Confirmations</source>
        <translation>Confirmations</translation>
    </message>
    <message>
        <source>Confirmed</source>
        <translation>Confirmée</translation>
    </message>
    <message>
        <source>Copy address</source>
        <translation>Copier l'adresse</translation>
    </message>
    <message>
        <source>Copy label</source>
        <translation>Copier l'étiquette</translation>
    </message>
    <message>
        <source>Copy amount</source>
        <translation>Copier le montant</translation>
    </message>
    <message>
        <source>Copy transaction ID</source>
        <translation>Copier l'ID de transaction</translation>
    </message>
    <message>
        <source>Lock unspent</source>
        <translation>Verrouiller les non dépensés</translation>
    </message>
    <message>
        <source>Unlock unspent</source>
        <translation>Déverrouiller les non dépensés</translation>
    </message>
    <message>
        <source>Copy quantity</source>
        <translation>Copier la quantité</translation>
    </message>
    <message>
        <source>Copy fee</source>
        <translation>Copier les frais</translation>
    </message>
    <message>
        <source>Copy after fee</source>
        <translation>Copier après les frais</translation>
    </message>
    <message>
        <source>Copy bytes</source>
        <translation>Copier les octets</translation>
    </message>
    <message>
        <source>Copy dust</source>
        <translation>Copier la poussière </translation>
    </message>
    <message>
        <source>Copy change</source>
        <translation>Copier changement </translation>
    </message>
    <message>
        <source>(%1 locked)</source>
        <translation>(%1 verrouillé)</translation>
    </message>
    <message>
        <source>yes</source>
        <translation>oui</translation>
    </message>
    <message>
        <source>no</source>
        <translation>non</translation>
    </message>
    <message>
        <source>This label turns red if any recipient receives an amount smaller than the current dust threshold.</source>
        <translation>Cette étiquette devient rouge si un bénéficiaire reçoit une somme plus basse que la limite actuelle de poussière.</translation>
    </message>
    <message>
        <source>Can vary +/- %1 satoshi(s) per input.</source>
        <translation>Peut varier de +/- %1 satoshi(s) par entrée.</translation>
    </message>
    <message>
        <source>(no label)</source>
        <translation>(aucune étiquette)</translation>
    </message>
    <message>
        <source>change from %1 (%2)</source>
        <translation>changement de %1 (%2)</translation>
    </message>
    <message>
        <source>(change)</source>
        <translation>(changement)</translation>
    </message>
</context>
<context>
    <name>EditAddressDialog</name>
    <message>
        <source>Edit Address</source>
        <translation>Éditer l'adresse</translation>
    </message>
    <message>
        <source>&amp;Label</source>
        <translation>&amp;Étiquette</translation>
    </message>
    <message>
        <source>The label associated with this address list entry</source>
        <translation>L'étiquette associée à cette entrée du carnet d'adresses</translation>
    </message>
    <message>
        <source>The address associated with this address list entry. This can only be modified for sending addresses.</source>
        <translation>L'adresse associée avec cette entrée du carnet d'adresses. Ne peut être modifiée que pour les adresses d'envoi.</translation>
    </message>
    <message>
        <source>&amp;Address</source>
        <translation>&amp;Adresse</translation>
    </message>
    <message>
<<<<<<< HEAD
        <source>New receiving address</source>
        <translation>Nouvelle adresse de réception</translation>
    </message>
    <message>
=======
>>>>>>> 228c1378
        <source>New sending address</source>
        <translation>Nouvelle adresse d'envoi</translation>
    </message>
    <message>
        <source>Edit receiving address</source>
        <translation>Éditer l'adresse de réception</translation>
    </message>
    <message>
        <source>Edit sending address</source>
        <translation>Éditer l'adresse d'envoi</translation>
    </message>
    <message>
        <source>The entered address "%1" is not a valid Qtum address.</source>
        <translation>L'adresse entrée "%1" n'est pas une adresse Qtum valide.</translation>
    </message>
    <message>
<<<<<<< HEAD
        <source>The entered address "%1" is already in the address book.</source>
        <translation>L'adresse fournie « %1 » est déjà présente dans le carnet d'adresses.</translation>
    </message>
    <message>
=======
>>>>>>> 228c1378
        <source>Could not unlock wallet.</source>
        <translation>Impossible de déverrouiller le porte-monnaie.</translation>
    </message>
    <message>
        <source>New key generation failed.</source>
        <translation>Échec de la génération de la nouvelle clef.</translation>
    </message>
</context>
<context>
    <name>FreespaceChecker</name>
    <message>
        <source>A new data directory will be created.</source>
        <translation>Un nouveau répertoire de données sera créé. </translation>
    </message>
    <message>
        <source>name</source>
        <translation>nom</translation>
    </message>
    <message>
        <source>Directory already exists. Add %1 if you intend to create a new directory here.</source>
        <translation>Le répertoire existe déjà. Ajouter %1 si vous voulez créer un nouveau répertoire ici.</translation>
    </message>
    <message>
        <source>Path already exists, and is not a directory.</source>
        <translation>Le chemin existe déjà et ce n'est pas un répertoire. </translation>
    </message>
    <message>
        <source>Cannot create data directory here.</source>
        <translation>Impossible de créer un répertoire ici.</translation>
    </message>
</context>
<context>
    <name>HelpMessageDialog</name>
    <message>
        <source>version</source>
        <translation>version</translation>
    </message>
    <message>
        <source>(%1-bit)</source>
        <translation>(%1-bit)</translation>
    </message>
    <message>
        <source>About %1</source>
        <translation>A propos %1</translation>
    </message>
    <message>
        <source>Command-line options</source>
        <translation>Options de ligne de commande</translation>
    </message>
<<<<<<< HEAD
    <message>
        <source>Usage:</source>
        <translation>Utilisation :</translation>
    </message>
    <message>
        <source>command-line options</source>
        <translation>Options de ligne de commande</translation>
    </message>
    <message>
        <source>UI Options:</source>
        <translation>Options interface graphique:</translation>
    </message>
    <message>
        <source>Set language, for example "de_DE" (default: system locale)</source>
        <translation>Définir la langue, par exemple "de_DE" (défaut: locale système)</translation>
    </message>
    <message>
        <source>Start minimized</source>
        <translation>Démarrer sous forme minimisée</translation>
    </message>
    <message>
        <source>Set SSL root certificates for payment request (default: -system-)</source>
        <translation>Définir les certificats SSL racines pour les requêtes de paiement (défaut:-système-)</translation>
    </message>
    </context>
=======
</context>
>>>>>>> 228c1378
<context>
    <name>Intro</name>
    <message>
        <source>Welcome</source>
        <translation>Bienvenue </translation>
    </message>
    <message>
        <source>Welcome to %1.</source>
        <translation>Bienvenue sur %1.</translation>
    </message>
    <message>
        <source>Use the default data directory</source>
        <translation>Utiliser le répertoire par défaut </translation>
    </message>
    <message>
        <source>Use a custom data directory:</source>
        <translation>Utiliser votre propre répertoire</translation>
    </message>
    <message>
        <source>Qtum</source>
        <translation>Qtum</translation>
    </message>
    <message>
<<<<<<< HEAD
=======
        <source>At least %1 GB of data will be stored in this directory, and it will grow over time.</source>
        <translation>Environ %1 GB de données seront stockées dans ce répertoire, et cela augmentera au cours du temps.</translation>
    </message>
    <message>
        <source>Approximately %1 GB of data will be stored in this directory.</source>
        <translation>Environ %1 GB de données seront stockées dans ce répertoire.</translation>
    </message>
    <message>
        <source>The wallet will also be stored in this directory.</source>
        <translation>Le porte-monnaie sera aussi stocké dans ce répertoire.</translation>
    </message>
    <message>
>>>>>>> 228c1378
        <source>Error: Specified data directory "%1" cannot be created.</source>
        <translation>Erreur: Le répertoire de données "%1" n'a pas pu être créé. </translation>
    </message>
    <message>
        <source>Error</source>
        <translation>Erreur</translation>
    </message>
    </context>
<context>
    <name>ModalOverlay</name>
    <message>
        <source>Form</source>
        <translation>Formulaire</translation>
    </message>
    <message>
        <source>Hide</source>
        <translation>Cacher</translation>
    </message>
    </context>
<context>
    <name>OpenURIDialog</name>
    <message>
        <source>Open URI</source>
        <translation>Ouvrir URI</translation>
    </message>
    <message>
        <source>Open payment request from URI or file</source>
        <translation>Ouvrir une demande de paiement depuis une URI ou un fichier</translation>
    </message>
    <message>
        <source>URI:</source>
        <translation>URI:</translation>
    </message>
    <message>
        <source>Select payment request file</source>
        <translation>Sélectionner un fichier de demande de paiement</translation>
    </message>
    <message>
        <source>Select payment request file to open</source>
        <translation>Sélectionnez le fichier de demande de paiement à ouvrir</translation>
    </message>
</context>
<context>
    <name>OptionsDialog</name>
    <message>
        <source>Options</source>
        <translation>Options</translation>
    </message>
    <message>
        <source>&amp;Main</source>
        <translation>&amp;Principal</translation>
    </message>
    <message>
        <source>Size of &amp;database cache</source>
        <translation>Taille du cache de la base de données.</translation>
    </message>
    <message>
        <source>MB</source>
        <translation>MO</translation>
    </message>
    <message>
        <source>IP address of the proxy (e.g. IPv4: 127.0.0.1 / IPv6: ::1)</source>
        <translation>Adresse IP du proxy (e.g. IPv4: 127.0.0.1 / IPv6: ::1)</translation>
    </message>
    <message>
        <source>Reset all client options to default.</source>
        <translation>Réinitialiser toutes les options du client par défaut.</translation>
    </message>
    <message>
        <source>&amp;Reset Options</source>
        <translation>&amp;Options de réinitialisation </translation>
    </message>
    <message>
        <source>&amp;Network</source>
        <translation>&amp;Réseau</translation>
    </message>
    <message>
        <source>Expert</source>
        <translation>Expert</translation>
    </message>
    <message>
        <source>Automatically open the Qtum client port on the router. This only works when your router supports UPnP and it is enabled.</source>
        <translation>Ouvrir le port du client Qtum automatiquement sur le routeur. Cela ne fonctionne que si votre routeur supporte l'UPnP et si la fonctionnalité est activée.</translation>
    </message>
    <message>
        <source>Map port using &amp;UPnP</source>
        <translation>Ouvrir le port avec l'&amp;UPnP</translation>
    </message>
    <message>
        <source>Proxy &amp;IP:</source>
        <translation>Proxy &amp;IP:</translation>
    </message>
    <message>
        <source>&amp;Port:</source>
        <translation>&amp;Port:</translation>
    </message>
    <message>
        <source>Port of the proxy (e.g. 9050)</source>
        <translation>Port du proxy (e.g. 9050)</translation>
    </message>
    <message>
        <source>Used for reaching peers via:</source>
        <translation>Utilisé pour contacter des pairs via:</translation>
    </message>
    <message>
        <source>IPv4</source>
        <translation>IPv4</translation>
    </message>
    <message>
        <source>IPv6</source>
        <translation>IPv6</translation>
    </message>
    <message>
        <source>Tor</source>
        <translation>Tor</translation>
    </message>
    <message>
        <source>&amp;Window</source>
        <translation>&amp;Fenêtre</translation>
    </message>
    <message>
        <source>&amp;Minimize to the tray instead of the taskbar</source>
        <translation>&amp;Minimiser dans la barre système au lieu de la barre des tâches</translation>
    </message>
    <message>
        <source>M&amp;inimize on close</source>
        <translation>Mi&amp;nimiser lors de la fermeture</translation>
    </message>
    <message>
        <source>&amp;Display</source>
        <translation>&amp;Afficher</translation>
    </message>
    <message>
        <source>User Interface &amp;language:</source>
        <translation>Interface utilisateur &amp;langage:</translation>
    </message>
    <message>
        <source>&amp;OK</source>
        <translation>&amp;OK</translation>
    </message>
    <message>
        <source>&amp;Cancel</source>
        <translation>&amp;Annuler </translation>
    </message>
    <message>
        <source>default</source>
        <translation>defaut</translation>
    </message>
    <message>
        <source>none</source>
        <translation>aucun</translation>
    </message>
    <message>
        <source>Confirm options reset</source>
        <translation>Confirmer les options de réinitialisation </translation>
    </message>
    <message>
        <source>Client restart required to activate changes.</source>
        <translation>Redémarrage du client nécessaire pour activer les changements.</translation>
    </message>
    <message>
        <source>Error</source>
        <translation>Erreur</translation>
    </message>
    <message>
        <source>This change would require a client restart.</source>
        <translation>Ce changement nécessiterait un redémarrage du client.</translation>
    </message>
    <message>
        <source>The supplied proxy address is invalid.</source>
        <translation>L'adresse du proxy est invalide.</translation>
    </message>
</context>
<context>
    <name>OverviewPage</name>
    <message>
        <source>Form</source>
        <translation>Formulaire</translation>
    </message>
    <message>
        <source>Watch-only:</source>
        <translation>Regarder seulement:</translation>
    </message>
    <message>
        <source>Available:</source>
        <translation>Disponible: </translation>
    </message>
    <message>
        <source>Pending:</source>
        <translation>En attente:</translation>
    </message>
    <message>
        <source>Immature:</source>
        <translation>Immature:</translation>
    </message>
    <message>
        <source>Balances</source>
        <translation>Balances</translation>
    </message>
    <message>
        <source>Total:</source>
        <translation>Total:</translation>
    </message>
    <message>
        <source>Your current total balance</source>
        <translation>Votre balance totale courante</translation>
    </message>
    <message>
        <source>Spendable:</source>
        <translation>Dépensable: </translation>
    </message>
    <message>
        <source>Recent transactions</source>
        <translation>Transactions récentes </translation>
    </message>
    </context>
<context>
    <name>PaymentServer</name>
    <message>
        <source>Payment request error</source>
        <translation>Erreur lors de la requête de paiement</translation>
    </message>
    <message>
        <source>Invalid payment address %1</source>
        <translation>Adresse de paiement invalide %1</translation>
    </message>
    <message>
        <source>Payment request rejected</source>
        <translation>Requête de paiement rejetée </translation>
    </message>
    <message>
        <source>Payment request expired.</source>
        <translation>Demande de paiement expirée.</translation>
    </message>
    <message>
        <source>Payment request is not initialized.</source>
        <translation>La demande de paiement n'a pas été initialisée.</translation>
    </message>
    <message>
        <source>Invalid payment request.</source>
        <translation>Demande de paiement invalide.</translation>
    </message>
    <message>
        <source>Refund from %1</source>
        <translation>Remboursement de %1</translation>
    </message>
    <message>
        <source>Bad response from server %1</source>
        <translation>Mauvaise réponse du serveur %1</translation>
    </message>
    <message>
        <source>Network request error</source>
        <translation>Erreur de demande de réseau</translation>
    </message>
    </context>
<context>
    <name>PeerTableModel</name>
    <message>
        <source>User Agent</source>
        <translation>Agent Utilisateur</translation>
    </message>
    <message>
        <source>Node/Service</source>
        <translation>Nœud/Service </translation>
    </message>
    <message>
        <source>Sent</source>
        <translation>Envoyé</translation>
    </message>
    <message>
        <source>Received</source>
        <translation>Reçu </translation>
    </message>
</context>
<context>
    <name>QObject</name>
    <message>
        <source>Amount</source>
        <translation>Montant</translation>
    </message>
    <message>
        <source>Enter a Qtum address (e.g. %1)</source>
        <translation>Entrer une adresse Qtum (e.g. %1)</translation>
    </message>
    <message>
        <source>%1 d</source>
        <translation>%1 j</translation>
    </message>
    <message>
        <source>%1 h</source>
        <translation>%1 h</translation>
    </message>
    <message>
        <source>%1 m</source>
        <translation>%1 m</translation>
    </message>
    <message>
        <source>%1 s</source>
        <translation>%1 s</translation>
    </message>
    <message>
        <source>None</source>
        <translation>Aucun</translation>
    </message>
    <message>
        <source>N/A</source>
        <translation>N/A</translation>
    </message>
    <message>
        <source>%1 ms</source>
        <translation>%1 ms</translation>
    </message>
    <message>
        <source>%1 and %2</source>
        <translation>%1 et %2</translation>
    </message>
    <message>
        <source>%1 B</source>
        <translation>%1 O</translation>
    </message>
    <message>
        <source>%1 KB</source>
        <translation>%1 KO</translation>
    </message>
    <message>
        <source>%1 MB</source>
        <translation>%1 MO</translation>
    </message>
    <message>
        <source>%1 GB</source>
        <translation>%1 GO</translation>
    </message>
    <message>
        <source>unknown</source>
        <translation>inconnu</translation>
    </message>
</context>
<context>
    <name>QObject::QObject</name>
    </context>
<context>
    <name>QRImageWidget</name>
    <message>
        <source>&amp;Save Image...</source>
        <translation>&amp;Sauvegarder image</translation>
    </message>
    <message>
        <source>&amp;Copy Image</source>
        <translation>&amp;Copier image</translation>
    </message>
    <message>
        <source>Save QR Code</source>
        <translation>Sauvegarder QR code</translation>
    </message>
    <message>
        <source>PNG Image (*.png)</source>
        <translation>Image PNG (*.png)</translation>
    </message>
</context>
<context>
    <name>RPCConsole</name>
    <message>
        <source>N/A</source>
        <translation>N/A</translation>
    </message>
    <message>
        <source>Client version</source>
        <translation>Version du client</translation>
    </message>
    <message>
        <source>&amp;Information</source>
        <translation>&amp;Information</translation>
    </message>
    <message>
        <source>Debug window</source>
        <translation>Fenêtre de débogage </translation>
    </message>
    <message>
        <source>General</source>
        <translation>Général</translation>
    </message>
    <message>
        <source>Using BerkeleyDB version</source>
        <translation>Version BerkeleyDButilisée </translation>
    </message>
    <message>
        <source>Startup time</source>
        <translation>Le temps de démarrage</translation>
    </message>
    <message>
        <source>Network</source>
        <translation>Réseau</translation>
    </message>
    <message>
        <source>Name</source>
        <translation>Nom</translation>
    </message>
    <message>
        <source>Number of connections</source>
        <translation>Nombre de connexions</translation>
    </message>
    <message>
        <source>Block chain</source>
        <translation>Chaîne de bloc </translation>
    </message>
    <message>
        <source>Current number of blocks</source>
        <translation>Nombre courant de blocs</translation>
    </message>
    <message>
        <source>Memory Pool</source>
        <translation>Mémoire du pool</translation>
    </message>
    <message>
        <source>Current number of transactions</source>
        <translation>Nombre courant de transactions</translation>
    </message>
    <message>
        <source>Memory usage</source>
        <translation>Usage de la mémoire</translation>
    </message>
    <message>
        <source>Received</source>
        <translation>Reçu </translation>
    </message>
    <message>
        <source>Sent</source>
        <translation>Envoyé</translation>
    </message>
    <message>
        <source>&amp;Peers</source>
        <translation>&amp;Pairs</translation>
    </message>
    <message>
        <source>Banned peers</source>
        <translation>Pairs bannis</translation>
    </message>
    <message>
        <source>Whitelisted</source>
        <translation>Autorisé par la liste</translation>
    </message>
    <message>
        <source>Direction</source>
        <translation>Direction</translation>
    </message>
    <message>
        <source>Version</source>
        <translation>Version</translation>
    </message>
    <message>
        <source>Starting Block</source>
        <translation>Bloc de départ</translation>
    </message>
    <message>
        <source>Synced Blocks</source>
        <translation>Blocs Synchronisés </translation>
    </message>
    <message>
        <source>User Agent</source>
        <translation>Agent Utilisateur</translation>
    </message>
    <message>
        <source>Services</source>
        <translation>Services</translation>
    </message>
    <message>
        <source>Ban Score</source>
        <translation>Score de ban</translation>
    </message>
    <message>
        <source>Connection Time</source>
        <translation>Temps de connexion</translation>
    </message>
    <message>
        <source>Last Send</source>
        <translation>Dernier envoyé</translation>
    </message>
    <message>
        <source>Last Receive</source>
        <translation>Dernier reçu</translation>
    </message>
    <message>
        <source>Ping Time</source>
        <translation>Temps du ping</translation>
    </message>
    <message>
        <source>Ping Wait</source>
        <translation>Attente du ping</translation>
    </message>
    <message>
        <source>&amp;Open</source>
        <translation>&amp;Ouvert</translation>
    </message>
    <message>
        <source>&amp;Console</source>
        <translation>&amp;Console</translation>
    </message>
    <message>
        <source>&amp;Network Traffic</source>
        <translation>&amp;Trafic réseau</translation>
    </message>
    <message>
        <source>Totals</source>
        <translation>Totaux</translation>
    </message>
    <message>
        <source>In:</source>
        <translation>Entrée:</translation>
    </message>
    <message>
        <source>Out:</source>
        <translation>Sortie:</translation>
    </message>
    <message>
        <source>Debug log file</source>
        <translation>Fichier du journal de débogage</translation>
    </message>
    <message>
        <source>Clear console</source>
        <translation>Nettoyer la console</translation>
    </message>
    <message>
        <source>1 &amp;hour</source>
        <translation>1 &amp;heure</translation>
    </message>
    <message>
        <source>1 &amp;day</source>
        <translation>1 &amp;jour</translation>
    </message>
    <message>
        <source>1 &amp;week</source>
        <translation>1 &amp;semaine</translation>
    </message>
    <message>
        <source>1 &amp;year</source>
        <translation>1 &amp;an</translation>
    </message>
    <message>
        <source>via %1</source>
        <translation>via %1</translation>
    </message>
    <message>
        <source>never</source>
        <translation>jamais</translation>
    </message>
    <message>
        <source>Yes</source>
        <translation>Oui</translation>
    </message>
    <message>
        <source>No</source>
        <translation>Non</translation>
    </message>
    <message>
        <source>Unknown</source>
        <translation>Inconnu</translation>
    </message>
</context>
<context>
    <name>ReceiveCoinsDialog</name>
    <message>
        <source>&amp;Amount:</source>
        <translation>Montant :</translation>
    </message>
    <message>
        <source>&amp;Label:</source>
        <translation>&amp;Étiquette :</translation>
    </message>
    <message>
        <source>&amp;Message:</source>
        <translation>Message :</translation>
    </message>
    <message>
        <source>Clear all fields of the form.</source>
        <translation>Nettoyer tous les champs du formulaire.</translation>
    </message>
    <message>
        <source>Clear</source>
        <translation>Nettoyer</translation>
    </message>
    <message>
        <source>Requested payments history</source>
        <translation>Historique des demandes de paiements.</translation>
    </message>
    <message>
        <source>&amp;Request payment</source>
        <translation>&amp;Demande de paiement</translation>
    </message>
    <message>
        <source>Show</source>
        <translation>Montrer</translation>
    </message>
    <message>
        <source>Remove</source>
        <translation>Retirer</translation>
    </message>
    <message>
        <source>Copy label</source>
        <translation>Copier l'étiquette</translation>
    </message>
    <message>
        <source>Copy message</source>
        <translation>Copier message</translation>
    </message>
    <message>
        <source>Copy amount</source>
        <translation>Copier le montant</translation>
    </message>
</context>
<context>
    <name>ReceiveRequestDialog</name>
    <message>
        <source>QR Code</source>
        <translation>QR Code</translation>
    </message>
    <message>
        <source>Copy &amp;URI</source>
        <translation>Copier &amp;URI</translation>
    </message>
    <message>
        <source>Copy &amp;Address</source>
        <translation>Copier &amp;Adresse</translation>
    </message>
    <message>
        <source>&amp;Save Image...</source>
        <translation>&amp;Sauvegarder image</translation>
    </message>
    <message>
        <source>Request payment to %1</source>
        <translation>Demande de paiement à %1</translation>
    </message>
    <message>
        <source>Payment information</source>
        <translation>Informations de paiement</translation>
    </message>
    <message>
        <source>URI</source>
        <translation>URI</translation>
    </message>
    <message>
        <source>Address</source>
        <translation>Adresse</translation>
    </message>
    <message>
        <source>Amount</source>
        <translation>Montant</translation>
    </message>
    <message>
        <source>Label</source>
        <translation>Étiquette</translation>
    </message>
    <message>
        <source>Message</source>
        <translation>Message</translation>
    </message>
    <message>
        <source>Wallet</source>
        <translation>Portefeuille</translation>
    </message>
    </context>
<context>
    <name>RecentRequestsTableModel</name>
    <message>
        <source>Date</source>
        <translation>Date</translation>
    </message>
    <message>
        <source>Label</source>
        <translation>Étiquette</translation>
    </message>
    <message>
        <source>Message</source>
        <translation>Message</translation>
    </message>
    <message>
        <source>(no label)</source>
        <translation>(aucune étiquette)</translation>
    </message>
    <message>
        <source>(no message)</source>
        <translation>(pas de message)</translation>
    </message>
    <message>
        <source>Requested</source>
        <translation>Demandé</translation>
    </message>
</context>
<context>
    <name>SendCoinsDialog</name>
    <message>
        <source>Send Coins</source>
        <translation>Envoyer des pièces</translation>
    </message>
    <message>
        <source>Inputs...</source>
        <translation>Sorties...</translation>
    </message>
    <message>
        <source>automatically selected</source>
        <translation>Automatiquement sélectionné </translation>
    </message>
    <message>
        <source>Insufficient funds!</source>
        <translation>Fonds insuffisants</translation>
    </message>
    <message>
        <source>Quantity:</source>
        <translation>Quantité:</translation>
    </message>
    <message>
        <source>Bytes:</source>
        <translation>Octets:</translation>
    </message>
    <message>
        <source>Amount:</source>
        <translation>Montant :</translation>
    </message>
    <message>
        <source>Fee:</source>
        <translation>Frais:</translation>
    </message>
    <message>
        <source>After Fee:</source>
        <translation>Après frais:</translation>
    </message>
    <message>
        <source>Change:</source>
        <translation>Change:</translation>
    </message>
    <message>
        <source>Transaction Fee:</source>
        <translation>Frais de transaction</translation>
    </message>
    <message>
        <source>Choose...</source>
        <translation>Choisir...</translation>
    </message>
    <message>
        <source>per kilobyte</source>
        <translation>par kilo octet</translation>
    </message>
    <message>
        <source>Hide</source>
        <translation>Cacher</translation>
    </message>
    <message>
        <source>Recommended:</source>
        <translation>Recommandé: </translation>
    </message>
    <message>
        <source>Send to multiple recipients at once</source>
        <translation>Envoyer des pièces à plusieurs destinataires à la fois</translation>
    </message>
    <message>
        <source>Clear all fields of the form.</source>
        <translation>Nettoyer tous les champs du formulaire.</translation>
    </message>
    <message>
        <source>Dust:</source>
        <translation>Poussière: </translation>
    </message>
    <message>
        <source>Clear &amp;All</source>
        <translation>Nettoyer &amp;Tout</translation>
    </message>
    <message>
        <source>Balance:</source>
        <translation>Solde :</translation>
    </message>
    <message>
        <source>Confirm the send action</source>
        <translation>Confirmer l'action d'envoi</translation>
    </message>
    <message>
        <source>S&amp;end</source>
        <translation>E&amp;voyer</translation>
    </message>
    <message>
        <source>Copy quantity</source>
        <translation>Copier la quantité</translation>
    </message>
    <message>
        <source>Copy amount</source>
        <translation>Copier le montant</translation>
    </message>
    <message>
        <source>Copy fee</source>
        <translation>Copier les frais</translation>
    </message>
    <message>
        <source>Copy after fee</source>
        <translation>Copier après les frais</translation>
    </message>
    <message>
        <source>Copy bytes</source>
        <translation>Copier les octets</translation>
    </message>
    <message>
        <source>Copy dust</source>
        <translation>Copier la poussière </translation>
    </message>
    <message>
        <source>Copy change</source>
        <translation>Copier changement </translation>
    </message>
    <message>
        <source>%1 to %2</source>
        <translation>%1 à %2</translation>
    </message>
    <message>
        <source>Are you sure you want to send?</source>
        <translation>Êtes-vous sûr de vouloir envoyer ?</translation>
    </message>
    <message>
<<<<<<< HEAD
        <source>added as transaction fee</source>
        <translation>Ajoute en tant que frais de transaction</translation>
    </message>
    <message>
        <source>Total Amount %1</source>
        <translation>Montant Total %1</translation>
    </message>
    <message>
=======
>>>>>>> 228c1378
        <source>or</source>
        <translation>ou</translation>
    </message>
    <message>
<<<<<<< HEAD
=======
        <source>Transaction fee</source>
        <translation>Frais de transaction</translation>
    </message>
    <message>
>>>>>>> 228c1378
        <source>Confirm send coins</source>
        <translation>Confirmer l'envoi des pièces</translation>
    </message>
    <message>
        <source>The amount to pay must be larger than 0.</source>
        <translation>Le montant à payer doit être supérieur à 0.</translation>
    </message>
    <message>
        <source>The amount exceeds your balance.</source>
        <translation>Le montant excède votre balance. </translation>
    </message>
    <message>
        <source>Transaction creation failed!</source>
        <translation>Échec de la création de la transaction  </translation>
    </message>
    <message>
        <source>Payment request expired.</source>
        <translation>Demande de paiement expirée.</translation>
    </message>
    <message>
        <source>Pay only the required fee of %1</source>
        <translation>Payer seulement les frais obligatoire de %1</translation>
    </message>
    <message>
        <source>Warning: Invalid Qtum address</source>
        <translation>Attention: Adresse Qtum Invalide</translation>
    </message>
    <message>
        <source>(no label)</source>
        <translation>(aucune étiquette)</translation>
    </message>
</context>
<context>
    <name>SendCoinsEntry</name>
    <message>
        <source>A&amp;mount:</source>
        <translation>&amp;Montant :</translation>
    </message>
    <message>
        <source>Pay &amp;To:</source>
        <translation>Payer &amp;à :</translation>
    </message>
    <message>
        <source>&amp;Label:</source>
        <translation>&amp;Étiquette :</translation>
    </message>
    <message>
        <source>Choose previously used address</source>
        <translation>Choisir une adresse précédemment utilisée </translation>
    </message>
    <message>
        <source>This is a normal payment.</source>
        <translation>C'est un paiement normal.</translation>
    </message>
    <message>
        <source>Alt+A</source>
        <translation>Alt+A</translation>
    </message>
    <message>
        <source>Paste address from clipboard</source>
        <translation>Coller une adresse depuis le presse-papiers</translation>
    </message>
    <message>
        <source>Alt+P</source>
        <translation>Alt+P</translation>
    </message>
    <message>
        <source>Remove this entry</source>
        <translation>Retirer cette entrée</translation>
    </message>
    <message>
        <source>Message:</source>
        <translation>Message :</translation>
    </message>
    <message>
        <source>Pay To:</source>
        <translation>Payer à :</translation>
    </message>
    <message>
        <source>Memo:</source>
        <translation>Memo:</translation>
    </message>
    <message>
        <source>Enter a label for this address to add it to your address book</source>
        <translation>Entrez une étiquette pour cette adresse afin de l'ajouter à votre carnet d'adresses</translation>
    </message>
</context>
<context>
    <name>SendConfirmationDialog</name>
    <message>
        <source>Yes</source>
        <translation>Oui</translation>
    </message>
</context>
<context>
    <name>ShutdownWindow</name>
    </context>
<context>
    <name>SignVerifyMessageDialog</name>
    <message>
        <source>&amp;Sign Message</source>
        <translation>&amp;Signer le message</translation>
    </message>
    <message>
        <source>Choose previously used address</source>
        <translation>Choisir une adresse précédemment utilisée </translation>
    </message>
    <message>
        <source>Alt+A</source>
        <translation>Alt+A</translation>
    </message>
    <message>
        <source>Paste address from clipboard</source>
        <translation>Coller une adresse depuis le presse-papiers</translation>
    </message>
    <message>
        <source>Alt+P</source>
        <translation>Alt+P</translation>
    </message>
    <message>
        <source>Enter the message you want to sign here</source>
        <translation>Entrez ici le message que vous désirez signer</translation>
    </message>
    <message>
        <source>Signature</source>
        <translation>Signature</translation>
    </message>
    <message>
        <source>Copy the current signature to the system clipboard</source>
        <translation>Copier l'adresse courante dans le presse papier</translation>
    </message>
    <message>
        <source>Sign &amp;Message</source>
        <translation>&amp;Signer le message</translation>
    </message>
    <message>
        <source>Clear &amp;All</source>
        <translation>Nettoyer &amp;Tout</translation>
    </message>
    <message>
        <source>&amp;Verify Message</source>
        <translation>&amp;Vérifier message</translation>
    </message>
    <message>
        <source>Verify &amp;Message</source>
        <translation>Vérifier &amp;Message</translation>
    </message>
    <message>
        <source>The entered address is invalid.</source>
        <translation>L'adresse entrée est invalide. </translation>
    </message>
    <message>
        <source>Please check the address and try again.</source>
        <translation>Vérifiez l'adresse et réessayer. </translation>
    </message>
    <message>
        <source>Message signed.</source>
        <translation>Message signé. </translation>
    </message>
    <message>
        <source>Please check the signature and try again.</source>
        <translation>Vérifiez la signature et réessayer.</translation>
    </message>
    <message>
        <source>Message verification failed.</source>
        <translation>Vérification du message échouée.</translation>
    </message>
    <message>
        <source>Message verified.</source>
        <translation>Message vérifié. </translation>
    </message>
</context>
<context>
    <name>SplashScreen</name>
    <message>
        <source>[testnet]</source>
        <translation>[testnet]</translation>
    </message>
</context>
<context>
    <name>TrafficGraphWidget</name>
    <message>
        <source>KB/s</source>
        <translation>KO/s</translation>
    </message>
</context>
<context>
    <name>TransactionDesc</name>
    <message>
        <source>Open until %1</source>
        <translation>Ouvert jusqu'à %1</translation>
    </message>
    <message>
        <source>abandoned</source>
        <translation>abandoné</translation>
    </message>
    <message>
        <source>%1/unconfirmed</source>
        <translation>%1/non confirmée</translation>
    </message>
    <message>
        <source>%1 confirmations</source>
        <translation>%1 confirmations</translation>
    </message>
    <message>
        <source>Status</source>
        <translation>État</translation>
    </message>
    <message>
        <source>, has not been successfully broadcast yet</source>
        <translation>, n'a pas encore été diffusée avec succès</translation>
    </message>
    <message>
        <source>Date</source>
        <translation>Date</translation>
    </message>
    <message>
        <source>Source</source>
        <translation>Source</translation>
    </message>
    <message>
        <source>Generated</source>
        <translation>Généré</translation>
    </message>
    <message>
        <source>From</source>
        <translation>De</translation>
    </message>
    <message>
        <source>unknown</source>
        <translation>inconnu</translation>
    </message>
    <message>
        <source>To</source>
        <translation>Á</translation>
    </message>
    <message>
        <source>own address</source>
        <translation>Votre adresse</translation>
    </message>
    <message>
        <source>watch-only</source>
        <translation>Lecture uniquement</translation>
    </message>
    <message>
        <source>label</source>
        <translation>Étiquette </translation>
    </message>
    <message>
        <source>Credit</source>
        <translation>Crédit</translation>
    </message>
    <message>
        <source>not accepted</source>
        <translation>Pas accepté</translation>
    </message>
    <message>
        <source>Debit</source>
        <translation>Débit</translation>
    </message>
    <message>
        <source>Total debit</source>
        <translation>Débit total</translation>
    </message>
    <message>
        <source>Total credit</source>
        <translation>Crédit total </translation>
    </message>
    <message>
        <source>Transaction fee</source>
        <translation>Frais de transaction</translation>
    </message>
    <message>
        <source>Net amount</source>
        <translation>Montant net</translation>
    </message>
    <message>
        <source>Message</source>
        <translation>Message</translation>
    </message>
    <message>
        <source>Comment</source>
        <translation>Commentaire </translation>
    </message>
    <message>
        <source>Transaction ID</source>
        <translation>ID de transaction</translation>
    </message>
    <message>
        <source>Merchant</source>
        <translation>Marchant</translation>
    </message>
    <message>
        <source>Debug information</source>
        <translation>Information de débogage </translation>
    </message>
    <message>
        <source>Transaction</source>
        <translation>Transaction</translation>
    </message>
    <message>
        <source>Inputs</source>
        <translation>Entrées </translation>
    </message>
    <message>
        <source>Amount</source>
        <translation>Montant</translation>
    </message>
    <message>
        <source>true</source>
        <translation>vrai</translation>
    </message>
    <message>
        <source>false</source>
        <translation>faux</translation>
    </message>
</context>
<context>
    <name>TransactionDescDialog</name>
    <message>
        <source>This pane shows a detailed description of the transaction</source>
        <translation>Ce panneau affiche une description détaillée de la transaction</translation>
    </message>
    </context>
<context>
    <name>TransactionTableModel</name>
    <message>
        <source>Date</source>
        <translation>Date</translation>
    </message>
    <message>
        <source>Type</source>
        <translation>Type</translation>
    </message>
    <message>
        <source>Label</source>
        <translation>Étiquette</translation>
    </message>
    <message>
        <source>Open until %1</source>
        <translation>Ouvert jusqu'à %1</translation>
    </message>
    <message>
<<<<<<< HEAD
        <source>Offline</source>
        <translation>Hors ligne</translation>
    </message>
    <message>
=======
>>>>>>> 228c1378
        <source>Unconfirmed</source>
        <translation>Non Confirmé</translation>
    </message>
    <message>
        <source>Abandoned</source>
        <translation>Abandoné</translation>
    </message>
    <message>
        <source>Confirmed (%1 confirmations)</source>
        <translation>Confirmée (%1 confirmations)</translation>
    </message>
    <message>
<<<<<<< HEAD
        <source>This block was not received by any other nodes and will probably not be accepted!</source>
        <translation>Ce bloc n'a été reçu par aucun autre nœud et ne sera probablement pas accepté !</translation>
    </message>
    <message>
=======
>>>>>>> 228c1378
        <source>Generated but not accepted</source>
        <translation>Généré mais pas accepté</translation>
    </message>
    <message>
        <source>Received with</source>
        <translation>Reçues avec</translation>
    </message>
    <message>
        <source>Received from</source>
        <translation>Reçue de</translation>
    </message>
    <message>
        <source>Sent to</source>
        <translation>Envoyées à</translation>
    </message>
    <message>
        <source>Payment to yourself</source>
        <translation>Paiement à vous-même</translation>
    </message>
    <message>
        <source>Mined</source>
        <translation>Extraction</translation>
    </message>
    <message>
        <source>watch-only</source>
        <translation>Lecture uniquement</translation>
    </message>
    <message>
        <source>(n/a)</source>
        <translation>(indisponible)</translation>
    </message>
    <message>
        <source>(no label)</source>
        <translation>(aucune étiquette)</translation>
    </message>
    <message>
        <source>Transaction status. Hover over this field to show number of confirmations.</source>
        <translation>État de la transaction. Laissez le pointeur de la souris sur ce champ pour voir le nombre de confirmations.</translation>
    </message>
    <message>
        <source>Date and time that the transaction was received.</source>
        <translation>Date et heure de réception de la transaction.</translation>
    </message>
    <message>
        <source>Type of transaction.</source>
        <translation>Type de transaction.</translation>
    </message>
    <message>
        <source>Amount removed from or added to balance.</source>
        <translation>Montant ajouté au ou enlevé du solde.</translation>
    </message>
</context>
<context>
    <name>TransactionView</name>
    <message>
        <source>All</source>
        <translation>Toutes</translation>
    </message>
    <message>
        <source>Today</source>
        <translation>Aujourd'hui</translation>
    </message>
    <message>
        <source>This week</source>
        <translation>Cette semaine</translation>
    </message>
    <message>
        <source>This month</source>
        <translation>Ce mois</translation>
    </message>
    <message>
        <source>Last month</source>
        <translation>Mois dernier</translation>
    </message>
    <message>
        <source>This year</source>
        <translation>Cette année</translation>
    </message>
    <message>
        <source>Range...</source>
        <translation>Intervalle...</translation>
    </message>
    <message>
        <source>Received with</source>
        <translation>Reçues avec</translation>
    </message>
    <message>
        <source>Sent to</source>
        <translation>Envoyées à</translation>
    </message>
    <message>
        <source>To yourself</source>
        <translation>À vous-même</translation>
    </message>
    <message>
        <source>Mined</source>
        <translation>Extraction</translation>
    </message>
    <message>
        <source>Other</source>
        <translation>Autres</translation>
    </message>
    <message>
        <source>Min amount</source>
        <translation>Montant min</translation>
    </message>
    <message>
        <source>Copy address</source>
        <translation>Copier l'adresse</translation>
    </message>
    <message>
        <source>Copy label</source>
        <translation>Copier l'étiquette</translation>
    </message>
    <message>
        <source>Copy amount</source>
        <translation>Copier le montant</translation>
    </message>
    <message>
        <source>Copy transaction ID</source>
        <translation>Copier l'ID de transaction</translation>
    </message>
    <message>
        <source>Edit label</source>
        <translation>Éditer l'étiquette</translation>
    </message>
    <message>
        <source>Show transaction details</source>
        <translation>Afficher les détails de la transaction</translation>
    </message>
    <message>
        <source>Export Transaction History</source>
        <translation>Exporter l'historique des transactions</translation>
    </message>
    <message>
        <source>Comma separated file (*.csv)</source>
        <translation>Valeurs séparées par des virgules (*.csv)</translation>
    </message>
    <message>
        <source>Confirmed</source>
        <translation>Confirmée</translation>
    </message>
    <message>
        <source>Date</source>
        <translation>Date</translation>
    </message>
    <message>
        <source>Type</source>
        <translation>Type</translation>
    </message>
    <message>
        <source>Label</source>
        <translation>Étiquette</translation>
    </message>
    <message>
        <source>Address</source>
        <translation>Adresse</translation>
    </message>
    <message>
        <source>ID</source>
        <translation>ID</translation>
    </message>
    <message>
        <source>Exporting Failed</source>
        <translation>Échec de l'export</translation>
    </message>
    <message>
        <source>Exporting Successful</source>
        <translation>Export réalisé avec sucés </translation>
    </message>
    <message>
        <source>Range:</source>
        <translation>Intervalle :</translation>
    </message>
    <message>
        <source>to</source>
        <translation>à</translation>
    </message>
</context>
<context>
    <name>UnitDisplayStatusBarControl</name>
    </context>
<context>
    <name>WalletFrame</name>
    <message>
        <source>No wallet has been loaded.</source>
        <translation>Aucun portefeuille a été chargé.</translation>
    </message>
</context>
<context>
    <name>WalletModel</name>
    <message>
        <source>Send Coins</source>
        <translation>Envoyer des pièces</translation>
    </message>
    </context>
<context>
    <name>WalletView</name>
<<<<<<< HEAD
    <message>
        <source>&amp;Export</source>
        <translation>&amp;Exporter...</translation>
    </message>
    <message>
        <source>Export the data in the current tab to a file</source>
        <translation>Exporter les données de l'onglet courant vers un fichier</translation>
    </message>
    <message>
        <source>Backup Wallet</source>
        <translation>Sauvegarder le porte-monnaie</translation>
    </message>
    <message>
        <source>Wallet Data (*.dat)</source>
        <translation>Données de porte-monnaie (*.dat)</translation>
    </message>
    <message>
        <source>Backup Failed</source>
        <translation>La sauvegarde a échoué</translation>
    </message>
    <message>
        <source>Backup Successful</source>
        <translation>Sauvegarde réussie</translation>
    </message>
    </context>
<context>
    <name>qtum-core</name>
    <message>
        <source>Options:</source>
        <translation>Options :</translation>
    </message>
=======
>>>>>>> 228c1378
    <message>
        <source>&amp;Export</source>
        <translation>&amp;Exporter...</translation>
    </message>
    <message>
        <source>Export the data in the current tab to a file</source>
        <translation>Exporter les données de l'onglet courant vers un fichier</translation>
    </message>
    <message>
        <source>Backup Wallet</source>
        <translation>Sauvegarder le porte-monnaie</translation>
    </message>
    <message>
<<<<<<< HEAD
        <source>Qtum Core</source>
        <translation>Qtum Core</translation>
=======
        <source>Wallet Data (*.dat)</source>
        <translation>Données de porte-monnaie (*.dat)</translation>
>>>>>>> 228c1378
    </message>
    <message>
        <source>Backup Failed</source>
        <translation>La sauvegarde a échoué</translation>
    </message>
    <message>
        <source>Backup Successful</source>
        <translation>Sauvegarde réussie</translation>
    </message>
    </context>
<context>
    <name>qtum-core</name>
    <message>
        <source>Unable to start HTTP server. See debug log for details.</source>
        <translation>Impossible de démarrer le serveur HTTP. Voir le journal de débogage pour plus de détails.</translation>
    </message>
    <message>
        <source>Qtum Core</source>
        <translation>Qtum Core</translation>
    </message>
    <message>
        <source>Importing...</source>
        <translation>
Importation ...</translation>
    </message>
    <message>
        <source>Verifying blocks...</source>
        <translation>Vérifications des blocs...</translation>
    </message>
    <message>
<<<<<<< HEAD
        <source>Wallet options:</source>
        <translation>Options du portefeuille:</translation>
    </message>
    <message>
        <source>(default: %u)</source>
        <translation>(défaut: %u)</translation>
    </message>
    <message>
        <source>Connect through SOCKS5 proxy</source>
        <translation>Connecté au travers du proxy SOCKS5</translation>
    </message>
    <message>
=======
>>>>>>> 228c1378
        <source>Information</source>
        <translation>Information</translation>
    </message>
    <message>
        <source>Invalid -onion address or hostname: '%s'</source>
        <translation>Adresse ou nom d'hôte -onion invalide: '%s'</translation>
<<<<<<< HEAD
    </message>
    <message>
        <source>Invalid -proxy address or hostname: '%s'</source>
        <translation>Adresse -proxy invalide: '%s'</translation>
    </message>
    <message>
        <source>Node relay options:</source>
        <translation>Options du relais de nœud: </translation>
    </message>
    <message>
        <source>RPC server options:</source>
        <translation>Options de serveur RPC:</translation>
=======
>>>>>>> 228c1378
    </message>
    <message>
        <source>Invalid -proxy address or hostname: '%s'</source>
        <translation>Adresse -proxy invalide: '%s'</translation>
    </message>
    <message>
        <source>Signing transaction failed</source>
        <translation>Transaction signée échouée</translation>
    </message>
    <message>
        <source>This is experimental software.</source>
        <translation>C'est un logiciel expérimental.</translation>
    </message>
    <message>
        <source>Transaction amount too small</source>
        <translation>Montant de la transaction trop bas</translation>
    </message>
    <message>
        <source>Transaction too large for fee policy</source>
        <translation>Montant de la transaction trop élevé pour la politique de frais</translation>
    </message>
    <message>
        <source>Transaction too large</source>
        <translation>Transaction trop grande</translation>
    </message>
    <message>
        <source>Warning</source>
        <translation>Attention</translation>
    </message>
    <message>
<<<<<<< HEAD
        <source>Password for JSON-RPC connections</source>
        <translation>Mot de passe pour les connexions JSON-RPC</translation>
    </message>
    <message>
        <source>(default: %s)</source>
        <translation>(défaut: %s)</translation>
    </message>
    <message>
        <source>Specify pid file (default: %s)</source>
        <translation>Spécifier le pid du fichier (défaut: %s)</translation>
    </message>
    <message>
=======
>>>>>>> 228c1378
        <source>Insufficient funds</source>
        <translation>Fonds insuffisants</translation>
    </message>
    <message>
        <source>Loading block index...</source>
        <translation>Chargement de l'index des blocs...</translation>
    </message>
    <message>
        <source>Loading wallet...</source>
        <translation>Chargement du porte-monnaie...</translation>
    </message>
    <message>
        <source>Cannot downgrade wallet</source>
        <translation>Vous ne pouvez pas rétrograder votre portefeuille</translation>
    </message>
    <message>
        <source>Rescanning...</source>
        <translation>Nouvelle analyse...</translation>
    </message>
    <message>
        <source>Done loading</source>
        <translation>Chargement terminé</translation>
    </message>
    <message>
        <source>Error</source>
        <translation>Erreur</translation>
    </message>
</context>
</TS><|MERGE_RESOLUTION|>--- conflicted
+++ resolved
@@ -730,13 +730,6 @@
         <translation>&amp;Adresse</translation>
     </message>
     <message>
-<<<<<<< HEAD
-        <source>New receiving address</source>
-        <translation>Nouvelle adresse de réception</translation>
-    </message>
-    <message>
-=======
->>>>>>> 228c1378
         <source>New sending address</source>
         <translation>Nouvelle adresse d'envoi</translation>
     </message>
@@ -753,13 +746,6 @@
         <translation>L'adresse entrée "%1" n'est pas une adresse Qtum valide.</translation>
     </message>
     <message>
-<<<<<<< HEAD
-        <source>The entered address "%1" is already in the address book.</source>
-        <translation>L'adresse fournie « %1 » est déjà présente dans le carnet d'adresses.</translation>
-    </message>
-    <message>
-=======
->>>>>>> 228c1378
         <source>Could not unlock wallet.</source>
         <translation>Impossible de déverrouiller le porte-monnaie.</translation>
     </message>
@@ -809,35 +795,7 @@
         <source>Command-line options</source>
         <translation>Options de ligne de commande</translation>
     </message>
-<<<<<<< HEAD
-    <message>
-        <source>Usage:</source>
-        <translation>Utilisation :</translation>
-    </message>
-    <message>
-        <source>command-line options</source>
-        <translation>Options de ligne de commande</translation>
-    </message>
-    <message>
-        <source>UI Options:</source>
-        <translation>Options interface graphique:</translation>
-    </message>
-    <message>
-        <source>Set language, for example "de_DE" (default: system locale)</source>
-        <translation>Définir la langue, par exemple "de_DE" (défaut: locale système)</translation>
-    </message>
-    <message>
-        <source>Start minimized</source>
-        <translation>Démarrer sous forme minimisée</translation>
-    </message>
-    <message>
-        <source>Set SSL root certificates for payment request (default: -system-)</source>
-        <translation>Définir les certificats SSL racines pour les requêtes de paiement (défaut:-système-)</translation>
-    </message>
-    </context>
-=======
-</context>
->>>>>>> 228c1378
+</context>
 <context>
     <name>Intro</name>
     <message>
@@ -861,8 +819,6 @@
         <translation>Qtum</translation>
     </message>
     <message>
-<<<<<<< HEAD
-=======
         <source>At least %1 GB of data will be stored in this directory, and it will grow over time.</source>
         <translation>Environ %1 GB de données seront stockées dans ce répertoire, et cela augmentera au cours du temps.</translation>
     </message>
@@ -875,7 +831,6 @@
         <translation>Le porte-monnaie sera aussi stocké dans ce répertoire.</translation>
     </message>
     <message>
->>>>>>> 228c1378
         <source>Error: Specified data directory "%1" cannot be created.</source>
         <translation>Erreur: Le répertoire de données "%1" n'a pas pu être créé. </translation>
     </message>
@@ -1690,28 +1645,14 @@
         <translation>Êtes-vous sûr de vouloir envoyer ?</translation>
     </message>
     <message>
-<<<<<<< HEAD
-        <source>added as transaction fee</source>
-        <translation>Ajoute en tant que frais de transaction</translation>
-    </message>
-    <message>
-        <source>Total Amount %1</source>
-        <translation>Montant Total %1</translation>
-    </message>
-    <message>
-=======
->>>>>>> 228c1378
         <source>or</source>
         <translation>ou</translation>
     </message>
     <message>
-<<<<<<< HEAD
-=======
         <source>Transaction fee</source>
         <translation>Frais de transaction</translation>
     </message>
     <message>
->>>>>>> 228c1378
         <source>Confirm send coins</source>
         <translation>Confirmer l'envoi des pièces</translation>
     </message>
@@ -1921,10 +1862,6 @@
         <translation>État</translation>
     </message>
     <message>
-        <source>, has not been successfully broadcast yet</source>
-        <translation>, n'a pas encore été diffusée avec succès</translation>
-    </message>
-    <message>
         <source>Date</source>
         <translation>Date</translation>
     </message>
@@ -2055,13 +1992,6 @@
         <translation>Ouvert jusqu'à %1</translation>
     </message>
     <message>
-<<<<<<< HEAD
-        <source>Offline</source>
-        <translation>Hors ligne</translation>
-    </message>
-    <message>
-=======
->>>>>>> 228c1378
         <source>Unconfirmed</source>
         <translation>Non Confirmé</translation>
     </message>
@@ -2074,13 +2004,6 @@
         <translation>Confirmée (%1 confirmations)</translation>
     </message>
     <message>
-<<<<<<< HEAD
-        <source>This block was not received by any other nodes and will probably not be accepted!</source>
-        <translation>Ce bloc n'a été reçu par aucun autre nœud et ne sera probablement pas accepté !</translation>
-    </message>
-    <message>
-=======
->>>>>>> 228c1378
         <source>Generated but not accepted</source>
         <translation>Généré mais pas accepté</translation>
     </message>
@@ -2279,7 +2202,6 @@
     </context>
 <context>
     <name>WalletView</name>
-<<<<<<< HEAD
     <message>
         <source>&amp;Export</source>
         <translation>&amp;Exporter...</translation>
@@ -2295,44 +2217,6 @@
     <message>
         <source>Wallet Data (*.dat)</source>
         <translation>Données de porte-monnaie (*.dat)</translation>
-    </message>
-    <message>
-        <source>Backup Failed</source>
-        <translation>La sauvegarde a échoué</translation>
-    </message>
-    <message>
-        <source>Backup Successful</source>
-        <translation>Sauvegarde réussie</translation>
-    </message>
-    </context>
-<context>
-    <name>qtum-core</name>
-    <message>
-        <source>Options:</source>
-        <translation>Options :</translation>
-    </message>
-=======
->>>>>>> 228c1378
-    <message>
-        <source>&amp;Export</source>
-        <translation>&amp;Exporter...</translation>
-    </message>
-    <message>
-        <source>Export the data in the current tab to a file</source>
-        <translation>Exporter les données de l'onglet courant vers un fichier</translation>
-    </message>
-    <message>
-        <source>Backup Wallet</source>
-        <translation>Sauvegarder le porte-monnaie</translation>
-    </message>
-    <message>
-<<<<<<< HEAD
-        <source>Qtum Core</source>
-        <translation>Qtum Core</translation>
-=======
-        <source>Wallet Data (*.dat)</source>
-        <translation>Données de porte-monnaie (*.dat)</translation>
->>>>>>> 228c1378
     </message>
     <message>
         <source>Backup Failed</source>
@@ -2363,48 +2247,18 @@
         <translation>Vérifications des blocs...</translation>
     </message>
     <message>
-<<<<<<< HEAD
-        <source>Wallet options:</source>
-        <translation>Options du portefeuille:</translation>
-    </message>
-    <message>
-        <source>(default: %u)</source>
-        <translation>(défaut: %u)</translation>
-    </message>
-    <message>
-        <source>Connect through SOCKS5 proxy</source>
-        <translation>Connecté au travers du proxy SOCKS5</translation>
-    </message>
-    <message>
-=======
->>>>>>> 228c1378
         <source>Information</source>
         <translation>Information</translation>
     </message>
     <message>
         <source>Invalid -onion address or hostname: '%s'</source>
         <translation>Adresse ou nom d'hôte -onion invalide: '%s'</translation>
-<<<<<<< HEAD
     </message>
     <message>
         <source>Invalid -proxy address or hostname: '%s'</source>
         <translation>Adresse -proxy invalide: '%s'</translation>
     </message>
     <message>
-        <source>Node relay options:</source>
-        <translation>Options du relais de nœud: </translation>
-    </message>
-    <message>
-        <source>RPC server options:</source>
-        <translation>Options de serveur RPC:</translation>
-=======
->>>>>>> 228c1378
-    </message>
-    <message>
-        <source>Invalid -proxy address or hostname: '%s'</source>
-        <translation>Adresse -proxy invalide: '%s'</translation>
-    </message>
-    <message>
         <source>Signing transaction failed</source>
         <translation>Transaction signée échouée</translation>
     </message>
@@ -2429,21 +2283,6 @@
         <translation>Attention</translation>
     </message>
     <message>
-<<<<<<< HEAD
-        <source>Password for JSON-RPC connections</source>
-        <translation>Mot de passe pour les connexions JSON-RPC</translation>
-    </message>
-    <message>
-        <source>(default: %s)</source>
-        <translation>(défaut: %s)</translation>
-    </message>
-    <message>
-        <source>Specify pid file (default: %s)</source>
-        <translation>Spécifier le pid du fichier (défaut: %s)</translation>
-    </message>
-    <message>
-=======
->>>>>>> 228c1378
         <source>Insufficient funds</source>
         <translation>Fonds insuffisants</translation>
     </message>
