<TS language="pt_BR" version="2.1">
<context>
    <name>AddressBookPage</name>
    <message>
        <source>Right-click to edit address or label</source>
        <translation>Clique com o botão direito para editar o endereço ou rótulo</translation>
    </message>
    <message>
        <source>Create a new address</source>
        <translation>Criar um novo endereço</translation>
    </message>
    <message>
        <source>&amp;New</source>
        <translation>&amp;Novo</translation>
    </message>
    <message>
        <source>Copy the currently selected address to the system clipboard</source>
        <translation>Copie o endereço selecionado para a área de transferência do sistema</translation>
    </message>
    <message>
        <source>&amp;Copy</source>
        <translation>&amp;Copiar</translation>
    </message>
    <message>
        <source>C&amp;lose</source>
        <translation>F&amp;char</translation>
    </message>
    <message>
        <source>Delete the currently selected address from the list</source>
        <translation>Excluir os endereços selecionados da lista</translation>
    </message>
    <message>
        <source>Export the data in the current tab to a file</source>
        <translation>Exportar os dados na aba atual para um arquivo</translation>
    </message>
    <message>
        <source>&amp;Export</source>
        <translation>&amp;Exportar</translation>
    </message>
    <message>
        <source>&amp;Delete</source>
        <translation>&amp;Excluir</translation>
    </message>
    <message>
        <source>Choose the address to send coins to</source>
        <translation>Escolha o endereço para enviar moedas</translation>
    </message>
    <message>
        <source>Choose the address to receive coins with</source>
        <translation>Escolha o enereço para receber moedas</translation>
    </message>
    <message>
        <source>C&amp;hoose</source>
        <translation>E&amp;scolha</translation>
    </message>
    <message>
        <source>Sending addresses</source>
        <translation>Endereços de envio</translation>
    </message>
    <message>
        <source>Receiving addresses</source>
        <translation>Endereços de recebimento</translation>
    </message>
    <message>
        <source>These are your Qtum addresses for sending payments. Always check the amount and the receiving address before sending coins.</source>
        <translation>Estes são os seus endereços para enviar pagamentos. Sempre cheque a quantia e o endereço do destinatário antes de enviar moedas.</translation>
    </message>
    <message>
        <source>These are your Qtum addresses for receiving payments. It is recommended to use a new receiving address for each transaction.</source>
        <translation>Estes são os seus endereços para receber pagamentos. É recomendado usar um novo para cada transação.</translation>
    </message>
    <message>
        <source>&amp;Copy Address</source>
        <translation>&amp;Copiar endereço</translation>
    </message>
    <message>
        <source>Copy &amp;Label</source>
        <translation>Copiar &amp;rótulo</translation>
    </message>
    <message>
        <source>&amp;Edit</source>
        <translation>&amp;Editar</translation>
    </message>
    <message>
        <source>Export Address List</source>
        <translation>Exportar lista de endereços</translation>
    </message>
    <message>
        <source>Comma separated file (*.csv)</source>
        <translation>Arquivo separado por virgula (*.csv)</translation>
    </message>
    <message>
        <source>Exporting Failed</source>
        <translation>Falha na exportação</translation>
    </message>
    <message>
        <source>There was an error trying to save the address list to %1. Please try again.</source>
        <translation>Erro ao salvar a lista de endereço para %1. Tente novamente.</translation>
    </message>
</context>
<context>
    <name>AddressTableModel</name>
    <message>
        <source>Label</source>
        <translation>Rótulo</translation>
    </message>
    <message>
        <source>Address</source>
        <translation>Endereço</translation>
    </message>
    <message>
        <source>(no label)</source>
        <translation>(sem rótulo)</translation>
    </message>
</context>
<context>
    <name>AskPassphraseDialog</name>
    <message>
        <source>Passphrase Dialog</source>
        <translation>Janela da Frase de Segurança</translation>
    </message>
    <message>
        <source>Enter passphrase</source>
        <translation>Digite a frase de segurança</translation>
    </message>
    <message>
        <source>New passphrase</source>
        <translation>Nova frase de segurança</translation>
    </message>
    <message>
        <source>Repeat new passphrase</source>
        <translation>Repita a nova frase de segurança</translation>
    </message>
    <message>
        <source>Show password</source>
        <translation>Mostrar senha</translation>
    </message>
    <message>
        <source>Enter the new passphrase to the wallet.&lt;br/&gt;Please use a passphrase of &lt;b&gt;ten or more random characters&lt;/b&gt;, or &lt;b&gt;eight or more words&lt;/b&gt;.</source>
        <translation>Insira a nova senha para a carteira.&lt;br/&gt;Favor usar uma senha com &lt;b&gt;dez ou mais caracteres aleatórios&lt;/b&gt;, ou &lt;b&gt;oito ou mais palavras&lt;/b&gt;.</translation>
    </message>
    <message>
        <source>Encrypt wallet</source>
        <translation>Criptografar carteira</translation>
    </message>
    <message>
        <source>This operation needs your wallet passphrase to unlock the wallet.</source>
        <translation>Esta operação precisa da sua senha para desbloquear a carteira.</translation>
    </message>
    <message>
        <source>Unlock wallet</source>
        <translation>Desbloquear carteira</translation>
    </message>
    <message>
        <source>This operation needs your wallet passphrase to decrypt the wallet.</source>
        <translation>Esta operação precisa da sua senha para descriptografar a carteira</translation>
    </message>
    <message>
        <source>Decrypt wallet</source>
        <translation>Descriptografar carteira</translation>
    </message>
    <message>
        <source>Change passphrase</source>
        <translation>Alterar senha</translation>
    </message>
    <message>
        <source>Enter the old passphrase and new passphrase to the wallet.</source>
        <translation>Insira a senha antiga e a nova para a carteira.</translation>
    </message>
    <message>
        <source>Confirm wallet encryption</source>
        <translation>Confirmar criptografia da carteira</translation>
    </message>
    <message>
        <source>Warning: If you encrypt your wallet and lose your passphrase, you will &lt;b&gt;LOSE ALL OF YOUR QTUMS&lt;/b&gt;!</source>
        <translation>Aviso: Se você criptografar sua carteira e perder sua senha, você vai &lt;b&gt;PERDER TODOS OS SEUS QTUMS&lt;/b&gt;!</translation>
    </message>
    <message>
        <source>Are you sure you wish to encrypt your wallet?</source>
        <translation>Tem certeza que deseja criptografar a carteira?</translation>
    </message>
    <message>
        <source>Wallet encrypted</source>
        <translation>Carteira criptografada</translation>
    </message>
    <message>
        <source>IMPORTANT: Any previous backups you have made of your wallet file should be replaced with the newly generated, encrypted wallet file. For security reasons, previous backups of the unencrypted wallet file will become useless as soon as you start using the new, encrypted wallet.</source>
        <translation>IMPORTANTE: Qualquer backup prévio que você tenha feito da sua carteira deve ser substituído pelo novo e encriptado arquivo gerado. Por razões de segurança, qualquer backup do arquivo não criptografado se tornará inútil assim que você começar a usar uma nova carteira criptografada.</translation>
    </message>
    <message>
        <source>Wallet encryption failed</source>
        <translation>Falha ao criptografar carteira</translation>
    </message>
    <message>
        <source>Wallet encryption failed due to an internal error. Your wallet was not encrypted.</source>
        <translation>Falha na criptografia devido a um erro inerno. Sua carteira não foi criptografada.</translation>
    </message>
    <message>
        <source>The supplied passphrases do not match.</source>
        <translation>As senhas não conferem.</translation>
    </message>
    <message>
        <source>Wallet unlock failed</source>
        <translation>Falha ao desbloquear carteira</translation>
    </message>
    <message>
        <source>The passphrase entered for the wallet decryption was incorrect.</source>
        <translation>A senha inserida para descriptografar a carteira está incorreta.</translation>
    </message>
    <message>
        <source>Wallet decryption failed</source>
        <translation>Falha ao descriptografar a carteira</translation>
    </message>
    <message>
        <source>Wallet passphrase was successfully changed.</source>
        <translation>A senha da carteira foi alterada com êxito.</translation>
    </message>
    <message>
        <source>Warning: The Caps Lock key is on!</source>
        <translation>Aviso: Tecla Caps Lock ativa!</translation>
    </message>
</context>
<context>
    <name>BanTableModel</name>
    <message>
        <source>IP/Netmask</source>
        <translation>IP/Máscara</translation>
    </message>
    <message>
        <source>Banned Until</source>
        <translation>Banido até</translation>
    </message>
</context>
<context>
    <name>QtumGUI</name>
    <message>
        <source>Sign &amp;message...</source>
        <translation>Assinar &amp;mensagem...</translation>
    </message>
    <message>
        <source>Synchronizing with network...</source>
        <translation>Sincronizando com a rede...</translation>
    </message>
    <message>
        <source>&amp;Overview</source>
        <translation>&amp;Visão geral</translation>
    </message>
    <message>
        <source>Node</source>
        <translation>Nó</translation>
    </message>
    <message>
        <source>Show general overview of wallet</source>
        <translation>Mostrar visão geral da carteira</translation>
    </message>
    <message>
        <source>&amp;Transactions</source>
        <translation>&amp;Transações</translation>
    </message>
    <message>
        <source>Browse transaction history</source>
        <translation>Navegar pelo histórico de transações</translation>
    </message>
    <message>
        <source>E&amp;xit</source>
        <translation>S&amp;air</translation>
    </message>
    <message>
        <source>Quit application</source>
        <translation>Sair da aplicação</translation>
    </message>
    <message>
        <source>&amp;About %1</source>
        <translation>&amp;About %1</translation>
    </message>
    <message>
        <source>Show information about %1</source>
        <translation>Mostrar informações sobre %1</translation>
    </message>
    <message>
        <source>About &amp;Qt</source>
        <translation>Sobre &amp;Qt</translation>
    </message>
    <message>
        <source>Show information about Qt</source>
        <translation>Mostrar informações sobre o Qt</translation>
    </message>
    <message>
        <source>&amp;Options...</source>
        <translation>&amp;Opções...</translation>
    </message>
    <message>
        <source>Modify configuration options for %1</source>
        <translation>Modificar opções de configuração para o %1</translation>
    </message>
    <message>
        <source>&amp;Encrypt Wallet...</source>
        <translation>&amp;Criptografar Carteira...</translation>
    </message>
    <message>
        <source>&amp;Backup Wallet...</source>
        <translation>&amp;Backup da carteira...</translation>
    </message>
    <message>
        <source>&amp;Change Passphrase...</source>
        <translation>&amp;Mudar frase de segurança...</translation>
    </message>
    <message>
        <source>&amp;Sending addresses...</source>
        <translation>Endereço&amp;s de envio...</translation>
    </message>
    <message>
        <source>&amp;Receiving addresses...</source>
        <translation>Endereços de &amp;recebimento...</translation>
    </message>
    <message>
        <source>Open &amp;URI...</source>
        <translation>Abrir &amp;URI...</translation>
    </message>
    <message>
        <source>Click to disable network activity.</source>
        <translation>Clique para desativar a atividade de rede.</translation>
    </message>
    <message>
        <source>Network activity disabled.</source>
        <translation>Atividade de rede desativada.</translation>
    </message>
    <message>
        <source>Click to enable network activity again.</source>
        <translation>Clique para ativar a atividade de rede.</translation>
    </message>
    <message>
        <source>Syncing Headers (%1%)...</source>
        <translation>Sincronizando cabeçalhos (%1%)...</translation>
    </message>
    <message>
        <source>Reindexing blocks on disk...</source>
        <translation>Reindexando blocos no disco...</translation>
    </message>
    <message>
        <source>Send coins to a Qtum address</source>
        <translation>Enviar moedas para um endereço qtum</translation>
    </message>
    <message>
        <source>Backup wallet to another location</source>
        <translation>Fazer cópia de segurança da carteira para uma outra localização</translation>
    </message>
    <message>
        <source>Change the passphrase used for wallet encryption</source>
        <translation>Mudar a frase de segurança utilizada na criptografia da carteira</translation>
    </message>
    <message>
        <source>&amp;Debug window</source>
        <translation>Janela de &amp;depuração</translation>
    </message>
    <message>
        <source>Open debugging and diagnostic console</source>
        <translation>Abrir console de depuração e diagnóstico</translation>
    </message>
    <message>
        <source>&amp;Verify message...</source>
        <translation>&amp;Verificar mensagem...</translation>
    </message>
    <message>
        <source>Qtum</source>
        <translation>Qtum</translation>
    </message>
    <message>
        <source>Wallet</source>
        <translation>Carteira</translation>
    </message>
    <message>
        <source>&amp;Send</source>
        <translation>&amp;Enviar</translation>
    </message>
    <message>
        <source>&amp;Receive</source>
        <translation>&amp;Receber</translation>
    </message>
    <message>
        <source>&amp;Show / Hide</source>
        <translation>&amp;Exibir / Ocultar</translation>
    </message>
    <message>
        <source>Show or hide the main Window</source>
        <translation>Mostrar ou esconder a Janela Principal.</translation>
    </message>
    <message>
        <source>Encrypt the private keys that belong to your wallet</source>
        <translation>Criptografar as chaves privadas que pertencem à sua carteira</translation>
    </message>
    <message>
        <source>Sign messages with your Qtum addresses to prove you own them</source>
        <translation>Assine mensagens com seus endereços Qtum para provar que você é dono delas</translation>
    </message>
    <message>
        <source>Verify messages to ensure they were signed with specified Qtum addresses</source>
        <translation>Verificar mensagens para se assegurar que elas foram assinadas pelo dono de Endereços Qtum específicos</translation>
    </message>
    <message>
        <source>&amp;File</source>
        <translation>&amp;Arquivo</translation>
    </message>
    <message>
        <source>&amp;Settings</source>
        <translation>&amp;Definições</translation>
    </message>
    <message>
        <source>&amp;Help</source>
        <translation>A&amp;juda</translation>
    </message>
    <message>
        <source>Tabs toolbar</source>
        <translation>Barra de ferramentas</translation>
    </message>
    <message>
        <source>Request payments (generates QR codes and qtum: URIs)</source>
        <translation>Solicitações de pagamentos (gera códigos QR e qtum: URIs)</translation>
    </message>
    <message>
        <source>Show the list of used sending addresses and labels</source>
        <translation>Mostrar a lista de endereços de envio e rótulos usados</translation>
    </message>
    <message>
        <source>Show the list of used receiving addresses and labels</source>
        <translation>Mostrar a lista de endereços de recebimento usados ​​e rótulos</translation>
    </message>
    <message>
        <source>Open a qtum: URI or payment request</source>
        <translation>Abrir um qtum: URI ou cobrança</translation>
    </message>
    <message>
        <source>&amp;Command-line options</source>
        <translation>Opções de linha de &amp;comando</translation>
    </message>
    <message numerus="yes">
        <source>%n active connection(s) to Qtum network</source>
        <translation><numerusform>%n conexão ativa na rede Qtum</numerusform><numerusform>%n conexões ativas na rede Qtum</numerusform></translation>
    </message>
    <message>
        <source>Indexing blocks on disk...</source>
        <translation>Indexando blocos no disco...</translation>
    </message>
    <message>
        <source>Processing blocks on disk...</source>
        <translation>Processando blocos no disco...</translation>
    </message>
    <message numerus="yes">
        <source>Processed %n block(s) of transaction history.</source>
        <translation><numerusform>%n bloco processado do histórico de transações.</numerusform><numerusform>%n blocos processados do histórico de transações.</numerusform></translation>
    </message>
    <message>
        <source>%1 behind</source>
        <translation>%1 atrás</translation>
    </message>
    <message>
        <source>Last received block was generated %1 ago.</source>
        <translation>Último bloco recebido foi gerado %1 atrás.</translation>
    </message>
    <message>
        <source>Transactions after this will not yet be visible.</source>
        <translation>Transações após isso ainda não estão visíveis.</translation>
    </message>
    <message>
        <source>Error</source>
        <translation>Erro</translation>
    </message>
    <message>
        <source>Warning</source>
        <translation>Atenção</translation>
    </message>
    <message>
        <source>Information</source>
        <translation>Informação</translation>
    </message>
    <message>
        <source>Up to date</source>
        <translation>Atualizado</translation>
    </message>
    <message>
        <source>Show the %1 help message to get a list with possible Qtum command-line options</source>
        <translation>Mostrar a mensagem de ajuda do %1 para obter uma lista com possíveis opções de linha de comando Qtum</translation>
    </message>
    <message>
        <source>%1 client</source>
        <translation>%1 cliente</translation>
    </message>
    <message>
        <source>Connecting to peers...</source>
        <translation>Conectando...</translation>
    </message>
    <message>
        <source>Catching up...</source>
        <translation>Recuperando o atraso ...</translation>
    </message>
    <message>
        <source>Date: %1
</source>
        <translation>Data: %1
</translation>
    </message>
    <message>
        <source>Amount: %1
</source>
        <translation>Quantidade: %1
</translation>
    </message>
    <message>
        <source>Type: %1
</source>
        <translation>Tipo: %1
</translation>
    </message>
    <message>
        <source>Label: %1
</source>
        <translation>Rótulo: %1
</translation>
    </message>
    <message>
        <source>Address: %1
</source>
        <translation>Endereço: %1
</translation>
    </message>
    <message>
        <source>Sent transaction</source>
        <translation>Transação enviada</translation>
    </message>
    <message>
        <source>Incoming transaction</source>
        <translation>Transação recebida</translation>
    </message>
    <message>
        <source>HD key generation is &lt;b&gt;enabled&lt;/b&gt;</source>
        <translation>Geração de chave HD está &lt;b&gt;ativada&lt;/b&gt;</translation>
    </message>
    <message>
        <source>HD key generation is &lt;b&gt;disabled&lt;/b&gt;</source>
        <translation>Geração de chave HD está &lt;b&gt;desativada&lt;/b&gt;</translation>
    </message>
    <message>
        <source>Wallet is &lt;b&gt;encrypted&lt;/b&gt; and currently &lt;b&gt;unlocked&lt;/b&gt;</source>
        <translation>Carteira está &lt;b&gt;criptografada&lt;/b&gt; e atualmente &lt;b&gt;desbloqueada&lt;/b&gt;</translation>
    </message>
    <message>
        <source>Wallet is &lt;b&gt;encrypted&lt;/b&gt; and currently &lt;b&gt;locked&lt;/b&gt;</source>
        <translation>Carteira está &lt;b&gt;criptografada&lt;/b&gt; e atualmente &lt;b&gt;bloqueada&lt;/b&gt;</translation>
    </message>
    <message>
        <source>A fatal error occurred. Qtum can no longer continue safely and will quit.</source>
        <translation>Um erro fatal ocorreu. Qtum não pode continuar em segurança e irá fechar.</translation>
    </message>
</context>
<context>
    <name>CoinControlDialog</name>
    <message>
        <source>Coin Selection</source>
        <translation>Selecionar Moeda</translation>
    </message>
    <message>
        <source>Quantity:</source>
        <translation>Quantidade:</translation>
    </message>
    <message>
        <source>Bytes:</source>
        <translation>Bytes:</translation>
    </message>
    <message>
        <source>Amount:</source>
        <translation>Quantia:</translation>
    </message>
    <message>
        <source>Fee:</source>
        <translation>Taxa:</translation>
    </message>
    <message>
        <source>Dust:</source>
        <translation>Poeira:</translation>
    </message>
    <message>
        <source>After Fee:</source>
        <translation>Depois da taxa:</translation>
    </message>
    <message>
        <source>Change:</source>
        <translation>trocar</translation>
    </message>
    <message>
        <source>(un)select all</source>
        <translation>(de)selecionar tudo</translation>
    </message>
    <message>
        <source>Tree mode</source>
        <translation>Modo árvore</translation>
    </message>
    <message>
        <source>List mode</source>
        <translation>Modo lista</translation>
    </message>
    <message>
        <source>Amount</source>
        <translation>Quantidade</translation>
    </message>
    <message>
        <source>Received with label</source>
        <translation>Rótulo</translation>
    </message>
    <message>
        <source>Received with address</source>
        <translation>Endereço </translation>
    </message>
    <message>
        <source>Date</source>
        <translation>Data</translation>
    </message>
    <message>
        <source>Confirmations</source>
        <translation>Confirmações</translation>
    </message>
    <message>
        <source>Confirmed</source>
        <translation>Confirmado</translation>
    </message>
    <message>
        <source>Copy address</source>
        <translation>Copiar endereço</translation>
    </message>
    <message>
        <source>Copy label</source>
        <translation>Copiar rótulo</translation>
    </message>
    <message>
        <source>Copy amount</source>
        <translation>Copiar quantia</translation>
    </message>
    <message>
        <source>Copy transaction ID</source>
        <translation>Copiar ID da transação</translation>
    </message>
    <message>
        <source>Lock unspent</source>
        <translation>Boquear saída</translation>
    </message>
    <message>
        <source>Unlock unspent</source>
        <translation>Desboquear saída</translation>
    </message>
    <message>
        <source>Copy quantity</source>
        <translation>Copiar quantia</translation>
    </message>
    <message>
        <source>Copy fee</source>
        <translation>Copiar taxa</translation>
    </message>
    <message>
        <source>Copy after fee</source>
        <translation>Copiar pós taxa</translation>
    </message>
    <message>
        <source>Copy bytes</source>
        <translation>Copiar bytes</translation>
    </message>
    <message>
        <source>Copy dust</source>
        <translation>Copiar poeira</translation>
    </message>
    <message>
        <source>Copy change</source>
        <translation>Copiar troco</translation>
    </message>
    <message>
        <source>(%1 locked)</source>
        <translation>(%1 bloqueada)</translation>
    </message>
    <message>
        <source>yes</source>
        <translation>sim</translation>
    </message>
    <message>
        <source>no</source>
        <translation>não</translation>
    </message>
    <message>
        <source>This label turns red if any recipient receives an amount smaller than the current dust threshold.</source>
        <translation>Este texto fica vermelho se qualquer destinatário receber uma quantidade menor que que o dust.</translation>
    </message>
    <message>
        <source>Can vary +/- %1 satoshi(s) per input.</source>
        <translation>Pode variar +/- %1 satoshi(s) por entrada</translation>
    </message>
    <message>
        <source>(no label)</source>
        <translation>(sem rótulo)</translation>
    </message>
    <message>
        <source>change from %1 (%2)</source>
        <translation>troco de %1 (%2)</translation>
    </message>
    <message>
        <source>(change)</source>
        <translation>(troco)</translation>
    </message>
</context>
<context>
    <name>EditAddressDialog</name>
    <message>
        <source>Edit Address</source>
        <translation>Editar Endereço</translation>
    </message>
    <message>
        <source>&amp;Label</source>
        <translation>&amp;Rótulo</translation>
    </message>
    <message>
        <source>The label associated with this address list entry</source>
        <translation>O rótulo associado a esta entrada na lista de endereços</translation>
    </message>
    <message>
        <source>The address associated with this address list entry. This can only be modified for sending addresses.</source>
        <translation>O endereço associado a esta lista de endereços de entrada. Isso só pode ser modificado para o envio de endereços.</translation>
    </message>
    <message>
        <source>&amp;Address</source>
        <translation>&amp;Endereço</translation>
    </message>
    <message>
        <source>New receiving address</source>
        <translation>Novo endereço de recebimento</translation>
    </message>
    <message>
        <source>New sending address</source>
        <translation>Novo endereço de envio</translation>
    </message>
    <message>
        <source>Edit receiving address</source>
        <translation>Editar endereço de recebimento</translation>
    </message>
    <message>
        <source>Edit sending address</source>
        <translation>Editar endereço de envio</translation>
    </message>
    <message>
        <source>The entered address "%1" is not a valid Qtum address.</source>
        <translation>O endereço digitado "%1" não é um endereço válido.</translation>
    </message>
    <message>
        <source>The entered address "%1" is already in the address book.</source>
        <translation>O endereço digitado "%1" já se encontra no catálogo de endereços.</translation>
    </message>
    <message>
        <source>Could not unlock wallet.</source>
        <translation>Não foi possível desbloquear a carteira</translation>
    </message>
    <message>
        <source>New key generation failed.</source>
        <translation>Falha ao gerar chave</translation>
    </message>
</context>
<context>
    <name>FreespaceChecker</name>
    <message>
        <source>A new data directory will be created.</source>
        <translation>Um novo diretório de dados será criado.</translation>
    </message>
    <message>
        <source>name</source>
        <translation>nome</translation>
    </message>
    <message>
        <source>Directory already exists. Add %1 if you intend to create a new directory here.</source>
        <translation>O diretório já existe. Adicione %1 se você pretende criar um novo diretório aqui.</translation>
    </message>
    <message>
        <source>Path already exists, and is not a directory.</source>
        <translation>Esta pasta já existe, e não é um diretório.</translation>
    </message>
    <message>
        <source>Cannot create data directory here.</source>
        <translation>Não é possível criar um diretório de dados aqui.</translation>
    </message>
</context>
<context>
    <name>HelpMessageDialog</name>
    <message>
        <source>version</source>
        <translation>versão</translation>
    </message>
    <message>
        <source>(%1-bit)</source>
        <translation>(%1-bit)</translation>
    </message>
    <message>
        <source>About %1</source>
        <translation>Sobre %1</translation>
    </message>
    <message>
        <source>Command-line options</source>
        <translation>Opções da linha de comando</translation>
    </message>
    <message>
        <source>Usage:</source>
        <translation>Uso:</translation>
    </message>
    <message>
        <source>command-line options</source>
        <translation>opções da linha de comando</translation>
    </message>
    <message>
        <source>UI Options:</source>
        <translation>Opções de Interface:</translation>
    </message>
    <message>
        <source>Choose data directory on startup (default: %u)</source>
        <translation>Escolher diretório de dados na inicialização (padrão: %u)</translation>
    </message>
    <message>
        <source>Set language, for example "de_DE" (default: system locale)</source>
        <translation>Definir idioma, por exemplo "de_DE" (padrão: idioma do sistema)</translation>
    </message>
    <message>
        <source>Start minimized</source>
        <translation>Iniciar minimizado</translation>
    </message>
    <message>
        <source>Set SSL root certificates for payment request (default: -system-)</source>
        <translation>Definir certificados de root SSL para requisições de pagamento (padrão: -sistema-)</translation>
    </message>
    <message>
        <source>Show splash screen on startup (default: %u)</source>
        <translation>Exibir tela de abertura na inicialização (padrão: %u)</translation>
    </message>
    <message>
        <source>Reset all settings changed in the GUI</source>
        <translation>Resetar todas as configuraçãoes do GUI</translation>
    </message>
</context>
<context>
    <name>Intro</name>
    <message>
        <source>Welcome</source>
        <translation>Bem-vindo</translation>
    </message>
    <message>
        <source>Welcome to %1.</source>
        <translation>Bem vindo ao %1</translation>
    </message>
    <message>
        <source>As this is the first time the program is launched, you can choose where %1 will store its data.</source>
        <translation>Como essa é a primeira vez que o programa é executado, você pode escolher onde %1 armazenará seus dados.</translation>
    </message>
    <message>
<<<<<<< HEAD
        <source>%1 will download and store a copy of the Qtum block chain. At least %2GB of data will be stored in this directory, and it will grow over time. The wallet will also be stored in this directory.</source>
        <translation>O %1 irá baixar e armazenar uma cópia do block chain do Qtum. Pelo menos %2GB de dados serão armazenados neste diretório, e ele crescerá ao longo do tempo. A carteira também será armazenada neste diretório.</translation>
=======
        <source>This initial synchronisation is very demanding, and may expose hardware problems with your computer that had previously gone unnoticed. Each time you run %1, it will continue downloading where it left off.</source>
        <translation>
Esta sincronização inicial é muito exigente e pode expor problemas de hardware com o computador que passaram despercebidos anteriormente. Cada vez que você executar %1, continuará baixando onde ele saiu</translation>
    </message>
    <message>
        <source>If you have chosen to limit block chain storage (pruning), the historical data must still be downloaded and processed, but will be deleted afterward to keep your disk usage low.</source>
        <translation>Se você escolheu limitar o armazenamento da corrente de blocos (prunando), os dados históricos ainda devem ser baixados e processados, mas serão apagados no final para manter o uso de disco baixo.</translation>
>>>>>>> a68962c4
    </message>
    <message>
        <source>Use the default data directory</source>
        <translation>Use o diretório de dados padrão</translation>
    </message>
    <message>
        <source>Use a custom data directory:</source>
        <translation>Use um diretório de dados personalizado:</translation>
    </message>
    <message>
        <source>Qtum</source>
        <translation>Qtum</translation>
    </message>
    <message>
        <source>At least %1 GB of data will be stored in this directory, and it will grow over time.</source>
        <translation>No mínimo %1 GB de dados serão armazenados neste diretório, e isso irá crescer com o tempo.</translation>
    </message>
    <message>
        <source>Approximately %1 GB of data will be stored in this directory.</source>
        <translation>Aproximadamente %1 GB de dados serão armazenados neste diretório.</translation>
    </message>
    <message>
        <source>%1 will download and store a copy of the Qtum block chain.</source>
        <translation>%1 irá baixar e armazenar uma cópia da blockchain do Qtum</translation>
    </message>
    <message>
        <source>The wallet will also be stored in this directory.</source>
        <translation>A carteira também será armazenada neste diretório.</translation>
    </message>
    <message>
        <source>Error: Specified data directory "%1" cannot be created.</source>
        <translation>Erro: Diretório de dados "%1" não pode ser criado.</translation>
    </message>
    <message>
        <source>Error</source>
        <translation>Erro</translation>
    </message>
    <message numerus="yes">
        <source>%n GB of free space available</source>
        <translation><numerusform>%n GB de espaço livre disponível</numerusform><numerusform>%n GB de espaço livre disponível</numerusform></translation>
    </message>
    <message numerus="yes">
        <source>(of %n GB needed)</source>
        <translation><numerusform>(de %n GB necessário)</numerusform><numerusform>(de %n GB necessário)</numerusform></translation>
    </message>
</context>
<context>
    <name>ModalOverlay</name>
    <message>
        <source>Form</source>
        <translation>Formulário</translation>
    </message>
    <message>
        <source>Recent transactions may not yet be visible, and therefore your wallet's balance might be incorrect. This information will be correct once your wallet has finished synchronizing with the qtum network, as detailed below.</source>
        <translation>Transações recentes podem não estar visíveis ainda, portanto o seu saldo pode estar incorreto. Esta informação será corrigida assim que sua carteira for sincronizada com a rede, como detalhado abaixo.</translation>
    </message>
    <message>
        <source>Attempting to spend qtums that are affected by not-yet-displayed transactions will not be accepted by the network.</source>
        <translation>Gastar moedas de transações desconhecidas podem não ser aceitas pela rede.</translation>
    </message>
    <message>
        <source>Number of blocks left</source>
        <translation>Número de blocos restantes</translation>
    </message>
    <message>
        <source>Unknown...</source>
        <translation>Desconhecido...</translation>
    </message>
    <message>
        <source>Last block time</source>
        <translation>Horário do último bloco</translation>
    </message>
    <message>
        <source>Progress</source>
        <translation>Progresso</translation>
    </message>
    <message>
        <source>Progress increase per hour</source>
        <translation>Aumento do progresso por hora</translation>
    </message>
    <message>
        <source>calculating...</source>
        <translation>calculando...</translation>
    </message>
    <message>
        <source>Estimated time left until synced</source>
        <translation>Tempo estimado para sincronizar</translation>
    </message>
    <message>
        <source>Hide</source>
        <translation>Ocultar</translation>
    </message>
    <message>
        <source>Unknown. Syncing Headers (%1)...</source>
        <translation>Desconhecido. Sincronizando cabeçalhos (%1)...</translation>
    </message>
</context>
<context>
    <name>OpenURIDialog</name>
    <message>
        <source>Open URI</source>
        <translation>Abrir URI</translation>
    </message>
    <message>
        <source>Open payment request from URI or file</source>
        <translation>Cobrança aberta de URI ou arquivo</translation>
    </message>
    <message>
        <source>URI:</source>
        <translation>URI:</translation>
    </message>
    <message>
        <source>Select payment request file</source>
        <translation>Selecione o arquivo de cobrança</translation>
    </message>
    <message>
        <source>Select payment request file to open</source>
        <translation>Selecione o arquivo de cobrança para ser aberto</translation>
    </message>
</context>
<context>
    <name>OptionsDialog</name>
    <message>
        <source>Options</source>
        <translation>Opções</translation>
    </message>
    <message>
        <source>&amp;Main</source>
        <translation>Principal</translation>
    </message>
    <message>
        <source>Automatically start %1 after logging in to the system.</source>
        <translation>Executar o %1 automaticamente ao iniciar o sistema.</translation>
    </message>
    <message>
        <source>&amp;Start %1 on system login</source>
        <translation>&amp;Iniciar %1 ao fazer login no sistema</translation>
    </message>
    <message>
        <source>Size of &amp;database cache</source>
        <translation>Tamanho do banco de &amp;dados do cache</translation>
    </message>
    <message>
        <source>MB</source>
        <translation>MB</translation>
    </message>
    <message>
        <source>Number of script &amp;verification threads</source>
        <translation>Número de threads do script de &amp;verificação</translation>
    </message>
    <message>
        <source>IP address of the proxy (e.g. IPv4: 127.0.0.1 / IPv6: ::1)</source>
        <translation>Endereço de IP do proxy (e.g. IPv4: 127.0.0.1 / IPv6: ::1)</translation>
    </message>
    <message>
        <source>Shows if the supplied default SOCKS5 proxy is used to reach peers via this network type.</source>
        <translation>Mostra se o proxy padrão fornecido SOCKS5 é utilizado para encontrar participantes por este tipo de rede.</translation>
    </message>
    <message>
        <source>Hide the icon from the system tray.</source>
        <translation>Esconder ícone da bandeja do sistema.</translation>
    </message>
    <message>
        <source>&amp;Hide tray icon</source>
        <translation>&amp;Oculte o ícone</translation>
    </message>
    <message>
        <source>Minimize instead of exit the application when the window is closed. When this option is enabled, the application will be closed only after selecting Exit in the menu.</source>
        <translation>Minimizar em vez de fechar o programa quando a janela for fechada. Quando essa opção estiver ativa, o programa só será fechado somente pela opção Sair no menu Arquivo.</translation>
    </message>
    <message>
        <source>Third party URLs (e.g. a block explorer) that appear in the transactions tab as context menu items. %s in the URL is replaced by transaction hash. Multiple URLs are separated by vertical bar |.</source>
        <translation>URLs de terceiros (exemplo: explorador de blocos) que aparecem na aba de transações como itens do menu de contexto. %s na URL é substituido pela hash da transação. Múltiplas URLs são separadas pela barra vertical |.</translation>
    </message>
    <message>
        <source>Active command-line options that override above options:</source>
        <translation>Opções de linha de comando ativas que sobrescreve as opções acima:</translation>
    </message>
    <message>
        <source>Open the %1 configuration file from the working directory.</source>
        <translation>Abrir o arquivo de configuração %1 do diretório corrente</translation>
    </message>
    <message>
        <source>Open Configuration File</source>
        <translation>Abrir arquivo de configuração</translation>
    </message>
    <message>
        <source>Reset all client options to default.</source>
        <translation>Redefinir todas as opções do cliente para opções padrão.</translation>
    </message>
    <message>
        <source>&amp;Reset Options</source>
        <translation>&amp;Redefinir opções</translation>
    </message>
    <message>
        <source>&amp;Network</source>
        <translation>Rede</translation>
    </message>
    <message>
        <source>(0 = auto, &lt;0 = leave that many cores free)</source>
        <translation>(0 = automático, &lt;0 = número de cores deixados livres)</translation>
    </message>
    <message>
        <source>W&amp;allet</source>
        <translation>C&amp;arteira</translation>
    </message>
    <message>
        <source>Expert</source>
        <translation>Avançado</translation>
    </message>
    <message>
        <source>Enable coin &amp;control features</source>
        <translation>Habilitar opções de &amp;controle de moedas</translation>
    </message>
    <message>
        <source>If you disable the spending of unconfirmed change, the change from a transaction cannot be used until that transaction has at least one confirmation. This also affects how your balance is computed.</source>
        <translation>Se você desabilitar o gasto de um troco não confirmado, o troco da transação não poderá ser utilizado até a transação ter pelo menos uma confirmação. Isso também afeta seu saldo computado.</translation>
    </message>
    <message>
        <source>&amp;Spend unconfirmed change</source>
        <translation>Ga&amp;star mudança não confirmada</translation>
    </message>
    <message>
        <source>Automatically open the Qtum client port on the router. This only works when your router supports UPnP and it is enabled.</source>
        <translation>Abrir as portas do cliente Qtum automaticamente no roteador. Isto só funcionará se seu roteador suportar UPnP e esta função estiver habilitada.</translation>
    </message>
    <message>
        <source>Map port using &amp;UPnP</source>
        <translation>Mapear porta usando &amp;UPnP</translation>
    </message>
    <message>
<<<<<<< HEAD
=======
        <source>Accept connections from outside.</source>
        <translation>Aceite conexões exteriores.</translation>
    </message>
    <message>
        <source>Allow incomin&amp;g connections</source>
        <translation>Permitir receber conexões</translation>
    </message>
    <message>
>>>>>>> a68962c4
        <source>Connect to the Qtum network through a SOCKS5 proxy.</source>
        <translation>Conectar na rede Qtum através de um proxy SOCKS5.</translation>
    </message>
    <message>
        <source>&amp;Connect through SOCKS5 proxy (default proxy):</source>
        <translation>&amp;Conectar usando proxy SOCKS5 (proxy pradrão):</translation>
    </message>
    <message>
        <source>Proxy &amp;IP:</source>
        <translation>&amp;IP do proxy:</translation>
    </message>
    <message>
        <source>&amp;Port:</source>
        <translation>&amp;Porta:</translation>
    </message>
    <message>
        <source>Port of the proxy (e.g. 9050)</source>
        <translation>Porta do serviço de proxy (ex. 9050)</translation>
    </message>
    <message>
        <source>Used for reaching peers via:</source>
        <translation>Usado para alcançar participantes via:</translation>
    </message>
    <message>
        <source>IPv4</source>
        <translation>IPv4</translation>
    </message>
    <message>
        <source>IPv6</source>
        <translation>IPv6</translation>
    </message>
    <message>
        <source>Tor</source>
        <translation>Tor</translation>
    </message>
    <message>
        <source>Connect to the Qtum network through a separate SOCKS5 proxy for Tor hidden services.</source>
        <translation>Conecte-se à rede Qtum através de um proxy SOCKS5 separado para utilizar serviços ocultos Tor.</translation>
<<<<<<< HEAD
    </message>
    <message>
        <source>Use separate SOCKS5 proxy to reach peers via Tor hidden services:</source>
        <translation>Use um proxy SOCKS5 separado para alcançar participantes da rede via serviços ocultos Tor:</translation>
=======
>>>>>>> a68962c4
    </message>
    <message>
        <source>&amp;Window</source>
        <translation>&amp;Janela</translation>
    </message>
    <message>
        <source>Show only a tray icon after minimizing the window.</source>
        <translation>Mostrar apenas um ícone na bandeja ao minimizar a janela.</translation>
    </message>
    <message>
        <source>&amp;Minimize to the tray instead of the taskbar</source>
        <translation>&amp;Minimizar para a bandeja em vez da barra de tarefas.</translation>
    </message>
    <message>
        <source>M&amp;inimize on close</source>
        <translation>M&amp;inimizar ao sair</translation>
    </message>
    <message>
        <source>&amp;Display</source>
        <translation>&amp;Mostrar</translation>
    </message>
    <message>
        <source>User Interface &amp;language:</source>
        <translation>&amp;Linguagem da interface:</translation>
    </message>
    <message>
        <source>The user interface language can be set here. This setting will take effect after restarting %1.</source>
        <translation>O idioma de interface do usuário pode ser definido aqui. Essa configuração terá efeito após reiniciar o %1</translation>
    </message>
    <message>
        <source>&amp;Unit to show amounts in:</source>
        <translation>&amp;Unidade usada para mostrar quantidades:</translation>
    </message>
    <message>
        <source>Choose the default subdivision unit to show in the interface and when sending coins.</source>
        <translation>Escolha a unidade padrão de subdivisão para interface mostrar quando enviar qtums.</translation>
    </message>
    <message>
        <source>Whether to show coin control features or not.</source>
        <translation>Mostrar ou não opções de controle da moeda.</translation>
    </message>
    <message>
        <source>&amp;OK</source>
        <translation>&amp;OK</translation>
    </message>
    <message>
        <source>&amp;Cancel</source>
        <translation>&amp;Cancelar</translation>
    </message>
    <message>
        <source>default</source>
        <translation>padrão</translation>
    </message>
    <message>
        <source>none</source>
        <translation>Nenhum</translation>
    </message>
    <message>
        <source>Confirm options reset</source>
        <translation>Confirmar redefinição de opções</translation>
    </message>
    <message>
        <source>Client restart required to activate changes.</source>
        <translation>Reinicialização do aplicativo necessária para efetivar alterações.</translation>
    </message>
    <message>
        <source>Client will be shut down. Do you want to proceed?</source>
        <translation>O programa será encerrado. Deseja continuar?</translation>
    </message>
    <message>
        <source>Configuration options</source>
        <translation>Opções de configuração</translation>
    </message>
    <message>
        <source>The configuration file is used to specify advanced user options which override GUI settings. Additionally, any command-line options will override this configuration file.</source>
        <translation>O arquivo de configuração é usado para especificar opções de usuário avançadas que substituem as configurações de GUI. Além disso, quaisquer opções de linha de comando substituirão esse arquivo de configuração.</translation>
    </message>
    <message>
        <source>Error</source>
        <translation>Erro</translation>
    </message>
    <message>
        <source>The configuration file could not be opened.</source>
        <translation>O arquivo de configuração não pode ser aberto.</translation>
    </message>
    <message>
        <source>This change would require a client restart.</source>
        <translation>Essa mudança requer uma reinicialização do aplicativo.</translation>
    </message>
    <message>
        <source>The supplied proxy address is invalid.</source>
        <translation>O endereço proxy fornecido é inválido.</translation>
    </message>
</context>
<context>
    <name>OverviewPage</name>
    <message>
        <source>Form</source>
        <translation>Formulário</translation>
    </message>
    <message>
        <source>The displayed information may be out of date. Your wallet automatically synchronizes with the Qtum network after a connection is established, but this process has not completed yet.</source>
        <translation>A informação mostrada pode estar desatualizada. Sua carteira sincroniza automaticamente com a rede Qtum depois que a conexão é estabelecida, mas este processo pode não estar completo ainda.</translation>
    </message>
    <message>
        <source>Watch-only:</source>
        <translation>Monitorados:</translation>
    </message>
    <message>
        <source>Available:</source>
        <translation>Disponível:</translation>
    </message>
    <message>
        <source>Your current spendable balance</source>
        <translation>Seu saldo atual spendable</translation>
    </message>
    <message>
        <source>Pending:</source>
        <translation>Pendente:</translation>
    </message>
    <message>
        <source>Total of transactions that have yet to be confirmed, and do not yet count toward the spendable balance</source>
        <translation>Total de transações que ainda têm de ser confirmados, e ainda não contam para o equilíbrio spendable</translation>
    </message>
    <message>
        <source>Immature:</source>
        <translation>Imaturo:</translation>
    </message>
    <message>
        <source>Mined balance that has not yet matured</source>
        <translation>Saldo minerado que ainda não maturou</translation>
    </message>
    <message>
        <source>Balances</source>
        <translation>Saldos</translation>
    </message>
    <message>
        <source>Total:</source>
        <translation>Total:</translation>
    </message>
    <message>
        <source>Your current total balance</source>
        <translation>Seu saldo total atual</translation>
    </message>
    <message>
        <source>Your current balance in watch-only addresses</source>
        <translation>Sua balança atual em endereços apenas visualizados</translation>
    </message>
    <message>
        <source>Spendable:</source>
        <translation>Disponível: </translation>
    </message>
    <message>
        <source>Recent transactions</source>
        <translation>Transações recentes</translation>
    </message>
    <message>
        <source>Unconfirmed transactions to watch-only addresses</source>
        <translation>Transações não confirmadas de um endereço monitorado</translation>
    </message>
    <message>
        <source>Mined balance in watch-only addresses that has not yet matured</source>
        <translation>Saldo minerado de endereço monitorado ainda não foi implementado</translation>
    </message>
    <message>
        <source>Current total balance in watch-only addresses</source>
        <translation>Balanço total em endereços monitorados</translation>
    </message>
</context>
<context>
    <name>PaymentServer</name>
    <message>
        <source>Payment request error</source>
        <translation>Erro no pedido de pagamento</translation>
    </message>
    <message>
        <source>Cannot start qtum: click-to-pay handler</source>
        <translation>Não foi possível iniciar qtum: manipulador click-to-pay</translation>
    </message>
    <message>
        <source>URI handling</source>
        <translation>Manipulação de URI</translation>
    </message>
    <message>
        <source>Payment request fetch URL is invalid: %1</source>
        <translation>URL de cobrança é inválida: %1</translation>
    </message>
    <message>
        <source>Invalid payment address %1</source>
        <translation>Endereço de pagamento %1 inválido</translation>
    </message>
    <message>
        <source>URI cannot be parsed! This can be caused by an invalid Qtum address or malformed URI parameters.</source>
        <translation>URI não pode ser analisado! Isto pode ser causado por um endereço inválido ou parâmetros URI informados incorretamente.</translation>
    </message>
    <message>
        <source>Payment request file handling</source>
        <translation>Manipulação de arquivo de cobrança</translation>
    </message>
    <message>
        <source>Payment request file cannot be read! This can be caused by an invalid payment request file.</source>
        <translation>Arquivo de pedido de pagamento não pode ser lido! Isto pode ser causado por uma requisição de pagamento inválida.</translation>
    </message>
    <message>
        <source>Payment request rejected</source>
        <translation>Pedido de pagamento rejeitado</translation>
    </message>
    <message>
        <source>Payment request network doesn't match client network.</source>
        <translation>Rede do pedido de pagamento não corresponde rede do cliente.</translation>
    </message>
    <message>
        <source>Payment request expired.</source>
        <translation>Pedido de pagamento expirado</translation>
    </message>
    <message>
        <source>Payment request is not initialized.</source>
        <translation>Pedido de pagamento não inicializado</translation>
    </message>
    <message>
        <source>Unverified payment requests to custom payment scripts are unsupported.</source>
        <translation>Pedidos de pagamento não verificados para scripts de pagamento personalizados não são suportados.</translation>
    </message>
    <message>
        <source>Invalid payment request.</source>
        <translation>Pedido de pagamento inválido</translation>
    </message>
    <message>
        <source>Requested payment amount of %1 is too small (considered dust).</source>
        <translation>Valor do pagamento solicitado de %1 é muito pequeno (Considerado poeira).</translation>
    </message>
    <message>
        <source>Refund from %1</source>
        <translation>Reembolso de %1</translation>
    </message>
    <message>
        <source>Payment request %1 is too large (%2 bytes, allowed %3 bytes).</source>
        <translation>Pedido de pagamento %1 é muito grande (%2 bytes, permitido %3 bytes).</translation>
    </message>
    <message>
        <source>Error communicating with %1: %2</source>
        <translation>Erro na comunicação com %1: %2</translation>
    </message>
    <message>
        <source>Payment request cannot be parsed!</source>
        <translation>Pedido de pagamento não pode ser analisado!</translation>
    </message>
    <message>
        <source>Bad response from server %1</source>
        <translation>Erro na resposta do servidor: %1</translation>
    </message>
    <message>
        <source>Network request error</source>
        <translation>Erro de solicitação de rede</translation>
    </message>
    <message>
        <source>Payment acknowledged</source>
        <translation>Pagamento reconhecido</translation>
    </message>
</context>
<context>
    <name>PeerTableModel</name>
    <message>
        <source>User Agent</source>
        <translation>User Agent</translation>
    </message>
    <message>
        <source>Node/Service</source>
        <translation>Nó/Serviço</translation>
    </message>
    <message>
        <source>NodeId</source>
        <translation>ID do nó</translation>
    </message>
    <message>
        <source>Ping</source>
        <translation>Ping</translation>
    </message>
    <message>
        <source>Sent</source>
        <translation>Enviado</translation>
    </message>
    <message>
        <source>Received</source>
        <translation>Recebido</translation>
    </message>
</context>
<context>
    <name>QObject</name>
    <message>
        <source>Amount</source>
        <translation>Quantidade</translation>
    </message>
    <message>
        <source>Enter a Qtum address (e.g. %1)</source>
        <translation>Informe um endereço Qtum (ex: %1)</translation>
    </message>
    <message>
        <source>%1 d</source>
        <translation>%1 d</translation>
    </message>
    <message>
        <source>%1 h</source>
        <translation>%1 h</translation>
    </message>
    <message>
        <source>%1 m</source>
        <translation>%1 m</translation>
    </message>
    <message>
        <source>%1 s</source>
        <translation>%1 s</translation>
    </message>
    <message>
        <source>None</source>
        <translation>Nenhum</translation>
    </message>
    <message>
        <source>N/A</source>
        <translation>N/A</translation>
    </message>
    <message>
        <source>%1 ms</source>
        <translation>%1 ms</translation>
    </message>
    <message numerus="yes">
        <source>%n second(s)</source>
        <translation><numerusform>%n segundo</numerusform><numerusform>%n segundos</numerusform></translation>
    </message>
    <message numerus="yes">
        <source>%n minute(s)</source>
        <translation><numerusform>%n minuto</numerusform><numerusform>%n minutos</numerusform></translation>
    </message>
    <message numerus="yes">
        <source>%n hour(s)</source>
        <translation><numerusform>%n hora</numerusform><numerusform>%n horas</numerusform></translation>
    </message>
    <message numerus="yes">
        <source>%n day(s)</source>
        <translation><numerusform>%n dia</numerusform><numerusform>%n dias</numerusform></translation>
    </message>
    <message numerus="yes">
        <source>%n week(s)</source>
        <translation><numerusform>%n semana</numerusform><numerusform>%n semanas</numerusform></translation>
    </message>
    <message>
        <source>%1 and %2</source>
        <translation>%1 e %2</translation>
    </message>
    <message numerus="yes">
        <source>%n year(s)</source>
        <translation><numerusform>%n ano</numerusform><numerusform>%n anos</numerusform></translation>
    </message>
    <message>
        <source>%1 B</source>
        <translation>%1 B</translation>
    </message>
    <message>
        <source>%1 KB</source>
        <translation>%1 KB</translation>
    </message>
    <message>
        <source>%1 MB</source>
        <translation>%1 MB</translation>
    </message>
    <message>
        <source>%1 GB</source>
        <translation>%1 GB</translation>
    </message>
    <message>
        <source>%1 didn't yet exit safely...</source>
        <translation>%1 ainda não terminou com segurança...</translation>
    </message>
    <message>
        <source>unknown</source>
        <translation>desconhecido</translation>
    </message>
</context>
<context>
    <name>QObject::QObject</name>
    <message>
        <source>Error: Specified data directory "%1" does not exist.</source>
        <translation>Erro: diretório de dados especificado "%1" não existe.</translation>
    </message>
    <message>
        <source>Error: Cannot parse configuration file: %1. Only use key=value syntax.</source>
        <translation>Erro: Não foi possível interpretar arquivo de configuração: %1. Utilize apenas a sintaxe chave=valor.</translation>
    </message>
    <message>
        <source>Error: %1</source>
        <translation>Erro: %1</translation>
    </message>
</context>
<context>
    <name>QRImageWidget</name>
    <message>
        <source>&amp;Save Image...</source>
        <translation>&amp;Savar imagem</translation>
    </message>
    <message>
        <source>&amp;Copy Image</source>
        <translation>&amp;Copiar imagem</translation>
    </message>
    <message>
        <source>Save QR Code</source>
        <translation>Salvar código QR</translation>
    </message>
    <message>
        <source>PNG Image (*.png)</source>
        <translation>Imagem PNG (*.png)</translation>
    </message>
</context>
<context>
    <name>RPCConsole</name>
    <message>
        <source>N/A</source>
        <translation>N/A</translation>
    </message>
    <message>
        <source>Client version</source>
        <translation>Versão do cliente</translation>
    </message>
    <message>
        <source>&amp;Information</source>
        <translation>&amp;Informação</translation>
    </message>
    <message>
        <source>Debug window</source>
        <translation>Janela de depuração</translation>
    </message>
    <message>
        <source>General</source>
        <translation>Geral</translation>
    </message>
    <message>
        <source>Using BerkeleyDB version</source>
        <translation>Versão do BerkeleyDB</translation>
    </message>
    <message>
        <source>Datadir</source>
        <translation>Datadir</translation>
    </message>
    <message>
        <source>Startup time</source>
        <translation>Horário de inicialização</translation>
    </message>
    <message>
        <source>Network</source>
        <translation>Rede</translation>
    </message>
    <message>
        <source>Name</source>
        <translation>Nome</translation>
    </message>
    <message>
        <source>Number of connections</source>
        <translation>Número de conexões</translation>
    </message>
    <message>
        <source>Block chain</source>
        <translation>Corrente de blocos</translation>
    </message>
    <message>
        <source>Current number of blocks</source>
        <translation>Quantidade atual de blocos</translation>
    </message>
    <message>
        <source>Memory Pool</source>
        <translation>Pool de Memória</translation>
    </message>
    <message>
        <source>Current number of transactions</source>
        <translation>Número atual de transações</translation>
    </message>
    <message>
        <source>Memory usage</source>
        <translation>Uso de memória</translation>
    </message>
    <message>
        <source>&amp;Reset</source>
        <translation>&amp;Reset</translation>
    </message>
    <message>
        <source>Received</source>
        <translation>Recebido</translation>
    </message>
    <message>
        <source>Sent</source>
        <translation>Enviado</translation>
    </message>
    <message>
        <source>&amp;Peers</source>
        <translation>&amp;Pares</translation>
    </message>
    <message>
        <source>Banned peers</source>
        <translation>Nós banidos</translation>
    </message>
    <message>
        <source>Select a peer to view detailed information.</source>
        <translation>Selecione um cliente para ver informações detalhadas.</translation>
    </message>
    <message>
        <source>Whitelisted</source>
        <translation>Lista branca</translation>
    </message>
    <message>
        <source>Direction</source>
        <translation>Direção</translation>
    </message>
    <message>
        <source>Version</source>
        <translation>Versão</translation>
    </message>
    <message>
        <source>Starting Block</source>
        <translation>Bloco inicial</translation>
    </message>
    <message>
        <source>Synced Headers</source>
        <translation>Cabeçalhos Sincronizados</translation>
    </message>
    <message>
        <source>Synced Blocks</source>
        <translation>Blocos Sincronizados</translation>
    </message>
    <message>
        <source>User Agent</source>
        <translation>User Agent</translation>
    </message>
    <message>
        <source>Open the %1 debug log file from the current data directory. This can take a few seconds for large log files.</source>
        <translation>Abrir o arquivo de log de depuração do %1 localizado no diretório atual de dados. Isso pode levar alguns segundos para arquivos de log grandes.</translation>
    </message>
    <message>
        <source>Decrease font size</source>
        <translation>Diminuir o tamanho da fonte</translation>
    </message>
    <message>
        <source>Increase font size</source>
        <translation>Aumentar o tamanho da fonte</translation>
    </message>
    <message>
        <source>Services</source>
        <translation>Serviços</translation>
    </message>
    <message>
        <source>Ban Score</source>
        <translation>Banir pontuação</translation>
    </message>
    <message>
        <source>Connection Time</source>
        <translation>Tempo de conexão </translation>
    </message>
    <message>
        <source>Last Send</source>
        <translation>Ultimo Envio</translation>
    </message>
    <message>
        <source>Last Receive</source>
        <translation>Ultimo Recebido</translation>
    </message>
    <message>
        <source>Ping Time</source>
        <translation>Ping</translation>
    </message>
    <message>
        <source>The duration of a currently outstanding ping.</source>
        <translation>A duração de um ping excepcional no momento.</translation>
    </message>
    <message>
        <source>Ping Wait</source>
        <translation>Espera de ping</translation>
    </message>
    <message>
        <source>Min Ping</source>
        <translation>Ping min</translation>
    </message>
    <message>
        <source>Time Offset</source>
        <translation>Offset de tempo</translation>
    </message>
    <message>
        <source>Last block time</source>
        <translation>Horário do último bloco</translation>
    </message>
    <message>
        <source>&amp;Open</source>
        <translation>&amp;Abrir</translation>
    </message>
    <message>
        <source>&amp;Console</source>
        <translation>&amp;Console</translation>
    </message>
    <message>
        <source>&amp;Network Traffic</source>
        <translation>Tráfico de Rede</translation>
    </message>
    <message>
        <source>Totals</source>
        <translation>Totais</translation>
    </message>
    <message>
        <source>In:</source>
        <translation>Entrada:</translation>
    </message>
    <message>
        <source>Out:</source>
        <translation>Saída:</translation>
    </message>
    <message>
        <source>Debug log file</source>
        <translation>Arquivo de log de depuração</translation>
    </message>
    <message>
        <source>Clear console</source>
        <translation>Limpar console</translation>
    </message>
    <message>
        <source>1 &amp;hour</source>
        <translation>1 &amp;hora</translation>
    </message>
    <message>
        <source>1 &amp;day</source>
        <translation>1 &amp;dia</translation>
    </message>
    <message>
        <source>1 &amp;week</source>
        <translation>1 &amp;semana</translation>
    </message>
    <message>
        <source>1 &amp;year</source>
        <translation>1 &amp;ano</translation>
    </message>
    <message>
        <source>&amp;Disconnect</source>
        <translation>&amp;Desconectar</translation>
    </message>
    <message>
        <source>Ban for</source>
        <translation>Banir por</translation>
    </message>
    <message>
        <source>&amp;Unban</source>
        <translation>&amp;Desbanir</translation>
    </message>
    <message>
        <source>Welcome to the %1 RPC console.</source>
        <translation>Bem-vindo ao console RPC do %1</translation>
    </message>
    <message>
        <source>Use up and down arrows to navigate history, and %1 to clear screen.</source>
        <translation>Use as setas para cima e para baixo para navegar pelo histórico, e %1 para limpar a tela.</translation>
    </message>
    <message>
        <source>Type %1 for an overview of available commands.</source>
        <translation>Digite %1 para obter uma visão geral dos comandos disponíveis.</translation>
    </message>
    <message>
        <source>WARNING: Scammers have been active, telling users to type commands here, stealing their wallet contents. Do not use this console without fully understanding the ramifications of a command.</source>
        <translation>ATENÇÃO: Fraudadores tem solicitado a usuários que digitem comandos aqui, e assim roubando o conteúdo de suas carteiras. Não utilize este console sem antes conhecer os comandos e seus efeitos.</translation>
    </message>
    <message>
        <source>Network activity disabled</source>
        <translation>Atividade da rede disativada</translation>
    </message>
    <message>
        <source>(node id: %1)</source>
        <translation>(id do nó: %1)</translation>
    </message>
    <message>
        <source>via %1</source>
        <translation>por %1</translation>
    </message>
    <message>
        <source>never</source>
        <translation>nunca</translation>
    </message>
    <message>
        <source>Inbound</source>
        <translation>Entrada</translation>
    </message>
    <message>
        <source>Outbound</source>
        <translation>Saída</translation>
    </message>
    <message>
        <source>Yes</source>
        <translation>Sim</translation>
    </message>
    <message>
        <source>No</source>
        <translation>Não</translation>
    </message>
    <message>
        <source>Unknown</source>
        <translation>Desconhecido</translation>
    </message>
</context>
<context>
    <name>ReceiveCoinsDialog</name>
    <message>
        <source>&amp;Amount:</source>
        <translation>Qu&amp;antia:</translation>
    </message>
    <message>
        <source>&amp;Label:</source>
        <translation>&amp;Rótulo:</translation>
    </message>
    <message>
        <source>&amp;Message:</source>
        <translation>&amp;Mensagem</translation>
    </message>
    <message>
<<<<<<< HEAD
        <source>Reuse one of the previously used receiving addresses. Reusing addresses has security and privacy issues. Do not use this unless re-generating a payment request made before.</source>
        <translation>Reutilize um dos endereços de recebimento anteriormente utilizados. Reutilizar um endereço implica em problemas com segurança e privacidade. Não reutilize a menos que esteja refazendo uma cobrança já feita anteriormente.</translation>
    </message>
    <message>
        <source>R&amp;euse an existing receiving address (not recommended)</source>
        <translation>R&amp;eutilize um endereço de recebimento (não recomendado)</translation>
    </message>
    <message>
=======
>>>>>>> a68962c4
        <source>An optional message to attach to the payment request, which will be displayed when the request is opened. Note: The message will not be sent with the payment over the Qtum network.</source>
        <translation>Uma mensagem opcional que será anexada na cobrança e será mostrada quando ela for aberta. Nota: A mensagem não será enviada com o pagamento pela rede Qtum.</translation>
    </message>
    <message>
        <source>An optional label to associate with the new receiving address.</source>
        <translation>Um marcador opcional para associar ao novo endereço de recebimento.</translation>
    </message>
    <message>
        <source>Use this form to request payments. All fields are &lt;b&gt;optional&lt;/b&gt;.</source>
        <translation>Use esse formulário para fazer cobranças. Todos os campos são &lt;b&gt;opcionais&lt;/b&gt;.</translation>
    </message>
    <message>
        <source>An optional amount to request. Leave this empty or zero to not request a specific amount.</source>
        <translation>Uma quantia opcional para cobrar. Deixe vazio ou em branco se o pagador puder especificar a quantia.</translation>
    </message>
    <message>
        <source>Clear all fields of the form.</source>
        <translation>Limpa todos os campos do formulário.</translation>
    </message>
    <message>
        <source>Clear</source>
        <translation>Limpar</translation>
    </message>
    <message>
        <source>Requested payments history</source>
        <translation>Histórico de cobranças</translation>
    </message>
    <message>
        <source>&amp;Request payment</source>
        <translation>&amp;Requisitar Pagamento</translation>
    </message>
    <message>
        <source>Bech32 addresses (BIP-173) are cheaper to spend from and offer better protection against typos. When unchecked a P2SH wrapped SegWit address will be created, compatible with older wallets.</source>
        <translation>Os endereços Bech32 (BIP-173) são mais baratos de gastar e oferecem uma proteção melhor contra erros de digitação. Quando desmarcado, será criado um endereço SegWit envolvido em P2SH, compatível com carteiras antigas.</translation>
    </message>
    <message>
        <source>Generate Bech32 address</source>
        <translation>Gerar endereço Bech32</translation>
    </message>
    <message>
        <source>Show the selected request (does the same as double clicking an entry)</source>
        <translation>Mostra a cobrança selecionada (o mesmo que clicar duas vezes em um registro)</translation>
    </message>
    <message>
        <source>Show</source>
        <translation>Mostrar</translation>
    </message>
    <message>
        <source>Remove the selected entries from the list</source>
        <translation>Remove o registro selecionado da lista</translation>
    </message>
    <message>
        <source>Remove</source>
        <translation>Remover</translation>
    </message>
    <message>
        <source>Copy URI</source>
        <translation>Copiar URI</translation>
    </message>
    <message>
        <source>Copy label</source>
        <translation>Copiar rótulo</translation>
    </message>
    <message>
        <source>Copy message</source>
        <translation>Copiar mensagem</translation>
    </message>
    <message>
        <source>Copy amount</source>
        <translation>Copiar quantia</translation>
    </message>
</context>
<context>
    <name>ReceiveRequestDialog</name>
    <message>
        <source>QR Code</source>
        <translation>Código QR</translation>
    </message>
    <message>
        <source>Copy &amp;URI</source>
        <translation>Copiar &amp;URI</translation>
    </message>
    <message>
        <source>Copy &amp;Address</source>
        <translation>&amp;Copiar Endereço</translation>
    </message>
    <message>
        <source>&amp;Save Image...</source>
        <translation>&amp;Salvar Imagem...</translation>
    </message>
    <message>
        <source>Request payment to %1</source>
        <translation>Pedido de pagamento para %1</translation>
    </message>
    <message>
        <source>Payment information</source>
        <translation>Informação do pagamento</translation>
    </message>
    <message>
        <source>URI</source>
        <translation>URI</translation>
    </message>
    <message>
        <source>Address</source>
        <translation>Endereço</translation>
    </message>
    <message>
        <source>Amount</source>
        <translation>Quantia</translation>
    </message>
    <message>
        <source>Label</source>
        <translation>Rótulo</translation>
    </message>
    <message>
        <source>Message</source>
        <translation>Mensagem</translation>
    </message>
    <message>
        <source>Resulting URI too long, try to reduce the text for label / message.</source>
        <translation>URI resultante muito longa. Tente reduzir o texto do rótulo ou da mensagem.</translation>
    </message>
    <message>
        <source>Error encoding URI into QR Code.</source>
        <translation>Erro ao codigicar o URI em código QR</translation>
    </message>
</context>
<context>
    <name>RecentRequestsTableModel</name>
    <message>
        <source>Date</source>
        <translation>Data</translation>
    </message>
    <message>
        <source>Label</source>
        <translation>Rótulo</translation>
    </message>
    <message>
        <source>Message</source>
        <translation>Mensagem</translation>
    </message>
    <message>
        <source>(no label)</source>
        <translation>(sem rótulo)</translation>
    </message>
    <message>
        <source>(no message)</source>
        <translation>(sem mensagem)</translation>
    </message>
    <message>
        <source>(no amount requested)</source>
        <translation>(nenhuma quantia solicitada)</translation>
    </message>
    <message>
        <source>Requested</source>
        <translation>Solicitado</translation>
    </message>
</context>
<context>
    <name>SendCoinsDialog</name>
    <message>
        <source>Send Coins</source>
        <translation>Enviar moedas</translation>
    </message>
    <message>
        <source>Coin Control Features</source>
        <translation>Opções de controle de moeda</translation>
    </message>
    <message>
        <source>Inputs...</source>
        <translation>Entradas...</translation>
    </message>
    <message>
        <source>automatically selected</source>
        <translation>automaticamente selecionado</translation>
    </message>
    <message>
        <source>Insufficient funds!</source>
        <translation>Saldo insuficiente!</translation>
    </message>
    <message>
        <source>Quantity:</source>
        <translation>Quantidade:</translation>
    </message>
    <message>
        <source>Bytes:</source>
        <translation>Bytes:</translation>
    </message>
    <message>
        <source>Amount:</source>
        <translation>Quantia:</translation>
    </message>
    <message>
        <source>Fee:</source>
        <translation>Taxa:</translation>
    </message>
    <message>
        <source>After Fee:</source>
        <translation>Depois da taxa:</translation>
    </message>
    <message>
        <source>Change:</source>
        <translation>troco</translation>
    </message>
    <message>
        <source>If this is activated, but the change address is empty or invalid, change will be sent to a newly generated address.</source>
        <translation>Se essa opção for ativada e o endereço de troco estiver vazio ou inválido, o troco será enviado a um novo endereço gerado na hora.</translation>
    </message>
    <message>
        <source>Custom change address</source>
        <translation>Endereço específico de troco</translation>
    </message>
    <message>
        <source>Transaction Fee:</source>
        <translation>Taxa de transação: </translation>
    </message>
    <message>
        <source>Choose...</source>
        <translation>Escolher</translation>
    </message>
    <message>
        <source>Using the fallbackfee can result in sending a transaction that will take several hours or days (or never) to confirm. Consider choosing your fee manually or wait until you have validated the complete chain.</source>
        <translation>O uso da taxa de retorno pode resultar no envio de uma transação que levará várias horas ou dias (ou nunca) para confirmar. Considere escolher sua taxa manualmente ou aguarde até que você tenha validado a cadeia completa.</translation>
    </message>
    <message>
        <source>Warning: Fee estimation is currently not possible.</source>
        <translation>Atenção: Estimativa de taxa não disponível no momento</translation>
    </message>
    <message>
        <source>collapse fee-settings</source>
        <translation>Ocultar painel</translation>
    </message>
    <message>
        <source>per kilobyte</source>
        <translation>por kilobyte</translation>
    </message>
    <message>
        <source>If the custom fee is set to 1000 satoshis and the transaction is only 250 bytes, then "per kilobyte" only pays 250 satoshis in fee, while "total at least" pays 1000 satoshis. For transactions bigger than a kilobyte both pay by kilobyte.</source>
        <translation>Se a taxa personalizada for definida em 1000 satoshis e a transação tiver somente 250 bytes, então "por kilobyte" somente paga 250 satoshis de taxa, enquanto "pelo menos" paga 1000 satoshis. Se a transação for maior que 1 kilobyte, ambos pagam por kilobyte.</translation>
    </message>
    <message>
        <source>Hide</source>
        <translation>Ocultar</translation>
    </message>
    <message>
<<<<<<< HEAD
        <source>total at least</source>
        <translation>pelo menos</translation>
    </message>
    <message>
=======
>>>>>>> a68962c4
        <source>Paying only the minimum fee is just fine as long as there is less transaction volume than space in the blocks. But be aware that this can end up in a never confirming transaction once there is more demand for qtum transactions than the network can process.</source>
        <translation>Pagando apenas a taxa mínima é bom, desde que haja pouco volume de transações. Mas esteja ciente de que isso pode acabar em uma transação nunca confirmanda uma vez que há mais demanda por transações do que a rede pode processar.</translation>
    </message>
    <message>
        <source>(read the tooltip)</source>
        <translation>(Leia o popup)</translation>
    </message>
    <message>
        <source>Recommended:</source>
        <translation>Recomendado:</translation>
    </message>
    <message>
        <source>Custom:</source>
        <translation>Personalizado:</translation>
    </message>
    <message>
        <source>(Smart fee not initialized yet. This usually takes a few blocks...)</source>
        <translation>(Smart fee não iniciado. Isso requer alguns blocos...)</translation>
    </message>
    <message>
        <source>Send to multiple recipients at once</source>
        <translation>Enviar para vários destinatários de uma só vez</translation>
    </message>
    <message>
        <source>Add &amp;Recipient</source>
        <translation>Adicionar destinatário</translation>
    </message>
    <message>
        <source>Clear all fields of the form.</source>
        <translation>Limpar todos os campos do formulário.</translation>
    </message>
    <message>
        <source>Dust:</source>
        <translation>Poeira:</translation>
    </message>
    <message>
        <source>Confirmation time target:</source>
        <translation>Confirmando tempo alvo:</translation>
    </message>
    <message>
        <source>Enable Replace-By-Fee</source>
        <translation>Habilitar Replace-By-Fee</translation>
    </message>
    <message>
        <source>With Replace-By-Fee (BIP-125) you can increase a transaction's fee after it is sent. Without this, a higher fee may be recommended to compensate for increased transaction delay risk.</source>
        <translation>Com Replace-By-Fee (BIP-125) você pode aumentar a taxa da transação após ela ser enviada. Sem isso, uma taxa maior pode ser recomendada para compensar por risco de alto atraso na transação.</translation>
    </message>
    <message>
        <source>Clear &amp;All</source>
        <translation>Limpar Tudo</translation>
    </message>
    <message>
        <source>Balance:</source>
        <translation>Saldo:</translation>
    </message>
    <message>
        <source>Confirm the send action</source>
        <translation>Confirmar o envio</translation>
    </message>
    <message>
        <source>S&amp;end</source>
        <translation>Enviar</translation>
    </message>
    <message>
        <source>Copy quantity</source>
        <translation>Copiar quantia</translation>
    </message>
    <message>
        <source>Copy amount</source>
        <translation>Copiar quantia</translation>
    </message>
    <message>
        <source>Copy fee</source>
        <translation>Copiar taxa</translation>
    </message>
    <message>
        <source>Copy after fee</source>
        <translation>Copiar pós taxa</translation>
    </message>
    <message>
        <source>Copy bytes</source>
        <translation>Copiar bytes</translation>
    </message>
    <message>
        <source>Copy dust</source>
        <translation>Copiar poeira</translation>
    </message>
    <message>
        <source>Copy change</source>
        <translation>Copiar troco</translation>
    </message>
    <message>
        <source>%1 (%2 blocks)</source>
        <translation>%1 (%2 blocos)</translation>
    </message>
    <message>
        <source>%1 to %2</source>
        <translation>%1 a %2</translation>
    </message>
    <message>
        <source>Are you sure you want to send?</source>
        <translation>Tem certeza que deseja enviar?</translation>
    </message>
    <message>
        <source>added as transaction fee</source>
        <translation>adicionado como taxa da transação </translation>
    </message>
    <message>
        <source>Total Amount %1</source>
        <translation>Quantia tota %1</translation>
    </message>
    <message>
        <source>or</source>
        <translation>ou</translation>
    </message>
    <message>
        <source>You can increase the fee later (signals Replace-By-Fee, BIP-125).</source>
        <translation>Você pode aumentar a taxa depois (sinaliza Replace-By-Fee, BIP-125).</translation>
    </message>
    <message>
        <source>Not signalling Replace-By-Fee, BIP-125.</source>
        <translation>Não sinalizar Replace-By-Fee, BIP-125.</translation>
    </message>
    <message>
        <source>Confirm send coins</source>
        <translation>Confirme o envio de moedas</translation>
    </message>
    <message>
        <source>The recipient address is not valid. Please recheck.</source>
        <translation>Endereço de envio inváido. Favor checar.</translation>
    </message>
    <message>
        <source>The amount to pay must be larger than 0.</source>
        <translation>A quantia à pagar deve ser maior que 0</translation>
    </message>
    <message>
        <source>The amount exceeds your balance.</source>
        <translation>A quantia excede o seu saldo</translation>
    </message>
    <message>
        <source>The total exceeds your balance when the %1 transaction fee is included.</source>
        <translation>O total excede o seu saldo quando a taxa da transação %1 é incluída</translation>
    </message>
    <message>
        <source>Duplicate address found: addresses should only be used once each.</source>
        <translation>Endereço duplicado encontrado: Endereços devem ser usados somente uma vez cada.</translation>
    </message>
    <message>
        <source>Transaction creation failed!</source>
        <translation>Falha na criação da transação</translation>
    </message>
    <message>
        <source>The transaction was rejected with the following reason: %1</source>
        <translation>A transação foi negada pela seguinte razão: %1</translation>
    </message>
    <message>
        <source>A fee higher than %1 is considered an absurdly high fee.</source>
        <translation>Uma taxa maior que %1 é considerada uma taxa absurdamente alta.</translation>
    </message>
    <message>
        <source>Payment request expired.</source>
        <translation>Pedido de pagamento expirado</translation>
    </message>
    <message>
        <source>Pay only the required fee of %1</source>
        <translation>Pagar somente a taxa requerida de %1</translation>
    </message>
    <message numerus="yes">
        <source>Estimated to begin confirmation within %n block(s).</source>
        <translation><numerusform>Confirmação em %n bloco.</numerusform><numerusform>Confirmação em %n blocos.</numerusform></translation>
    </message>
    <message>
        <source>Warning: Invalid Qtum address</source>
        <translation>Aviso: Endereço inválido</translation>
    </message>
    <message>
        <source>Warning: Unknown change address</source>
        <translation>Aviso: Endereço de troco inválido</translation>
    </message>
    <message>
        <source>Confirm custom change address</source>
        <translation>Confirmar endereço de troco personalizado</translation>
    </message>
    <message>
        <source>The address you selected for change is not part of this wallet. Any or all funds in your wallet may be sent to this address. Are you sure?</source>
        <translation>O endereço selecionado para o troco não pertence a esta carteira. Alguns ou todos os fundos da sua carteira modem ser mandados para esse endereço. Tem certeza?</translation>
    </message>
    <message>
        <source>(no label)</source>
        <translation>(sem rótulo)</translation>
    </message>
</context>
<context>
    <name>SendCoinsEntry</name>
    <message>
        <source>A&amp;mount:</source>
        <translation>Q&amp;uantidade:</translation>
    </message>
    <message>
        <source>Pay &amp;To:</source>
        <translation>Pagar &amp;Para:</translation>
    </message>
    <message>
        <source>&amp;Label:</source>
        <translation>&amp;Rótulo:</translation>
    </message>
    <message>
        <source>Choose previously used address</source>
        <translation>Escolher endereço usado anteriormente</translation>
    </message>
    <message>
        <source>This is a normal payment.</source>
        <translation>Este é um pagamento normal.</translation>
    </message>
    <message>
        <source>The Qtum address to send the payment to</source>
        <translation>Endereço que enviará o pagamento</translation>
    </message>
    <message>
        <source>Alt+A</source>
        <translation>Alt+A</translation>
    </message>
    <message>
        <source>Paste address from clipboard</source>
        <translation>Colar o endereço da área de transferência</translation>
    </message>
    <message>
        <source>Alt+P</source>
        <translation>Alt+P</translation>
    </message>
    <message>
        <source>Remove this entry</source>
        <translation>Remover esta entrada</translation>
    </message>
    <message>
        <source>The fee will be deducted from the amount being sent. The recipient will receive less qtums than you enter in the amount field. If multiple recipients are selected, the fee is split equally.</source>
        <translation>A taxa será deduzida da quantia que está sendo enviada. O destinatário receberá menos qtums do que você colocou no campo de quantidade. Se vários destinatários estão selecionados, a taxa é dividida igualmente.</translation>
    </message>
    <message>
        <source>S&amp;ubtract fee from amount</source>
        <translation>&amp;Retirar taxa da quantia</translation>
    </message>
    <message>
        <source>Use available balance</source>
        <translation>Use o saldo disponível</translation>
    </message>
    <message>
        <source>Message:</source>
        <translation>Mensagem:</translation>
    </message>
    <message>
        <source>This is an unauthenticated payment request.</source>
        <translation>Esta é uma cobrança não autenticada.</translation>
    </message>
    <message>
        <source>This is an authenticated payment request.</source>
        <translation>Esta é uma cobrança autenticada.</translation>
    </message>
    <message>
        <source>Enter a label for this address to add it to the list of used addresses</source>
        <translation>Digite um rótulo para este endereço para adicioná-lo no catálogo</translation>
    </message>
    <message>
        <source>A message that was attached to the qtum: URI which will be stored with the transaction for your reference. Note: This message will not be sent over the Qtum network.</source>
        <translation>A mensagem que foi anexada ao qtum: URI na qual será gravada na transação para sua referência. Nota: Essa mensagem não será gravada publicamente na rede Qtum.</translation>
    </message>
    <message>
        <source>Pay To:</source>
        <translation>Pague Para:</translation>
    </message>
    <message>
        <source>Memo:</source>
        <translation>Memorizar:</translation>
    </message>
    <message>
        <source>Enter a label for this address to add it to your address book</source>
        <translation>Digite um rótulo para este endereço para adicioná-lo ao catálogo de endereços</translation>
    </message>
</context>
<context>
    <name>SendConfirmationDialog</name>
    <message>
        <source>Yes</source>
        <translation>Sim</translation>
    </message>
</context>
<context>
    <name>ShutdownWindow</name>
    <message>
        <source>%1 is shutting down...</source>
        <translation>%1 está desligando...</translation>
    </message>
    <message>
        <source>Do not shut down the computer until this window disappears.</source>
        <translation>Não desligue o computador até que esta janela desapareça.</translation>
    </message>
</context>
<context>
    <name>SignVerifyMessageDialog</name>
    <message>
        <source>Signatures - Sign / Verify a Message</source>
        <translation>Assinaturas - Assinar / Verificar uma mensagem</translation>
    </message>
    <message>
        <source>&amp;Sign Message</source>
        <translation>&amp;Assinar mensagem</translation>
    </message>
    <message>
        <source>You can sign messages/agreements with your addresses to prove you can receive qtums sent to them. Be careful not to sign anything vague or random, as phishing attacks may try to trick you into signing your identity over to them. Only sign fully-detailed statements you agree to.</source>
        <translation>Você pode assinar mensagens com seus endereços para provar que você pode receber qtums enviados por alguém. Cuidado para não assinar nada vago ou aleatório, pois ataques phishing podem tentar te enganar para assinar coisas para eles como se fosse você. Somente assine termos bem detalhados que você concorde.</translation>
    </message>
    <message>
        <source>The Qtum address to sign the message with</source>
        <translation>O enderesso Qtum que assinará a mensagem</translation>
    </message>
    <message>
        <source>Choose previously used address</source>
        <translation>Escolha um endereço usado anteriormente</translation>
    </message>
    <message>
        <source>Alt+A</source>
        <translation>Alt+A</translation>
    </message>
    <message>
        <source>Paste address from clipboard</source>
        <translation>Colar o endereço da área de transferência</translation>
    </message>
    <message>
        <source>Alt+P</source>
        <translation>Alt+P</translation>
    </message>
    <message>
        <source>Enter the message you want to sign here</source>
        <translation>Entre a mensagem que você quer assinar aqui</translation>
    </message>
    <message>
        <source>Signature</source>
        <translation>Assinatura</translation>
    </message>
    <message>
        <source>Copy the current signature to the system clipboard</source>
        <translation>Copiar a assinatura para a área de transferência do sistema</translation>
    </message>
    <message>
        <source>Sign the message to prove you own this Qtum address</source>
        <translation>Assinar mensagem para provar que você é dono deste endereço Qtum</translation>
    </message>
    <message>
        <source>Sign &amp;Message</source>
        <translation>Assinar &amp;mensagem</translation>
    </message>
    <message>
        <source>Reset all sign message fields</source>
        <translation>Limpar todos os campos de assinatura da mensagem</translation>
    </message>
    <message>
        <source>Clear &amp;All</source>
        <translation>Limpar Tudo</translation>
    </message>
    <message>
        <source>&amp;Verify Message</source>
        <translation>&amp;Verificar mensagem</translation>
    </message>
    <message>
        <source>Enter the receiver's address, message (ensure you copy line breaks, spaces, tabs, etc. exactly) and signature below to verify the message. Be careful not to read more into the signature than what is in the signed message itself, to avoid being tricked by a man-in-the-middle attack. Note that this only proves the signing party receives with the address, it cannot prove sendership of any transaction!</source>
        <translation>Coloque o endereço do autor, a mensagem (certifique-se de copiar toda a mensagem, incluindo quebras de linha, espaços, tabulações, etc.) e a assinatura embaixo para verificar a mensagem. Cuidado para não ler mais da assinatura do que está assinado na mensagem, para evitar ser enganado pelo ataque man-in-the-middle. Note que isso somente prova a propriedade de um endereço, e não o remetende de qualquer transação.</translation>
    </message>
    <message>
        <source>The Qtum address the message was signed with</source>
        <translation>O enderesso Qtum que assionou a mesnagem</translation>
    </message>
    <message>
        <source>Verify the message to ensure it was signed with the specified Qtum address</source>
        <translation>Verificar mensagem para se assegurar que ela foi assinada pelo dono de um endereço Qtum específico.</translation>
    </message>
    <message>
        <source>Verify &amp;Message</source>
        <translation>Verificar &amp;mensagem</translation>
    </message>
    <message>
        <source>Reset all verify message fields</source>
        <translation>Limpar todos os campos de assinatura da mensagem</translation>
    </message>
    <message>
        <source>Click "Sign Message" to generate signature</source>
        <translation>Clique em "Assinar mensagem" para gerar a assinatura</translation>
    </message>
    <message>
        <source>The entered address is invalid.</source>
        <translation>O endereço digitado é inválido</translation>
    </message>
    <message>
        <source>Please check the address and try again.</source>
        <translation>Favor checar o endereço e tente novamente</translation>
    </message>
    <message>
        <source>The entered address does not refer to a key.</source>
        <translation>O endereço fornecido não se refere a uma chave.</translation>
    </message>
    <message>
        <source>Wallet unlock was cancelled.</source>
        <translation>O desbloqueio da carteira foi cancelado</translation>
    </message>
    <message>
        <source>Private key for the entered address is not available.</source>
        <translation>A chave privada do endereço inserido não está disponível</translation>
    </message>
    <message>
        <source>Message signing failed.</source>
        <translation>Falha ao assinar mensagem</translation>
    </message>
    <message>
        <source>Message signed.</source>
        <translation>Mensagem assinada</translation>
    </message>
    <message>
        <source>The signature could not be decoded.</source>
        <translation>A assinatura não pode ser descodificada</translation>
    </message>
    <message>
        <source>Please check the signature and try again.</source>
        <translation>Favor checar a assinatura e tente novamente</translation>
    </message>
    <message>
        <source>The signature did not match the message digest.</source>
        <translation>A assinatura não corresponde a mensagem</translation>
    </message>
    <message>
        <source>Message verification failed.</source>
        <translation>Falha na verificação da mensagem</translation>
    </message>
    <message>
        <source>Message verified.</source>
        <translation>Mensagem verificada</translation>
    </message>
</context>
<context>
    <name>SplashScreen</name>
    <message>
        <source>[testnet]</source>
        <translation>[testnet]</translation>
    </message>
</context>
<context>
    <name>TrafficGraphWidget</name>
    <message>
        <source>KB/s</source>
        <translation>KB/s</translation>
    </message>
</context>
<context>
    <name>TransactionDesc</name>
    <message numerus="yes">
        <source>Open for %n more block(s)</source>
        <translation><numerusform>Abrir para mais %n bloco</numerusform><numerusform>Abrir para mais %n blocos</numerusform></translation>
    </message>
    <message>
        <source>Open until %1</source>
        <translation>Aberto até %1</translation>
    </message>
    <message>
        <source>conflicted with a transaction with %1 confirmations</source>
        <translation>conflitado com uma transação com %1 confirmações</translation>
    </message>
    <message>
        <source>%1/offline</source>
        <translation>%1/offline</translation>
    </message>
    <message>
        <source>0/unconfirmed, %1</source>
        <translation>0/não confirmado, %1</translation>
    </message>
    <message>
        <source>in memory pool</source>
        <translation>na memória</translation>
    </message>
    <message>
        <source>not in memory pool</source>
        <translation>não na memóra</translation>
    </message>
    <message>
        <source>abandoned</source>
        <translation>abandonado</translation>
    </message>
    <message>
        <source>%1/unconfirmed</source>
        <translation>%1/não confirmado</translation>
    </message>
    <message>
        <source>%1 confirmations</source>
        <translation>%1 confirmações</translation>
    </message>
    <message>
        <source>Status</source>
        <translation>Status</translation>
    </message>
    <message>
        <source>, has not been successfully broadcast yet</source>
        <translation>, ainda não foi propagada na rede com êxito.</translation>
    </message>
    <message numerus="yes">
        <source>, broadcast through %n node(s)</source>
        <translation><numerusform>, transmitido aravés de %n nó</numerusform><numerusform>, transmitido aravés de %n nós</numerusform></translation>
    </message>
    <message>
        <source>Date</source>
        <translation>Data</translation>
    </message>
    <message>
        <source>Source</source>
        <translation>Fonte</translation>
    </message>
    <message>
        <source>Generated</source>
        <translation>Gerado</translation>
    </message>
    <message>
        <source>From</source>
        <translation>De</translation>
    </message>
    <message>
        <source>unknown</source>
        <translation>desconhecido</translation>
    </message>
    <message>
        <source>To</source>
        <translation>Para</translation>
    </message>
    <message>
        <source>own address</source>
        <translation>próprio endereço</translation>
    </message>
    <message>
        <source>watch-only</source>
        <translation>monitorado</translation>
    </message>
    <message>
        <source>label</source>
        <translation>rótulo</translation>
    </message>
    <message>
        <source>Credit</source>
        <translation>Crédito</translation>
    </message>
    <message numerus="yes">
        <source>matures in %n more block(s)</source>
        <translation><numerusform>maduro em mais %n bloco</numerusform><numerusform>maduro em mais %n blocos</numerusform></translation>
    </message>
    <message>
        <source>not accepted</source>
        <translation>não aceito</translation>
    </message>
    <message>
        <source>Debit</source>
        <translation>Débito</translation>
    </message>
    <message>
        <source>Total debit</source>
        <translation>Débito total</translation>
    </message>
    <message>
        <source>Total credit</source>
        <translation>Crédito total</translation>
    </message>
    <message>
        <source>Transaction fee</source>
        <translation>Taxa da transação</translation>
    </message>
    <message>
        <source>Net amount</source>
        <translation>Valor líquido</translation>
    </message>
    <message>
        <source>Message</source>
        <translation>Mensagem</translation>
    </message>
    <message>
        <source>Comment</source>
        <translation>Comentário</translation>
    </message>
    <message>
        <source>Transaction ID</source>
        <translation>ID da transação</translation>
    </message>
    <message>
        <source>Transaction total size</source>
        <translation>Tamanho tota da transação</translation>
    </message>
    <message>
        <source>Output index</source>
        <translation>Index da saída</translation>
    </message>
    <message>
        <source>Merchant</source>
        <translation>Mercador</translation>
    </message>
    <message>
        <source>Generated coins must mature %1 blocks before they can be spent. When you generated this block, it was broadcast to the network to be added to the block chain. If it fails to get into the chain, its state will change to "not accepted" and it won't be spendable. This may occasionally happen if another node generates a block within a few seconds of yours.</source>
        <translation>Moedas recém minerados precisam aguardar %1 blocos antes de serem gastos. Quando o bloco foi gerado, ele foi disseminado pela rede para ser adicionado à blockchain. Se ele falhar em ser inserido na cadeia, seu estado será modificado para "não aceito" e ele não poderá ser gasto. Isso pode acontecer eventualmente quando blocos são gerados quase que simultaneamente.</translation>
    </message>
    <message>
        <source>Debug information</source>
        <translation>Depurar informação</translation>
    </message>
    <message>
        <source>Transaction</source>
        <translation>Transação</translation>
    </message>
    <message>
        <source>Inputs</source>
        <translation>Entradas</translation>
    </message>
    <message>
        <source>Amount</source>
        <translation>Quantia</translation>
    </message>
    <message>
        <source>true</source>
        <translation>verdadeiro</translation>
    </message>
    <message>
        <source>false</source>
        <translation>falso</translation>
    </message>
</context>
<context>
    <name>TransactionDescDialog</name>
    <message>
        <source>This pane shows a detailed description of the transaction</source>
        <translation>Este painel mostra uma descrição detalhada da transação</translation>
    </message>
    <message>
        <source>Details for %1</source>
        <translation>Detalhes para %1</translation>
    </message>
</context>
<context>
    <name>TransactionTableModel</name>
    <message>
        <source>Date</source>
        <translation>Data</translation>
    </message>
    <message>
        <source>Type</source>
        <translation>Tipo</translation>
    </message>
    <message>
        <source>Label</source>
        <translation>Rótulo</translation>
    </message>
    <message numerus="yes">
        <source>Open for %n more block(s)</source>
        <translation><numerusform>Aberto por mais %n bloco</numerusform><numerusform>Aberto por mais %n blocos</numerusform></translation>
    </message>
    <message>
        <source>Open until %1</source>
        <translation>Aberto até %1</translation>
    </message>
    <message>
        <source>Offline</source>
        <translation>Offline</translation>
    </message>
    <message>
        <source>Unconfirmed</source>
        <translation>Não confirmado</translation>
    </message>
    <message>
        <source>Abandoned</source>
        <translation>Abandonado</translation>
    </message>
    <message>
        <source>Confirming (%1 of %2 recommended confirmations)</source>
        <translation>Confirmando (%1 de %2 confirmações recomendadas)</translation>
    </message>
    <message>
        <source>Confirmed (%1 confirmations)</source>
        <translation>Confirmado (%1 confirmações)</translation>
    </message>
    <message>
        <source>Conflicted</source>
        <translation>Conflitado</translation>
    </message>
    <message>
        <source>Immature (%1 confirmations, will be available after %2)</source>
        <translation>Recém-criado (%1 confirmações, disponível somente após %2)</translation>
    </message>
    <message>
        <source>This block was not received by any other nodes and will probably not be accepted!</source>
        <translation>Este bloco não foi recebido por nenhum outro participante da rede e provavelmente não será aceito!</translation>
    </message>
    <message>
        <source>Generated but not accepted</source>
        <translation>Gerado mas não aceito</translation>
    </message>
    <message>
        <source>Received with</source>
        <translation>Recebido</translation>
    </message>
    <message>
        <source>Received from</source>
        <translation>Recebido</translation>
    </message>
    <message>
        <source>Sent to</source>
        <translation>Enviado para</translation>
    </message>
    <message>
        <source>Payment to yourself</source>
        <translation>Pagamento para você mesmo</translation>
    </message>
    <message>
        <source>Mined</source>
        <translation>Minerado</translation>
    </message>
    <message>
        <source>watch-only</source>
        <translation>monitorado</translation>
    </message>
    <message>
        <source>(n/a)</source>
        <translation>(n/a)</translation>
    </message>
    <message>
        <source>(no label)</source>
        <translation>(sem rótulo)</translation>
    </message>
    <message>
        <source>Transaction status. Hover over this field to show number of confirmations.</source>
        <translation>Status da transação. Passe o mouse sobre este campo para mostrar o número de confirmações.</translation>
    </message>
    <message>
        <source>Date and time that the transaction was received.</source>
        <translation>Data e hora em que a transação foi recebida.</translation>
    </message>
    <message>
        <source>Type of transaction.</source>
        <translation>Tipo de transação</translation>
    </message>
    <message>
        <source>Whether or not a watch-only address is involved in this transaction.</source>
        <translation>Mostrar ou não endereços monitorados na lista de transações.</translation>
    </message>
    <message>
        <source>User-defined intent/purpose of the transaction.</source>
        <translation>Intenção/Propósito definido pelo usuário para a transação</translation>
    </message>
    <message>
        <source>Amount removed from or added to balance.</source>
        <translation>Quantidade debitada ou creditada ao saldo.</translation>
    </message>
</context>
<context>
    <name>TransactionView</name>
    <message>
        <source>All</source>
        <translation>Todos</translation>
    </message>
    <message>
        <source>Today</source>
        <translation>Hoje</translation>
    </message>
    <message>
        <source>This week</source>
        <translation>Essa semana</translation>
    </message>
    <message>
        <source>This month</source>
        <translation>Esse mês</translation>
    </message>
    <message>
        <source>Last month</source>
        <translation>Último mês</translation>
    </message>
    <message>
        <source>This year</source>
        <translation>Este ano</translation>
    </message>
    <message>
        <source>Range...</source>
        <translation>Intervalo...</translation>
    </message>
    <message>
        <source>Received with</source>
        <translation>Recebido</translation>
    </message>
    <message>
        <source>Sent to</source>
        <translation>Enviado para</translation>
    </message>
    <message>
        <source>To yourself</source>
        <translation>Para você mesmo</translation>
    </message>
    <message>
        <source>Mined</source>
        <translation>Minerado</translation>
    </message>
    <message>
        <source>Other</source>
        <translation>Outro</translation>
    </message>
    <message>
        <source>Enter address, transaction id, or label to search</source>
        <translation>Digite o endereço, o ID da transação ou o rótulo para pesquisar</translation>
    </message>
    <message>
        <source>Min amount</source>
        <translation>Quantia mínima</translation>
    </message>
    <message>
        <source>Abandon transaction</source>
        <translation>Transação abandonada</translation>
    </message>
    <message>
        <source>Increase transaction fee</source>
        <translation>Aumentar taxa da transação</translation>
    </message>
    <message>
        <source>Copy address</source>
        <translation>Copiar endereço</translation>
    </message>
    <message>
        <source>Copy label</source>
        <translation>Copiar rótulo</translation>
    </message>
    <message>
        <source>Copy amount</source>
        <translation>Copiar quantia</translation>
    </message>
    <message>
        <source>Copy transaction ID</source>
        <translation>Copiar ID da transação</translation>
    </message>
    <message>
        <source>Copy raw transaction</source>
        <translation>Copiar o raw da transação</translation>
    </message>
    <message>
        <source>Copy full transaction details</source>
        <translation>Copiar dados completos da transação</translation>
    </message>
    <message>
        <source>Edit label</source>
        <translation>Editar rótulo</translation>
    </message>
    <message>
        <source>Show transaction details</source>
        <translation>Mostrar detalhes da transação</translation>
    </message>
    <message>
        <source>Export Transaction History</source>
        <translation>Exportar histórico de transações</translation>
    </message>
    <message>
        <source>Comma separated file (*.csv)</source>
        <translation>Comma separated file (*.csv)</translation>
    </message>
    <message>
        <source>Confirmed</source>
        <translation>Confirmado</translation>
    </message>
    <message>
        <source>Watch-only</source>
        <translation>Monitorado</translation>
    </message>
    <message>
        <source>Date</source>
        <translation>Data</translation>
    </message>
    <message>
        <source>Type</source>
        <translation>Tipo</translation>
    </message>
    <message>
        <source>Label</source>
        <translation>Rótulo</translation>
    </message>
    <message>
        <source>Address</source>
        <translation>Endereço</translation>
    </message>
    <message>
        <source>ID</source>
        <translation>ID</translation>
    </message>
    <message>
        <source>Exporting Failed</source>
        <translation>Falha na exportação</translation>
    </message>
    <message>
        <source>There was an error trying to save the transaction history to %1.</source>
        <translation>Ocorreu um erro ao tentar salvar o histórico de transações em %1.</translation>
    </message>
    <message>
        <source>Exporting Successful</source>
        <translation>Exportação feita com êxito</translation>
    </message>
    <message>
        <source>The transaction history was successfully saved to %1.</source>
        <translation>O histórico de transação foi gravado com êxito em %1.</translation>
    </message>
    <message>
        <source>Range:</source>
        <translation>Intervalo: </translation>
    </message>
    <message>
        <source>to</source>
        <translation>para</translation>
    </message>
</context>
<context>
    <name>UnitDisplayStatusBarControl</name>
    <message>
        <source>Unit to show amounts in. Click to select another unit.</source>
        <translation>Unidade para mostrar. Clique para selecionar outra unidade.</translation>
    </message>
</context>
<context>
    <name>WalletFrame</name>
    <message>
        <source>No wallet has been loaded.</source>
        <translation>Nenhuma carteira carregada</translation>
    </message>
</context>
<context>
    <name>WalletModel</name>
    <message>
        <source>Send Coins</source>
        <translation>Enviar moedas</translation>
    </message>
    <message>
        <source>Fee bump error</source>
        <translation>Taxa de erro</translation>
    </message>
    <message>
        <source>Increasing transaction fee failed</source>
        <translation>Aumento na taxa de transação falhou</translation>
    </message>
    <message>
        <source>Do you want to increase the fee?</source>
        <translation>Deseja aumentar a taxa?</translation>
    </message>
    <message>
        <source>Current fee:</source>
        <translation>Taxa atual:</translation>
    </message>
    <message>
        <source>Increase:</source>
        <translation>Aumento:</translation>
    </message>
    <message>
        <source>New fee:</source>
        <translation>Nova taxa:</translation>
    </message>
    <message>
        <source>Confirm fee bump</source>
        <translation>Taxa de confirmação</translation>
    </message>
    <message>
        <source>Can't sign transaction.</source>
        <translation>Não é possível assinar a transação.</translation>
    </message>
    <message>
        <source>Could not commit transaction</source>
        <translation>Não foi possível confirmar a transação</translation>
    </message>
</context>
<context>
    <name>WalletView</name>
    <message>
        <source>&amp;Export</source>
        <translation>&amp;Exportar</translation>
    </message>
    <message>
        <source>Export the data in the current tab to a file</source>
        <translation>Exportar os dados da guia atual para um arquivo</translation>
    </message>
    <message>
        <source>Backup Wallet</source>
        <translation>Backup da carteira</translation>
    </message>
    <message>
        <source>Wallet Data (*.dat)</source>
        <translation>Dados da carteira (*.dat)</translation>
    </message>
    <message>
        <source>Backup Failed</source>
        <translation>Falha no backup</translation>
    </message>
    <message>
        <source>There was an error trying to save the wallet data to %1.</source>
        <translation>Ocorreu um erro ao tentar salvar os dados da carteira em %1.</translation>
    </message>
    <message>
        <source>Backup Successful</source>
        <translation>Êxito no backup</translation>
    </message>
    <message>
        <source>The wallet data was successfully saved to %1.</source>
        <translation>Os dados da carteira foram salvos com êxito em %1.</translation>
    </message>
</context>
<context>
    <name>qtum-core</name>
    <message>
        <source>Options:</source>
        <translation>Opções:</translation>
    </message>
    <message>
        <source>Specify data directory</source>
        <translation>Especificar o diretório de dados</translation>
    </message>
    <message>
        <source>Connect to a node to retrieve peer addresses, and disconnect</source>
        <translation>Conectar a um nó para receber endereços de participantes, e desconectar.</translation>
    </message>
    <message>
        <source>Specify your own public address</source>
        <translation>Especificar seu próprio endereço público</translation>
    </message>
    <message>
        <source>Accept command line and JSON-RPC commands</source>
        <translation>Aceitar linha de comando e comandos JSON-RPC</translation>
    </message>
    <message>
        <source>Distributed under the MIT software license, see the accompanying file %s or %s</source>
        <translation>Distribuído sob a MIT software license, veja o arquivo %s ou %s</translation>
    </message>
    <message>
        <source>If &lt;category&gt; is not supplied or if &lt;category&gt; = 1, output all debugging information.</source>
        <translation>Se &lt;category&gt; não for suprida ou se &lt;category&gt; = 1, mostrar toda informação de depuração.</translation>
    </message>
    <message>
        <source>Prune configured below the minimum of %d MiB.  Please use a higher number.</source>
        <translation>Prune configurado abaixo do mínimo de %d MiB. Por favor use um número mais alto.</translation>
    </message>
    <message>
        <source>Prune: last wallet synchronisation goes beyond pruned data. You need to -reindex (download the whole blockchain again in case of pruned node)</source>
        <translation>Prune: A ultima sincronização da carteira foi além do dado comprimido. Você precisa reindexar (fazer o download de toda a blockchain novamente)</translation>
    </message>
    <message>
        <source>Rescans are not possible in pruned mode. You will need to use -reindex which will download the whole blockchain again.</source>
        <translation>Rescans não são possíveis no modo prune. Você precisa usar -reindex, que irá fazer o download de toda a blockchain novamente.</translation>
    </message>
    <message>
        <source>Error: A fatal internal error occurred, see debug.log for details</source>
        <translation>Erro: Um erro interno fatal ocorreu, veja debug.log para detalhes</translation>
    </message>
    <message>
        <source>Fee (in %s/kB) to add to transactions you send (default: %s)</source>
        <translation>Taxa (em %s/kB) a ser adicionada às transações que você mandar (padrão: %s)</translation>
    </message>
    <message>
        <source>Pruning blockstore...</source>
        <translation>Prunando os blocos existentes...</translation>
    </message>
    <message>
        <source>Run in the background as a daemon and accept commands</source>
        <translation>Rodar em segundo plano como serviço e aceitar comandos</translation>
    </message>
    <message>
        <source>Unable to start HTTP server. See debug log for details.</source>
        <translation>Não foi possível iniciar o servidor HTTP. Veja o log para detaihes.</translation>
    </message>
    <message>
        <source>Qtum Core</source>
        <translation>Qtum Core</translation>
    </message>
    <message>
        <source>The %s developers</source>
        <translation>Desenvolvedores do %s</translation>
    </message>
    <message>
        <source>A fee rate (in %s/kB) that will be used when fee estimation has insufficient data (default: %s)</source>
        <translation>A variação da taxa (em %s/kB) que será usada quando não houver dados suficientes para se estimar a taxa (default: %s)</translation>
    </message>
    <message>
        <source>Accept relayed transactions received from whitelisted peers even when not relaying transactions (default: %d)</source>
        <translation>Aceita transações retransmitidas advindas de pares em lista branca, mesmo quando não estiver retransmitindo transações (padrão: %d)</translation>
    </message>
    <message>
        <source>Add a node to connect to and attempt to keep the connection open (see the `addnode` RPC command help for more info)</source>
        <translation>Adicione um node para se conectar e tentar manter a conexão aberta (consulte a ajuda do comando `addnode` RPC para obter mais informações)</translation>
    </message>
    <message>
        <source>Bind to given address and always listen on it. Use [host]:port notation for IPv6</source>
        <translation>Vincular ao endereço fornecido e sempre escutar nele. Use a notação [host]:port para IPv6</translation>
    </message>
    <message>
        <source>Cannot obtain a lock on data directory %s. %s is probably already running.</source>
        <translation>Não foi possível obter exclusividade de escrita no endereço %s. O %s provavelmente já está sendo executado.</translation>
    </message>
    <message>
        <source>Delete all wallet transactions and only recover those parts of the blockchain through -rescan on startup</source>
        <translation>Apaga todas as transações da carteira e somente recupera essas partes da blockchain usando o comando -rescan na inicialização</translation>
    </message>
    <message>
        <source>Error reading %s! All keys read correctly, but transaction data or address book entries might be missing or incorrect.</source>
        <translation>Erro ao ler arquivo %s! Todas as chaves foram lidas corretamente, mas os dados de transação ou o livro de endereos podem estar faltando ou incorretos.</translation>
    </message>
    <message>
        <source>Exclude debugging information for a category. Can be used in conjunction with -debug=1 to output debug logs for all categories except one or more specified categories.</source>
        <translation>Excluir informações de depuração para uma categoria. Pode ser usado em conjunto com -debug=1 para exibir logs de depuração para todas as categorias, exceto uma ou mais categorias especificadas.</translation>
    </message>
    <message>
        <source>Execute command when a wallet transaction changes (%s in cmd is replaced by TxID)</source>
        <translation>Executa um comando quando uma transação da carteira mudar (%s no comando será substituído por TxID)</translation>
    </message>
    <message>
        <source>Extra transactions to keep in memory for compact block reconstructions (default: %u)</source>
        <translation>Transações extras para manter na memória para reconstruções de blocos compactos (padrão: %u)</translation>
    </message>
    <message>
        <source>If this block is in the chain assume that it and its ancestors are valid and potentially skip their script verification (0 to verify all, default: %s, testnet: %s)</source>
        <translation>Se este bloco está no blockchain, assume-se que ele e seus ancestrais são válidos e podem ignorar a verificação de scripts (0 para verificar todos, padrão: %s, testnet: %s)</translation>
    </message>
    <message>
        <source>Maximum allowed median peer time offset adjustment. Local perspective of time may be influenced by peers forward or backward by this amount. (default: %u seconds)</source>
        <translation>A media máxima permitida de peer time compensa o ajuste. Perspectiva local de horário pode ser influenciada por pares à frente ou atrás neste montante. (padrão: %u segundos)</translation>
    </message>
    <message>
        <source>Maximum total fees (in %s) to use in a single wallet transaction or raw transaction; setting this too low may abort large transactions (default: %s)</source>
        <translation>Preço máximo total (in %s) aplicado a uma única transação de carteira ou transação crua; aplicar isto tão baixo pode abortar grandes transações (padrão: %s)</translation>
    </message>
    <message>
        <source>Please check that your computer's date and time are correct! If your clock is wrong, %s will not work properly.</source>
        <translation>Por favor verifique que a data e o horário de seu computador estão corretos. Se o relógio de seu computador estiver incorreto, %s não funcionarão corretamente.</translation>
    </message>
    <message>
        <source>Please contribute if you find %s useful. Visit %s for further information about the software.</source>
        <translation>Por favor contribua se você entender que %s é útil. Visite %s para mais informações sobre o software.</translation>
    </message>
    <message>
        <source>Query for peer addresses via DNS lookup, if low on addresses (default: 1 unless -connect used)</source>
        <translation>Buscar por endereços de peers via busca DNS, se estiver baixo em endereços (padrão: 1 a não ser que -connect)</translation>
    </message>
    <message>
        <source>Reduce storage requirements by enabling pruning (deleting) of old blocks. This allows the pruneblockchain RPC to be called to delete specific blocks, and enables automatic pruning of old blocks if a target size in MiB is provided. This mode is incompatible with -txindex and -rescan. Warning: Reverting this setting requires re-downloading the entire blockchain. (default: 0 = disable pruning blocks, 1 = allow manual pruning via RPC, &gt;%u = automatically prune block files to stay under the specified target size in MiB)</source>
        <translation>Reduz o requerimente de espaço habiitando o pruning (apagando) blocos antigos. Isso permite o chamar o comando pruneblockchain via RPC para apagar blocos específicos, e habiita o pruning automático de blocos antigos se o tamanho em MiB for atingido. Esse modo é incompatíve com -txindex e -rescan. Aviso: Reverter essa configuração requer re-baixar o blockchain inteiro. (padrão: 0 = disabilitado, 1 = permite o pruning manua via RPC, &gt;%u = pruna os blocos para ficar abaixo do expecificado, em MiB)</translation>
    </message>
    <message>
        <source>Set lowest fee rate (in %s/kB) for transactions to be included in block creation. (default: %s)</source>
        <translation>Taxa (em %s/KiB) a ser adicionada às transações que você mandar (padrão: %s)</translation>
    </message>
    <message>
        <source>Set the number of script verification threads (%u to %d, 0 = auto, &lt;0 = leave that many cores free, default: %d)</source>
        <translation>Define o número de threads de verificação de script (%u a %d, 0 = automático, &lt;0 = número de cores deixados livres, padrão: %d)</translation>
    </message>
    <message>
        <source>The block database contains a block which appears to be from the future. This may be due to your computer's date and time being set incorrectly. Only rebuild the block database if you are sure that your computer's date and time are correct</source>
        <translation>O banco de dados de blocos contém um bloco que parece ser do futuro. Isso pode ser devido à data e hora do seu computador estarem configuradas incorretamente. Apenas reconstrua o banco de dados de blocos se você estiver certo de que a data e hora de seu computador estão corretas.</translation>
    </message>
    <message>
        <source>This is a pre-release test build - use at your own risk - do not use for mining or merchant applications</source>
        <translation>Este é um build de teste pré-lançamento - use por sua conta e risco - não use para mineração ou comércio.</translation>
    </message>
    <message>
        <source>This is the transaction fee you may discard if change is smaller than dust at this level</source>
        <translation>Essa é a taxa de transação que você pode descartar se a alteração for menor que um cisco a esse nível</translation>
    </message>
    <message>
        <source>Unable to replay blocks. You will need to rebuild the database using -reindex-chainstate.</source>
        <translation>Não é possível reproduzir blocos. Você precisará reconstruir o banco de dados usando -reindex-chainstate</translation>
    </message>
    <message>
        <source>Unable to rewind the database to a pre-fork state. You will need to redownload the blockchain</source>
        <translation>Não foi possível reanalisar o banco de dados para o estado pre-fork. Você precisa rebaixar o blockchain</translation>
    </message>
    <message>
        <source>Use UPnP to map the listening port (default: 1 when listening and no -proxy)</source>
        <translation>Use UPnP para mapear a porta escutada (padrão: 1 quando escutando e sem -proxy)</translation>
    </message>
    <message>
        <source>Username and hashed password for JSON-RPC connections. The field &lt;userpw&gt; comes in the format: &lt;USERNAME&gt;:&lt;SALT&gt;$&lt;HASH&gt;. A canonical python script is included in share/rpcuser. The client then connects normally using the rpcuser=&lt;USERNAME&gt;/rpcpassword=&lt;PASSWORD&gt; pair of arguments. This option can be specified multiple times</source>
        <translation>Nome de usuário e hash da senha para conexões JSON-RPC. O campo &lt;userpw&gt; vem com o formato: &lt;USERNAME&gt;:&lt;SALT&gt;$&lt;HASH&gt;. Um script python canônico é incluído em share/rpcuser. O cliente pode conectar normalmente usando o rpcuser=&lt;USERNAME&gt;/rpcpassword=&lt;PASSWORD&gt;. Esta opção pode ser especificado multiplas vezes</translation>
    </message>
    <message>
        <source>Wallet will not create transactions that violate mempool chain limits (default: %u)</source>
        <translation>A carteira não irá criar transações que vioem o imite de memória (padrão: %u)</translation>
    </message>
    <message>
        <source>Warning: The network does not appear to fully agree! Some miners appear to be experiencing issues.</source>
        <translation>Atenção: A rede não parecem concordar plenamente! Alguns mineiros parecem estar enfrentando problemas.</translation>
    </message>
    <message>
        <source>Warning: We do not appear to fully agree with our peers! You may need to upgrade, or other nodes may need to upgrade.</source>
        <translation>Atenção: Nós não parecemos concordar plenamente com nossos nós! Você pode precisar atualizar ou outros nós podem precisar atualizar.</translation>
    </message>
    <message>
        <source>%d of last 100 blocks have unexpected version</source>
        <translation>%d dos últimos 100 blocos possuem versão inesperada.</translation>
    </message>
    <message>
        <source>%s corrupt, salvage failed</source>
        <translation>%s corrompido, recuperação falhou</translation>
    </message>
    <message>
        <source>-maxmempool must be at least %d MB</source>
        <translation>-maxmempool deve ser pelo menos %d MB</translation>
    </message>
    <message>
        <source>&lt;category&gt; can be:</source>
        <translation>&lt;category&gt; pode ser:</translation>
    </message>
    <message>
        <source>Accept connections from outside (default: 1 if no -proxy or -connect)</source>
        <translation>Aceitar conexões externas (padrão: 1 se opções -proxy ou -connect não estiverem presentes)</translation>
    </message>
    <message>
        <source>Append comment to the user agent string</source>
        <translation>Adiciona comentário ao user-agent do navegador</translation>
    </message>
    <message>
        <source>Attempt to recover private keys from a corrupt wallet on startup</source>
        <translation>Tentando recuperar a chape privada da carteira corrompida ao inicializar</translation>
    </message>
    <message>
        <source>Block creation options:</source>
        <translation>Opções de criação de blocos:</translation>
    </message>
    <message>
        <source>Cannot resolve -%s address: '%s'</source>
        <translation>Impossível resolver  -%s endereço: '%s'</translation>
    </message>
    <message>
        <source>Chain selection options:</source>
        <translation>Opções da rede:</translation>
    </message>
    <message>
        <source>Change index out of range</source>
        <translation>Índice de mudança fora da faixa.</translation>
    </message>
    <message>
        <source>Connection options:</source>
        <translation>Opções de conexão:</translation>
    </message>
    <message>
        <source>Copyright (C) %i-%i</source>
        <translation>Copyright (C) %i-%i</translation>
    </message>
    <message>
        <source>Corrupted block database detected</source>
        <translation>Detectado Banco de dados de blocos corrompido</translation>
    </message>
    <message>
        <source>Debugging/Testing options:</source>
        <translation>Opções de depuração/teste:</translation>
    </message>
    <message>
        <source>Do not load the wallet and disable wallet RPC calls</source>
        <translation>Não carrega a carteira e desabilita as chamadas RPC para a carteira</translation>
    </message>
    <message>
        <source>Do you want to rebuild the block database now?</source>
        <translation>Você quer reconstruir o banco de dados de blocos agora?</translation>
    </message>
    <message>
        <source>Enable publish hash block in &lt;address&gt;</source>
        <translation>Abilitar a publicação da hash do block em &lt;endereço&gt;</translation>
    </message>
    <message>
        <source>Enable publish hash transaction in &lt;address&gt;</source>
        <translation>Abilitar a publicação da hash da transação em &lt;endereço&gt;</translation>
    </message>
    <message>
        <source>Enable publish raw block in &lt;address&gt;</source>
        <translation>Abilitar a publicação dos dados brutos do block em &lt;endereço&gt;</translation>
    </message>
    <message>
        <source>Enable publish raw transaction in &lt;address&gt;</source>
        <translation>Abilitar a publicação dos dados brutos da transação em &lt;endereço&gt;</translation>
    </message>
    <message>
        <source>Enable transaction replacement in the memory pool (default: %u)</source>
        <translation>Habilita substituição de transação em memória (padrão: %u)</translation>
    </message>
    <message>
        <source>Error creating %s: You can't create non-HD wallets with this version.</source>
        <translation>Erro ao criar %s: Você não pode criar carteiras não-HD com esta versão.</translation>
    </message>
    <message>
        <source>Error initializing block database</source>
        <translation>Erro ao inicializar banco de dados de blocos</translation>
    </message>
    <message>
        <source>Error initializing wallet database environment %s!</source>
        <translation>Erro ao inicializar ambiente de banco de dados de carteira %s!</translation>
    </message>
    <message>
        <source>Error loading %s</source>
        <translation>Erro ao carregar %s</translation>
    </message>
    <message>
        <source>Error loading %s: Wallet corrupted</source>
        <translation>Erro ao carregar %s Carteira corrompida</translation>
    </message>
    <message>
        <source>Error loading %s: Wallet requires newer version of %s</source>
        <translation>Erro ao carregar %s A carteira requer a versão mais nova do %s</translation>
    </message>
    <message>
        <source>Error loading block database</source>
        <translation>Erro ao carregar banco de dados de blocos</translation>
    </message>
    <message>
        <source>Error opening block database</source>
        <translation>Erro ao abrir banco de dados de blocos</translation>
    </message>
    <message>
        <source>Error: Disk space is low!</source>
        <translation>Erro: Espaço em disco insuficiente!</translation>
    </message>
    <message>
        <source>Failed to listen on any port. Use -listen=0 if you want this.</source>
        <translation>Falha ao escutar em qualquer porta. Use -listen=0 se você quiser isso.</translation>
    </message>
    <message>
        <source>Importing...</source>
        <translation>Importando...</translation>
    </message>
    <message>
        <source>Incorrect or no genesis block found. Wrong datadir for network?</source>
        <translation>Bloco gênese incorreto ou não encontrado. Datadir errado para a rede?</translation>
    </message>
    <message>
        <source>Initialization sanity check failed. %s is shutting down.</source>
        <translation>O teste de integridade de inicialização falhou. O %s está sendo desligado.</translation>
    </message>
    <message>
        <source>Invalid amount for -%s=&lt;amount&gt;: '%s'</source>
        <translation>Valor inválido para -%s=&lt;amount&gt;: '%s'</translation>
    </message>
    <message>
        <source>Invalid amount for -discardfee=&lt;amount&gt;: '%s'</source>
        <translation>Quantidade inválida para -discardfee=&lt;amount&gt;: '%s'</translation>
    </message>
    <message>
        <source>Invalid amount for -fallbackfee=&lt;amount&gt;: '%s'</source>
        <translation>Valor inválido para -fallbackfee=&lt;amount&gt;: '%s'</translation>
    </message>
    <message>
        <source>Keep the transaction memory pool below &lt;n&gt; megabytes (default: %u)</source>
        <translation>Mantenha a mempool de transações abaixo de &lt;n&gt; megabytes (padrão: %u)</translation>
    </message>
    <message>
        <source>Loading P2P addresses...</source>
        <translation>Carregando endereços P2P...</translation>
    </message>
    <message>
        <source>Loading banlist...</source>
        <translation>Carregando lista de banidos...</translation>
    </message>
    <message>
        <source>Location of the auth cookie (default: data dir)</source>
        <translation>Localização do cookie de autenticação (padrão: diretório de dados)</translation>
    </message>
    <message>
        <source>Not enough file descriptors available.</source>
        <translation>Decriptadores de arquivos disponíveis insuficientes.</translation>
    </message>
    <message>
        <source>Only connect to nodes in network &lt;net&gt; (ipv4, ipv6 or onion)</source>
        <translation>Somente conectar a clientes na rede &lt;net&gt; (ipv4, ipv6 ou onion)</translation>
    </message>
    <message>
        <source>Print this help message and exit</source>
        <translation>Mostra essa mensagem de ajuda e sai</translation>
    </message>
    <message>
        <source>Print version and exit</source>
        <translation>Mostra a versão e fecha</translation>
    </message>
    <message>
        <source>Prune cannot be configured with a negative value.</source>
        <translation>O modo prune não pode ser configurado com um valor negativo.</translation>
    </message>
    <message>
        <source>Prune mode is incompatible with -txindex.</source>
        <translation>O modo prune é incompatível com -txindex.</translation>
    </message>
    <message>
        <source>Rebuild chain state and block index from the blk*.dat files on disk</source>
        <translation>Reconstruir índice de cadeia de bloco a partir dos arquivos blk*.dat no disco</translation>
    </message>
    <message>
        <source>Rebuild chain state from the currently indexed blocks</source>
        <translation>Reconstruir estado a partir dos blocos indexados</translation>
    </message>
    <message>
        <source>Replaying blocks...</source>
        <translation>Reverificando blocos...</translation>
    </message>
    <message>
        <source>Rewinding blocks...</source>
        <translation>Reanalizando blocos...</translation>
    </message>
    <message>
        <source>Set database cache size in megabytes (%d to %d, default: %d)</source>
        <translation>Define o tamanho do cache do banco de dados em megabytes (%d para %d, padrão: %d)</translation>
    </message>
    <message>
        <source>Specify wallet file (within data directory)</source>
        <translation>Especifique o arquivo da carteira (dentro do diretório de dados)</translation>
    </message>
    <message>
        <source>The source code is available from %s.</source>
        <translation>O código fonte está disponível pelo %s</translation>
    </message>
    <message>
        <source>Transaction fee and change calculation failed</source>
        <translation>Taxa de transação e cálculo de troco falharam.</translation>
    </message>
    <message>
        <source>Unsupported argument -benchmark ignored, use -debug=bench.</source>
        <translation>Argumento não suportado -benchmark ignorado, use -debug=bench.</translation>
    </message>
    <message>
        <source>Unsupported argument -debugnet ignored, use -debug=net.</source>
        <translation>Argumento não suportado -debugnet ignorado, use -debug=net</translation>
    </message>
    <message>
        <source>Unsupported argument -tor found, use -onion.</source>
        <translation>Argumento não suportador encontrado: -tor. Use -onion.</translation>
    </message>
    <message>
        <source>Unsupported logging category %s=%s.</source>
        <translation>Categoria de log desconhecida %s=%s.</translation>
    </message>
    <message>
        <source>Upgrading UTXO database</source>
        <translation>Atualizando banco de dados UTXO</translation>
    </message>
    <message>
        <source>Use UPnP to map the listening port (default: %u)</source>
        <translation>Use UPnP para mapear a porta de entrada (padrão: %u)</translation>
    </message>
    <message>
        <source>Use the test chain</source>
        <translation>Usar a rede de testes</translation>
    </message>
    <message>
        <source>User Agent comment (%s) contains unsafe characters.</source>
        <translation>Comentário do Agente de Usuário (%s) contém caracteres inseguros.</translation>
    </message>
    <message>
        <source>Verifying blocks...</source>
        <translation>Verificando blocos...</translation>
    </message>
    <message>
        <source>Wallet debugging/testing options:</source>
        <translation>Opções de depuração/teste da Carteira</translation>
    </message>
    <message>
        <source>Wallet needed to be rewritten: restart %s to complete</source>
        <translation>A Carteira precisou ser reescrita: reinicie o %s para completar</translation>
    </message>
    <message>
        <source>Wallet options:</source>
        <translation>Opções da carteira:</translation>
    </message>
    <message>
        <source>Allow JSON-RPC connections from specified source. Valid for &lt;ip&gt; are a single IP (e.g. 1.2.3.4), a network/netmask (e.g. 1.2.3.4/255.255.255.0) or a network/CIDR (e.g. 1.2.3.4/24). This option can be specified multiple times</source>
        <translation>Permitir conexões JSON-RPC de uma fonte específica. Válido para um único ip (ex. 1.2.3.4), até uma rede/máscara (ex. 1.2.3.4/255.255.255.0) ou uma rede/CIDR (ex. 1.2.3.4/24). Esta opção pode ser usada múltiplas vezes</translation>
    </message>
    <message>
        <source>Bind to given address and whitelist peers connecting to it. Use [host]:port notation for IPv6</source>
        <translation>Vincular ao endereço fornecido e sempre escutar nele. Use a notação [host]:port para IPv6</translation>
    </message>
    <message>
        <source>Create new files with system default permissions, instead of umask 077 (only effective with disabled wallet functionality)</source>
        <translation>Criar novos arquivos com permissões padrão do sistema, em vez de umask 077 (apenas efetivo com funcionalidade de carteira desabilitada)</translation>
    </message>
    <message>
        <source>Discover own IP addresses (default: 1 when listening and no -externalip or -proxy)</source>
        <translation>Descobrir o próprio IP (padrão: 1 enquanto aguardando conexões e sem -externalip ou -proxy)</translation>
    </message>
    <message>
        <source>Error: Listening for incoming connections failed (listen returned error %s)</source>
        <translation>Erro: Aceitar conexões de entrada falhou (retornou erro %s)</translation>
    </message>
    <message>
        <source>Execute command when a relevant alert is received or we see a really long fork (%s in cmd is replaced by message)</source>
        <translation>Executa um comando quando um alerta relevante é recebido ou vemos uma longa segregação (%s é substituída pela mensagem)</translation>
    </message>
    <message>
        <source>Fees (in %s/kB) smaller than this are considered zero fee for relaying, mining and transaction creation (default: %s)</source>
        <translation>Comissões (em %s/kB) menores serão consideradas como zero para relaying, mineração e criação de transação (padrão %s)</translation>
    </message>
    <message>
        <source>If paytxfee is not set, include enough fee so transactions begin confirmation on average within n blocks (default: %u)</source>
        <translation>Se paytxfee não estiver definida, incluir comissão suficiente para que as transações comecem a ter confirmações em média dentro de N blocos (padrão %u)</translation>
    </message>
    <message>
        <source>Invalid amount for -maxtxfee=&lt;amount&gt;: '%s' (must be at least the minrelay fee of %s to prevent stuck transactions)</source>
        <translation>Valor inválido para -maxtxfee=&lt;valor&gt;: '%s' (precisa ser pelo menos a taxa mínima de %s para prevenir que a transação nunca seja confirmada)</translation>
    </message>
    <message>
        <source>Maximum size of data in data carrier transactions we relay and mine (default: %u)</source>
        <translation>Tamanho máximo de dados em transações de dados de operadora (padrão %u)</translation>
    </message>
    <message>
        <source>Randomize credentials for every proxy connection. This enables Tor stream isolation (default: %u)</source>
        <translation>Gerar credenciais aleatórias para cada conexão por proxy. Isto habilita o isolamento de stream do Tor (padrão: %u)</translation>
    </message>
    <message>
        <source>The transaction amount is too small to send after the fee has been deducted</source>
        <translation>A quantia da transação é muito pequena para mandar </translation>
    </message>
    <message>
        <source>Whitelisted peers cannot be DoS banned and their transactions are always relayed, even if they are already in the mempool, useful e.g. for a gateway</source>
        <translation>Peers permitidos não podem ser banidos do DoS e suas transações sempre são transmitidas, até mesmo se eles já estão no pool de memória, útil, por exemplo, para um gateway</translation>
    </message>
    <message>
        <source>You need to rebuild the database using -reindex to go back to unpruned mode.  This will redownload the entire blockchain</source>
        <translation>Você precisa reconstruir o banco de dados usando -reindex para sair do modo prune. Isso irá rebaixar todo o blockchain.</translation>
    </message>
    <message>
        <source>(default: %u)</source>
        <translation>(padrão: %u)</translation>
    </message>
    <message>
        <source>Accept public REST requests (default: %u)</source>
        <translation>Aceitar pedidos restantes públicas (padrão: %u)</translation>
    </message>
    <message>
        <source>Automatically create Tor hidden service (default: %d)</source>
        <translation>Criar automaticamente serviços ocultos do Tor (padrão: %d)</translation>
    </message>
    <message>
        <source>Connect through SOCKS5 proxy</source>
        <translation>Connecte-se através de um proxy SOCKS5</translation>
    </message>
    <message>
        <source>Error loading %s: You can't disable HD on an already existing HD wallet</source>
        <translation>Erro carregando %s: Você não pode desabilitar o HD em uma carteira HD existente</translation>
    </message>
    <message>
        <source>Error reading from database, shutting down.</source>
        <translation>Erro ao ler o banco de dados. Finalizando.</translation>
    </message>
    <message>
        <source>Error upgrading chainstate database</source>
        <translation>Erro ao atualizar banco de dados de cadeias</translation>
    </message>
    <message>
        <source>Imports blocks from external blk000??.dat file on startup</source>
        <translation>Importar blocos a partir de arquivo externo blk000??.dat durante a inicialização</translation>
    </message>
    <message>
        <source>Information</source>
        <translation>Informação</translation>
    </message>
    <message>
        <source>Invalid -onion address or hostname: '%s'</source>
        <translation>Endereço -onion ou nome do servidor inválido: '%s'</translation>
    </message>
    <message>
        <source>Invalid -proxy address or hostname: '%s'</source>
        <translation>Endereço -proxy ou nome do servidor inválido: '%s'</translation>
    </message>
    <message>
        <source>Invalid amount for -paytxfee=&lt;amount&gt;: '%s' (must be at least %s)</source>
        <translation>Valor inválido para -paytxfee=&lt;amount&gt;: '%s' (precisa ser no mínimo %s)</translation>
    </message>
    <message>
        <source>Invalid netmask specified in -whitelist: '%s'</source>
        <translation>Máscara de rede especificada em -whitelist: '%s' é inválida</translation>
    </message>
    <message>
        <source>Keep at most &lt;n&gt; unconnectable transactions in memory (default: %u)</source>
        <translation>Manter ao máximo &lt;n&gt; transações inconectáveis na memória (padrão: %u)</translation>
    </message>
    <message>
        <source>Need to specify a port with -whitebind: '%s'</source>
        <translation>Necessário informar uma porta com -whitebind: '%s'</translation>
    </message>
    <message>
        <source>Node relay options:</source>
        <translation>Opções de relé nó :</translation>
    </message>
    <message>
        <source>RPC server options:</source>
        <translation>Opções do servidor RPC:</translation>
    </message>
    <message>
        <source>Reducing -maxconnections from %d to %d, because of system limitations.</source>
        <translation>Reduzindo -maxconnections de %d para %d, devido a limitações do sistema</translation>
    </message>
    <message>
        <source>Rescan the block chain for missing wallet transactions on startup</source>
        <translation>Re-escanear a block-chain por transações faltantes na carteira durante a inicialização</translation>
    </message>
    <message>
        <source>Send trace/debug info to console instead of debug.log file</source>
        <translation>Mandar informação de trace/debug para o console em vez de para o arquivo debug.log</translation>
    </message>
    <message>
        <source>Show all debugging options (usage: --help -help-debug)</source>
        <translation>Exibir todas opções de depuração (uso: --help -help-debug)</translation>
    </message>
    <message>
        <source>Shrink debug.log file on client startup (default: 1 when no -debug)</source>
        <translation>Encolher arquivo debug.log ao iniciar o cliente (padrão 1 se opção -debug não estiver presente)</translation>
    </message>
    <message>
        <source>Signing transaction failed</source>
        <translation>Assinatura de transação falhou</translation>
    </message>
    <message>
        <source>The transaction amount is too small to pay the fee</source>
        <translation>A quantidade da transação é pequena demais para  pagar a taxa</translation>
    </message>
    <message>
        <source>This is experimental software.</source>
        <translation>Este é um software experimental.</translation>
    </message>
    <message>
        <source>Tor control port password (default: empty)</source>
        <translation>Senha da porta de controle do Tor (padrão: vazio)</translation>
    </message>
    <message>
        <source>Tor control port to use if onion listening enabled (default: %s)</source>
        <translation>Porta de controle a ser usada se o monitoramento onion estiver habilitado (padrão: %s)</translation>
    </message>
    <message>
        <source>Transaction amount too small</source>
        <translation>Quantidade da transação muito pequena.</translation>
    </message>
    <message>
        <source>Transaction too large for fee policy</source>
        <translation>Transação muito grande para enviar sem taxa</translation>
    </message>
    <message>
        <source>Transaction too large</source>
        <translation>Transação muito larga</translation>
    </message>
    <message>
        <source>Unable to bind to %s on this computer (bind returned error %s)</source>
        <translation>Impossível se ligar a %s neste computador (bind retornou erro %s)</translation>
    </message>
    <message>
        <source>Upgrade wallet to latest format on startup</source>
        <translation>Atualizar a carteira para o último formato na inicialização</translation>
    </message>
    <message>
        <source>Username for JSON-RPC connections</source>
        <translation>Nome de usuário para conexões JSON-RPC</translation>
    </message>
    <message>
        <source>Verifying wallet(s)...</source>
        <translation>Verificando carteira(s)...</translation>
    </message>
    <message>
        <source>Warning</source>
        <translation>Atenção</translation>
    </message>
    <message>
        <source>Warning: unknown new rules activated (versionbit %i)</source>
        <translation>Aviso: Novas regras estranhas foram ativadas (versionbit %i)</translation>
    </message>
    <message>
        <source>Whether to operate in a blocks only mode (default: %u)</source>
        <translation>Quando operar em modo de blocos somente (padrãp: %u)</translation>
    </message>
    <message>
        <source>You need to rebuild the database using -reindex to change -txindex</source>
        <translation>Você precisa reconstruir o banco de dados usando -reindex para alterar -txindex</translation>
    </message>
    <message>
        <source>Zapping all transactions from wallet...</source>
        <translation>Aniquilando todas as transações da carteira...</translation>
    </message>
    <message>
        <source>ZeroMQ notification options:</source>
        <translation>Opções de notificação ZeroMQ:</translation>
    </message>
    <message>
        <source>Password for JSON-RPC connections</source>
        <translation>Senha para conexões JSON-RPC</translation>
    </message>
    <message>
        <source>Execute command when the best block changes (%s in cmd is replaced by block hash)</source>
        <translation>Executa um comando quando o melhor bloco mudar (%s no comando será substituído pelo hash do bloco)</translation>
    </message>
    <message>
        <source>Allow DNS lookups for -addnode, -seednode and -connect</source>
        <translation>Permitir consultas DNS para -addnode, -seednode e -connect</translation>
    </message>
    <message>
        <source>(1 = keep tx meta data e.g. account owner and payment request information, 2 = drop tx meta data)</source>
        <translation>(1 = manter metadados tx e.g. informação do dono da conta e requisição de pagamente, 2 = descartar metadados tx)</translation>
    </message>
    <message>
        <source>-maxtxfee is set very high! Fees this large could be paid on a single transaction.</source>
        <translation>-maxtxfee é muito alto! Essa quantia poderia ser paga em uma única transação.</translation>
    </message>
    <message>
        <source>Bind to given address to listen for JSON-RPC connections. This option is ignored unless -rpcallowip is also passed. Port is optional and overrides -rpcport. Use [host]:port notation for IPv6. This option can be specified multiple times (default: 127.0.0.1 and ::1 i.e., localhost, or if -rpcallowip has been specified, 0.0.0.0 and :: i.e., all addresses)</source>
        <translation>Vincular o endereço especificado para escutar conexões JSON-RPC. Esta opção é ignorada a menos que -rpcallowip também seja especificada. A porta é opcional e sobrepõe -rpcport. Use a notação [host]:port para IPv6. Essa opção pode ser especificada múltiplas vezes (Padrão: 127.0.0.1 e ::1 apenas localhost, ou se -rpcallowip for especificado, 0.0.0.0 e :: todos os endereços)</translation>
    </message>
    <message>
        <source>Do not keep transactions in the mempool longer than &lt;n&gt; hours (default: %u)</source>
        <translation>Não manter transações na mempool por mais que &lt;n&gt; horas (padrão: %u)</translation>
    </message>
    <message>
        <source>Equivalent bytes per sigop in transactions for relay and mining (default: %u)</source>
        <translation>Número mínimo de bytes por assinatura em transações que transmitimos e mineramos (default: %u)</translation>
    </message>
    <message>
        <source>Error loading %s: You can't enable HD on an already existing non-HD wallet</source>
        <translation>Erro carregando %s: Não é permitido habilitar HD em uma carteira não-HD já existente</translation>
    </message>
    <message>
        <source>Error loading wallet %s. -wallet parameter must only specify a filename (not a path).</source>
        <translation>Erro ao carregar carteira %s. O parâmetro -wallet deve somente especificar um nome de arquivo (não um caminho).</translation>
    </message>
    <message>
        <source>Fees (in %s/kB) smaller than this are considered zero fee for transaction creation (default: %s)</source>
        <translation>Comissões (em %s/kB) menores serão consideradas como zero para criação de transação (padrão %s)</translation>
    </message>
    <message>
        <source>Force relay of transactions from whitelisted peers even if they violate local relay policy (default: %d)</source>
        <translation>Força a retransmissão de transações de pares da lista branca, mesmo quando violam a política local de retransmissão (default: %d)</translation>
    </message>
    <message>
        <source>How thorough the block verification of -checkblocks is (0-4, default: %u)</source>
        <translation>Quão completa a verificação de blocos do -checkblocks é (0-4, padrão: %u)</translation>
    </message>
    <message>
        <source>Maintain a full transaction index, used by the getrawtransaction rpc call (default: %u)</source>
        <translation>Mantém um índice completo de transações, usado pela chamada rpc getrawtransaction (padrão: %u)</translation>
    </message>
    <message>
        <source>Number of seconds to keep misbehaving peers from reconnecting (default: %u)</source>
        <translation>Número de segundos para impedir que peers mal comportados reconectem (padrão %u)</translation>
    </message>
    <message>
        <source>Output debugging information (default: %u, supplying &lt;category&gt; is optional)</source>
        <translation>Informação de saída de debug (padrão: %u, definir &lt;category&gt; é opcional)</translation>
    </message>
    <message>
        <source>Sets the serialization of raw transaction or block hex returned in non-verbose mode, non-segwit(0) or segwit(1) (default: %d)</source>
        <translation>Define a criação do raw da transação ou bloco em modo não verbal, não segwit (0) ou segwit (1) (padrão: %d)</translation>
    </message>
    <message>
        <source>Specify location of debug log file: this can be an absolute path or a path relative to the data directory (default: %s)</source>
        <translation>Especificar local do arquivo do log de debug: pode ser um caminho absoluto ou um caminho relativo ao diretório de dados (padrão: "%s")</translation>
    </message>
    <message>
        <source>Support filtering of blocks and transaction with bloom filters (default: %u)</source>
        <translation>Suportar filtragem de blocos e transações com filtros bloom (padrão: %u)</translation>
    </message>
    <message>
        <source>The fee rate (in %s/kB) that indicates your tolerance for discarding change by adding it to the fee (default: %s). Note: An output is discarded if it is dust at this rate, but we will always discard up to the dust relay fee and a discard fee above that is limited by the fee estimate for the longest target</source>
        <translation>A taxa de imposto (em %s/kB) indica sua tolerância para descartar alterações, adicionando-a na comissão (padrão: %s). Nota: Uma saída é descartada, se for considerada sobra nesta taxa, mas sempre descartaremos no máximo a taxa de retransmissão. Uma comissão acima disso, será limitada pela comissão estimada para o destino mais longo. </translation>
    </message>
    <message>
        <source>This is the transaction fee you may pay when fee estimates are not available.</source>
        <translation>Esta é a taxa que você deve pagar quando a taxa estimada não está disponível.</translation>
    </message>
    <message>
        <source>This product includes software developed by the OpenSSL Project for use in the OpenSSL Toolkit %s and cryptographic software written by Eric Young and UPnP software written by Thomas Bernard.</source>
        <translation>Esse produto inclui um software desenvolvido pelo OpenSSL Project para uso na OpenSSL Toolkit %s e software criptográfico escrito por Eric Young e software UPnP escrito por Thomas Bernard. </translation>
    </message>
    <message>
        <source>Total length of network version string (%i) exceeds maximum length (%i). Reduce the number or size of uacomments.</source>
        <translation>O tamanho total da string de versão da rede (%i) excede o tamanho máximo (%i). Reduza o numero ou tamanho de uacomments.</translation>
    </message>
    <message>
        <source>Tries to keep outbound traffic under the given target (in MiB per 24h), 0 = no limit (default: %d)</source>
        <translation>Tenta manter tráfego fora dos limites dentro do alvo especificado (em MiB por 24h), 0 = sem limite (padrão: %d)</translation>
    </message>
    <message>
        <source>Unsupported argument -socks found. Setting SOCKS version isn't possible anymore, only SOCKS5 proxies are supported.</source>
        <translation>Argumento inválido -socks encontrado. Definir a versão do SOCKS não é mais possível, somente proxys SOCK5 são suportados.</translation>
    </message>
    <message>
        <source>Unsupported argument -whitelistalwaysrelay ignored, use -whitelistrelay and/or -whitelistforcerelay.</source>
        <translation>Argumento não suportado -whitelistalwaysrelay foi ignorado, utilize -whitelistrelay e/ou -whitelistforcerelay.</translation>
    </message>
    <message>
        <source>Use separate SOCKS5 proxy to reach peers via Tor hidden services (default: %s)</source>
        <translation>Use um proxy SOCKS5 separado para alcançar participantes da rede via serviços ocultos Tor (padrão: %s)</translation>
    </message>
    <message>
        <source>Warning: Unknown block versions being mined! It's possible unknown rules are in effect</source>
        <translation>Aviso: Versões de bloco desconhecidas sendo mineradas! É possível que regras estranhas estejam ativas</translation>
    </message>
    <message>
        <source>Warning: Wallet file corrupt, data salvaged! Original %s saved as %s in %s; if your balance or transactions are incorrect you should restore from a backup.</source>
        <translation>Atenção: Arquivo da carteira corrompido, dados recuperados! Original %s salvo como %s em %s; se seu saldo ou transações estiverem incorretos, você deve restaurar o backup.</translation>
    </message>
    <message>
        <source>Whitelist peers connecting from the given IP address (e.g. 1.2.3.4) or CIDR notated network (e.g. 1.2.3.0/24). Can be specified multiple times.</source>
        <translation>Lista Branca de conecções do endereço IP informado (ex: 1.2.3.4) ou com máscara de rede (ex: 1.2.3.0/24). Pode ser especificado várias vezes.</translation>
    </message>
    <message>
        <source>%s is set very high!</source>
        <translation>%s está muito alto!</translation>
    </message>
    <message>
        <source>(default: %s)</source>
        <translation>(padrão: %s)</translation>
    </message>
    <message>
        <source>Always query for peer addresses via DNS lookup (default: %u)</source>
        <translation>Sempre pergunte pelo endereço de peer via pesquisa DNS (padrão: %u)</translation>
    </message>
    <message>
        <source>Error loading wallet %s. -wallet filename must be a regular file.</source>
        <translation>Erro ao carregar carteira %s. Nome do arquivo de -wallet deve ser um arquivo regular.</translation>
    </message>
    <message>
        <source>Error loading wallet %s. Duplicate -wallet filename specified.</source>
        <translation>Erro ao carregar carteira %s. Duplicado o nome do arquivo de -wallet.</translation>
    </message>
    <message>
        <source>Error loading wallet %s. Invalid characters in -wallet filename.</source>
        <translation>Erro ao carregar carteira %s. Caracteres inválidos no nome do arquivo de -wallet.</translation>
    </message>
    <message>
        <source>How many blocks to check at startup (default: %u, 0 = all)</source>
        <translation>Quantos blocos devem ser checados ao iniciar (padrão: %u, 0 = todos)</translation>
    </message>
    <message>
        <source>Include IP addresses in debug output (default: %u)</source>
        <translation>Incluir endereço IP na saída de depuração (padrão: %u)</translation>
    </message>
    <message>
        <source>Keypool ran out, please call keypoolrefill first</source>
        <translation>Erro na Keypool, favor executar keypoolrefill primeiro</translation>
    </message>
    <message>
        <source>Listen for JSON-RPC connections on &lt;port&gt; (default: %u or testnet: %u)</source>
        <translation>Escutar por conexões JSON-RPC na porta &lt;port&gt; (padrão: %u ou testnet: %u)</translation>
    </message>
    <message>
        <source>Listen for connections on &lt;port&gt; (default: %u or testnet: %u)</source>
        <translation>Aguardar por conexões na porta &lt;port&gt; (padrão: %u ou testnet: %u)</translation>
    </message>
    <message>
        <source>Maintain at most &lt;n&gt; connections to peers (default: %u)</source>
        <translation>Manter, no máximo, &lt;n&gt; conexões com peers (padrão: %u)</translation>
    </message>
    <message>
        <source>Make the wallet broadcast transactions</source>
        <translation>Fazer a carteira transmitir transações</translation>
    </message>
    <message>
        <source>Maximum per-connection receive buffer, &lt;n&gt;*1000 bytes (default: %u)</source>
        <translation>Buffer máximo de recebimento por conexão, &lt;n&gt;*1000 bytes (padrão: %u)</translation>
    </message>
    <message>
        <source>Maximum per-connection send buffer, &lt;n&gt;*1000 bytes (default: %u)</source>
        <translation>Buffer máximo de envio por conexão, &lt;n&gt;*1000 bytes (padrão: %u)</translation>
    </message>
    <message>
        <source>Prepend debug output with timestamp (default: %u)</source>
        <translation>Adiciona timestamp como prefixo no debug (padrão: %u)</translation>
    </message>
    <message>
        <source>Relay and mine data carrier transactions (default: %u)</source>
        <translation>Transações de dados de operadora (padrão: %u)</translation>
    </message>
    <message>
        <source>Relay non-P2SH multisig (default: %u)</source>
        <translation>Retransmitir P2SH não multisig (padrão: %u)</translation>
    </message>
    <message>
        <source>Set key pool size to &lt;n&gt; (default: %u)</source>
        <translation>Defina o tamanho da chave para piscina&lt;n&gt; (padrão: %u)</translation>
    </message>
    <message>
        <source>Set maximum BIP141 block weight (default: %d)</source>
        <translation>Define a altura máxima BIP141 do bloco (padrão: %d)</translation>
    </message>
    <message>
        <source>Set the number of threads to service RPC calls (default: %d)</source>
        <translation>Defina o número de threads para chamadas do serviço RPC (padrão: %d)</translation>
    </message>
    <message>
        <source>Specify configuration file (default: %s)</source>
        <translation>Especificar arquivo de configuração (padrão: %s)</translation>
    </message>
    <message>
        <source>Specify connection timeout in milliseconds (minimum: 1, default: %d)</source>
        <translation>Especificar tempo para desistência de conexões, em mili segundos (mínimo: 1, padrão: %d)</translation>
    </message>
    <message>
        <source>Specify pid file (default: %s)</source>
        <translation>Especificar arquivo pid (padrão: %s)</translation>
    </message>
    <message>
        <source>Spend unconfirmed change when sending transactions (default: %u)</source>
        <translation>Gastar troco não confirmado quando enviar transações (padrão: %u)</translation>
    </message>
    <message>
        <source>Starting network threads...</source>
        <translation>Iniciando atividades da rede...</translation>
    </message>
    <message>
        <source>The wallet will avoid paying less than the minimum relay fee.</source>
        <translation>A carteira irá evitar pagar menos que a taxa mínima.</translation>
    </message>
    <message>
        <source>This is the minimum transaction fee you pay on every transaction.</source>
        <translation>Esta é a taxa mínima que você deve pagar em cada transação.</translation>
    </message>
    <message>
        <source>This is the transaction fee you will pay if you send a transaction.</source>
        <translation>Esta é a taxa que você irá pagar se enviar a transação.</translation>
    </message>
    <message>
        <source>Threshold for disconnecting misbehaving peers (default: %u)</source>
        <translation>Limite para desconectar peers mal comportados (padrão: %u)</translation>
    </message>
    <message>
        <source>Transaction amounts must not be negative</source>
        <translation>As quantidades das transações não podem serem negativas</translation>
    </message>
    <message>
        <source>Transaction has too long of a mempool chain</source>
        <translation>A transação demorou muito para ser confirmada na mempool chain</translation>
    </message>
    <message>
        <source>Transaction must have at least one recipient</source>
        <translation>A transação deve ter ao menos um destinatário</translation>
    </message>
    <message>
        <source>Unknown network specified in -onlynet: '%s'</source>
        <translation>Rede desconhecida especificada em -onlynet: '%s'</translation>
    </message>
    <message>
        <source>Insufficient funds</source>
        <translation>Saldo insuficiente</translation>
    </message>
    <message>
        <source>Loading block index...</source>
        <translation>Carregando índice de blocos...</translation>
    </message>
    <message>
<<<<<<< HEAD
        <source>Add a node to connect to and attempt to keep the connection open</source>
        <translation>Adicionar um nódulo para se conectar e tentar manter a conexão ativa</translation>
    </message>
    <message>
=======
>>>>>>> a68962c4
        <source>Loading wallet...</source>
        <translation>Carregando carteira...</translation>
    </message>
    <message>
        <source>Cannot downgrade wallet</source>
        <translation>Não é possível fazer downgrade da carteira</translation>
    </message>
    <message>
        <source>Rescanning...</source>
        <translation>Re-escaneando...</translation>
    </message>
    <message>
        <source>Done loading</source>
        <translation>Carregamento terminado!</translation>
    </message>
    <message>
        <source>Error</source>
        <translation>Erro</translation>
    </message>
</context>
</TS><|MERGE_RESOLUTION|>--- conflicted
+++ resolved
@@ -331,7 +331,7 @@
     </message>
     <message>
         <source>Syncing Headers (%1%)...</source>
-        <translation>Sincronizando cabeçalhos (%1%)...</translation>
+        <translation>Sincronizando cabeçahos (%1%)...</translation>
     </message>
     <message>
         <source>Reindexing blocks on disk...</source>
@@ -851,10 +851,6 @@
         <translation>Como essa é a primeira vez que o programa é executado, você pode escolher onde %1 armazenará seus dados.</translation>
     </message>
     <message>
-<<<<<<< HEAD
-        <source>%1 will download and store a copy of the Qtum block chain. At least %2GB of data will be stored in this directory, and it will grow over time. The wallet will also be stored in this directory.</source>
-        <translation>O %1 irá baixar e armazenar uma cópia do block chain do Qtum. Pelo menos %2GB de dados serão armazenados neste diretório, e ele crescerá ao longo do tempo. A carteira também será armazenada neste diretório.</translation>
-=======
         <source>This initial synchronisation is very demanding, and may expose hardware problems with your computer that had previously gone unnoticed. Each time you run %1, it will continue downloading where it left off.</source>
         <translation>
 Esta sincronização inicial é muito exigente e pode expor problemas de hardware com o computador que passaram despercebidos anteriormente. Cada vez que você executar %1, continuará baixando onde ele saiu</translation>
@@ -862,7 +858,6 @@
     <message>
         <source>If you have chosen to limit block chain storage (pruning), the historical data must still be downloaded and processed, but will be deleted afterward to keep your disk usage low.</source>
         <translation>Se você escolheu limitar o armazenamento da corrente de blocos (prunando), os dados históricos ainda devem ser baixados e processados, mas serão apagados no final para manter o uso de disco baixo.</translation>
->>>>>>> a68962c4
     </message>
     <message>
         <source>Use the default data directory</source>
@@ -1094,8 +1089,6 @@
         <translation>Mapear porta usando &amp;UPnP</translation>
     </message>
     <message>
-<<<<<<< HEAD
-=======
         <source>Accept connections from outside.</source>
         <translation>Aceite conexões exteriores.</translation>
     </message>
@@ -1104,7 +1097,6 @@
         <translation>Permitir receber conexões</translation>
     </message>
     <message>
->>>>>>> a68962c4
         <source>Connect to the Qtum network through a SOCKS5 proxy.</source>
         <translation>Conectar na rede Qtum através de um proxy SOCKS5.</translation>
     </message>
@@ -1143,13 +1135,6 @@
     <message>
         <source>Connect to the Qtum network through a separate SOCKS5 proxy for Tor hidden services.</source>
         <translation>Conecte-se à rede Qtum através de um proxy SOCKS5 separado para utilizar serviços ocultos Tor.</translation>
-<<<<<<< HEAD
-    </message>
-    <message>
-        <source>Use separate SOCKS5 proxy to reach peers via Tor hidden services:</source>
-        <translation>Use um proxy SOCKS5 separado para alcançar participantes da rede via serviços ocultos Tor:</translation>
-=======
->>>>>>> a68962c4
     </message>
     <message>
         <source>&amp;Window</source>
@@ -1864,17 +1849,6 @@
         <translation>&amp;Mensagem</translation>
     </message>
     <message>
-<<<<<<< HEAD
-        <source>Reuse one of the previously used receiving addresses. Reusing addresses has security and privacy issues. Do not use this unless re-generating a payment request made before.</source>
-        <translation>Reutilize um dos endereços de recebimento anteriormente utilizados. Reutilizar um endereço implica em problemas com segurança e privacidade. Não reutilize a menos que esteja refazendo uma cobrança já feita anteriormente.</translation>
-    </message>
-    <message>
-        <source>R&amp;euse an existing receiving address (not recommended)</source>
-        <translation>R&amp;eutilize um endereço de recebimento (não recomendado)</translation>
-    </message>
-    <message>
-=======
->>>>>>> a68962c4
         <source>An optional message to attach to the payment request, which will be displayed when the request is opened. Note: The message will not be sent with the payment over the Qtum network.</source>
         <translation>Uma mensagem opcional que será anexada na cobrança e será mostrada quando ela for aberta. Nota: A mensagem não será enviada com o pagamento pela rede Qtum.</translation>
     </message>
@@ -2120,13 +2094,6 @@
         <translation>Ocultar</translation>
     </message>
     <message>
-<<<<<<< HEAD
-        <source>total at least</source>
-        <translation>pelo menos</translation>
-    </message>
-    <message>
-=======
->>>>>>> a68962c4
         <source>Paying only the minimum fee is just fine as long as there is less transaction volume than space in the blocks. But be aware that this can end up in a never confirming transaction once there is more demand for qtum transactions than the network can process.</source>
         <translation>Pagando apenas a taxa mínima é bom, desde que haja pouco volume de transações. Mas esteja ciente de que isso pode acabar em uma transação nunca confirmanda uma vez que há mais demanda por transações do que a rede pode processar.</translation>
     </message>
@@ -4025,7 +3992,7 @@
     </message>
     <message>
         <source>Starting network threads...</source>
-        <translation>Iniciando atividades da rede...</translation>
+        <translation>Iniciando análise da rede...</translation>
     </message>
     <message>
         <source>The wallet will avoid paying less than the minimum relay fee.</source>
@@ -4045,11 +4012,11 @@
     </message>
     <message>
         <source>Transaction amounts must not be negative</source>
-        <translation>As quantidades das transações não podem serem negativas</translation>
+        <translation>As quantidades das transações devem ser positivas.</translation>
     </message>
     <message>
         <source>Transaction has too long of a mempool chain</source>
-        <translation>A transação demorou muito para ser confirmada na mempool chain</translation>
+        <translation>A transação demorou muito na memória</translation>
     </message>
     <message>
         <source>Transaction must have at least one recipient</source>
@@ -4068,13 +4035,6 @@
         <translation>Carregando índice de blocos...</translation>
     </message>
     <message>
-<<<<<<< HEAD
-        <source>Add a node to connect to and attempt to keep the connection open</source>
-        <translation>Adicionar um nódulo para se conectar e tentar manter a conexão ativa</translation>
-    </message>
-    <message>
-=======
->>>>>>> a68962c4
         <source>Loading wallet...</source>
         <translation>Carregando carteira...</translation>
     </message>
