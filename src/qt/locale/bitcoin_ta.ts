--- conflicted
+++ resolved
@@ -229,8 +229,6 @@
 </context>
 <context>
     <name>QtumGUI</name>
-<<<<<<< HEAD
-=======
     <message>
         <source>Sign &amp;message...</source>
         <translation>கையொப்பம் &amp; செய்தி ...</translation>
@@ -239,7 +237,6 @@
         <source>Synchronizing with network...</source>
         <translation>நெட்வொர்க்குடன் ஒத்திசை ...</translation>
     </message>
->>>>>>> 9e306671
     <message>
         <source>&amp;Overview</source>
         <translation>&amp;கண்ணோட்டம்</translation>
@@ -293,13 +290,8 @@
         <translation>கைப்பை:</translation>
     </message>
     <message>
-<<<<<<< HEAD
-        <source>Qtum</source>
-        <translation>Qtum</translation>
-=======
         <source>Click to disable network activity.</source>
         <translation>பிணைய செயல்பாட்டை முடக்க கிளிக் செய்க.</translation>
->>>>>>> 9e306671
     </message>
     <message>
         <source>Network activity disabled.</source>
@@ -609,13 +601,8 @@
         <translation>லேபிளை நகலெடு</translation>
     </message>
     <message>
-<<<<<<< HEAD
-        <source>Qtum</source>
-        <translation>Qtum</translation>
-=======
         <source>Copy amount</source>
         <translation>நகல் நகல்</translation>
->>>>>>> 9e306671
     </message>
     <message>
         <source>Copy transaction ID</source>
