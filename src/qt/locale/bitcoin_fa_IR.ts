<TS language="fa_IR" version="2.1">
<context>
    <name>AddressBookPage</name>
    <message>
        <source>Right-click to edit address or label</source>
        <translation>برای ویرایش آدرس یا برچسب روی آن راست کلیک کنید</translation>
    </message>
    <message>
        <source>Create a new address</source>
        <translation>گشایش آدرس جدید</translation>
    </message>
    <message>
        <source>&amp;New</source>
        <translation>جدید</translation>
    </message>
    <message>
        <source>Copy the currently selected address to the system clipboard</source>
        <translation>کپی کردن حساب انتخاب شده به حافظه سیستم - کلیپ بورد</translation>
    </message>
    <message>
        <source>&amp;Copy</source>
        <translation>کپی</translation>
    </message>
    <message>
        <source>C&amp;lose</source>
        <translation>بستن</translation>
    </message>
    <message>
        <source>Delete the currently selected address from the list</source>
        <translation>حذف آدرس های انتخاب شده از لیست</translation>
    </message>
    <message>
        <source>Enter address or label to search</source>
        <translation>آدرس یا برچسب را برای جستجو وارد کنید</translation>
    </message>
    <message>
        <source>Export the data in the current tab to a file</source>
        <translation>صدور داده نوار جاری به یک فایل</translation>
    </message>
    <message>
        <source>&amp;Export</source>
        <translation>صدور</translation>
    </message>
    <message>
        <source>&amp;Delete</source>
        <translation>حذف</translation>
    </message>
    <message>
        <source>Choose the address to send coins to</source>
        <translation>آدرس برای ارسال کوین‌ها را انتخاب کنید</translation>
    </message>
    <message>
        <source>Choose the address to receive coins with</source>
        <translation>انتخاب آدرس جهت دریافت سکه‌ها با آن</translation>
    </message>
    <message>
        <source>C&amp;hoose</source>
        <translation>انتخاب</translation>
    </message>
    <message>
        <source>Sending addresses</source>
        <translation>آدرس‌های فرستنده</translation>
    </message>
    <message>
        <source>Receiving addresses</source>
        <translation>آدرس‌های گیرنده</translation>
    </message>
    <message>
        <source>These are your Qtum addresses for sending payments. Always check the amount and the receiving address before sending coins.</source>
        <translation>اینها آدرس‌های كونتم شما برای ارسال وجوه هستند. همیشه قبل از ارسال، مقدار و آدرس گیرنده را بررسی کنید.</translation>
    </message>
    <message>
        <source>These are your Qtum addresses for receiving payments. It is recommended to use a new receiving address for each transaction.</source>
        <translation>اینها آدرس‌های كونتم شما برای دریافت وجوه هستند. توصیه می‌شود برای هر دریافت از یک آدرس جدید استفاده کنید.</translation>
    </message>
    <message>
        <source>&amp;Copy Address</source>
        <translation>کپی آدرس</translation>
    </message>
    <message>
        <source>Copy &amp;Label</source>
        <translation>کپی برچسب</translation>
    </message>
    <message>
        <source>&amp;Edit</source>
        <translation>ویرایش</translation>
    </message>
    <message>
        <source>Export Address List</source>
        <translation>از فهرست آدرس خروجی گرفته شود</translation>
    </message>
    <message>
        <source>Comma separated file (*.csv)</source>
        <translation>فایل سی اس وی (*.csv)</translation>
    </message>
    <message>
        <source>Exporting Failed</source>
        <translation>گرفتن خروجی به مشکل خورد</translation>
    </message>
    <message>
        <source>There was an error trying to save the address list to %1. Please try again.</source>
        <translation>خطایی به هنگام ذخیره لیست آدرس در %1 رخ داده است. لطفا دوباره تلاش کنید.</translation>
    </message>
</context>
<context>
    <name>AddressTableModel</name>
    <message>
        <source>Label</source>
        <translation>برچسب</translation>
    </message>
    <message>
        <source>Address</source>
        <translation>آدرس</translation>
    </message>
    <message>
        <source>(no label)</source>
        <translation>(برچسب ندارد)</translation>
    </message>
</context>
<context>
    <name>AskPassphraseDialog</name>
    <message>
        <source>Passphrase Dialog</source>
        <translation>دیالوگ رمزعبور</translation>
    </message>
    <message>
        <source>Enter passphrase</source>
        <translation>رمز/پَس فرِیز را وارد کنید</translation>
    </message>
    <message>
        <source>New passphrase</source>
        <translation>رمز/پَس فرِیز جدید را وارد کنید</translation>
    </message>
    <message>
        <source>Repeat new passphrase</source>
        <translation>رمز/پَس فرِیز را دوباره وارد کنید</translation>
    </message>
    <message>
        <source>Show password</source>
        <translation>نمایش گذرواژه</translation>
    </message>
    <message>
        <source>Enter the new passphrase to the wallet.&lt;br/&gt;Please use a passphrase of &lt;b&gt;ten or more random characters&lt;/b&gt;, or &lt;b&gt;eight or more words&lt;/b&gt;.</source>
        <translation>رمز جدید را در کیف‌پول وارد کنید. &lt;br/&gt;لطفا از رمزی استفاده کنید که&lt;b&gt; حداقل ۱۰ کاراکتر راندوم&lt;/b&gt;یا&lt;b&gt;حداقل ۸ کلمه داشته باشد&lt;/b&gt;.</translation>
    </message>
    <message>
        <source>Encrypt wallet</source>
        <translation>رمزگذاری کیف پول</translation>
    </message>
    <message>
        <source>This operation needs your wallet passphrase to unlock the wallet.</source>
        <translation>برای انجام این عملیات، باید رمز کیف‌پول را وارد کنید.</translation>
    </message>
    <message>
        <source>Unlock wallet</source>
        <translation>بازکردن کیف‌پول</translation>
    </message>
    <message>
        <source>This operation needs your wallet passphrase to decrypt the wallet.</source>
        <translation>برای انجام این عملیات، باید رمز کیف‌پول را وارد کنید.</translation>
    </message>
    <message>
        <source>Decrypt wallet</source>
        <translation>رمزگشایی کیف پول</translation>
    </message>
    <message>
        <source>Change passphrase</source>
        <translation>تغییر رمزعبور</translation>
    </message>
    <message>
        <source>Enter the old passphrase and new passphrase to the wallet.</source>
        <translation>رمز قدیمی و جدید کیف پول را وارد کنید.</translation>
    </message>
    <message>
        <source>Confirm wallet encryption</source>
        <translation>تایید رمزگذاری کیف پول</translation>
    </message>
    <message>
        <source>Warning: If you encrypt your wallet and lose your passphrase, you will &lt;b&gt;LOSE ALL OF YOUR QTUMS&lt;/b&gt;!</source>
        <translation>اخطار: اگر کیف‌پول خود را رمزگذاری کرده و رمز خود را فراموش کنید، شما &lt;b&gt;تمام بیت‌کوین‌های خود را از دست خواهید داد&lt;/b&gt;!</translation>
    </message>
    <message>
        <source>Are you sure you wish to encrypt your wallet?</source>
        <translation>آیا از رمزگذاری کیف‌پول خود اطمینان دارید؟</translation>
    </message>
    <message>
        <source>Wallet encrypted</source>
        <translation>کیف پول رمزگذاری شده است</translation>
    </message>
    <message>
<<<<<<< HEAD
        <source>%1 will close now to finish the encryption process. Remember that encrypting your wallet cannot fully protect your qtums from being stolen by malware infecting your computer.</source>
        <translation>%1 برای اتمام فرایند رمزگذاری بسته خواهد شد. به خاطر داشته باشید که رمزگذاری WALLET شما،  کامپیوتر شما را از آلودگی به بدافزارها مصون نمی دارد.</translation>
    </message>
    <message>
=======
>>>>>>> 9e306671
        <source>IMPORTANT: Any previous backups you have made of your wallet file should be replaced with the newly generated, encrypted wallet file. For security reasons, previous backups of the unencrypted wallet file will become useless as soon as you start using the new, encrypted wallet.</source>
        <translation>مهم: هر بک‌آپ قبلی که از کیف‌پول خود گرفته‌اید، با نسخه‌ی جدید رمزنگاری‌شده جایگزین خواهد شد. به دلایل امنیتی، پس از رمزنگاری کیف‌پول، بک‌آپ‌های قدیمی شما بلااستفاده خواهد شد.</translation>
    </message>
    <message>
        <source>Wallet encryption failed</source>
        <translation>خطا در رمزنگاری کیف‌پول</translation>
    </message>
    <message>
        <source>Wallet encryption failed due to an internal error. Your wallet was not encrypted.</source>
        <translation>رمزگذاری به علت خطای داخلی تایید نشد. کیف‌پول شما رمزگذاری نشد.</translation>
    </message>
    <message>
        <source>The supplied passphrases do not match.</source>
        <translation>رمزهای واردشده تطابق ندارند.</translation>
    </message>
    <message>
        <source>Wallet unlock failed</source>
        <translation>خطا در بازکردن کیف‌پول</translation>
    </message>
    <message>
        <source>The passphrase entered for the wallet decryption was incorrect.</source>
        <translation>رمز واردشده برای رمزگشایی کیف‌پول اشتباه است.</translation>
    </message>
    <message>
        <source>Wallet decryption failed</source>
        <translation>خطا در رمزگشایی کیف‌پول</translation>
    </message>
    <message>
        <source>Wallet passphrase was successfully changed.</source>
        <translation>رمز کیف‌پول با موفقیت تغییر یافت.</translation>
    </message>
    <message>
        <source>Warning: The Caps Lock key is on!</source>
        <translation>اخطار: کلید Caps Lock فعال است!</translation>
    </message>
</context>
<context>
    <name>BanTableModel</name>
    <message>
        <source>IP/Netmask</source>
        <translation>آی پی/نت ماسک</translation>
    </message>
    <message>
        <source>Banned Until</source>
        <translation>مسدودشده تا</translation>
    </message>
</context>
<context>
    <name>QtumGUI</name>
    <message>
        <source>Sign &amp;message...</source>
        <translation>ثبت &amp;پیام</translation>
    </message>
    <message>
        <source>Synchronizing with network...</source>
        <translation>به روز رسانی با شبکه...</translation>
    </message>
    <message>
        <source>&amp;Overview</source>
        <translation>بازبینی</translation>
    </message>
    <message>
        <source>Show general overview of wallet</source>
        <translation>نمای کلی از wallet را نشان بده</translation>
    </message>
    <message>
        <source>&amp;Transactions</source>
        <translation>تراکنش</translation>
    </message>
    <message>
        <source>Browse transaction history</source>
        <translation>تاریخچه تراکنش را باز کن</translation>
    </message>
    <message>
        <source>E&amp;xit</source>
        <translation>خروج</translation>
    </message>
    <message>
        <source>Quit application</source>
        <translation>از "درخواست نامه"/ application خارج شو</translation>
    </message>
    <message>
        <source>&amp;About %1</source>
        <translation>&amp;درباره %1</translation>
    </message>
    <message>
        <source>Show information about %1</source>
        <translation>نمایش اطلاعات درباره %1</translation>
    </message>
    <message>
        <source>About &amp;Qt</source>
        <translation>درباره Qt</translation>
    </message>
    <message>
        <source>Show information about Qt</source>
        <translation>نمایش اطلاعات درباره Qt</translation>
    </message>
    <message>
        <source>&amp;Options...</source>
        <translation>انتخاب ها</translation>
    </message>
    <message>
        <source>Modify configuration options for %1</source>
        <translation>اصلاح انتخاب ها برای پیکربندی %1</translation>
    </message>
    <message>
        <source>&amp;Encrypt Wallet...</source>
        <translation>رمزگذاری کیف پول</translation>
    </message>
    <message>
        <source>&amp;Backup Wallet...</source>
        <translation>تهیه نسخه پشتیبان از کیف پول</translation>
    </message>
    <message>
        <source>&amp;Change Passphrase...</source>
        <translation>تغییر رمز/پَس فرِیز</translation>
    </message>
    <message>
        <source>Open &amp;URI...</source>
        <translation>بازکردن آدرس...</translation>
    </message>
    <message>
        <source>Wallet:</source>
        <translation>کیف پول:</translation>
    </message>
    <message>
        <source>Click to disable network activity.</source>
        <translation>برای غیرفعال‌کردن فعالیت شبکه کلیک کنید.</translation>
    </message>
    <message>
        <source>Network activity disabled.</source>
        <translation>فعالیت شبکه غیرفعال شد.</translation>
    </message>
    <message>
        <source>Click to enable network activity again.</source>
        <translation>برای فعال‌کردن فعالیت شبکه کلیک کنید.</translation>
    </message>
    <message>
        <source>Syncing Headers (%1%)...</source>
        <translation>درحال همگام‌سازی هدرها (%1%)…</translation>
    </message>
    <message>
        <source>Reindexing blocks on disk...</source>
        <translation>فهرست‌بندی نمایه بلاک‌ها…</translation>
    </message>
    <message>
        <source>Send coins to a Qtum address</source>
        <translation>ارسال کوین به آدرس كونتم</translation>
    </message>
    <message>
        <source>Backup wallet to another location</source>
        <translation>گرفتن نسخه پیشتیبان در آدرسی دیگر</translation>
    </message>
    <message>
        <source>Change the passphrase used for wallet encryption</source>
        <translation>رمز عبور مربوط به رمزگذاریِ کیف پول  را تغییر دهید</translation>
    </message>
    <message>
        <source>&amp;Debug window</source>
        <translation>پنجره دیباگ</translation>
    </message>
    <message>
        <source>Open debugging and diagnostic console</source>
        <translation>باز کردن کنسول دی باگ و تشخیص</translation>
    </message>
    <message>
<<<<<<< HEAD
        <source>Qtum</source>
        <translation>كونتم</translation>
=======
        <source>&amp;Verify message...</source>
        <translation>تایید پیام</translation>
>>>>>>> 9e306671
    </message>
    <message>
        <source>Qtum</source>
        <translation>كونتم</translation>
    </message>
    <message>
        <source>&amp;Send</source>
        <translation>ارسال</translation>
    </message>
    <message>
        <source>&amp;Receive</source>
        <translation>دریافت</translation>
    </message>
    <message>
        <source>&amp;Show / Hide</source>
        <translation>نمایش/ عدم نمایش</translation>
    </message>
    <message>
        <source>Show or hide the main Window</source>
        <translation>نمایش یا عدم نمایش پنجره اصلی</translation>
    </message>
    <message>
        <source>Encrypt the private keys that belong to your wallet</source>
        <translation>رمزنگاری کلیدهای شخصی متعلق به کیف‌پول</translation>
    </message>
    <message>
        <source>Sign messages with your Qtum addresses to prove you own them</source>
        <translation>پیام‌ها را با آدرس بیت‌کوین خود امضا کنید تا مالکیت آن‌ها را اثبات کنید</translation>
    </message>
    <message>
        <source>Verify messages to ensure they were signed with specified Qtum addresses</source>
        <translation>پیام‌ها را تائید کنید تا از امضاشدن آن‌ها با آدرس بیت‌کوین مطمئن شوید</translation>
    </message>
    <message>
        <source>&amp;File</source>
        <translation>فایل</translation>
    </message>
    <message>
        <source>&amp;Settings</source>
        <translation>تنظیمات</translation>
    </message>
    <message>
        <source>&amp;Help</source>
        <translation>راهنما</translation>
    </message>
    <message>
        <source>Tabs toolbar</source>
        <translation>نوار ابزار</translation>
    </message>
    <message>
        <source>Request payments (generates QR codes and qtum: URIs)</source>
        <translation>درخواست پرداخت (ساخت کد QR و بیت‌کوین: URIs)</translation>
    </message>
    <message>
        <source>Show the list of used sending addresses and labels</source>
        <translation>نمایش لیست آدرس‌ها و لیبل‌های ارسالی استفاده شده</translation>
    </message>
    <message>
        <source>Show the list of used receiving addresses and labels</source>
        <translation>نمایش لیست آدرس‌ها و لیبل‌های دریافتی استفاده شده</translation>
    </message>
    <message>
        <source>Open a qtum: URI or payment request</source>
        <translation>بازکردن بیت‌کوین: آدرس یا درخواست پرداخت</translation>
    </message>
    <message>
        <source>&amp;Command-line options</source>
        <translation>گزینه های خط فرمان</translation>
    </message>
    <message numerus="yes">
        <source>%n active connection(s) to Qtum network</source>
        <translation><numerusform>%n ارتباط فعال به شبکه بیت‌کوین</numerusform><numerusform>%n ارتباط فعال به شبکه بیت‌کوین</numerusform></translation>
    </message>
    <message>
        <source>Indexing blocks on disk...</source>
        <translation>فهرست‌بندی نمایه بلاک‌ها…</translation>
    </message>
    <message>
        <source>Processing blocks on disk...</source>
        <translation>پردازش نمایه بلاک‌ها…</translation>
    </message>
    <message numerus="yes">
        <source>Processed %n block(s) of transaction history.</source>
        <translation><numerusform>%n بلاک از تاریخچه تراکنش، پردازش شد.</numerusform><numerusform>%n بلاک از تاریخچه تراکنش، پردازش شد.</numerusform></translation>
    </message>
    <message>
        <source>%1 behind</source>
        <translation>%1 قبل</translation>
    </message>
    <message>
        <source>Transactions after this will not yet be visible.</source>
        <translation>تراکنش‌های بعد از این تراکنش هنوز در دسترس نیستند.</translation>
    </message>
    <message>
        <source>Error</source>
        <translation>خطا</translation>
    </message>
    <message>
        <source>Warning</source>
        <translation>هشدار</translation>
    </message>
    <message>
        <source>Information</source>
        <translation>اطلاعات</translation>
    </message>
    <message>
        <source>Up to date</source>
        <translation>به روز</translation>
    </message>
    <message>
        <source>&amp;Sending addresses</source>
        <translation>ادرس ارسال</translation>
    </message>
    <message>
        <source>&amp;Receiving addresses</source>
        <translation>ادرس درسافت</translation>
    </message>
    <message>
        <source>Open Wallet</source>
        <translation>باز کردن حساب</translation>
    </message>
    <message>
        <source>Open a wallet</source>
        <translation>باز کردن یک حساب</translation>
    </message>
    <message>
        <source>default wallet</source>
        <translation>کیف پول پیش‌فرض</translation>
    </message>
    <message>
        <source>&amp;Window</source>
        <translation>پنجره</translation>
    </message>
    <message>
        <source>Zoom</source>
        <translation>بزرگنمایی</translation>
    </message>
    <message>
        <source>Restore</source>
        <translation>بازگرداندن</translation>
    </message>
    <message>
        <source>Main Window</source>
        <translation>پنجره اصلی</translation>
    </message>
    <message>
        <source>Connecting to peers...</source>
        <translation>در حال اتصال به همتاهای شبکه...</translation>
    </message>
    <message>
        <source>Catching up...</source>
        <translation>در حال روزآمد سازی..</translation>
    </message>
    <message>
        <source>Amount: %1
</source>
        <translation>مبلغ: %1
</translation>
    </message>
    <message>
        <source>Address: %1
</source>
        <translation>آدرس: %1
</translation>
    </message>
    <message>
        <source>Sent transaction</source>
        <translation>تراکنش ارسالی</translation>
    </message>
    <message>
        <source>Incoming transaction</source>
        <translation>تراکنش دریافتی</translation>
    </message>
    <message>
        <source>Wallet is &lt;b&gt;encrypted&lt;/b&gt; and currently &lt;b&gt;unlocked&lt;/b&gt;</source>
        <translation>wallet رمزگذاری شد و در حال حاضر از حالت قفل در آمده است</translation>
    </message>
    <message>
        <source>Wallet is &lt;b&gt;encrypted&lt;/b&gt; and currently &lt;b&gt;locked&lt;/b&gt;</source>
        <translation>wallet رمزگذاری شد و در حال حاضر قفل است</translation>
    </message>
    <message>
        <source>A fatal error occurred. Qtum can no longer continue safely and will quit.</source>
        <translation>خطای بحرانی رخ داده است. كونتم دیگر به صورت ایمن قادر به ادامه دادن نمی‌باشد و خارج خواهد شد.</translation>
    </message>
</context>
<context>
    <name>CoinControlDialog</name>
    <message>
        <source>Coin Selection</source>
        <translation>انتخاب کوین</translation>
    </message>
    <message>
        <source>Quantity:</source>
        <translation>مقدار</translation>
    </message>
    <message>
        <source>Bytes:</source>
        <translation>بایت ها:</translation>
    </message>
    <message>
        <source>Amount:</source>
        <translation>میزان وجه:</translation>
    </message>
    <message>
        <source>Fee:</source>
        <translation>هزینه</translation>
    </message>
    <message>
        <source>Dust:</source>
        <translation>گرد و غبار با داست:</translation>
    </message>
    <message>
        <source>After Fee:</source>
        <translation>بعد از احتساب کارمزد</translation>
    </message>
    <message>
        <source>Change:</source>
        <translation>تغییر</translation>
    </message>
    <message>
        <source>(un)select all</source>
        <translation>(عدم)انتخاب همه</translation>
    </message>
    <message>
        <source>Tree mode</source>
        <translation>حالت درختی</translation>
    </message>
    <message>
        <source>List mode</source>
        <translation>حالت لیستی</translation>
    </message>
    <message>
        <source>Amount</source>
        <translation>میزان</translation>
    </message>
    <message>
        <source>Received with label</source>
        <translation>دریافت شده با برچسب</translation>
    </message>
    <message>
        <source>Received with address</source>
        <translation>دریافت شده با آدرس</translation>
    </message>
    <message>
        <source>Date</source>
        <translation>تاریخ</translation>
    </message>
    <message>
        <source>Confirmations</source>
        <translation>تاییدیه </translation>
    </message>
    <message>
        <source>Confirmed</source>
        <translation>تایید شده</translation>
    </message>
    <message>
        <source>Copy address</source>
        <translation>کپی آدرس</translation>
    </message>
    <message>
        <source>Copy label</source>
        <translation>کپی برچسب</translation>
    </message>
    <message>
        <source>Copy amount</source>
        <translation>کپی مقدار</translation>
    </message>
    <message>
        <source>Copy transaction ID</source>
        <translation>کپی شناسه تراکنش</translation>
    </message>
    <message>
        <source>Copy quantity</source>
        <translation>کپی مقدار</translation>
    </message>
    <message>
        <source>Copy fee</source>
        <translation>کپی هزینه</translation>
    </message>
    <message>
        <source>Copy after fee</source>
        <translation>کپی کردن بعد از احتساب کارمزد</translation>
    </message>
    <message>
        <source>Copy bytes</source>
        <translation>کپی کردن بایت ها</translation>
    </message>
    <message>
        <source>Copy dust</source>
        <translation>کپی کردن داست:</translation>
    </message>
    <message>
        <source>Copy change</source>
        <translation>کپی کردن تغییر</translation>
    </message>
    <message>
        <source>yes</source>
        <translation>بله</translation>
    </message>
    <message>
        <source>no</source>
        <translation>خیر</translation>
    </message>
    <message>
        <source>(no label)</source>
        <translation>(برچسب ندارد)</translation>
    </message>
    <message>
        <source>(change)</source>
        <translation>(تغییر)</translation>
    </message>
</context>
<context>
    <name>EditAddressDialog</name>
    <message>
        <source>Edit Address</source>
        <translation>ویرایش حساب</translation>
    </message>
    <message>
        <source>&amp;Label</source>
        <translation>برچسب</translation>
    </message>
    <message>
        <source>&amp;Address</source>
        <translation>آدرس</translation>
    </message>
    <message>
        <source>New sending address</source>
        <translation>آدرس ارسالی جدید</translation>
    </message>
    <message>
        <source>Edit receiving address</source>
        <translation>ویرایش آدرس دریافتی</translation>
    </message>
    <message>
        <source>Edit sending address</source>
        <translation>ویرایش آدرس ارسالی</translation>
    </message>
    <message>
        <source>The entered address "%1" is not a valid Qtum address.</source>
        <translation>آدرس وارد شده "%1" آدرس معتبر كونتم نیست.</translation>
    </message>
    <message>
        <source>Could not unlock wallet.</source>
        <translation>نمیتوان کیف پول را باز کرد.</translation>
    </message>
    <message>
        <source>New key generation failed.</source>
        <translation>تولید کلید جدید به خطا انجامید.</translation>
    </message>
</context>
<context>
    <name>FreespaceChecker</name>
    <message>
        <source>A new data directory will be created.</source>
        <translation>پوشه داده جدید ساخته خواهد شد</translation>
    </message>
    <message>
        <source>name</source>
        <translation>نام</translation>
    </message>
    <message>
        <source>Cannot create data directory here.</source>
        <translation>نمیتوان در اینجا پوشه داده ساخت.</translation>
    </message>
</context>
<context>
    <name>HelpMessageDialog</name>
    <message>
        <source>version</source>
        <translation>نسخه</translation>
    </message>
    <message>
        <source>Command-line options</source>
        <translation>گزینه های خط-فرمان </translation>
    </message>
</context>
<context>
    <name>Intro</name>
    <message>
        <source>Welcome</source>
        <translation>خوش آمدید</translation>
    </message>
    <message>
        <source>Welcome to %1.</source>
        <translation>به %1 خوش آمدید.</translation>
    </message>
    <message>
<<<<<<< HEAD
=======
        <source>Use the default data directory</source>
        <translation>استفاده کردن از پوشه داده پیشفرض</translation>
    </message>
    <message>
        <source>Use a custom data directory:</source>
        <translation>استفاده کردن از پوشه داده مخصوص:</translation>
    </message>
    <message>
>>>>>>> 9e306671
        <source>Qtum</source>
        <translation>كونتم</translation>
    </message>
    <message>
        <source>The wallet will also be stored in this directory.</source>
        <translation>کیف پول هم در همین دایرکتوری ذخیره می‌شود.</translation>
    </message>
    <message>
        <source>Error</source>
        <translation>خطا</translation>
    </message>
    </context>
<context>
    <name>ModalOverlay</name>
    <message>
        <source>Form</source>
        <translation>فرم</translation>
    </message>
    <message>
        <source>Number of blocks left</source>
        <translation>تعداد بلوک‌های باقیمانده</translation>
    </message>
    <message>
        <source>Unknown...</source>
        <translation>ناشناس...</translation>
    </message>
    <message>
        <source>Last block time</source>
        <translation>زمان آخرین بلوک</translation>
    </message>
    <message>
        <source>Progress</source>
        <translation>پیشرفت</translation>
    </message>
    <message>
        <source>Progress increase per hour</source>
        <translation>سرعت افزایش پیشرفت بر ساعت</translation>
    </message>
    <message>
        <source>calculating...</source>
        <translation>در حال محاسبه...</translation>
    </message>
    <message>
        <source>Hide</source>
        <translation>پنهان کردن</translation>
    </message>
    </context>
<context>
    <name>OpenURIDialog</name>
    <message>
        <source>Open URI</source>
        <translation>باز کردن آدرس URL</translation>
    </message>
    <message>
        <source>Open payment request from URI or file</source>
        <translation>بازکردن درخواست پرداخت از آدرس URL یا فایل</translation>
    </message>
    <message>
        <source>URI:</source>
        <translation>آدرس:</translation>
    </message>
    <message>
        <source>Select payment request file</source>
        <translation>انتخاب فایل درخواست وجه (Payment Request)</translation>
    </message>
    <message>
        <source>Select payment request file to open</source>
        <translation>انتخاب فایل درحواست وجه برای باز کردن</translation>
    </message>
</context>
<context>
    <name>OptionsDialog</name>
    <message>
        <source>Options</source>
        <translation>گزینه ها</translation>
    </message>
    <message>
        <source>&amp;Main</source>
        <translation>&amp;اصلی</translation>
    </message>
    <message>
        <source>Size of &amp;database cache</source>
        <translation>اندازه کش پایگاه داده.</translation>
    </message>
    <message>
        <source>&amp;Hide tray icon</source>
        <translation> مخفی کردن ایکون
</translation>
    </message>
    <message>
        <source>Open Configuration File</source>
        <translation>بازکردن فایل پیکربندی</translation>
    </message>
    <message>
        <source>Reset all client options to default.</source>
        <translation>ریست تمامی تنظیمات کلاینت به پیشفرض</translation>
    </message>
    <message>
        <source>&amp;Reset Options</source>
        <translation>تنظیم مجدد گزینه ها</translation>
    </message>
    <message>
        <source>&amp;Network</source>
        <translation>شبکه</translation>
    </message>
    <message>
        <source>GB</source>
        <translation>گیگابایت</translation>
    </message>
    <message>
        <source>W&amp;allet</source>
        <translation>کیف پول</translation>
    </message>
    <message>
        <source>Expert</source>
        <translation>حرفه‌ای</translation>
    </message>
    <message>
        <source>Accept connections from outside.</source>
        <translation>پذیرفتن اتصال شدن از بیرون</translation>
    </message>
    <message>
        <source>Allow incomin&amp;g connections</source>
        <translation>اجازه دادن به ارتباطات ورودی</translation>
    </message>
    <message>
        <source>Proxy &amp;IP:</source>
        <translation>پراکسی و آی‌پی:</translation>
    </message>
    <message>
        <source>&amp;Port:</source>
        <translation>پورت:</translation>
    </message>
    <message>
        <source>IPv4</source>
        <translation>IPv4</translation>
    </message>
    <message>
        <source>IPv6</source>
        <translation>IPv6</translation>
    </message>
    <message>
        <source>Tor</source>
        <translation>شبکه Tor</translation>
    </message>
    <message>
        <source>Connect to the Qtum network through a separate SOCKS5 proxy for Tor hidden services.</source>
        <translation>اتصال به شبکه  كونتم با استفاده از پراکسی SOCKS5 برای استفاده از سرویس مخفی تور</translation>
    </message>
    <message>
        <source>&amp;Window</source>
        <translation>پنجره</translation>
    </message>
    <message>
        <source>&amp;Display</source>
        <translation>نمایش</translation>
    </message>
    <message>
        <source>User Interface &amp;language:</source>
        <translation>زبان واسط کاربری:</translation>
    </message>
    <message>
        <source>&amp;Unit to show amounts in:</source>
        <translation>واحد نمایشگر مقادیر:</translation>
    </message>
    <message>
        <source>&amp;Third party transaction URLs</source>
        <translation>URLهای تراکنش شخص ثالث</translation>
    </message>
    <message>
        <source>&amp;OK</source>
        <translation>تایید</translation>
    </message>
    <message>
        <source>&amp;Cancel</source>
        <translation>لغو</translation>
    </message>
    <message>
        <source>default</source>
        <translation>پیش فرض</translation>
    </message>
    <message>
        <source>none</source>
        <translation>خالی</translation>
    </message>
    <message>
        <source>Confirm options reset</source>
        <translation>تایید ریست تنظیمات</translation>
    </message>
    <message>
        <source>Client restart required to activate changes.</source>
        <translation>کلاینت نیازمند ریست شدن است برای فعال کردن تغییرات</translation>
    </message>
    <message>
        <source>Client will be shut down. Do you want to proceed?</source>
        <translation>کلاینت خاموش خواهد شد.آیا میخواهید ادامه دهید؟</translation>
    </message>
    <message>
        <source>Configuration options</source>
        <translation>تنظیمات پیکربندی</translation>
    </message>
    <message>
        <source>Error</source>
        <translation>خطا</translation>
    </message>
    <message>
        <source>The configuration file could not be opened.</source>
        <translation>فایل پیکربندی قادر به بازشدن نبود.</translation>
    </message>
    <message>
        <source>This change would require a client restart.</source>
        <translation>تغییرات منوط به ریست کاربر است.</translation>
    </message>
    <message>
        <source>The supplied proxy address is invalid.</source>
        <translation>آدرس پراکسی ارائه شده نامعتبر است.</translation>
    </message>
</context>
<context>
    <name>OverviewPage</name>
    <message>
        <source>Form</source>
        <translation>فرم</translation>
    </message>
    <message>
        <source>The displayed information may be out of date. Your wallet automatically synchronizes with the Qtum network after a connection is established, but this process has not completed yet.</source>
        <translation>اطلاعات نمایش داده شده ممکن است روزآمد نباشد. wallet شما به صورت خودکار بعد از برقراری اتصال با شبکه كونتم به روز می شود اما این فرایند هنوز تکمیل نشده است.</translation>
<<<<<<< HEAD
=======
    </message>
    <message>
        <source>Watch-only:</source>
        <translation>فقط قابل-مشاهده:</translation>
>>>>>>> 9e306671
    </message>
    <message>
        <source>Available:</source>
        <translation>در دسترس:</translation>
    </message>
    <message>
        <source>Your current spendable balance</source>
        <translation>موجودی قابل خرج در الان</translation>
    </message>
    <message>
        <source>Pending:</source>
        <translation>در حال انتظار:</translation>
    </message>
    <message>
        <source>Total of transactions that have yet to be confirmed, and do not yet count toward the spendable balance</source>
        <translation>تعداد تراکنشهایی که نیاز به تایید دارند و هنوز در مانده حساب جاری شما به حساب نیامده اند</translation>
    </message>
    <message>
        <source>Mined balance that has not yet matured</source>
        <translation>موجودی استخراج شده هنوز کامل نشده است</translation>
    </message>
    <message>
        <source>Balances</source>
        <translation>موجودی ها</translation>
    </message>
    <message>
        <source>Total:</source>
        <translation>کل:</translation>
    </message>
    <message>
        <source>Your current total balance</source>
        <translation>موجودی شما در همین لحظه</translation>
    </message>
    <message>
        <source>Your current balance in watch-only addresses</source>
        <translation>موجودی شما در همین لحظه در آدرس های Watch only Addresses </translation>
    </message>
    <message>
        <source>Spendable:</source>
        <translation>قابل مصرف:</translation>
    </message>
    <message>
        <source>Recent transactions</source>
        <translation>تراکنش های اخیر</translation>
    </message>
    <message>
        <source>Unconfirmed transactions to watch-only addresses</source>
        <translation>تراکنش های تایید نشده به آدرس های فقط قابل مشاهده watch-only</translation>
    </message>
    <message>
        <source>Mined balance in watch-only addresses that has not yet matured</source>
        <translation>موجودی استخراج شده در آدرس های فقط قابل مشاهده هنوز کامل نشده است</translation>
    </message>
    </context>
<context>
    <name>PaymentServer</name>
    <message>
        <source>Payment request error</source>
        <translation>درخواست پرداخت با خطا مواجه شد</translation>
    </message>
    <message>
        <source>Payment request file handling</source>
        <translation>درحال پردازش درخواست پرداخت</translation>
    </message>
    <message>
        <source>Payment request rejected</source>
        <translation>درخواست پرداخت رد شد</translation>
    </message>
    <message>
        <source>Payment request expired.</source>
        <translation>درخواست پرداخت منقضی شد یا تاریخ آن گذشت.</translation>
    </message>
    <message>
        <source>Payment request is not initialized.</source>
        <translation>درخواست پرداخت, با مقداردهی اولیه یکسان نبود.</translation>
    </message>
    <message>
        <source>Invalid payment request.</source>
        <translation>درخواست پرداخت نامعتبر بود.</translation>
    </message>
    <message>
        <source>Network request error</source>
        <translation>درخواست از شبکه با خطا مواجه شد</translation>
    </message>
    </context>
<context>
    <name>PeerTableModel</name>
    <message>
        <source>Node/Service</source>
        <translation>گره/خدمت</translation>
    </message>
    <message>
        <source>NodeId</source>
        <translation>شناسه گره</translation>
    </message>
    <message>
        <source>Ping</source>
        <translation>پینگ</translation>
    </message>
    <message>
        <source>Sent</source>
        <translation>فرستاده شد</translation>
    </message>
    <message>
        <source>Received</source>
        <translation>دریافت شد</translation>
    </message>
</context>
<context>
    <name>QObject</name>
    <message>
        <source>Amount</source>
        <translation>میزان</translation>
    </message>
    <message>
        <source>None</source>
        <translation>هیچ کدام</translation>
    </message>
    <message>
        <source>N/A</source>
        <translation>موجود نیست</translation>
    </message>
    <message>
        <source>unknown</source>
        <translation>ناشناس</translation>
    </message>
</context>
<context>
    <name>QObject::QObject</name>
    </context>
<context>
    <name>QRImageWidget</name>
    <message>
        <source>&amp;Save Image...</source>
        <translation>&amp;ذخیره کردن Image...</translation>
    </message>
    <message>
        <source>&amp;Copy Image</source>
        <translation>&amp;کپی کردن image</translation>
    </message>
    <message>
        <source>Save QR Code</source>
        <translation>ذحیره کردن Qr Code</translation>
    </message>
    <message>
        <source>PNG Image (*.png)</source>
        <translation>تصویر با فرمت PNG انتخاب(*.png)</translation>
    </message>
</context>
<context>
    <name>RPCConsole</name>
    <message>
        <source>N/A</source>
        <translation>موجود نیست</translation>
    </message>
    <message>
        <source>Client version</source>
        <translation>ویرایش کنسول RPC</translation>
    </message>
    <message>
        <source>&amp;Information</source>
        <translation>&amp;اطلاعات</translation>
    </message>
    <message>
        <source>Debug window</source>
        <translation>پنجره یا صفحه دی باگ</translation>
    </message>
    <message>
        <source>General</source>
        <translation>عمومی</translation>
    </message>
    <message>
        <source>Datadir</source>
        <translation>پوشه داده Datadir</translation>
    </message>
    <message>
        <source>Network</source>
        <translation>شبکه</translation>
    </message>
    <message>
        <source>Name</source>
        <translation>نام</translation>
    </message>
    <message>
        <source>Number of connections</source>
        <translation>تعداد اتصال</translation>
    </message>
    <message>
        <source>Block chain</source>
        <translation>زنجیره مجموعه تراکنش ها</translation>
    </message>
    <message>
        <source>Current number of blocks</source>
        <translation>تعداد زنجیره های حاضر</translation>
    </message>
    <message>
        <source>Current number of transactions</source>
        <translation>تعداد تراکنش ها در حال حاضر</translation>
    </message>
    <message>
        <source>Memory usage</source>
        <translation>حافظه استفاده شده</translation>
    </message>
    <message>
        <source>Wallet: </source>
        <translation>کیف پول:</translation>
    </message>
    <message>
        <source>(none)</source>
        <translation>(هیچ کدام)</translation>
    </message>
    <message>
        <source>&amp;Reset</source>
        <translation>&amp;ریست کردن</translation>
    </message>
    <message>
        <source>Received</source>
        <translation>دریافت شد</translation>
    </message>
    <message>
        <source>Sent</source>
        <translation>فرستاده شد</translation>
    </message>
    <message>
        <source>&amp;Peers</source>
        <translation>&amp;همتاها</translation>
    </message>
    <message>
        <source>Banned peers</source>
        <translation>همتاهای بن شده</translation>
    </message>
    <message>
        <source>Select a peer to view detailed information.</source>
        <translation>انتخاب همتا یا جفت برای جزییات اطلاعات</translation>
    </message>
    <message>
        <source>Whitelisted</source>
        <translation>لیست سفید شده یا لیست سالم WhiteList</translation>
    </message>
    <message>
        <source>Direction</source>
        <translation>مسیر</translation>
    </message>
    <message>
        <source>Version</source>
        <translation>نسخه</translation>
    </message>
    <message>
        <source>Decrease font size</source>
        <translation>کاهش دادن اندازه فونت</translation>
    </message>
    <message>
        <source>Increase font size</source>
        <translation>افزایش دادن اندازه فونت</translation>
    </message>
    <message>
        <source>Services</source>
        <translation>خدمات</translation>
    </message>
    <message>
        <source>Connection Time</source>
        <translation>زمان اتصال</translation>
    </message>
    <message>
        <source>Last Send</source>
        <translation>آخرین ارسال</translation>
    </message>
    <message>
        <source>Last Receive</source>
        <translation>آخرین دریافت</translation>
    </message>
    <message>
        <source>Ping Time</source>
        <translation>مدت زمان پینگ</translation>
    </message>
    <message>
        <source>Ping Wait</source>
        <translation>انتظار پینگ</translation>
    </message>
    <message>
        <source>Min Ping</source>
        <translation>حداقل پینگ</translation>
    </message>
    <message>
        <source>Last block time</source>
        <translation>زمان آخرین بلوک</translation>
    </message>
    <message>
        <source>&amp;Open</source>
        <translation>&amp;بازکردن</translation>
    </message>
    <message>
        <source>&amp;Network Traffic</source>
        <translation>&amp;شلوغی شبکه</translation>
    </message>
    <message>
        <source>Totals</source>
        <translation>جمع کل ها</translation>
    </message>
    <message>
        <source>In:</source>
        <translation>به یا داخل:</translation>
    </message>
    <message>
        <source>Out:</source>
        <translation>خارج شده:</translation>
    </message>
    <message>
        <source>Clear console</source>
        <translation>پاک کردن کنسول</translation>
    </message>
    <message>
        <source>1 &amp;hour</source>
        <translation>1 &amp;ساعت</translation>
    </message>
    <message>
        <source>1 &amp;day</source>
        <translation>1 &amp;روز</translation>
    </message>
    <message>
        <source>1 &amp;week</source>
        <translation>1 &amp;هفته</translation>
    </message>
    <message>
        <source>1 &amp;year</source>
        <translation>1 &amp;سال</translation>
    </message>
    <message>
        <source>&amp;Disconnect</source>
        <translation>&amp;قطع شدن</translation>
    </message>
    <message>
        <source>Ban for</source>
        <translation>بن یا بن شده برای</translation>
    </message>
    <message>
        <source>&amp;Unban</source>
        <translation>&amp;خارج کردن از بن</translation>
    </message>
    <message>
        <source>Network activity disabled</source>
        <translation>فعالیت شبکه غیر فعال شد</translation>
    </message>
    <message>
        <source>never</source>
        <translation>هیچ وقت</translation>
    </message>
    <message>
        <source>Yes</source>
        <translation>بله</translation>
    </message>
    <message>
        <source>No</source>
        <translation>خیر</translation>
    </message>
    <message>
        <source>Unknown</source>
        <translation>ناشناس یا نامعلوم</translation>
    </message>
</context>
<context>
    <name>ReceiveCoinsDialog</name>
    <message>
        <source>&amp;Amount:</source>
        <translation>میزان وجه:</translation>
    </message>
    <message>
        <source>&amp;Label:</source>
        <translation>برچسب:</translation>
    </message>
    <message>
        <source>&amp;Message:</source>
        <translation>پیام:</translation>
    </message>
    <message>
        <source>Use this form to request payments. All fields are &lt;b&gt;optional&lt;/b&gt;.</source>
        <translation>از این فرم استفاده کنید برای درخواست پرداخت ها.تمامی گزینه ها &lt;b&gt;اختیاری&lt;/b&gt;هستند.</translation>
    </message>
    <message>
        <source>Clear all fields of the form.</source>
        <translation>پاک کردن تمامی گزینه های این فرم</translation>
    </message>
    <message>
        <source>Clear</source>
        <translation>پاک کردن</translation>
    </message>
    <message>
        <source>Requested payments history</source>
        <translation>تاریخچه پرداخت های درخواست شده</translation>
    </message>
    <message>
        <source>&amp;Request payment</source>
        <translation>&amp;درخواست پرداخت</translation>
    </message>
    <message>
        <source>Show</source>
        <translation>نمایش</translation>
    </message>
    <message>
        <source>Remove</source>
        <translation>حذف</translation>
    </message>
    <message>
        <source>Copy URI</source>
        <translation>کپی کردن آدرس URL</translation>
    </message>
    <message>
        <source>Copy label</source>
        <translation>کپی برچسب</translation>
    </message>
    <message>
        <source>Copy message</source>
        <translation>کپی کردن پیام</translation>
    </message>
    <message>
        <source>Copy amount</source>
        <translation>کپی مقدار</translation>
    </message>
</context>
<context>
    <name>ReceiveRequestDialog</name>
    <message>
        <source>QR Code</source>
        <translation>کی یو آر کد Qr Code</translation>
    </message>
    <message>
        <source>Copy &amp;URI</source>
        <translation>کپی کردن &amp;آدرس URL</translation>
    </message>
    <message>
        <source>Copy &amp;Address</source>
        <translation>کپی آدرس</translation>
    </message>
    <message>
        <source>&amp;Save Image...</source>
        <translation>&amp;ذخیره کردن تصویر...</translation>
    </message>
    <message>
        <source>Payment information</source>
        <translation>اطلاعات پرداخت</translation>
    </message>
    <message>
        <source>URI</source>
        <translation>آدرس URL</translation>
    </message>
    <message>
        <source>Address</source>
        <translation>آدرس</translation>
    </message>
    <message>
        <source>Amount</source>
        <translation>میزان وجه:</translation>
    </message>
    <message>
        <source>Label</source>
        <translation>برچسب</translation>
    </message>
    <message>
        <source>Message</source>
        <translation>پیام</translation>
    </message>
    <message>
        <source>Wallet</source>
        <translation>کیف پول</translation>
    </message>
    </context>
<context>
    <name>RecentRequestsTableModel</name>
    <message>
        <source>Date</source>
        <translation>تاریخ</translation>
    </message>
    <message>
        <source>Label</source>
        <translation>برچسب</translation>
    </message>
    <message>
        <source>Message</source>
        <translation>پیام</translation>
    </message>
    <message>
        <source>(no label)</source>
        <translation>(برچسب ندارد)</translation>
    </message>
    <message>
        <source>(no message)</source>
        <translation>(بدون پیام)</translation>
    </message>
    <message>
        <source>(no amount requested)</source>
        <translation>(هیچ درخواست پرداخت وجود ندارد)</translation>
    </message>
    <message>
        <source>Requested</source>
        <translation>درخواست شده</translation>
    </message>
</context>
<context>
    <name>SendCoinsDialog</name>
    <message>
        <source>Send Coins</source>
        <translation>سکه های ارسالی</translation>
    </message>
    <message>
        <source>Coin Control Features</source>
        <translation>قابلیت های کنترل کوین</translation>
    </message>
    <message>
        <source>automatically selected</source>
        <translation>به صورت خودکار انتخاب شده</translation>
    </message>
    <message>
        <source>Insufficient funds!</source>
        <translation>وجوه ناکافی</translation>
    </message>
    <message>
        <source>Quantity:</source>
        <translation>مقدار</translation>
    </message>
    <message>
        <source>Bytes:</source>
        <translation>بایت ها:</translation>
    </message>
    <message>
        <source>Amount:</source>
        <translation>میزان وجه:</translation>
    </message>
    <message>
        <source>Fee:</source>
        <translation>هزینه</translation>
    </message>
    <message>
        <source>After Fee:</source>
        <translation>بعد از احتساب کارمزد</translation>
    </message>
    <message>
        <source>Change:</source>
        <translation>تغییر</translation>
    </message>
    <message>
        <source>Custom change address</source>
        <translation>تغییر آدرس مخصوص</translation>
    </message>
    <message>
        <source>Transaction Fee:</source>
        <translation>کارمزد تراکنش:</translation>
    </message>
    <message>
        <source>Choose...</source>
        <translation>انتخاب...</translation>
    </message>
    <message>
        <source>Warning: Fee estimation is currently not possible.</source>
        <translation>هشدار:تخمین کارمزد در حال حاضر امکان پذیر نیست.</translation>
    </message>
    <message>
        <source>collapse fee-settings</source>
        <translation>تنظیمات کاهش کارمزد</translation>
    </message>
    <message>
        <source>Specify a custom fee per kB (1,000 bytes) of the transaction's virtual size.

Note:  Since the fee is calculated on a per-byte basis, a fee of "100 satoshis per kB" for a transaction size of 500 bytes (half of 1 kB) would ultimately yield a fee of only 50 satoshis.</source>
        <translation>مشخص کردن هزینه کارمزد مخصوص به ازاری کیلوبایت(1,000 بایت) حجم مجازی تراکنش

توجه: از آن جایی که کارمزد بر اساس هر بایت محاسبه میشود,هزینه کارمزد"100 ساتوشی بر کیلو بایت"برای تراکنش با حجم 500 بایت(نصف 1 کیلوبایت) کارمزد فقط اندازه 50 ساتوشی خواهد بود.</translation>
    </message>
    <message>
        <source>per kilobyte</source>
        <translation>به ازای هر کیلوبایت</translation>
    </message>
    <message>
        <source>Hide</source>
        <translation>پنهان کردن</translation>
    </message>
    <message>
        <source>Recommended:</source>
        <translation>پیشنهاد شده:</translation>
    </message>
    <message>
        <source>Custom:</source>
        <translation>سفارشی:</translation>
    </message>
    <message>
        <source>(Smart fee not initialized yet. This usually takes a few blocks...)</source>
        <translation>(مقداردهی کارمزد هوشمند هنوز مشخص نشده است.این کارمزد معمولا به اندازه چند بلاک طول میکشد...) </translation>
    </message>
    <message>
        <source>Send to multiple recipients at once</source>
        <translation>ارسال همزمان به گیرنده های متعدد</translation>
    </message>
    <message>
        <source>Add &amp;Recipient</source>
        <translation>اضافه کردن &amp;گیرنده</translation>
    </message>
    <message>
        <source>Clear all fields of the form.</source>
        <translation>پاک کردن تمامی گزینه های این فرم</translation>
    </message>
    <message>
        <source>Dust:</source>
        <translation>گرد و غبار یا داست:</translation>
    </message>
    <message>
        <source>Confirmation time target:</source>
        <translation>هدف زمانی تایید شدن:</translation>
    </message>
    <message>
        <source>Enable Replace-By-Fee</source>
        <translation>فعال کردن جایگذاری دوباره از کارمزد</translation>
    </message>
    <message>
        <source>Clear &amp;All</source>
        <translation>پاک کردن همه</translation>
    </message>
    <message>
        <source>Balance:</source>
        <translation>مانده حساب:</translation>
    </message>
    <message>
        <source>Confirm the send action</source>
        <translation>تایید عملیات ارسال </translation>
    </message>
    <message>
        <source>S&amp;end</source>
        <translation>و ارسال</translation>
    </message>
    <message>
        <source>Copy quantity</source>
        <translation>کپی مقدار</translation>
    </message>
    <message>
        <source>Copy amount</source>
        <translation>کپی مقدار</translation>
    </message>
    <message>
        <source>Copy fee</source>
        <translation>کپی هزینه</translation>
    </message>
    <message>
        <source>Copy after fee</source>
        <translation>کپی کردن بعد از احتساب کارمزد</translation>
    </message>
    <message>
        <source>Copy bytes</source>
        <translation>کپی کردن بایت ها</translation>
    </message>
    <message>
        <source>Copy dust</source>
        <translation>کپی کردن داست:</translation>
    </message>
    <message>
        <source>Copy change</source>
        <translation>کپی کردن تغییر</translation>
    </message>
    <message>
        <source>Are you sure you want to send?</source>
        <translation>آیا برای ارسال کردن یا فرستادن مطمئن هستید؟</translation>
    </message>
    <message>
        <source>or</source>
        <translation>یا</translation>
    </message>
    <message>
        <source>You can increase the fee later (signals Replace-By-Fee, BIP-125).</source>
        <translation>تو میتوانی بعدا هزینه کارمزد را افزایش بدی(signals Replace-By-Fee, BIP-125)</translation>
    </message>
    <message>
        <source>Please, review your transaction.</source>
        <translation>لطفا,تراکنش خود را بازبینی کنید.</translation>
    </message>
    <message>
        <source>Transaction fee</source>
        <translation>کارمزد تراکنش</translation>
    </message>
    <message>
        <source>Total Amount</source>
        <translation>میزان کل</translation>
    </message>
    <message>
        <source>Confirm send coins</source>
        <translation>تایید کردن ارسال کوین ها</translation>
    </message>
    <message>
        <source>The recipient address is not valid. Please recheck.</source>
        <translation>آدرس گیرنده نامعتبر است.لطفا دوباره چک یا بررسی کنید.</translation>
    </message>
    <message>
        <source>The amount to pay must be larger than 0.</source>
        <translation>میزان پولی کخ پرداخت می کنید باید بزرگتر از 0 باشد.</translation>
    </message>
    <message>
        <source>The amount exceeds your balance.</source>
        <translation>این میزان پول بیشتر از موجودی شما است.</translation>
    </message>
    <message>
        <source>Duplicate address found: addresses should only be used once each.</source>
        <translation>آدرس تکراری یافت شد:آدرس ها باید فقط یک بار استفاده شوند.</translation>
    </message>
    <message>
        <source>Transaction creation failed!</source>
        <translation>ایجاد تراکنش با خطا مواجه شد!</translation>
    </message>
    <message>
        <source>Payment request expired.</source>
        <translation>درخواست پرداخت منقضی شد یا تاریخ آن گذشت.</translation>
    </message>
    <message>
        <source>Warning: Invalid Qtum address</source>
        <translation>هشدار: آدرس  كونتم نامعتبر</translation>
    </message>
    <message>
        <source>Warning: Unknown change address</source>
        <translation>هشدار:تغییر آدرس نامعلوم</translation>
    </message>
    <message>
        <source>Confirm custom change address</source>
        <translation>تایید کردن تغییر آدرس سفارشی</translation>
    </message>
    <message>
        <source>The address you selected for change is not part of this wallet. Any or all funds in your wallet may be sent to this address. Are you sure?</source>
        <translation>این آدرس که شما انتخاب کرده اید بخشی از کیف پول شما نیست.هر یا همه دارایی های شما در این کیف پول به این آدرس ارسال خواهد شد.آیا مطمئن هستید؟</translation>
    </message>
    <message>
        <source>(no label)</source>
        <translation>(برچسب ندارد)</translation>
    </message>
</context>
<context>
    <name>SendCoinsEntry</name>
    <message>
        <source>A&amp;mount:</source>
        <translation>میزان وجه</translation>
    </message>
    <message>
        <source>Pay &amp;To:</source>
        <translation>پرداخت به:</translation>
    </message>
    <message>
        <source>&amp;Label:</source>
        <translation>برچسب:</translation>
    </message>
    <message>
        <source>Choose previously used address</source>
        <translation>انتخاب آدرس قبلا استفاده شده</translation>
    </message>
    <message>
        <source>This is a normal payment.</source>
        <translation>این پرداحت,عادی هست.</translation>
    </message>
    <message>
        <source>The Qtum address to send the payment to</source>
        <translation>آدرس  كونتم برای ارسال پرداحت به آن</translation>
    </message>
    <message>
        <source>Alt+A</source>
        <translation>Alt+A</translation>
    </message>
    <message>
        <source>Paste address from clipboard</source>
        <translation>استفاده از آدرس کلیپ بورد</translation>
    </message>
    <message>
        <source>Alt+P</source>
        <translation>Alt+P</translation>
    </message>
    <message>
        <source>Remove this entry</source>
        <translation>پاک کردن این ورودی</translation>
    </message>
    <message>
        <source>Use available balance</source>
        <translation>استفاده از موجودی حساب</translation>
    </message>
    <message>
        <source>Message:</source>
        <translation>پیام:</translation>
    </message>
    <message>
        <source>Pay To:</source>
        <translation>پرداخت به:</translation>
    </message>
    <message>
        <source>Memo:</source>
        <translation>یادداشت:</translation>
    </message>
    </context>
<context>
    <name>SendConfirmationDialog</name>
    <message>
        <source>Yes</source>
        <translation>بله</translation>
    </message>
</context>
<context>
    <name>ShutdownWindow</name>
    <message>
        <source>Do not shut down the computer until this window disappears.</source>
        <translation>تا پیش از بسته شدن این پنجره کامپیوتر خود را خاموش نکنید.</translation>
    </message>
</context>
<context>
    <name>SignVerifyMessageDialog</name>
    <message>
        <source>Signatures - Sign / Verify a Message</source>
        <translation>امضاها -ثبت/تایید پیام</translation>
    </message>
    <message>
        <source>&amp;Sign Message</source>
        <translation>&amp;ثبت پیام </translation>
    </message>
    <message>
        <source>Choose previously used address</source>
        <translation>انتخاب آدرس قبلا استفاده شده</translation>
    </message>
    <message>
        <source>Alt+A</source>
        <translation>Alt+A</translation>
    </message>
    <message>
        <source>Paste address from clipboard</source>
        <translation>آدرس را بر کلیپ بورد کپی کنید</translation>
    </message>
    <message>
        <source>Alt+P</source>
        <translation>Alt+P</translation>
    </message>
    <message>
        <source>Enter the message you want to sign here</source>
        <translation>پیامی که می خواهید امضا کنید را اینجا وارد کنید</translation>
    </message>
    <message>
        <source>Signature</source>
        <translation>امضا</translation>
    </message>
    <message>
        <source>Sign &amp;Message</source>
        <translation>ثبت &amp;پیام</translation>
    </message>
    <message>
        <source>Clear &amp;All</source>
        <translation>پاک کردن همه</translation>
    </message>
    <message>
        <source>&amp;Verify Message</source>
        <translation>تایید پیام</translation>
    </message>
    <message>
        <source>Verify &amp;Message</source>
        <translation>تایید پیام</translation>
    </message>
    <message>
        <source>Click "Sign Message" to generate signature</source>
        <translation>برای تولید امضا "Sign Message" و یا "ثبت پیام" را کلیک کنید</translation>
    </message>
    <message>
        <source>The entered address is invalid.</source>
        <translation>آدرس وارد شده نامعتبر است.</translation>
    </message>
    <message>
        <source>Message signed.</source>
        <translation>پیام ثبت شده</translation>
    </message>
    <message>
        <source>The signature did not match the message digest.</source>
        <translation>این امضا با حرفو پیام همخوانی ندارد</translation>
    </message>
    <message>
        <source>Message verification failed.</source>
        <translation>پیام شما با خطا مواجه شد</translation>
    </message>
    <message>
        <source>Message verified.</source>
        <translation>پیام شما تایید شد</translation>
    </message>
</context>
<context>
    <name>SplashScreen</name>
    <message>
        <source>[testnet]</source>
        <translation>[testnet]</translation>
    </message>
</context>
<context>
    <name>TrafficGraphWidget</name>
    <message>
        <source>KB/s</source>
        <translation>کیلو بایت بر ثانیه</translation>
    </message>
</context>
<context>
    <name>TransactionDesc</name>
    <message>
        <source>Status</source>
        <translation>وضعیت</translation>
    </message>
    <message>
        <source>Date</source>
        <translation>تاریخ</translation>
    </message>
    <message>
        <source>Source</source>
        <translation>منبع</translation>
    </message>
    <message>
        <source>Generated</source>
        <translation>تولید شده</translation>
    </message>
    <message>
        <source>From</source>
        <translation>از</translation>
    </message>
    <message>
        <source>unknown</source>
        <translation>ناشناس</translation>
    </message>
    <message>
        <source>To</source>
        <translation>به</translation>
    </message>
    <message>
        <source>own address</source>
        <translation>آدرس خود</translation>
    </message>
    <message>
        <source>watch-only</source>
        <translation>فقط-با قابلیت دیدن</translation>
    </message>
    <message>
        <source>label</source>
        <translation>برچسب</translation>
    </message>
    <message>
        <source>Credit</source>
        <translation>اعتبار</translation>
    </message>
    <message>
        <source>not accepted</source>
        <translation>قبول نشده</translation>
    </message>
    <message>
        <source>Total credit</source>
        <translation>تمامی اعتبار</translation>
    </message>
    <message>
        <source>Transaction fee</source>
        <translation>کارمزد تراکنش</translation>
    </message>
    <message>
        <source>Net amount</source>
        <translation>میزان وجه دقیق</translation>
    </message>
    <message>
        <source>Message</source>
        <translation>پیام</translation>
    </message>
    <message>
        <source>Comment</source>
        <translation>کامنت</translation>
    </message>
    <message>
        <source>Transaction ID</source>
        <translation>شناسه تراکنش</translation>
    </message>
    <message>
        <source>Transaction total size</source>
        <translation>حجم کل تراکنش</translation>
    </message>
    <message>
        <source>Debug information</source>
        <translation>اطلاعات دی باگ Debug</translation>
    </message>
    <message>
        <source>Transaction</source>
        <translation>تراکنش</translation>
    </message>
    <message>
        <source>Inputs</source>
        <translation>ورودی ها</translation>
    </message>
    <message>
        <source>Amount</source>
        <translation>میزان وجه:</translation>
    </message>
    <message>
        <source>true</source>
        <translation>درست</translation>
    </message>
    <message>
        <source>false</source>
        <translation>نادرست</translation>
    </message>
</context>
<context>
    <name>TransactionDescDialog</name>
    <message>
        <source>This pane shows a detailed description of the transaction</source>
        <translation>این بخش جزئیات تراکنش را نشان می دهد</translation>
    </message>
    </context>
<context>
    <name>TransactionTableModel</name>
    <message>
        <source>Date</source>
        <translation>تاریخ</translation>
    </message>
    <message>
        <source>Type</source>
        <translation>نوع</translation>
    </message>
    <message>
        <source>Label</source>
        <translation>برچسب</translation>
    </message>
    <message>
        <source>Unconfirmed</source>
        <translation>تایید نشده</translation>
    </message>
    <message>
        <source>Generated but not accepted</source>
        <translation>تولید شده ولی هنوز قبول نشده است</translation>
    </message>
    <message>
        <source>Received with</source>
        <translation>دریافت شده با</translation>
    </message>
    <message>
        <source>Received from</source>
        <translation>دریافت شده از</translation>
    </message>
    <message>
        <source>Sent to</source>
        <translation>ارسال شده به</translation>
    </message>
    <message>
        <source>Payment to yourself</source>
        <translation>پرداخت به خود</translation>
    </message>
    <message>
        <source>Mined</source>
        <translation>استخراج شده</translation>
    </message>
    <message>
        <source>watch-only</source>
        <translation>فقط-با قابلیت دیدن</translation>
    </message>
    <message>
        <source>(n/a)</source>
        <translation>(موجود نیست)</translation>
    </message>
    <message>
        <source>(no label)</source>
        <translation>(برچسب ندارد)</translation>
    </message>
    <message>
        <source>Date and time that the transaction was received.</source>
        <translation>تاریخ و زمان تراکنش دریافت شده است</translation>
    </message>
    <message>
        <source>Type of transaction.</source>
        <translation>نوع تراکنش.</translation>
    </message>
    <message>
        <source>Amount removed from or added to balance.</source>
        <translation> میزان وجه کم شده یا اضافه شده به حساب</translation>
    </message>
</context>
<context>
    <name>TransactionView</name>
    <message>
        <source>All</source>
        <translation>همه</translation>
    </message>
    <message>
        <source>Today</source>
        <translation>امروز</translation>
    </message>
    <message>
        <source>This week</source>
        <translation>این هفته</translation>
    </message>
    <message>
        <source>This month</source>
        <translation>این ماه</translation>
    </message>
    <message>
        <source>Last month</source>
        <translation>ماه گذشته</translation>
    </message>
    <message>
        <source>This year</source>
        <translation>امسال یا این سال</translation>
    </message>
    <message>
        <source>Range...</source>
        <translation>دامنه...</translation>
    </message>
    <message>
        <source>Received with</source>
        <translation>گرفته شده با</translation>
    </message>
    <message>
        <source>Sent to</source>
        <translation>ارسال شده به</translation>
    </message>
    <message>
        <source>To yourself</source>
        <translation>به خودت</translation>
    </message>
    <message>
        <source>Mined</source>
        <translation>استخراج شده</translation>
    </message>
    <message>
        <source>Other</source>
        <translation>بقیه</translation>
    </message>
    <message>
        <source>Enter address, transaction id, or label to search</source>
        <translation>وارد کردن آدرس,شناسه تراکنش, یا برچسب برای جست و جو</translation>
    </message>
    <message>
        <source>Min amount</source>
        <translation>حداقل میزان وجه</translation>
    </message>
    <message>
        <source>Increase transaction fee</source>
        <translation>افزایش کارمزد تراکنش</translation>
    </message>
    <message>
        <source>Copy address</source>
        <translation>کپی آدرس</translation>
    </message>
    <message>
        <source>Copy label</source>
        <translation>کپی برچسب</translation>
    </message>
    <message>
        <source>Copy amount</source>
        <translation>کپی مقدار</translation>
    </message>
    <message>
        <source>Copy transaction ID</source>
        <translation>کپی شناسه تراکنش</translation>
    </message>
    <message>
        <source>Copy full transaction details</source>
        <translation>کپی کردن تمامی اطلاعات تراکنش</translation>
    </message>
    <message>
        <source>Edit label</source>
        <translation>ویرایش کردن برچسب</translation>
    </message>
    <message>
        <source>Show transaction details</source>
        <translation>نشان دادن جرییات تراکنش</translation>
    </message>
    <message>
        <source>Export Transaction History</source>
        <translation>خارج کردن یا بالا بردن سابقه تراکنش ها</translation>
    </message>
    <message>
        <source>Comma separated file (*.csv)</source>
        <translation>فایل سی اس وی (*.csv)</translation>
    </message>
    <message>
        <source>Confirmed</source>
        <translation>تایید شده</translation>
    </message>
    <message>
        <source>Date</source>
        <translation>تاریخ</translation>
    </message>
    <message>
        <source>Type</source>
        <translation>نوع</translation>
    </message>
    <message>
        <source>Label</source>
        <translation>برچسب</translation>
    </message>
    <message>
        <source>Address</source>
        <translation>آدرس</translation>
    </message>
    <message>
        <source>ID</source>
        <translation>شناسه</translation>
    </message>
    <message>
        <source>Exporting Failed</source>
        <translation>گرفتن خروجی به مشکل خورد</translation>
    </message>
    <message>
        <source>Exporting Successful</source>
        <translation>خارج کردن موفقیت آمیز بود Exporting</translation>
    </message>
    <message>
        <source>Range:</source>
        <translation>دامنه:</translation>
    </message>
    <message>
        <source>to</source>
        <translation>به</translation>
    </message>
</context>
<context>
    <name>UnitDisplayStatusBarControl</name>
    </context>
<context>
    <name>WalletController</name>
    </context>
<context>
    <name>WalletFrame</name>
    </context>
<context>
    <name>WalletModel</name>
    <message>
        <source>Send Coins</source>
        <translation>ارسال کوین ها یا سکه ها</translation>
    </message>
    <message>
        <source>Increasing transaction fee failed</source>
        <translation>افزایش کارمزد تراکنش با خطا مواجه شد</translation>
    </message>
    <message>
        <source>Do you want to increase the fee?</source>
        <translation>آیا میخواهید اندازه کارمزد را افزایش دهید؟</translation>
    </message>
    <message>
        <source>Current fee:</source>
        <translation>کارمزد الان:</translation>
    </message>
    <message>
        <source>Increase:</source>
        <translation>افزایش دادن:</translation>
    </message>
    <message>
        <source>New fee:</source>
        <translation>کارمزد جدید:</translation>
    </message>
    <message>
        <source>Can't sign transaction.</source>
        <translation>نمیتوان تراکنش را ثبت کرد</translation>
    </message>
    <message>
        <source>default wallet</source>
        <translation>کیف پول پیش‌فرض</translation>
    </message>
</context>
<context>
    <name>WalletView</name>
    <message>
        <source>&amp;Export</source>
        <translation>&amp;صدور</translation>
    </message>
    <message>
        <source>Backup Wallet</source>
        <translation>بازیابی یا پشتیبان گیری کیف پول</translation>
    </message>
    <message>
        <source>Backup Failed</source>
        <translation>بازیابی یا پشتیبان گیری با خطا مواجه شد</translation>
    </message>
    <message>
        <source>Backup Successful</source>
        <translation>بازیابی یا  پشتیبان گیری موفقیت آمیز بود.</translation>
    </message>
    <message>
        <source>Cancel</source>
        <translation>لغو</translation>
    </message>
</context>
<context>
    <name>qtum-core</name>
<<<<<<< HEAD
=======
    <message>
        <source>Qtum Core</source>
        <translation>هسته كونتم</translation>
    </message>
    <message>
        <source>Change index out of range</source>
        <translation>تغییر دادن اندیس خارج از دامنه</translation>
    </message>
    <message>
        <source>Copyright (C) %i-%i</source>
        <translation>کپی رایت (C) %i-%i</translation>
    </message>
    <message>
        <source>Do you want to rebuild the block database now?</source>
        <translation>آیا میخواهید الان پایگاه داده بلاک را بازسازی کنید؟</translation>
    </message>
    <message>
        <source>Error loading block database</source>
        <translation>خطا در بارگذاری پایگاه داده بلاک block</translation>
    </message>
    <message>
        <source>Error opening block database</source>
        <translation>خطا در بازکردن پایگاه داده بلاک block</translation>
    </message>
    <message>
        <source>Error: Disk space is low!</source>
        <translation>حطا:فضای دیسک کم است!</translation>
    </message>
    <message>
        <source>Importing...</source>
        <translation>در حال وارد کردن...</translation>
    </message>
    <message>
        <source>Invalid amount for -%s=&lt;amount&gt;: '%s'</source>
        <translation>میزان نامعتبر برای  -%s=&lt;amount&gt;: '%s'</translation>
    </message>
    <message>
        <source>Upgrading txindex database</source>
        <translation>ارتقا دادن پایگاه داده اندیس تراکنش ها یا txindex</translation>
    </message>
    <message>
        <source>Loading P2P addresses...</source>
        <translation>در حال بارگذاری آدرس های همتا-به-همتا یا P2P</translation>
    </message>
    <message>
        <source>Loading banlist...</source>
        <translation>در حال بارگذاری لیست بن...</translation>
    </message>
    <message>
        <source>Not enough file descriptors available.</source>
        <translation>توصیفگرهای فایل به اندازه کافی در دسترس نیست</translation>
    </message>
    <message>
        <source>Unable to generate keys</source>
        <translation>نمیتوان کلید ها را تولید کرد</translation>
    </message>
    <message>
        <source>Upgrading UTXO database</source>
        <translation>ارتقا دادن پایگاه داده UTXO</translation>
    </message>
    <message>
        <source>Verifying blocks...</source>
        <translation>در حال تایید کردن بلاک ها...</translation>
    </message>
>>>>>>> 9e306671
    <message>
        <source>The transaction amount is too small to send after the fee has been deducted</source>
        <translation>مبلغ تراکنش کمتر از آن است که پس از کسر هزینه  تراکنش قابل ارسال باشد</translation>
    </message>
    <message>
        <source>Error reading from database, shutting down.</source>
        <translation>خواندن از پایگاه داده با خطا مواجه شد,در حال خاموش شدن.</translation>
    </message>
    <message>
        <source>Information</source>
        <translation>اطلاعات</translation>
    </message>
    <message>
        <source>Signing transaction failed</source>
        <translation>ثبت تراکنش با خطا مواجه شد</translation>
    </message>
    <message>
        <source>The transaction amount is too small to pay the fee</source>
        <translation>حجم تراکنش بسیار کم است برای پرداخت کارمزد</translation>
    </message>
    <message>
        <source>This is experimental software.</source>
        <translation>این یک نرم افزار تجربی است.</translation>
    </message>
    <message>
        <source>Transaction amount too small</source>
        <translation>حجم تراکنش خیلی کم است</translation>
    </message>
    <message>
        <source>Transaction too large for fee policy</source>
        <translation>حجم تراکنش خیلی زیاد است به خاطر سیاست های کارمزدی  كونتم</translation>
    </message>
    <message>
        <source>Transaction too large</source>
        <translation>حجم تراکنش خیلی زیاد است</translation>
    </message>
    <message>
        <source>Unable to generate initial keys</source>
        <translation>نمیتوان کلید های اولیه را تولید کرد.</translation>
    </message>
    <message>
        <source>Verifying wallet(s)...</source>
        <translation>در حال تایید شدن کیف پول(ها)...</translation>
    </message>
    <message>
        <source>Warning</source>
        <translation>هشدار</translation>
    </message>
    <message>
        <source>This is the transaction fee you may pay when fee estimates are not available.</source>
        <translation>این هزینه تراکنشی است که در صورت عدم وجود هزینه تخمینی، پرداخت می کنید.</translation>
    </message>
    <message>
        <source>%s is set very high!</source>
        <translation>%s بسیار بزرگ انتخاب شده است.</translation>
    </message>
    <message>
        <source>Keypool ran out, please call keypoolrefill first</source>
        <translation>کلید استخر تمام شده است، لطفاً درخواست کلید استخر را پرنمایید.</translation>
    </message>
    <message>
        <source>Starting network threads...</source>
        <translation>ایجاد نخ‌های شبکه ...</translation>
    </message>
    <message>
        <source>This is the minimum transaction fee you pay on every transaction.</source>
        <translation>این کمترین فی تراکنش است که در هر تراکنش پرداخت می‌نمایید.</translation>
    </message>
    <message>
        <source>Transaction amounts must not be negative</source>
        <translation>مقدار تراکنش نمی‌تواند منفی باشد.</translation>
    </message>
    <message>
        <source>Transaction has too long of a mempool chain</source>
        <translation>تراکنش بیش از حد طولانی از یک زنجیر مهر و موم شده است
</translation>
    </message>
    <message>
        <source>Transaction must have at least one recipient</source>
        <translation>تراکنش باید حداقل یک دریافت کننده داشته باشد</translation>
    </message>
    <message>
        <source>Insufficient funds</source>
        <translation>وجوه ناکافی</translation>
    </message>
    <message>
        <source>Loading block index...</source>
        <translation>لود شدن نمایه بلاکها..</translation>
    </message>
    <message>
        <source>Loading wallet...</source>
        <translation>wallet در حال لود شدن است...</translation>
    </message>
    <message>
        <source>Cannot downgrade wallet</source>
        <translation>قابلیت برگشت به نسخه قبلی برای wallet امکان پذیر نیست</translation>
    </message>
    <message>
        <source>Rescanning...</source>
        <translation>اسکنِ دوباره...</translation>
    </message>
    <message>
        <source>Done loading</source>
        <translation>اتمام لود شدن</translation>
    </message>
    <message>
        <source>Error</source>
        <translation>خطا</translation>
    </message>
</context>
</TS><|MERGE_RESOLUTION|>--- conflicted
+++ resolved
@@ -188,13 +188,6 @@
         <translation>کیف پول رمزگذاری شده است</translation>
     </message>
     <message>
-<<<<<<< HEAD
-        <source>%1 will close now to finish the encryption process. Remember that encrypting your wallet cannot fully protect your qtums from being stolen by malware infecting your computer.</source>
-        <translation>%1 برای اتمام فرایند رمزگذاری بسته خواهد شد. به خاطر داشته باشید که رمزگذاری WALLET شما،  کامپیوتر شما را از آلودگی به بدافزارها مصون نمی دارد.</translation>
-    </message>
-    <message>
-=======
->>>>>>> 9e306671
         <source>IMPORTANT: Any previous backups you have made of your wallet file should be replaced with the newly generated, encrypted wallet file. For security reasons, previous backups of the unencrypted wallet file will become useless as soon as you start using the new, encrypted wallet.</source>
         <translation>مهم: هر بک‌آپ قبلی که از کیف‌پول خود گرفته‌اید، با نسخه‌ی جدید رمزنگاری‌شده جایگزین خواهد شد. به دلایل امنیتی، پس از رمزنگاری کیف‌پول، بک‌آپ‌های قدیمی شما بلااستفاده خواهد شد.</translation>
     </message>
@@ -361,13 +354,8 @@
         <translation>باز کردن کنسول دی باگ و تشخیص</translation>
     </message>
     <message>
-<<<<<<< HEAD
-        <source>Qtum</source>
-        <translation>كونتم</translation>
-=======
         <source>&amp;Verify message...</source>
         <translation>تایید پیام</translation>
->>>>>>> 9e306671
     </message>
     <message>
         <source>Qtum</source>
@@ -757,8 +745,6 @@
         <translation>به %1 خوش آمدید.</translation>
     </message>
     <message>
-<<<<<<< HEAD
-=======
         <source>Use the default data directory</source>
         <translation>استفاده کردن از پوشه داده پیشفرض</translation>
     </message>
@@ -767,7 +753,6 @@
         <translation>استفاده کردن از پوشه داده مخصوص:</translation>
     </message>
     <message>
->>>>>>> 9e306671
         <source>Qtum</source>
         <translation>كونتم</translation>
     </message>
@@ -995,13 +980,10 @@
     <message>
         <source>The displayed information may be out of date. Your wallet automatically synchronizes with the Qtum network after a connection is established, but this process has not completed yet.</source>
         <translation>اطلاعات نمایش داده شده ممکن است روزآمد نباشد. wallet شما به صورت خودکار بعد از برقراری اتصال با شبکه كونتم به روز می شود اما این فرایند هنوز تکمیل نشده است.</translation>
-<<<<<<< HEAD
-=======
     </message>
     <message>
         <source>Watch-only:</source>
         <translation>فقط قابل-مشاهده:</translation>
->>>>>>> 9e306671
     </message>
     <message>
         <source>Available:</source>
@@ -2277,8 +2259,6 @@
 </context>
 <context>
     <name>qtum-core</name>
-<<<<<<< HEAD
-=======
     <message>
         <source>Qtum Core</source>
         <translation>هسته كونتم</translation>
@@ -2343,7 +2323,6 @@
         <source>Verifying blocks...</source>
         <translation>در حال تایید کردن بلاک ها...</translation>
     </message>
->>>>>>> 9e306671
     <message>
         <source>The transaction amount is too small to send after the fee has been deducted</source>
         <translation>مبلغ تراکنش کمتر از آن است که پس از کسر هزینه  تراکنش قابل ارسال باشد</translation>
