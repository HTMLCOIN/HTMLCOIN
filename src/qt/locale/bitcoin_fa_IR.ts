<TS language="fa_IR" version="2.1">
<context>
    <name>AddressBookPage</name>
    <message>
        <source>Right-click to edit address or label</source>
        <translation>برای ویرایش آدرس یا برچسب روی آن راست کلیک کنید</translation>
    </message>
    <message>
        <source>Create a new address</source>
        <translation>گشایش آدرس جدید</translation>
    </message>
    <message>
        <source>&amp;New</source>
        <translation>جدید</translation>
    </message>
    <message>
        <source>Copy the currently selected address to the system clipboard</source>
        <translation>کپی کردن حساب انتخاب شده به حافظه سیستم - کلیپ بورد</translation>
    </message>
    <message>
        <source>&amp;Copy</source>
        <translation>کپی</translation>
    </message>
    <message>
        <source>C&amp;lose</source>
        <translation>بستن</translation>
    </message>
    <message>
        <source>Delete the currently selected address from the list</source>
        <translation>حذف آدرس های انتخاب شده از لیست</translation>
    </message>
    <message>
        <source>Enter address or label to search</source>
        <translation>آدرس یا برچسب را برای جستجو وارد کنید</translation>
    </message>
    <message>
        <source>Export the data in the current tab to a file</source>
        <translation>صدور داده نوار جاری به یک فایل</translation>
    </message>
    <message>
        <source>&amp;Export</source>
        <translation>صدور</translation>
    </message>
    <message>
        <source>&amp;Delete</source>
        <translation>حذف</translation>
    </message>
    <message>
        <source>Choose the address to send coins to</source>
        <translation>آدرس برای ارسال کوین‌ها را انتخاب کنید</translation>
    </message>
    <message>
        <source>Choose the address to receive coins with</source>
        <translation>انتخاب آدرس جهت دریافت سکه‌ها با آن</translation>
    </message>
    <message>
        <source>C&amp;hoose</source>
        <translation>انتخاب</translation>
    </message>
    <message>
        <source>Sending addresses</source>
        <translation>آدرس‌های فرستنده</translation>
    </message>
    <message>
        <source>Receiving addresses</source>
        <translation>آدرس‌های گیرنده</translation>
    </message>
    <message>
        <source>These are your Qtum addresses for sending payments. Always check the amount and the receiving address before sending coins.</source>
        <translation>اینها آدرس‌های شما برای ارسال وجوه هستند. همیشه قبل از ارسال، مقدار و آدرس گیرنده را بررسی کنید.</translation>
    </message>
    <message>
        <source>These are your Qtum addresses for receiving payments. It is recommended to use a new receiving address for each transaction.</source>
        <translation>اینها آدرس‌های بیتکوین شما برای دریافت وجوه هستند. توصیه می‌شود برای هر دریافت از یک آدرس جدید استفاده کنید.</translation>
    </message>
    <message>
        <source>&amp;Copy Address</source>
        <translation>کپی آدرس</translation>
    </message>
    <message>
        <source>Copy &amp;Label</source>
        <translation>کپی برچسب</translation>
    </message>
    <message>
        <source>&amp;Edit</source>
        <translation>ویرایش</translation>
    </message>
    <message>
        <source>Export Address List</source>
        <translation>از فهرست آدرس خروجی گرفته شود</translation>
    </message>
    <message>
        <source>Comma separated file (*.csv)</source>
        <translation>فایل سی اس وی (*.csv)</translation>
    </message>
    <message>
        <source>Exporting Failed</source>
        <translation>گرفتن خروجی به مشکل خورد</translation>
    </message>
    <message>
        <source>There was an error trying to save the address list to %1. Please try again.</source>
        <translation>خطایی به هنگام ذخیره لیست آدرس در %1 رخ داده است. لطفا دوباره تلاش کنید.</translation>
    </message>
</context>
<context>
    <name>AddressTableModel</name>
    <message>
        <source>Label</source>
        <translation>برچسب</translation>
    </message>
    <message>
        <source>Address</source>
        <translation>آدرس</translation>
    </message>
    <message>
        <source>(no label)</source>
        <translation>(برچسب ندارد)</translation>
    </message>
</context>
<context>
    <name>AskPassphraseDialog</name>
    <message>
        <source>Passphrase Dialog</source>
        <translation>دیالوگ رمزعبور</translation>
    </message>
    <message>
        <source>Enter passphrase</source>
        <translation>رمز/پَس فرِیز را وارد کنید</translation>
    </message>
    <message>
        <source>New passphrase</source>
        <translation>رمز/پَس فرِیز جدید را وارد کنید</translation>
    </message>
    <message>
        <source>Repeat new passphrase</source>
        <translation>رمز/پَس فرِیز را دوباره وارد کنید</translation>
    </message>
    <message>
<<<<<<< HEAD
=======
        <source>Show password</source>
        <translation>نمایش گذرواژه</translation>
    </message>
    <message>
>>>>>>> 228c1378
        <source>Enter the new passphrase to the wallet.&lt;br/&gt;Please use a passphrase of &lt;b&gt;ten or more random characters&lt;/b&gt;, or &lt;b&gt;eight or more words&lt;/b&gt;.</source>
        <translation>رمز جدید را در کیف‌پول وارد کنید. &lt;br/&gt;لطفا از رمزی استفاده کنید که&lt;b&gt; حداقل ۱۰ کاراکتر راندوم&lt;/b&gt;یا&lt;b&gt;حداقل ۸ کلمه داشته باشد&lt;/b&gt;.</translation>
    </message>
    <message>
        <source>Encrypt wallet</source>
        <translation>رمزگذاری کیف پول</translation>
    </message>
    <message>
        <source>This operation needs your wallet passphrase to unlock the wallet.</source>
        <translation>برای انجام این عملیات، باید رمز کیف‌پول را وارد کنید.</translation>
    </message>
    <message>
        <source>Unlock wallet</source>
        <translation>بازکردن کیف‌پول</translation>
    </message>
    <message>
        <source>This operation needs your wallet passphrase to decrypt the wallet.</source>
        <translation>برای انجام این عملیات، باید رمز کیف‌پول را وارد کنید.</translation>
    </message>
    <message>
        <source>Decrypt wallet</source>
        <translation>رمزگشایی کیف پول</translation>
    </message>
    <message>
        <source>Change passphrase</source>
        <translation>تغییر رمزعبور</translation>
    </message>
    <message>
        <source>Enter the old passphrase and new passphrase to the wallet.</source>
        <translation>رمز قدیمی و جدید کیف پول را وارد کنید.</translation>
    </message>
    <message>
        <source>Confirm wallet encryption</source>
        <translation>تایید رمزگذاری کیف پول</translation>
    </message>
    <message>
        <source>Warning: If you encrypt your wallet and lose your passphrase, you will &lt;b&gt;LOSE ALL OF YOUR QTUMS&lt;/b&gt;!</source>
        <translation>اخطار: اگر کیف‌پول خود را رمزگذاری کرده و رمز خود را فراموش کنید، شما &lt;b&gt;تمام بیت‌کوین‌های خود را از دست خواهید داد&lt;/b&gt;!</translation>
    </message>
    <message>
        <source>Are you sure you wish to encrypt your wallet?</source>
        <translation>آیا از رمزگذاری کیف‌پول خود اطمینان دارید؟</translation>
    </message>
    <message>
        <source>Wallet encrypted</source>
        <translation>کیف پول رمزگذاری شده است</translation>
    </message>
    <message>
        <source>%1 will close now to finish the encryption process. Remember that encrypting your wallet cannot fully protect your qtums from being stolen by malware infecting your computer.</source>
        <translation>%1 برای اتمام فرایند رمزگذاری بسته خواهد شد. به خاطر داشته باشید که رمزگذاری WALLET شما،  کامپیوتر شما را از آلودگی به بدافزارها مصون نمی دارد.</translation>
    </message>
    <message>
        <source>IMPORTANT: Any previous backups you have made of your wallet file should be replaced with the newly generated, encrypted wallet file. For security reasons, previous backups of the unencrypted wallet file will become useless as soon as you start using the new, encrypted wallet.</source>
        <translation>مهم: هر بک‌آپ قبلی که از کیف‌پول خود گرفته‌اید، با نسخه‌ی جدید رمزنگاری‌شده جایگزین خواهد شد. به دلایل امنیتی، پس از رمزنگاری کیف‌پول، بک‌آپ‌های قدیمی شما بلااستفاده خواهد شد.</translation>
    </message>
    <message>
        <source>Wallet encryption failed</source>
        <translation>خطا در رمزنگاری کیف‌پول</translation>
    </message>
    <message>
        <source>Wallet encryption failed due to an internal error. Your wallet was not encrypted.</source>
        <translation>رمزگذاری به علت خطای داخلی تایید نشد. کیف‌پول شما رمزگذاری نشد.</translation>
    </message>
    <message>
        <source>The supplied passphrases do not match.</source>
        <translation>رمزهای واردشده تطابق ندارند.</translation>
    </message>
    <message>
        <source>Wallet unlock failed</source>
        <translation>خطا در بازکردن کیف‌پول</translation>
    </message>
    <message>
        <source>The passphrase entered for the wallet decryption was incorrect.</source>
        <translation>رمز واردشده برای رمزگشایی کیف‌پول اشتباه است.</translation>
    </message>
    <message>
        <source>Wallet decryption failed</source>
        <translation>خطا در رمزگشایی کیف‌پول</translation>
    </message>
    <message>
        <source>Wallet passphrase was successfully changed.</source>
        <translation>رمز کیف‌پول با موفقیت تغییر یافت.</translation>
    </message>
    <message>
        <source>Warning: The Caps Lock key is on!</source>
        <translation>اخطار: کلید Caps Lock فعال است!</translation>
    </message>
</context>
<context>
    <name>BanTableModel</name>
    <message>
        <source>Banned Until</source>
        <translation>مسدودشده تا</translation>
    </message>
</context>
<context>
    <name>QtumGUI</name>
    <message>
        <source>Sign &amp;message...</source>
        <translation>امضا و پیام</translation>
    </message>
    <message>
        <source>Synchronizing with network...</source>
        <translation>به روز رسانی با شبکه...</translation>
    </message>
    <message>
        <source>&amp;Overview</source>
        <translation>بازبینی</translation>
    </message>
    <message>
        <source>Node</source>
        <translation>گره</translation>
    </message>
    <message>
        <source>Show general overview of wallet</source>
        <translation>نمای کلی از wallet را نشان بده</translation>
    </message>
    <message>
        <source>&amp;Transactions</source>
        <translation>تراکنش</translation>
    </message>
    <message>
        <source>Browse transaction history</source>
        <translation>تاریخچه تراکنش را باز کن</translation>
    </message>
    <message>
        <source>E&amp;xit</source>
        <translation>خروج</translation>
    </message>
    <message>
        <source>Quit application</source>
        <translation>از "درخواست نامه"/ application خارج شو</translation>
    </message>
    <message>
        <source>&amp;About %1</source>
        <translation>&amp;درباره %1</translation>
    </message>
    <message>
        <source>Show information about %1</source>
        <translation>نمایش اطلاعات درباره %1</translation>
    </message>
    <message>
        <source>About &amp;Qt</source>
        <translation>درباره Qt</translation>
    </message>
    <message>
        <source>Show information about Qt</source>
        <translation>نمایش اطلاعات درباره Qt</translation>
    </message>
    <message>
        <source>&amp;Options...</source>
        <translation>انتخاب ها</translation>
    </message>
    <message>
        <source>Modify configuration options for %1</source>
        <translation>اصلاح انتخاب ها برای پیکربندی %1</translation>
    </message>
    <message>
        <source>&amp;Encrypt Wallet...</source>
        <translation>رمزگذاری کیف پول</translation>
    </message>
    <message>
        <source>&amp;Backup Wallet...</source>
        <translation>تهیه نسخه پشتیبان از کیف پول</translation>
    </message>
    <message>
        <source>&amp;Change Passphrase...</source>
        <translation>تغییر رمز/پَس فرِیز</translation>
    </message>
    <message>
        <source>&amp;Sending addresses...</source>
        <translation>درحال ارسال آدرس‌ها…</translation>
    </message>
    <message>
        <source>&amp;Receiving addresses...</source>
        <translation>دریافت آدرس ها</translation>
    </message>
    <message>
<<<<<<< HEAD
=======
        <source>Wallet:</source>
        <translation>کیف پول:</translation>
    </message>
    <message>
        <source>default wallet</source>
        <translation>کیف پول پیش‌فرض</translation>
    </message>
    <message>
>>>>>>> 228c1378
        <source>Click to disable network activity.</source>
        <translation>برای غیرفعال‌کردن فعالیت شبکه کلیک کنید.</translation>
    </message>
    <message>
        <source>Network activity disabled.</source>
        <translation>فعالیت شبکه غیرفعال شد.</translation>
    </message>
    <message>
        <source>Click to enable network activity again.</source>
        <translation>برای فعال‌کردن فعالیت شبکه کلیک کنید.</translation>
    </message>
    <message>
        <source>Syncing Headers (%1%)...</source>
        <translation>درحال همگام‌سازی هدرها (%1%)…</translation>
    </message>
    <message>
        <source>Reindexing blocks on disk...</source>
        <translation>فهرست‌بندی نمایه بلاک‌ها…</translation>
    </message>
    <message>
        <source>Send coins to a Qtum address</source>
        <translation>ارسال کوین به آدرس بیت کوین</translation>
    </message>
    <message>
        <source>Backup wallet to another location</source>
        <translation>گرفتن نسخه پیشتیبان در آدرسی دیگر</translation>
    </message>
    <message>
        <source>Change the passphrase used for wallet encryption</source>
        <translation>رمز عبور مربوط به رمزگذاریِ کیف پول  را تغییر دهید</translation>
    </message>
    <message>
        <source>&amp;Debug window</source>
        <translation>پنجره دیباگ</translation>
    </message>
    <message>
        <source>&amp;Verify message...</source>
        <translation>تایید پیام</translation>
    </message>
    <message>
        <source>Qtum</source>
        <translation>بیت کوین</translation>
    </message>
    <message>
        <source>Wallet</source>
        <translation>کیف پول</translation>
    </message>
    <message>
        <source>&amp;Send</source>
        <translation>ارسال</translation>
    </message>
    <message>
        <source>&amp;Receive</source>
        <translation>دریافت</translation>
    </message>
    <message>
        <source>&amp;Show / Hide</source>
        <translation>نمایش/ عدم نمایش</translation>
    </message>
    <message>
        <source>Show or hide the main Window</source>
        <translation>نمایش یا عدم نمایش پنجره اصلی</translation>
    </message>
    <message>
        <source>Encrypt the private keys that belong to your wallet</source>
        <translation>رمزنگاری کلیدهای شخصی متعلق به کیف‌پول</translation>
    </message>
    <message>
        <source>Sign messages with your Qtum addresses to prove you own them</source>
        <translation>پیام‌ها را با آدرس بیت‌کوین خود امضا کنید تا مالکیت آن‌ها را اثبات کنید</translation>
    </message>
    <message>
        <source>Verify messages to ensure they were signed with specified Qtum addresses</source>
        <translation>پیام‌ها را تائید کنید تا از امضاشدن آن‌ها با آدرس بیت‌کوین مطمئن شوید</translation>
    </message>
    <message>
        <source>&amp;File</source>
        <translation>فایل</translation>
    </message>
    <message>
        <source>&amp;Settings</source>
        <translation>تنظیمات</translation>
    </message>
    <message>
        <source>&amp;Help</source>
        <translation>راهنما</translation>
    </message>
    <message>
        <source>Tabs toolbar</source>
        <translation>نوار ابزار</translation>
    </message>
    <message>
        <source>Request payments (generates QR codes and qtum: URIs)</source>
        <translation>درخواست پرداخت (ساخت کد QR و بیت‌کوین: URIs)</translation>
    </message>
    <message>
        <source>Show the list of used sending addresses and labels</source>
        <translation>نمایش لیست آدرس‌ها و لیبل‌های ارسالی استفاده شده</translation>
    </message>
    <message>
        <source>Show the list of used receiving addresses and labels</source>
        <translation>نمایش لیست آدرس‌ها و لیبل‌های دریافتی استفاده شده</translation>
    </message>
    <message>
        <source>Open a qtum: URI or payment request</source>
        <translation>بازکردن بیت‌کوین: آدرس یا درخواست پرداخت</translation>
    </message>
    <message numerus="yes">
        <source>%n active connection(s) to Qtum network</source>
<<<<<<< HEAD
        <translation><numerusform>%n ارتباط فعال به شبکه بیت‌کوین</numerusform></translation>
=======
        <translation><numerusform>%n ارتباط فعال به شبکه بیت‌کوین</numerusform><numerusform>%n ارتباط فعال به شبکه بیت‌کوین</numerusform></translation>
>>>>>>> 228c1378
    </message>
    <message>
        <source>Indexing blocks on disk...</source>
        <translation>فهرست‌بندی نمایه بلاک‌ها…</translation>
    </message>
    <message>
        <source>Processing blocks on disk...</source>
        <translation>پردازش نمایه بلاک‌ها…</translation>
    </message>
    <message numerus="yes">
        <source>Processed %n block(s) of transaction history.</source>
<<<<<<< HEAD
        <translation><numerusform>%n بلاک از تاریخچه تراکنش، پردازش شد.</numerusform></translation>
=======
        <translation><numerusform>%n بلاک از تاریخچه تراکنش، پردازش شد.</numerusform><numerusform>%n بلاک از تاریخچه تراکنش، پردازش شد.</numerusform></translation>
    </message>
    <message>
        <source>%1 behind</source>
        <translation>%1 قبل</translation>
    </message>
    <message>
        <source>Transactions after this will not yet be visible.</source>
        <translation>تراکنش‌های بعد از این تراکنش هنوز در دسترس نیستند.</translation>
>>>>>>> 228c1378
    </message>
    <message>
        <source>Error</source>
        <translation>خطا</translation>
    </message>
    <message>
        <source>Warning</source>
        <translation>هشدار</translation>
    </message>
    <message>
        <source>Information</source>
        <translation>اطلاعات</translation>
    </message>
    <message>
        <source>Up to date</source>
        <translation>به روز</translation>
    </message>
    <message>
        <source>Catching up...</source>
        <translation>در حال روزآمد سازی..</translation>
    </message>
    <message>
        <source>Amount: %1
</source>
        <translation>مبلغ: %1
</translation>
    </message>
    <message>
        <source>Address: %1
</source>
        <translation>آدرس: %1
</translation>
    </message>
    <message>
        <source>Sent transaction</source>
        <translation>تراکنش ارسالی</translation>
    </message>
    <message>
        <source>Incoming transaction</source>
        <translation>تراکنش دریافتی</translation>
    </message>
    <message>
        <source>Wallet is &lt;b&gt;encrypted&lt;/b&gt; and currently &lt;b&gt;unlocked&lt;/b&gt;</source>
        <translation>wallet رمزگذاری شد و در حال حاضر از حالت قفل در آمده است</translation>
    </message>
    <message>
        <source>Wallet is &lt;b&gt;encrypted&lt;/b&gt; and currently &lt;b&gt;locked&lt;/b&gt;</source>
        <translation>wallet رمزگذاری شد و در حال حاضر قفل است</translation>
    </message>
    </context>
<context>
    <name>CoinControlDialog</name>
    <message>
        <source>Coin Selection</source>
        <translation>انتخاب کوین</translation>
    </message>
    <message>
        <source>Quantity:</source>
        <translation>مقدار</translation>
    </message>
    <message>
        <source>Amount:</source>
        <translation>میزان وجه:</translation>
    </message>
    <message>
        <source>Fee:</source>
        <translation>هزینه</translation>
    </message>
    <message>
        <source>Change:</source>
        <translation>تغییر</translation>
    </message>
    <message>
        <source>(un)select all</source>
        <translation>(عدم)انتخاب همه</translation>
    </message>
    <message>
        <source>Tree mode</source>
        <translation>حالت درختی</translation>
    </message>
    <message>
        <source>List mode</source>
        <translation>حالت لیستی</translation>
    </message>
    <message>
        <source>Amount</source>
        <translation>میزان</translation>
    </message>
    <message>
        <source>Received with label</source>
        <translation>دریافت شده با برچسب</translation>
    </message>
    <message>
        <source>Received with address</source>
        <translation>دریافت شده با آدرس</translation>
    </message>
    <message>
        <source>Date</source>
        <translation>تاریخ</translation>
    </message>
    <message>
        <source>Confirmations</source>
        <translation>تاییدیه </translation>
    </message>
    <message>
        <source>Confirmed</source>
        <translation>تایید شده</translation>
    </message>
    <message>
        <source>Copy address</source>
        <translation>کپی آدرس</translation>
    </message>
    <message>
        <source>Copy label</source>
        <translation>کپی برچسب</translation>
    </message>
    <message>
        <source>Copy amount</source>
        <translation>کپی مقدار</translation>
    </message>
    <message>
        <source>Copy transaction ID</source>
        <translation>کپی شناسه تراکنش</translation>
    </message>
    <message>
        <source>Copy quantity</source>
        <translation>کپی مقدار</translation>
    </message>
    <message>
        <source>Copy fee</source>
        <translation>کپی هزینه</translation>
    </message>
    <message>
        <source>yes</source>
        <translation>بله</translation>
    </message>
    <message>
        <source>no</source>
        <translation>خیر</translation>
    </message>
    <message>
        <source>(no label)</source>
        <translation>(برچسب ندارد)</translation>
    </message>
    </context>
<context>
    <name>EditAddressDialog</name>
    <message>
        <source>Edit Address</source>
        <translation>ویرایش حساب</translation>
    </message>
    <message>
        <source>&amp;Label</source>
        <translation>برچسب</translation>
    </message>
    <message>
        <source>&amp;Address</source>
        <translation>آدرس</translation>
    </message>
    <message>
        <source>New sending address</source>
        <translation>آدرس ارسالی جدید</translation>
    </message>
    <message>
        <source>Edit receiving address</source>
        <translation>ویرایش آدرس دریافتی</translation>
    </message>
    <message>
        <source>Edit sending address</source>
        <translation>ویرایش آدرس ارسالی</translation>
    </message>
    <message>
        <source>The entered address "%1" is not a valid Qtum address.</source>
        <translation>آدرس وارد شده "%1" آدرس معتبر بیت کوین نیست.</translation>
    </message>
    </context>
<context>
    <name>FreespaceChecker</name>
    <message>
        <source>name</source>
        <translation>نام</translation>
    </message>
    </context>
<context>
    <name>HelpMessageDialog</name>
    <message>
        <source>version</source>
        <translation>نسخه</translation>
    </message>
    </context>
<context>
    <name>Intro</name>
    <message>
        <source>Welcome</source>
        <translation>خوش آمدید</translation>
    </message>
    <message>
<<<<<<< HEAD
=======
        <source>Welcome to %1.</source>
        <translation>به %1 خوش آمدید.</translation>
    </message>
    <message>
>>>>>>> 228c1378
        <source>Qtum</source>
        <translation>بیت کوین</translation>
    </message>
    <message>
<<<<<<< HEAD
=======
        <source>The wallet will also be stored in this directory.</source>
        <translation>کیف پول هم در همین دایرکتوری ذخیره می‌شود.</translation>
    </message>
    <message>
>>>>>>> 228c1378
        <source>Error</source>
        <translation>خطا</translation>
    </message>
    </context>
<context>
    <name>ModalOverlay</name>
    <message>
        <source>Form</source>
        <translation>فرم</translation>
    </message>
    <message>
        <source>Number of blocks left</source>
        <translation>تعداد بلوک‌های باقیمانده</translation>
    </message>
    <message>
        <source>Unknown...</source>
        <translation>ناشناس...</translation>
    </message>
    <message>
        <source>Last block time</source>
        <translation>زمان آخرین بلوک</translation>
    </message>
    <message>
        <source>Progress</source>
        <translation>پیشرفت</translation>
    </message>
    <message>
        <source>calculating...</source>
        <translation>در حال محاسبه...</translation>
    </message>
    <message>
        <source>Hide</source>
        <translation>پنهان کردن</translation>
    </message>
    </context>
<context>
    <name>OpenURIDialog</name>
    </context>
<context>
    <name>OptionsDialog</name>
    <message>
        <source>Options</source>
        <translation>گزینه ها</translation>
    </message>
    <message>
        <source>MB</source>
        <translation>مگابایت</translation>
    </message>
    <message>
        <source>&amp;Reset Options</source>
        <translation>تنظیم مجدد گزینه ها</translation>
    </message>
    <message>
        <source>&amp;Network</source>
        <translation>شبکه</translation>
    </message>
    <message>
        <source>W&amp;allet</source>
        <translation>کیف پول</translation>
    </message>
    <message>
        <source>&amp;Port:</source>
        <translation>پورت:</translation>
    </message>
    <message>
        <source>&amp;Window</source>
        <translation>پنجره</translation>
    </message>
    <message>
        <source>&amp;Display</source>
        <translation>نمایش</translation>
    </message>
    <message>
        <source>&amp;OK</source>
        <translation>تایید</translation>
    </message>
    <message>
        <source>&amp;Cancel</source>
        <translation>لغو</translation>
    </message>
    <message>
        <source>default</source>
        <translation>پیش فرض</translation>
    </message>
    <message>
        <source>Error</source>
        <translation>خطا</translation>
    </message>
    </context>
<context>
    <name>OverviewPage</name>
    <message>
        <source>Form</source>
        <translation>فرم</translation>
    </message>
    <message>
        <source>The displayed information may be out of date. Your wallet automatically synchronizes with the Qtum network after a connection is established, but this process has not completed yet.</source>
        <translation>اطلاعات نمایش داده شده ممکن است روزآمد نباشد. wallet شما به صورت خودکار بعد از برقراری اتصال با شبکه qtum به روز می شود اما این فرایند هنوز تکمیل نشده است.</translation>
    </message>
    <message>
        <source>Available:</source>
        <translation>در دسترس:</translation>
    </message>
    <message>
        <source>Pending:</source>
        <translation>در حال انتظار:</translation>
    </message>
    <message>
        <source>Total:</source>
        <translation>کل:</translation>
    </message>
    <message>
        <source>Spendable:</source>
        <translation>قابل مصرف:</translation>
    </message>
    <message>
        <source>Recent transactions</source>
        <translation>تراکنش های اخیر</translation>
    </message>
    </context>
<context>
    <name>PaymentServer</name>
    </context>
<context>
    <name>PeerTableModel</name>
    </context>
<context>
    <name>QObject</name>
    <message>
        <source>Amount</source>
        <translation>میزان</translation>
    </message>
    <message>
        <source>unknown</source>
        <translation>ناشناس</translation>
    </message>
</context>
<context>
    <name>QObject::QObject</name>
    </context>
<context>
    <name>QRImageWidget</name>
    </context>
<context>
    <name>RPCConsole</name>
    <message>
        <source>Client version</source>
        <translation>ویرایش کنسول RPC</translation>
    </message>
    <message>
        <source>Network</source>
        <translation>شبکه</translation>
    </message>
    <message>
        <source>Number of connections</source>
        <translation>تعداد اتصال</translation>
    </message>
    <message>
        <source>Block chain</source>
        <translation>زنجیره مجموعه تراکنش ها</translation>
    </message>
    <message>
        <source>Current number of blocks</source>
        <translation>تعداد زنجیره های حاضر</translation>
    </message>
    <message>
        <source>Last block time</source>
        <translation>زمان آخرین بلوک</translation>
    </message>
    <message>
        <source>default wallet</source>
        <translation>کیف پول پیش‌فرض</translation>
    </message>
    </context>
<context>
    <name>ReceiveCoinsDialog</name>
    <message>
        <source>&amp;Amount:</source>
        <translation>میزان وجه:</translation>
    </message>
    <message>
        <source>&amp;Label:</source>
        <translation>برچسب:</translation>
    </message>
    <message>
        <source>&amp;Message:</source>
        <translation>پیام:</translation>
    </message>
    <message>
        <source>Remove</source>
        <translation>حذف</translation>
    </message>
    <message>
        <source>Copy label</source>
        <translation>کپی برچسب</translation>
    </message>
    <message>
        <source>Copy amount</source>
        <translation>کپی مقدار</translation>
    </message>
</context>
<context>
    <name>ReceiveRequestDialog</name>
    <message>
        <source>Copy &amp;Address</source>
        <translation>کپی آدرس</translation>
    </message>
    <message>
        <source>Address</source>
        <translation>آدرس</translation>
    </message>
    <message>
        <source>Label</source>
        <translation>برچسب</translation>
    </message>
    <message>
        <source>Wallet</source>
        <translation>کیف پول</translation>
    </message>
    </context>
<context>
    <name>RecentRequestsTableModel</name>
    <message>
        <source>Label</source>
        <translation>برچسب</translation>
    </message>
    <message>
        <source>(no label)</source>
        <translation>(برچسب ندارد)</translation>
    </message>
    </context>
<context>
    <name>SendCoinsDialog</name>
    <message>
        <source>Send Coins</source>
        <translation>سکه های ارسالی</translation>
    </message>
    <message>
        <source>Insufficient funds!</source>
        <translation>وجوه ناکافی</translation>
    </message>
    <message>
        <source>Quantity:</source>
        <translation>مقدار</translation>
    </message>
    <message>
        <source>Amount:</source>
        <translation>میزان وجه:</translation>
    </message>
    <message>
        <source>Fee:</source>
        <translation>هزینه</translation>
    </message>
    <message>
        <source>Change:</source>
        <translation>تغییر</translation>
    </message>
    <message>
        <source>Hide</source>
        <translation>پنهان کردن</translation>
    </message>
    <message>
        <source>Send to multiple recipients at once</source>
        <translation>ارسال همزمان به گیرنده های متعدد</translation>
    </message>
    <message>
        <source>Clear &amp;All</source>
        <translation>پاک کردن همه</translation>
    </message>
    <message>
        <source>Balance:</source>
        <translation>مانده حساب:</translation>
    </message>
    <message>
        <source>Confirm the send action</source>
        <translation>تایید عملیات ارسال </translation>
    </message>
    <message>
        <source>S&amp;end</source>
        <translation>و ارسال</translation>
    </message>
    <message>
        <source>Copy quantity</source>
        <translation>کپی مقدار</translation>
    </message>
    <message>
        <source>Copy amount</source>
        <translation>کپی مقدار</translation>
    </message>
    <message>
        <source>Copy fee</source>
        <translation>کپی هزینه</translation>
    </message>
    <message>
        <source>(no label)</source>
        <translation>(برچسب ندارد)</translation>
    </message>
</context>
<context>
    <name>SendCoinsEntry</name>
    <message>
        <source>A&amp;mount:</source>
        <translation>میزان وجه</translation>
    </message>
    <message>
        <source>Pay &amp;To:</source>
        <translation>پرداخت به:</translation>
    </message>
    <message>
        <source>&amp;Label:</source>
        <translation>برچسب:</translation>
    </message>
    <message>
        <source>Paste address from clipboard</source>
        <translation>استفاده از آدرس کلیپ بورد</translation>
    </message>
    <message>
        <source>Message:</source>
        <translation>پیام:</translation>
    </message>
    <message>
        <source>Pay To:</source>
        <translation>پرداخت به:</translation>
    </message>
    <message>
        <source>Memo:</source>
        <translation>یادداشت:</translation>
    </message>
    </context>
<context>
    <name>SendConfirmationDialog</name>
    </context>
<context>
    <name>ShutdownWindow</name>
    <message>
        <source>Do not shut down the computer until this window disappears.</source>
        <translation>تا پیش از بسته شدن این پنجره کامپیوتر خود را خاموش نکنید.</translation>
    </message>
</context>
<context>
    <name>SignVerifyMessageDialog</name>
    <message>
        <source>&amp;Sign Message</source>
        <translation>امضای پیام </translation>
    </message>
    <message>
        <source>Paste address from clipboard</source>
        <translation>آدرس را بر کلیپ بورد کپی کنید</translation>
    </message>
    <message>
        <source>Enter the message you want to sign here</source>
        <translation>پیامی که می خواهید امضا کنید را اینجا وارد کنید</translation>
    </message>
    <message>
        <source>Signature</source>
        <translation>امضا</translation>
    </message>
    <message>
        <source>Sign &amp;Message</source>
        <translation>امضای پیام </translation>
    </message>
    <message>
        <source>Clear &amp;All</source>
        <translation>پاک کردن همه</translation>
    </message>
    <message>
        <source>&amp;Verify Message</source>
        <translation>تایید پیام</translation>
    </message>
    <message>
        <source>Verify &amp;Message</source>
        <translation>تایید پیام</translation>
    </message>
    <message>
        <source>The entered address is invalid.</source>
        <translation>آدرس وارد شده نامعتبر است.</translation>
    </message>
    </context>
<context>
    <name>SplashScreen</name>
    <message>
        <source>[testnet]</source>
        <translation>[testnet]</translation>
    </message>
</context>
<context>
    <name>TrafficGraphWidget</name>
    </context>
<context>
    <name>TransactionDesc</name>
    <message>
        <source>Status</source>
        <translation>وضعیت</translation>
    </message>
    <message>
        <source>Source</source>
        <translation>منبع</translation>
    </message>
    <message>
        <source>Generated</source>
        <translation>تولید شده</translation>
    </message>
    <message>
        <source>From</source>
        <translation>از</translation>
    </message>
    <message>
        <source>To</source>
        <translation>به</translation>
    </message>
    </context>
<context>
    <name>TransactionDescDialog</name>
    <message>
        <source>This pane shows a detailed description of the transaction</source>
        <translation>این بخش جزئیات تراکنش را نشان می دهد</translation>
    </message>
    </context>
<context>
    <name>TransactionTableModel</name>
    <message>
        <source>Label</source>
        <translation>برچسب</translation>
    </message>
    <message>
        <source>Unconfirmed</source>
        <translation>تایید نشده</translation>
    </message>
    <message>
        <source>Received from</source>
        <translation>دریافت شده از</translation>
    </message>
    <message>
        <source>Sent to</source>
        <translation>ارسال شده به</translation>
    </message>
    <message>
        <source>Mined</source>
        <translation>استخراج شده</translation>
    </message>
    <message>
        <source>(no label)</source>
        <translation>(برچسب ندارد)</translation>
    </message>
    </context>
<context>
    <name>TransactionView</name>
    <message>
        <source>Sent to</source>
        <translation>ارسال شده به</translation>
    </message>
    <message>
        <source>Mined</source>
        <translation>استخراج شده</translation>
    </message>
    <message>
        <source>Copy address</source>
        <translation>کپی آدرس</translation>
    </message>
    <message>
        <source>Copy label</source>
        <translation>کپی برچسب</translation>
    </message>
    <message>
        <source>Copy amount</source>
        <translation>کپی مقدار</translation>
    </message>
    <message>
        <source>Copy transaction ID</source>
        <translation>کپی شناسه تراکنش</translation>
    </message>
    <message>
        <source>Comma separated file (*.csv)</source>
        <translation>فایل سی اس وی (*.csv)</translation>
    </message>
    <message>
        <source>Label</source>
        <translation>برچسب</translation>
    </message>
    <message>
        <source>Address</source>
        <translation>آدرس</translation>
    </message>
    <message>
        <source>Exporting Failed</source>
        <translation>گرفتن خروجی به مشکل خورد</translation>
    </message>
    </context>
<context>
    <name>UnitDisplayStatusBarControl</name>
    </context>
<context>
    <name>WalletFrame</name>
    </context>
<context>
    <name>WalletModel</name>
    </context>
<context>
    <name>WalletView</name>
    </context>
<context>
    <name>qtum-core</name>
<<<<<<< HEAD
    <message>
        <source>Options:</source>
        <translation>انتخابها:</translation>
    </message>
    <message>
        <source>Specify data directory</source>
        <translation>دایرکتوری داده را مشخص کن</translation>
    </message>
    <message>
        <source>Accept command line and JSON-RPC commands</source>
        <translation>command line  و JSON-RPC commands را قبول کنید</translation>
    </message>
    <message>
        <source>Run in the background as a daemon and accept commands</source>
        <translation>به عنوان daemon بک گراند را اجرا کنید و دستورات را قبول نمایید</translation>
    </message>
=======
>>>>>>> 228c1378
    <message>
        <source>The transaction amount is too small to send after the fee has been deducted</source>
        <translation>مبلغ تراکنش کمتر از آن است که پس از کسر هزینه  تراکنش قابل ارسال باشد</translation>
    </message>
    <message>
<<<<<<< HEAD
        <source>RPC server options:</source>
        <translation>گزینه های سرویس دهنده RPC:</translation>
    </message>
    <message>
        <source>Send trace/debug info to console instead of debug.log file</source>
        <translation>ارسال اطلاعات پیگیری/خطایابی به کنسول به جای ارسال به فایل debug.log</translation>
    </message>
    <message>
        <source>Username for JSON-RPC connections</source>
        <translation>شناسه کاربری برای ارتباطاتِ JSON-RPC</translation>
    </message>
    <message>
        <source>Password for JSON-RPC connections</source>
        <translation>رمز برای ارتباطاتِ JSON-RPC</translation>
    </message>
    <message>
        <source>Execute command when the best block changes (%s in cmd is replaced by block hash)</source>
        <translation>دستور را وقتی بهترین بلاک تغییر کرد اجرا کن (%s در دستور توسط block hash جایگزین شده است)</translation>
    </message>
    <message>
        <source>Set the number of threads to service RPC calls (default: %d)</source>
        <translation>تنظیم تعداد ریسمان ها برای سرویس دهی فراخوانی های RPC (پیش فرض: %d)</translation>
    </message>
    <message>
        <source>Specify configuration file (default: %s)</source>
        <translation>فایل تنظیمات را مشخص کنید (پیش فرض: %s)</translation>
    </message>
    <message>
        <source>Specify pid file (default: %s)</source>
        <translation>فایل pid را مشخص کنید (پیش فرض: %s)</translation>
=======
        <source>Information</source>
        <translation>اطلاعات</translation>
    </message>
    <message>
        <source>Warning</source>
        <translation>هشدار</translation>
>>>>>>> 228c1378
    </message>
    <message>
        <source>Insufficient funds</source>
        <translation>وجوه ناکافی</translation>
    </message>
    <message>
        <source>Loading block index...</source>
        <translation>لود شدن نمایه بلاکها..</translation>
    </message>
    <message>
        <source>Loading wallet...</source>
        <translation>wallet در حال لود شدن است...</translation>
    </message>
    <message>
        <source>Cannot downgrade wallet</source>
        <translation>قابلیت برگشت به نسخه قبلی برای wallet امکان پذیر نیست</translation>
    </message>
    <message>
        <source>Rescanning...</source>
        <translation>اسکنِ دوباره...</translation>
    </message>
    <message>
        <source>Done loading</source>
        <translation>اتمام لود شدن</translation>
    </message>
    <message>
        <source>Error</source>
        <translation>خطا</translation>
    </message>
</context>
</TS><|MERGE_RESOLUTION|>--- conflicted
+++ resolved
@@ -136,13 +136,10 @@
         <translation>رمز/پَس فرِیز را دوباره وارد کنید</translation>
     </message>
     <message>
-<<<<<<< HEAD
-=======
         <source>Show password</source>
         <translation>نمایش گذرواژه</translation>
     </message>
     <message>
->>>>>>> 228c1378
         <source>Enter the new passphrase to the wallet.&lt;br/&gt;Please use a passphrase of &lt;b&gt;ten or more random characters&lt;/b&gt;, or &lt;b&gt;eight or more words&lt;/b&gt;.</source>
         <translation>رمز جدید را در کیف‌پول وارد کنید. &lt;br/&gt;لطفا از رمزی استفاده کنید که&lt;b&gt; حداقل ۱۰ کاراکتر راندوم&lt;/b&gt;یا&lt;b&gt;حداقل ۸ کلمه داشته باشد&lt;/b&gt;.</translation>
     </message>
@@ -321,8 +318,6 @@
         <translation>دریافت آدرس ها</translation>
     </message>
     <message>
-<<<<<<< HEAD
-=======
         <source>Wallet:</source>
         <translation>کیف پول:</translation>
     </message>
@@ -331,7 +326,6 @@
         <translation>کیف پول پیش‌فرض</translation>
     </message>
     <message>
->>>>>>> 228c1378
         <source>Click to disable network activity.</source>
         <translation>برای غیرفعال‌کردن فعالیت شبکه کلیک کنید.</translation>
     </message>
@@ -441,11 +435,7 @@
     </message>
     <message numerus="yes">
         <source>%n active connection(s) to Qtum network</source>
-<<<<<<< HEAD
-        <translation><numerusform>%n ارتباط فعال به شبکه بیت‌کوین</numerusform></translation>
-=======
         <translation><numerusform>%n ارتباط فعال به شبکه بیت‌کوین</numerusform><numerusform>%n ارتباط فعال به شبکه بیت‌کوین</numerusform></translation>
->>>>>>> 228c1378
     </message>
     <message>
         <source>Indexing blocks on disk...</source>
@@ -457,9 +447,6 @@
     </message>
     <message numerus="yes">
         <source>Processed %n block(s) of transaction history.</source>
-<<<<<<< HEAD
-        <translation><numerusform>%n بلاک از تاریخچه تراکنش، پردازش شد.</numerusform></translation>
-=======
         <translation><numerusform>%n بلاک از تاریخچه تراکنش، پردازش شد.</numerusform><numerusform>%n بلاک از تاریخچه تراکنش، پردازش شد.</numerusform></translation>
     </message>
     <message>
@@ -469,7 +456,6 @@
     <message>
         <source>Transactions after this will not yet be visible.</source>
         <translation>تراکنش‌های بعد از این تراکنش هنوز در دسترس نیستند.</translation>
->>>>>>> 228c1378
     </message>
     <message>
         <source>Error</source>
@@ -667,24 +653,18 @@
         <translation>خوش آمدید</translation>
     </message>
     <message>
-<<<<<<< HEAD
-=======
         <source>Welcome to %1.</source>
         <translation>به %1 خوش آمدید.</translation>
     </message>
     <message>
->>>>>>> 228c1378
         <source>Qtum</source>
         <translation>بیت کوین</translation>
     </message>
     <message>
-<<<<<<< HEAD
-=======
         <source>The wallet will also be stored in this directory.</source>
         <translation>کیف پول هم در همین دایرکتوری ذخیره می‌شود.</translation>
     </message>
     <message>
->>>>>>> 228c1378
         <source>Error</source>
         <translation>خطا</translation>
     </message>
@@ -1187,69 +1167,17 @@
     </context>
 <context>
     <name>qtum-core</name>
-<<<<<<< HEAD
-    <message>
-        <source>Options:</source>
-        <translation>انتخابها:</translation>
-    </message>
-    <message>
-        <source>Specify data directory</source>
-        <translation>دایرکتوری داده را مشخص کن</translation>
-    </message>
-    <message>
-        <source>Accept command line and JSON-RPC commands</source>
-        <translation>command line  و JSON-RPC commands را قبول کنید</translation>
-    </message>
-    <message>
-        <source>Run in the background as a daemon and accept commands</source>
-        <translation>به عنوان daemon بک گراند را اجرا کنید و دستورات را قبول نمایید</translation>
-    </message>
-=======
->>>>>>> 228c1378
     <message>
         <source>The transaction amount is too small to send after the fee has been deducted</source>
         <translation>مبلغ تراکنش کمتر از آن است که پس از کسر هزینه  تراکنش قابل ارسال باشد</translation>
     </message>
     <message>
-<<<<<<< HEAD
-        <source>RPC server options:</source>
-        <translation>گزینه های سرویس دهنده RPC:</translation>
-    </message>
-    <message>
-        <source>Send trace/debug info to console instead of debug.log file</source>
-        <translation>ارسال اطلاعات پیگیری/خطایابی به کنسول به جای ارسال به فایل debug.log</translation>
-    </message>
-    <message>
-        <source>Username for JSON-RPC connections</source>
-        <translation>شناسه کاربری برای ارتباطاتِ JSON-RPC</translation>
-    </message>
-    <message>
-        <source>Password for JSON-RPC connections</source>
-        <translation>رمز برای ارتباطاتِ JSON-RPC</translation>
-    </message>
-    <message>
-        <source>Execute command when the best block changes (%s in cmd is replaced by block hash)</source>
-        <translation>دستور را وقتی بهترین بلاک تغییر کرد اجرا کن (%s در دستور توسط block hash جایگزین شده است)</translation>
-    </message>
-    <message>
-        <source>Set the number of threads to service RPC calls (default: %d)</source>
-        <translation>تنظیم تعداد ریسمان ها برای سرویس دهی فراخوانی های RPC (پیش فرض: %d)</translation>
-    </message>
-    <message>
-        <source>Specify configuration file (default: %s)</source>
-        <translation>فایل تنظیمات را مشخص کنید (پیش فرض: %s)</translation>
-    </message>
-    <message>
-        <source>Specify pid file (default: %s)</source>
-        <translation>فایل pid را مشخص کنید (پیش فرض: %s)</translation>
-=======
         <source>Information</source>
         <translation>اطلاعات</translation>
     </message>
     <message>
         <source>Warning</source>
         <translation>هشدار</translation>
->>>>>>> 228c1378
     </message>
     <message>
         <source>Insufficient funds</source>
