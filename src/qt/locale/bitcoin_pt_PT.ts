--- conflicted
+++ resolved
@@ -354,13 +354,10 @@
         <translation>A reindexar os blocos no disco...</translation>
     </message>
     <message>
-<<<<<<< HEAD
-=======
         <source>Proxy is &lt;b&gt;enabled&lt;/b&gt;: %1</source>
         <translation>Proxy está &lt;b&gt;ativado&lt;/b&gt;: %1</translation>
     </message>
     <message>
->>>>>>> 228c1378
         <source>Send coins to a Qtum address</source>
         <translation>Enviar moedas para um endereço Qtum</translation>
     </message>
@@ -769,13 +766,6 @@
     <message>
         <source>The entered address "%1" is not a valid Qtum address.</source>
         <translation>O endereço introduzido "%1" não é um endereço qtum válido.</translation>
-<<<<<<< HEAD
-    </message>
-    <message>
-        <source>The entered address "%1" is already in the address book.</source>
-        <translation>O endereço introduzido "%1" já se encontra no livro de endereços.</translation>
-=======
->>>>>>> 228c1378
     </message>
     <message>
         <source>Could not unlock wallet.</source>
@@ -867,29 +857,12 @@
         <translation>No mínimo %1 GB de dados irão ser armazenados neste diretório. </translation>
     </message>
     <message>
-<<<<<<< HEAD
-        <source>Use the default data directory</source>
-        <translation>Utilizar a pasta de dados predefinida</translation>
-=======
         <source>Approximately %1 GB of data will be stored in this directory.</source>
         <translation>Aproximadamente %1 GB de dados irão ser guardados nesta directoria. </translation>
     </message>
     <message>
         <source>%1 will download and store a copy of the Qtum block chain.</source>
         <translation>%1 irá descarregar e armazenar uma cópia da cadeia de blocos da Qtum.</translation>
->>>>>>> 228c1378
-    </message>
-    <message>
-        <source>The wallet will also be stored in this directory.</source>
-        <translation>A carteira também será guardada nesta directoria.</translation>
-    </message>
-    <message>
-        <source>Qtum</source>
-        <translation>Qtum</translation>
-    </message>
-    <message>
-        <source>Approximately %1 GB of data will be stored in this directory.</source>
-        <translation>Aproximadamente %1 GB de dados irão ser guardados nesta directoria. </translation>
     </message>
     <message>
         <source>The wallet will also be stored in this directory.</source>
@@ -1019,8 +992,6 @@
     <message>
         <source>IP address of the proxy (e.g. IPv4: 127.0.0.1 / IPv6: ::1)</source>
         <translation>Endereço de IP do proxy (exemplo, IPv4: 127.0.0.1 / IPv6: ::1)</translation>
-<<<<<<< HEAD
-=======
     </message>
     <message>
         <source>Shows if the supplied default SOCKS5 proxy is used to reach peers via this network type.</source>
@@ -1033,11 +1004,6 @@
     <message>
         <source>Hide the icon from the system tray.</source>
         <translation>Esconder o ícone da barra de ferramentas.</translation>
-    </message>
-    <message>
-        <source>&amp;Hide tray icon</source>
-        <translation>&amp;Ocultar ícone da bandeja</translation>
->>>>>>> 228c1378
     </message>
     <message>
         <source>&amp;Hide tray icon</source>
@@ -1057,13 +1023,10 @@
         <translation>Ativar as opções da linha de comando que se sobrepõem às opções acima:</translation>
     </message>
     <message>
-<<<<<<< HEAD
-=======
         <source>Open the %1 configuration file from the working directory.</source>
         <translation>Abrir o ficheiro de configuração %1 da directoria aberta.</translation>
     </message>
     <message>
->>>>>>> 228c1378
         <source>Open Configuration File</source>
         <translation>Abrir Ficheiro de Configuração</translation>
     </message>
@@ -1240,13 +1203,10 @@
         <translation>Opções da configuração</translation>
     </message>
     <message>
-<<<<<<< HEAD
-=======
         <source>The configuration file is used to specify advanced user options which override GUI settings. Additionally, any command-line options will override this configuration file.</source>
         <translation>O ficheiro de configuração é usado para especificar opções de utilizador avançado, que sobrescrevem as configurações do interface gráfico. Adicionalmente, qualquer opção da linha de comandos vai sobrescrever este ficheiro de configuração. </translation>
     </message>
     <message>
->>>>>>> 228c1378
         <source>Error</source>
         <translation>Erro</translation>
     </message>
@@ -1656,8 +1616,6 @@
         <translation>Utilização de memória</translation>
     </message>
     <message>
-<<<<<<< HEAD
-=======
         <source>Wallet: </source>
         <translation>Carteira:</translation>
     </message>
@@ -1666,7 +1624,6 @@
         <translation>(nenhuma)</translation>
     </message>
     <message>
->>>>>>> 228c1378
         <source>&amp;Reset</source>
         <translation>&amp;Reiniciar</translation>
     </message>
@@ -1839,8 +1796,6 @@
         <translation>Bem-vindo à consola RPC da %1.</translation>
     </message>
     <message>
-<<<<<<< HEAD
-=======
         <source>Use up and down arrows to navigate history, and %1 to clear screen.</source>
         <translation>Use as setas para cima e para baixo para navegar a história e %1 para limpar o ecrã.</translation>
     </message>
@@ -1849,7 +1804,6 @@
         <translation>Digite %1 para uma visão geral dos comandos disponíveis.</translation>
     </message>
     <message>
->>>>>>> 228c1378
         <source>For more information on using this console type %1.</source>
         <translation>Para mais informação em como utilizar esta consola, digite %1.</translation>
     </message>
@@ -1858,8 +1812,6 @@
         <translation>AVISO: Burlões têm estado activos, dizendo a utilizadores para digitar comandos aqui, roubando assim os conteúdos das suas carteiras. Não utilize esta consola sem perceber perfeitamente as ramificações de um comando.</translation>
     </message>
     <message>
-<<<<<<< HEAD
-=======
         <source>Network activity disabled</source>
         <translation>Atividade de rede desativada</translation>
     </message>
@@ -1872,7 +1824,6 @@
         <translation>A executar o comando utilizando a carteira "%1"</translation>
     </message>
     <message>
->>>>>>> 228c1378
         <source>(node id: %1)</source>
         <translation>(id nó: %1)</translation>
     </message>
@@ -2799,13 +2750,10 @@
     <message>
         <source>Abandoned</source>
         <translation>Abandonada</translation>
-<<<<<<< HEAD
-=======
     </message>
     <message>
         <source>Confirming (%1 of %2 recommended confirmations)</source>
         <translation>Confirmando (%1 de %2 confirmações recomendadas)</translation>
->>>>>>> 228c1378
     </message>
     <message>
         <source>Confirmed (%1 confirmations)</source>
@@ -2816,13 +2764,8 @@
         <translation>Incompatível</translation>
     </message>
     <message>
-<<<<<<< HEAD
-        <source>This block was not received by any other nodes and will probably not be accepted!</source>
-        <translation>Este bloco não foi recepcionado por outro nó e provavelente não será aceite!</translation>
-=======
         <source>Immature (%1 confirmations, will be available after %2)</source>
         <translation>Imaturo (%1 confirmações, estarão disponível após %2)</translation>
->>>>>>> 228c1378
     </message>
     <message>
         <source>Generated but not accepted</source>
@@ -2873,8 +2816,6 @@
         <translation>Tipo de transação.</translation>
     </message>
     <message>
-<<<<<<< HEAD
-=======
         <source>Whether or not a watch-only address is involved in this transaction.</source>
         <translation>Se um endereço de monitoração está ou não envolvido nesta transação.</translation>
     </message>
@@ -2883,7 +2824,6 @@
         <translation>Intenção do utilizador/motivo da transação</translation>
     </message>
     <message>
->>>>>>> 228c1378
         <source>Amount removed from or added to balance.</source>
         <translation>Montante retirado ou adicionado ao saldo</translation>
     </message>
@@ -3064,8 +3004,6 @@
         <translation>Enviar Moedas</translation>
     </message>
     <message>
-<<<<<<< HEAD
-=======
         <source>Fee bump error</source>
         <translation>Erro no aumento de taxa</translation>
     </message>
@@ -3078,7 +3016,6 @@
         <translation>Quer aumentar a taxa?</translation>
     </message>
     <message>
->>>>>>> 228c1378
         <source>Current fee:</source>
         <translation>Taxa atual:</translation>
     </message>
@@ -3091,25 +3028,18 @@
         <translation>Nova taxa:</translation>
     </message>
     <message>
-<<<<<<< HEAD
+        <source>Confirm fee bump</source>
+        <translation>Confirme aumento de taxa</translation>
+    </message>
+    <message>
         <source>Can't sign transaction.</source>
         <translation>Não é possível assinar a transação.</translation>
     </message>
-    </context>
-=======
-        <source>Confirm fee bump</source>
-        <translation>Confirme aumento de taxa</translation>
-    </message>
-    <message>
-        <source>Can't sign transaction.</source>
-        <translation>Não é possível assinar a transação.</translation>
-    </message>
     <message>
         <source>Could not commit transaction</source>
         <translation>Não foi possível cometer a transação</translation>
     </message>
 </context>
->>>>>>> 228c1378
 <context>
     <name>WalletView</name>
     <message>
@@ -3140,24 +3070,6 @@
         <source>Backup Successful</source>
         <translation>Cópia de Segurança Bem Sucedida</translation>
     </message>
-<<<<<<< HEAD
-    </context>
-<context>
-    <name>qtum-core</name>
-    <message>
-        <source>Options:</source>
-        <translation>Opções:</translation>
-    </message>
-    <message>
-        <source>Specify data directory</source>
-        <translation>Especificar pasta de dados</translation>
-    </message>
-    <message>
-        <source>Connect to a node to retrieve peer addresses, and disconnect</source>
-        <translation>Ligar a um nó para recuperar endereços de pontos, e desligar</translation>
-    </message>
-=======
->>>>>>> 228c1378
     <message>
         <source>The wallet data was successfully saved to %1.</source>
         <translation>Os dados da carteira foram guardados com sucesso em %1.</translation>
@@ -3206,46 +3118,16 @@
         <translation>Os programadores de %s</translation>
     </message>
     <message>
-<<<<<<< HEAD
-        <source>A fee rate (in %s/kB) that will be used when fee estimation has insufficient data (default: %s)</source>
-        <translation>Uma percentagem da taxa (em %s/kB) que será utilizada quando a estimativa da taxa tiver dados insuficientes (predefinição: %s)</translation>
-    </message>
-    <message>
-        <source>Accept relayed transactions received from whitelisted peers even when not relaying transactions (default: %d)</source>
-        <translation>Aceitar as transações retransmitidas recebidas dos pontos na lista branca, mesmo quando não retransmitir as transações (predefinição: %d)</translation>
-    </message>
-    <message>
-        <source>Bind to given address and always listen on it. Use [host]:port notation for IPv6</source>
-        <translation>Associar a endereço específico e escutar sempre nele. Use a notação [anfitrião]:porta para IPv6</translation>
-=======
         <source>Cannot provide specific connections and have addrman find outgoing connections at the same.</source>
         <translation>Não é possível fornecer conexões específicas e ter o addrman a procurar conexões de saída ao mesmo tempo.</translation>
->>>>>>> 228c1378
     </message>
     <message>
         <source>Please check that your computer's date and time are correct! If your clock is wrong, %s will not work properly.</source>
         <translation>Por favor verifique que a data e hora do seu computador estão certos! Se o relógio não estiver certo, o %s não funcionará corretamente.</translation>
     </message>
     <message>
-<<<<<<< HEAD
-        <source>Execute command when a wallet transaction changes (%s in cmd is replaced by TxID)</source>
-        <translation>Executar o comando quando uma transação da carteira muda (no comando, %s é substituído pela Id. da Transação)</translation>
-    </message>
-    <message>
-        <source>Please check that your computer's date and time are correct! If your clock is wrong, %s will not work properly.</source>
-        <translation>Por favor verifique que a data e hora do seu computador estão certos! Se o relógio não estiver certo, o %s não funcionará corretamente.</translation>
-    </message>
-    <message>
-        <source>Query for peer addresses via DNS lookup, if low on addresses (default: 1 unless -connect used)</source>
-        <translation>Consultar por endereços de ponto via procura de DNS, se tiver poucos endereços (predefinição: 1, a menos que use -connect)</translation>
-    </message>
-    <message>
-        <source>Set the number of script verification threads (%u to %d, 0 = auto, &lt;0 = leave that many cores free, default: %d)</source>
-        <translation>Defina o número de processos de verificação (%u até %d, 0 = automático, &lt;0 = ldisponibiliza esse número de núcleos livres, por defeito: %d)</translation>
-=======
         <source>Please contribute if you find %s useful. Visit %s for further information about the software.</source>
         <translation>Por favor, contribua se achar que %s é útil. Visite %s para mais informação sobre o software.</translation>
->>>>>>> 228c1378
     </message>
     <message>
         <source>The block database contains a block which appears to be from the future. This may be due to your computer's date and time being set incorrectly. Only rebuild the block database if you are sure that your computer's date and time are correct</source>
@@ -3256,7 +3138,10 @@
         <translation>Esta é a taxa de transação que poderá descartar, se o troco for menor que o pó a este nível</translation>
     </message>
     <message>
-<<<<<<< HEAD
+        <source>Unable to rewind the database to a pre-fork state. You will need to redownload the blockchain</source>
+        <translation>Não é possível rebobinar  a base de dados para um estado antes da divisão da cadeia de blocos. Necessita descarregar novamente a cadeia de blocos </translation>
+    </message>
+    <message>
         <source>Warning: The network does not appear to fully agree! Some miners appear to be experiencing issues.</source>
         <translation>Aviso: a rede não parece estar completamente de acordo! Parece que alguns mineiros estão com dificuldades técnicas.</translation>
     </message>
@@ -3273,38 +3158,6 @@
         <translation>- máximo do banco de memória deverá ser pelo menos %d MB</translation>
     </message>
     <message>
-        <source>&lt;category&gt; can be:</source>
-        <translation>&lt;categoria&gt; pode ser:</translation>
-    </message>
-    <message>
-        <source>Accept connections from outside (default: 1 if no -proxy or -connect)</source>
-        <translation>Aceitar ligações externas (padrão: 1 sem -proxy ou -connect)</translation>
-    </message>
-    <message>
-        <source>Append comment to the user agent string</source>
-        <translation>Anexar um comentário para a entrada de agente do utilizador</translation>
-=======
-        <source>Unable to rewind the database to a pre-fork state. You will need to redownload the blockchain</source>
-        <translation>Não é possível rebobinar  a base de dados para um estado antes da divisão da cadeia de blocos. Necessita descarregar novamente a cadeia de blocos </translation>
-    </message>
-    <message>
-        <source>Warning: The network does not appear to fully agree! Some miners appear to be experiencing issues.</source>
-        <translation>Aviso: a rede não parece estar completamente de acordo! Parece que alguns mineiros estão com dificuldades técnicas.</translation>
-    </message>
-    <message>
-        <source>Warning: We do not appear to fully agree with our peers! You may need to upgrade, or other nodes may need to upgrade.</source>
-        <translation>Aviso: parece que nós não estamos de acordo com os nossos pontos! Poderá ter que atualizar, ou outros pontos podem ter que ser atualizados.</translation>
->>>>>>> 228c1378
-    </message>
-    <message>
-        <source>%d of last 100 blocks have unexpected version</source>
-        <translation>%d dos últimos 100 blocos têm uma versão inesperada</translation>
-    </message>
-    <message>
-        <source>-maxmempool must be at least %d MB</source>
-        <translation>- máximo do banco de memória deverá ser pelo menos %d MB</translation>
-    </message>
-    <message>
         <source>Cannot resolve -%s address: '%s'</source>
         <translation>Não é possível resolver -%s endereço '%s'</translation>
     </message>
@@ -3369,13 +3222,10 @@
         <translation>Bloco génese incorreto ou nenhum bloco génese encontrado. Pasta de dados errada para a rede?</translation>
     </message>
     <message>
-<<<<<<< HEAD
-=======
         <source>Initialization sanity check failed. %s is shutting down.</source>
         <translation>Verificação de integridade inicial falhou. O %s está a desligar-se.</translation>
     </message>
     <message>
->>>>>>> 228c1378
         <source>Invalid amount for -%s=&lt;amount&gt;: '%s'</source>
         <translation>Valor inválido para -%s=&lt;amount&gt;: '%s'</translation>
     </message>
@@ -3388,10 +3238,6 @@
         <translation>A carregar endereços de P2P...</translation>
     </message>
     <message>
-        <source>Loading P2P addresses...</source>
-        <translation>A carregar endereços de P2P...</translation>
-    </message>
-    <message>
         <source>Loading banlist...</source>
         <translation>A carregar a lista de banir...</translation>
     </message>
@@ -3416,17 +3262,12 @@
         <translation>A rebobinar blocos...</translation>
     </message>
     <message>
-<<<<<<< HEAD
-        <source>Specify wallet file (within data directory)</source>
-        <translation>Especifique ficheiro de carteira (dentro da pasta de dados)</translation>
-=======
         <source>The source code is available from %s.</source>
         <translation>O código fonte está disponível pelo %s.</translation>
     </message>
     <message>
         <source>Transaction fee and change calculation failed</source>
         <translation>Cálculo da taxa de transação e de troco falhou</translation>
->>>>>>> 228c1378
     </message>
     <message>
         <source>Unsupported argument -benchmark ignored, use -debug=bench.</source>
@@ -3443,17 +3284,6 @@
     <message>
         <source>Upgrading UTXO database</source>
         <translation>A atualizar a base de dados UTXO</translation>
-<<<<<<< HEAD
-    </message>
-    <message>
-        <source>Use UPnP to map the listening port (default: %u)</source>
-        <translation>Utilizar UPnP para mapear a porta de escuta (predefinição: %u)</translation>
-    </message>
-    <message>
-        <source>Use the test chain</source>
-        <translation>Utilize a cadeia de testes</translation>
-=======
->>>>>>> 228c1378
     </message>
     <message>
         <source>User Agent comment (%s) contains unsafe characters.</source>
@@ -3464,33 +3294,8 @@
         <translation>A verificar blocos...</translation>
     </message>
     <message>
-<<<<<<< HEAD
-        <source>Wallet debugging/testing options:</source>
-        <translation>Opções de depuração/testes da carteira:</translation>
-    </message>
-    <message>
-        <source>Wallet options:</source>
-        <translation>Opções da carteira:</translation>
-    </message>
-    <message>
-        <source>Allow JSON-RPC connections from specified source. Valid for &lt;ip&gt; are a single IP (e.g. 1.2.3.4), a network/netmask (e.g. 1.2.3.4/255.255.255.0) or a network/CIDR (e.g. 1.2.3.4/24). This option can be specified multiple times</source>
-        <translation>Permitir conexções JSON-RPC de fontes especificas. Valido para &lt;ip&gt; um unico IP (ex. 1.2.3.4), uma rede/netmask (ex. 1.2.3.4/255.255.255.0) ou uma rede/CIDR (ex. 1.2.3.4/24). Esta opção pode ser especificada varias vezes</translation>
-    </message>
-    <message>
-        <source>Bind to given address and whitelist peers connecting to it. Use [host]:port notation for IPv6</source>
-        <translation>Associar ao endereço indicado e pontos da lista branca ligando-se a ele. Utilize a notação [anfitrião]:porta para IPv6</translation>
-    </message>
-    <message>
-        <source>Create new files with system default permissions, instead of umask 077 (only effective with disabled wallet functionality)</source>
-        <translation>Crie ficheiros novos com as permisões predefinidas do sistema, em vez de umask 077 (apenas eficaz caso a funcionalidade carteira esteja desactivada)</translation>
-    </message>
-    <message>
-        <source>Discover own IP addresses (default: 1 when listening and no -externalip or -proxy)</source>
-        <translation>Descobrir o próprio endereço IP (padrão: 1 ao escutar e sem -externalip ou -proxy)</translation>
-=======
         <source>Wallet needed to be rewritten: restart %s to complete</source>
         <translation>A carteira precisou de ser reescrita: reinicie %s para completar</translation>
->>>>>>> 228c1378
     </message>
     <message>
         <source>Error: Listening for incoming connections failed (listen returned error %s)</source>
@@ -3501,28 +3306,10 @@
         <translation>Montante inválido para -maxtxfee=&lt;amount&gt;: '%s' (deverá ser, no mínimo , a taxa mínima de propagação de %s, de modo a evitar transações bloqueadas)</translation>
     </message>
     <message>
-<<<<<<< HEAD
-        <source>Maximum size of data in data carrier transactions we relay and mine (default: %u)</source>
-        <translation>Tamanho máximo dos dados em transacções que incluem dados que propagamos e mineramos (padrão: %u)</translation>
-    </message>
-    <message>
-        <source>Randomize credentials for every proxy connection. This enables Tor stream isolation (default: %u)</source>
-        <translation>Usar credenciais aleatórias por cada ligação proxy. Permite que o Tor use stream isolation (padrão: %u)</translation>
-    </message>
-    <message>
-=======
->>>>>>> 228c1378
         <source>The transaction amount is too small to send after the fee has been deducted</source>
         <translation>O montante da transacção é demasiado baixo após a dedução da taxa</translation>
     </message>
     <message>
-<<<<<<< HEAD
-        <source>Whitelisted peers cannot be DoS banned and their transactions are always relayed, even if they are already in the mempool, useful e.g. for a gateway</source>
-        <translation>Os pontos enviados para a lista branca não podem ser DoS banidos e as suas transações são sempre retransmitidas, mesmo que já estejam no banco de memória, útil, por exemplo, para um acesso</translation>
-    </message>
-    <message>
-=======
->>>>>>> 228c1378
         <source>You need to rebuild the database using -reindex to go back to unpruned mode.  This will redownload the entire blockchain</source>
         <translation>Necessita reconstruir a base de dados, utilizando -reindex para voltar ao modo sem poda. Isto irá descarregar novamente a cadeia de blocos completa</translation>
     </message>
@@ -3555,25 +3342,6 @@
         <translation>Reduzindo -maxconnections de %d para %d, devido a limitações no sistema.</translation>
     </message>
     <message>
-<<<<<<< HEAD
-        <source>Rescan the block chain for missing wallet transactions on startup</source>
-        <translation>Procurar transacções em falta na cadeia de blocos ao iniciar</translation>
-    </message>
-    <message>
-        <source>Send trace/debug info to console instead of debug.log file</source>
-        <translation>Enviar informação de rastreio/depuração para a consola e não para o ficheiro debug.log</translation>
-    </message>
-    <message>
-        <source>Show all debugging options (usage: --help -help-debug)</source>
-        <translation>Mostrar todas as opções de depuração (utilização: --help -help-debug)</translation>
-    </message>
-    <message>
-        <source>Shrink debug.log file on client startup (default: 1 when no -debug)</source>
-        <translation>Encolher ficheiro debug.log ao iniciar o cliente (por defeito: 1 sem -debug definido)</translation>
-    </message>
-    <message>
-=======
->>>>>>> 228c1378
         <source>Signing transaction failed</source>
         <translation>Falhou assinatura da transação</translation>
     </message>
@@ -3610,10 +3378,6 @@
         <translation>A verificar a(s) carteira(s)...</translation>
     </message>
     <message>
-        <source>Verifying wallet(s)...</source>
-        <translation>A verificar a(s) carteira(s)...</translation>
-    </message>
-    <message>
         <source>Warning</source>
         <translation>Aviso</translation>
     </message>
@@ -3626,64 +3390,10 @@
         <translation>A limpar todas as transações da carteira...</translation>
     </message>
     <message>
-<<<<<<< HEAD
-        <source>ZeroMQ notification options:</source>
-        <translation>Opções de notificação ZeroMQ:</translation>
-    </message>
-    <message>
-        <source>Password for JSON-RPC connections</source>
-        <translation>Palavra-passe para ligações JSON-RPC</translation>
-    </message>
-    <message>
-        <source>Execute command when the best block changes (%s in cmd is replaced by block hash)</source>
-        <translation>Executar o comando quando o melhor bloco muda (no comando, %s é substituído pela hash do bloco)</translation>
-    </message>
-    <message>
-        <source>Allow DNS lookups for -addnode, -seednode and -connect</source>
-        <translation>Permitir procuras DNS para -addnode, -seednode e -connect</translation>
-    </message>
-    <message>
-        <source>(1 = keep tx meta data e.g. account owner and payment request information, 2 = drop tx meta data)</source>
-        <translation>(1 = guardar metadados da transacção ex: proprietário da conta e informação do pedido de pagamento, 2 = descartar metadados da transacção)</translation>
-    </message>
-    <message>
-=======
->>>>>>> 228c1378
         <source>-maxtxfee is set very high! Fees this large could be paid on a single transaction.</source>
         <translation>-maxtxfee está definido com um valor muito alto! Taxas desta magnitude podem ser pagas numa única transacção.</translation>
     </message>
     <message>
-<<<<<<< HEAD
-        <source>Do not keep transactions in the mempool longer than &lt;n&gt; hours (default: %u)</source>
-        <translation>Não guardar transações no banco de memória por mais de &lt;n&gt; horas (predefinição: %u)</translation>
-    </message>
-    <message>
-        <source>Fees (in %s/kB) smaller than this are considered zero fee for transaction creation (default: %s)</source>
-        <translation>Taxas (em %s/kB) abaixo deste valor são consideradas nulas para a criação de transacções (padrão: %s)</translation>
-    </message>
-    <message>
-        <source>How thorough the block verification of -checkblocks is (0-4, default: %u)</source>
-        <translation>Minuciosidade da verificação de blocos para -checkblocks é (0-4, padrão: %u)</translation>
-    </message>
-    <message>
-        <source>Maintain a full transaction index, used by the getrawtransaction rpc call (default: %u)</source>
-        <translation>Manter um índice de transacções completo, usado pela chamada RPC getrawtransaction (padrão: %u)</translation>
-    </message>
-    <message>
-        <source>Number of seconds to keep misbehaving peers from reconnecting (default: %u)</source>
-        <translation>Número de segundos a impedir que os pontos com mau comportamento se religuem (predefinição: %u)</translation>
-    </message>
-    <message>
-        <source>Output debugging information (default: %u, supplying &lt;category&gt; is optional)</source>
-        <translation>Informação de depuração (padrão: %u, fornecer uma &lt;category&gt; é opcional)</translation>
-    </message>
-    <message>
-        <source>Support filtering of blocks and transaction with bloom filters (default: %u)</source>
-        <translation>Suportar filtragem de blocos e transacções com fitros bloom (padrão: %u)</translation>
-    </message>
-    <message>
-=======
->>>>>>> 228c1378
         <source>This is the transaction fee you may pay when fee estimates are not available.</source>
         <translation>Esta é a taxa de transação que poderá pagar quando as estimativas da taxa não estão disponíveis.</translation>
     </message>
@@ -3704,62 +3414,12 @@
         <translation>Argumento não suportado -whitelistalwaysrelay ignorado, utilize -whitelistrelay e/ou -whitelistforcerelay.</translation>
     </message>
     <message>
-<<<<<<< HEAD
-        <source>Use separate SOCKS5 proxy to reach peers via Tor hidden services (default: %s)</source>
-        <translation>Utilize um proxy SOCKS5 separado para alcançar os pontos via serviços ocultos do Tor (predefinição: %s)</translation>
-    </message>
-    <message>
-=======
->>>>>>> 228c1378
         <source>Warning: Unknown block versions being mined! It's possible unknown rules are in effect</source>
         <translation>Atenção: Versões desconhecidas de blocos estão a ser mineradas! É possível que regras desconhecias estão a ser efetuadas</translation>
     </message>
     <message>
         <source>%s is set very high!</source>
         <translation>%s está demasiado elevado!</translation>
-<<<<<<< HEAD
-    </message>
-    <message>
-        <source>(default: %s)</source>
-        <translation>(predefinição: %s)</translation>
-    </message>
-    <message>
-        <source>Always query for peer addresses via DNS lookup (default: %u)</source>
-        <translation>Consultar sempre os endereços de ponto via procura de DNS (predefinição: %u)</translation>
-    </message>
-    <message>
-        <source>How many blocks to check at startup (default: %u, 0 = all)</source>
-        <translation>Quantos blocos para verificar no arranque (predefinição: %u, 0 = todos)</translation>
-    </message>
-    <message>
-        <source>Include IP addresses in debug output (default: %u)</source>
-        <translation>Incluir endereços de IP na informação de depuração (predefinição: %u)</translation>
-    </message>
-    <message>
-        <source>Listen for JSON-RPC connections on &lt;port&gt; (default: %u or testnet: %u)</source>
-        <translation>Escutar por ligações JSON-RPC na porta &lt;port&gt; (predefinição: %u ou rede de testes: %u)</translation>
-    </message>
-    <message>
-        <source>Listen for connections on &lt;port&gt; (default: %u or testnet: %u)</source>
-        <translation>Escute ligações na porta &lt;port&gt; (por defeito: %u ou testnet: %u)</translation>
-    </message>
-    <message>
-        <source>Maintain at most &lt;n&gt; connections to peers (default: %u)</source>
-        <translation>Manter no máximo &lt;n&gt; ligações para os pontos (predefinição: %u)</translation>
-    </message>
-    <message>
-        <source>Make the wallet broadcast transactions</source>
-        <translation>Colocar a carteira a transmitir transacções</translation>
-    </message>
-    <message>
-        <source>Maximum per-connection receive buffer, &lt;n&gt;*1000 bytes (default: %u)</source>
-        <translation>Maximo armazenamento intermédio de recepção por ligação, &lt;n&gt;*1000 bytes (por defeito: %u)</translation>
-    </message>
-    <message>
-        <source>Maximum per-connection send buffer, &lt;n&gt;*1000 bytes (default: %u)</source>
-        <translation>Maximo armazenamento intermédio de envio por ligação, &lt;n&gt;*1000 bytes (por defeito: %u)</translation>
-=======
->>>>>>> 228c1378
     </message>
     <message>
         <source>The wallet will avoid paying less than the minimum relay fee.</source>
@@ -3770,21 +3430,10 @@
         <translation>Esta é a taxa minima de transação que paga em cada transação.</translation>
     </message>
     <message>
-        <source>This is the minimum transaction fee you pay on every transaction.</source>
-        <translation>É a taxa de transação mínima que paga em cada transação.</translation>
-    </message>
-    <message>
         <source>This is the transaction fee you will pay if you send a transaction.</source>
         <translation>Esta é a taxa de transação que irá pagar se enviar uma transação.</translation>
     </message>
     <message>
-<<<<<<< HEAD
-        <source>Threshold for disconnecting misbehaving peers (default: %u)</source>
-        <translation>Tolerância para desligar pontos com mau comportamento (predefinição: %u)</translation>
-    </message>
-    <message>
-=======
->>>>>>> 228c1378
         <source>Transaction amounts must not be negative</source>
         <translation>Os valores da transação não devem ser negativos</translation>
     </message>
