<TS language="be_BY" version="2.1">
<context>
    <name>AddressBookPage</name>
    <message>
        <source>Right-click to edit address or label</source>
        <translation>Правы клік, каб рэдагаваць адрас ці метку</translation>
    </message>
    <message>
        <source>Create a new address</source>
        <translation>Стварыць новы адрас</translation>
    </message>
    <message>
        <source>&amp;New</source>
        <translation>Новы</translation>
    </message>
    <message>
        <source>Copy the currently selected address to the system clipboard</source>
        <translation>Капіяваць пазначаны адрас у сістэмны буфер абмену</translation>
    </message>
    <message>
        <source>&amp;Copy</source>
        <translation>Капіяваць</translation>
    </message>
    <message>
        <source>C&amp;lose</source>
        <translation>Зачыніць</translation>
    </message>
    <message>
        <source>Delete the currently selected address from the list</source>
        <translation>Выдаліць абраны адрас са спісу</translation>
    </message>
    <message>
        <source>Enter address or label to search</source>
        <translation>Увядзіце адрас ці пазнаку для пошуку</translation>
    </message>
    <message>
        <source>Export the data in the current tab to a file</source>
        <translation>Экспартаваць гэтыя звесткі у файл</translation>
    </message>
    <message>
        <source>&amp;Export</source>
        <translation>Экспарт</translation>
    </message>
    <message>
        <source>&amp;Delete</source>
        <translation>Выдаліць</translation>
    </message>
    <message>
        <source>Choose the address to send coins to</source>
        <translation>Выбраць адрас, куды выслаць сродкі</translation>
    </message>
    <message>
        <source>Choose the address to receive coins with</source>
        <translation>Выбраць адрас, на які атрымаць сродкі</translation>
    </message>
    <message>
        <source>C&amp;hoose</source>
        <translation>Выбраць</translation>
    </message>
    <message>
        <source>Sending addresses</source>
        <translation>адрасы Адпраўкі</translation>
    </message>
    <message>
        <source>Receiving addresses</source>
        <translation>адрасы Прымання</translation>
    </message>
    <message>
        <source>These are your Qtum addresses for sending payments. Always check the amount and the receiving address before sending coins.</source>
        <translation>Тут знаходзяцца Біткойн-адрасы для высылання плацяжоў. Заўсёды спраўджвайце колькасць і адрас прызначэння перад здзяйсненнем транзакцыі.</translation>
    </message>
    <message>
        <source>These are your Qtum addresses for receiving payments. It is recommended to use a new receiving address for each transaction.</source>
        <translation>Тут знаходзяцца Біткойн-адрасы для прымання плацяжоў. Пажадана выкарыстоўваць новы адрас для кожнай транзакцыі.</translation>
    </message>
    <message>
        <source>&amp;Copy Address</source>
        <translation>Капіяваць адрас</translation>
    </message>
    <message>
        <source>Copy &amp;Label</source>
        <translation>Капіяваць Метку</translation>
    </message>
    <message>
        <source>&amp;Edit</source>
        <translation>Рэдагаваць</translation>
    </message>
    <message>
        <source>Export Address List</source>
        <translation>Экспартаваць Спіс Адрасоў</translation>
    </message>
    <message>
        <source>Comma separated file (*.csv)</source>
        <translation>Коскамі падзелены файл (*.csv)</translation>
    </message>
    <message>
        <source>Exporting Failed</source>
        <translation>Экспартаванне няўдалае</translation>
    </message>
    <message>
        <source>There was an error trying to save the address list to %1. Please try again.</source>
        <translation>Адбылася памылка падчас спробы захаваць адрас у %1. Паспрабуйце зноў.</translation>
    </message>
</context>
<context>
    <name>AddressTableModel</name>
    <message>
        <source>Label</source>
        <translation>Метка</translation>
    </message>
    <message>
        <source>Address</source>
        <translation>Адрас</translation>
    </message>
    <message>
        <source>(no label)</source>
        <translation>непазначаны</translation>
    </message>
</context>
<context>
    <name>AskPassphraseDialog</name>
    <message>
        <source>Passphrase Dialog</source>
        <translation>Дыялог сакрэтнай фразы</translation>
    </message>
    <message>
        <source>Enter passphrase</source>
        <translation>Увядзіце кодавую фразу</translation>
    </message>
    <message>
        <source>New passphrase</source>
        <translation>Новая кодавая фраза</translation>
    </message>
    <message>
        <source>Repeat new passphrase</source>
        <translation>Паўтарыце новую кодавую фразу</translation>
    </message>
    <message>
        <source>Enter the new passphrase to the wallet.&lt;br/&gt;Please use a passphrase of &lt;b&gt;ten or more random characters&lt;/b&gt;, or &lt;b&gt;eight or more words&lt;/b&gt;.</source>
        <translation>Увядзіце новы пароль для гаманца.&lt;br/&gt;Парольная фраза павинна складацца&lt;b&gt; не меньш чым з дзесяці сімвалаў&lt;/b&gt;, ці &lt;b&gt;больш чым з васьмі слоў&lt;/b&gt;.</translation>
    </message>
    <message>
        <source>Encrypt wallet</source>
        <translation>Зашыфраваць гаманец.</translation>
    </message>
    <message>
        <source>This operation needs your wallet passphrase to unlock the wallet.</source>
        <translation>Гэтая аперацыя патрабуе кодавую фразу, каб рзблакаваць гаманец.</translation>
    </message>
    <message>
        <source>Unlock wallet</source>
        <translation>Разблакаваць гаманец</translation>
    </message>
    <message>
        <source>This operation needs your wallet passphrase to decrypt the wallet.</source>
        <translation>Гэтая аперацыя патрабуе пароль каб расшыфраваць гаманец.</translation>
    </message>
    <message>
        <source>Decrypt wallet</source>
        <translation>Рачшыфраваць гаманец</translation>
    </message>
    <message>
        <source>Change passphrase</source>
        <translation>Змяніць пароль</translation>
    </message>
    <message>
        <source>Enter the old passphrase and new passphrase to the wallet.</source>
        <translation>Увядзіце стары пароль і новы пароль для гаманца.</translation>
    </message>
    <message>
        <source>Confirm wallet encryption</source>
        <translation>Пацвердзіце шыфраванне гаманца</translation>
    </message>
    <message>
        <source>Warning: If you encrypt your wallet and lose your passphrase, you will &lt;b&gt;LOSE ALL OF YOUR QTUMS&lt;/b&gt;!</source>
        <translation>Увага: калі вы зашыфруеце свой гаманец і страціце парольную фразу, то &lt;b&gt;СТРАЦІЦЕ ЎСЕ СВАЕ БІТКОЙНЫ&lt;/b&gt;!</translation>
    </message>
    <message>
        <source>Are you sure you wish to encrypt your wallet?</source>
        <translation>Ці ўпэўненыя вы, што жадаеце зашыфраваць свой гаманец?</translation>
    </message>
    <message>
        <source>Wallet encrypted</source>
        <translation>Гаманец зашыфраваны</translation>
    </message>
    <message>
        <source>IMPORTANT: Any previous backups you have made of your wallet file should be replaced with the newly generated, encrypted wallet file. For security reasons, previous backups of the unencrypted wallet file will become useless as soon as you start using the new, encrypted wallet.</source>
        <translation>ВАЖНА: Усе папярэднія копіі гаманца варта замяніць новым зашыфраваным файлам. У мэтах бяспекі папярэднія копіі незашыфраванага файла-гаманца стануць неўжывальнымі, калі вы станеце карыстацца новым зашыфраваным гаманцом.</translation>
    </message>
    <message>
        <source>Wallet encryption failed</source>
        <translation>Шыфраванне гаманца няўдалае</translation>
    </message>
    <message>
        <source>Wallet encryption failed due to an internal error. Your wallet was not encrypted.</source>
        <translation>Шыфраванне гаманца не адбылося з-за ўнутранай памылкі. Гаманец незашыфраваны.</translation>
    </message>
    <message>
        <source>The supplied passphrases do not match.</source>
        <translation>Уведдзеныя паролі не супадаюць</translation>
    </message>
    <message>
        <source>Wallet unlock failed</source>
        <translation>Разблакаванне гаманца няўдалае</translation>
    </message>
    <message>
        <source>The passphrase entered for the wallet decryption was incorrect.</source>
        <translation>Уведзены пароль  для расшыфравання гаманца памылковы</translation>
    </message>
    <message>
        <source>Wallet decryption failed</source>
        <translation>Расшыфраванне гаманца няўдалае</translation>
    </message>
    <message>
        <source>Wallet passphrase was successfully changed.</source>
        <translation>Парольная фраза гаманца паспяхова зменена.</translation>
    </message>
    <message>
        <source>Warning: The Caps Lock key is on!</source>
        <translation>Увага: Caps Lock уключаны!</translation>
    </message>
</context>
<context>
    <name>BanTableModel</name>
    </context>
<context>
    <name>QtumGUI</name>
    <message>
        <source>Sign &amp;message...</source>
        <translation>Падпісаць паведамленне...</translation>
    </message>
    <message>
        <source>Synchronizing with network...</source>
        <translation>Сінхранізацыя з сецівам...</translation>
    </message>
    <message>
        <source>&amp;Overview</source>
        <translation>Агляд</translation>
    </message>
    <message>
        <source>Node</source>
        <translation>Вузел</translation>
    </message>
    <message>
        <source>Show general overview of wallet</source>
        <translation>Паказвае агульныя звесткі аб гаманцы</translation>
    </message>
    <message>
        <source>&amp;Transactions</source>
        <translation>Транзакцыі</translation>
    </message>
    <message>
        <source>Browse transaction history</source>
        <translation>Праглядзець гісторыю транзакцый</translation>
    </message>
    <message>
        <source>E&amp;xit</source>
        <translation>Выйсці</translation>
    </message>
    <message>
        <source>Quit application</source>
        <translation>Выйсці з праграмы</translation>
    </message>
    <message>
        <source>About &amp;Qt</source>
        <translation>Аб Qt</translation>
    </message>
    <message>
        <source>Show information about Qt</source>
        <translation>Паказаць інфармацыю аб Qt</translation>
    </message>
    <message>
        <source>&amp;Options...</source>
        <translation>Опцыі...</translation>
    </message>
    <message>
        <source>&amp;Encrypt Wallet...</source>
        <translation>Зашыфраваць Гаманец...</translation>
    </message>
    <message>
        <source>&amp;Backup Wallet...</source>
        <translation>Стварыць копію гаманца...</translation>
    </message>
    <message>
        <source>&amp;Change Passphrase...</source>
        <translation>&amp;Change Passphrase...</translation>
    </message>
    <message>
        <source>&amp;Sending addresses...</source>
        <translation>Адрасы дасылання...</translation>
    </message>
    <message>
        <source>&amp;Receiving addresses...</source>
        <translation>Адрасы прымання...</translation>
    </message>
    <message>
        <source>Open &amp;URI...</source>
        <translation>Адчыниць &amp;URI...</translation>
    </message>
    <message>
        <source>Reindexing blocks on disk...</source>
        <translation>Пераіндэксацыя блокаў на дыску...</translation>
    </message>
    <message>
        <source>Send coins to a Qtum address</source>
        <translation>Даслаць манеты на Біткойн-адрас</translation>
    </message>
    <message>
        <source>Backup wallet to another location</source>
        <translation>Зрабіце копію гаманца ў іншае месца</translation>
    </message>
    <message>
        <source>Change the passphrase used for wallet encryption</source>
        <translation>Змяніць пароль шыфравання гаманца</translation>
    </message>
    <message>
        <source>&amp;Debug window</source>
        <translation>Вакно адладкі</translation>
    </message>
    <message>
        <source>Open debugging and diagnostic console</source>
        <translation>Адкрыць кансоль дыягностыкі і адладкі</translation>
    </message>
    <message>
        <source>&amp;Verify message...</source>
        <translation>Праверыць паведамленне...</translation>
    </message>
    <message>
        <source>Qtum</source>
        <translation>Біткойн</translation>
    </message>
    <message>
        <source>Wallet</source>
        <translation>Гаманец</translation>
    </message>
    <message>
        <source>&amp;Send</source>
        <translation>Даслаць</translation>
    </message>
    <message>
        <source>&amp;Receive</source>
        <translation>Атрымаць</translation>
    </message>
    <message>
        <source>&amp;Show / Hide</source>
        <translation>&amp;Паказаць / Схаваць</translation>
    </message>
    <message>
        <source>Show or hide the main Window</source>
        <translation>Паказаць альбо схаваць галоўнае вакно</translation>
    </message>
    <message>
        <source>Encrypt the private keys that belong to your wallet</source>
        <translation>Зашыфраваць прыватныя ключы, якия належаць вашаму гаманцу</translation>
    </message>
    <message>
        <source>Sign messages with your Qtum addresses to prove you own them</source>
        <translation>Падпісаць паведамленне з дапамогай Біткойн-адраса каб даказаць, што яно належыць вам</translation>
    </message>
    <message>
        <source>Verify messages to ensure they were signed with specified Qtum addresses</source>
        <translation>Спраўдзіць паведамленне з дапамогай Біткойн-адраса каб даказаць, што яно належыць вам</translation>
    </message>
    <message>
        <source>&amp;File</source>
        <translation>Ф&amp;айл</translation>
    </message>
    <message>
        <source>&amp;Settings</source>
        <translation>Наладкі</translation>
    </message>
    <message>
        <source>&amp;Help</source>
        <translation>Дапамога</translation>
    </message>
    <message>
        <source>Request payments (generates QR codes and qtum: URIs)</source>
        <translation>Запатрабаваць плацёж (генеруецца QR-код для біткойн URI)</translation>
    </message>
    <message>
        <source>Show the list of used sending addresses and labels</source>
        <translation>Паказаць спіс адрасоў і метак для дасылання</translation>
    </message>
    <message>
        <source>Show the list of used receiving addresses and labels</source>
        <translation>Паказаць спіс адрасоў і метак для прымання</translation>
    </message>
    <message>
        <source>Open a qtum: URI or payment request</source>
        <translation>Адкрыць біткойн: URI ці запыт плацяжу</translation>
    </message>
    <message>
        <source>&amp;Command-line options</source>
        <translation>Опцыі каманднага радка</translation>
    </message>
    <message>
        <source>%1 behind</source>
        <translation>%1 таму</translation>
    </message>
    <message>
        <source>Last received block was generated %1 ago.</source>
        <translation>Апошні прыняты блок генераваны %1 таму.</translation>
    </message>
    <message>
        <source>Transactions after this will not yet be visible.</source>
        <translation>Транзакцыи пасля гэтай не будуць бачныя.</translation>
    </message>
    <message>
        <source>Error</source>
        <translation>Памылка</translation>
    </message>
    <message>
        <source>Warning</source>
        <translation>Увага</translation>
    </message>
    <message>
        <source>Information</source>
        <translation>Інфармацыя</translation>
    </message>
    <message>
        <source>Up to date</source>
        <translation>Сінхранізавана</translation>
    </message>
    <message>
        <source>Catching up...</source>
        <translation>Наганяем...</translation>
    </message>
    <message>
        <source>Date: %1
</source>
        <translation>Дата: %1
</translation>
    </message>
    <message>
        <source>Amount: %1
</source>
        <translation>Колькасць: %1
</translation>
    </message>
    <message>
        <source>Type: %1
</source>
        <translation>Тып: %1
</translation>
    </message>
    <message>
        <source>Label: %1
</source>
        <translation>Метка: %1
</translation>
    </message>
    <message>
        <source>Address: %1
</source>
        <translation>Адрас: %1
</translation>
    </message>
    <message>
        <source>Sent transaction</source>
        <translation>Дасланыя транзакцыі</translation>
    </message>
    <message>
        <source>Incoming transaction</source>
        <translation>Прынятыя транзакцыі</translation>
    </message>
    <message>
        <source>Wallet is &lt;b&gt;encrypted&lt;/b&gt; and currently &lt;b&gt;unlocked&lt;/b&gt;</source>
        <translation>Гаманец &lt;b&gt;зашыфраваны&lt;/b&gt; і зараз &lt;b&gt;разблакаваны&lt;/b&gt;</translation>
    </message>
    <message>
        <source>Wallet is &lt;b&gt;encrypted&lt;/b&gt; and currently &lt;b&gt;locked&lt;/b&gt;</source>
        <translation>Гаманец &lt;b&gt;зашыфраваны&lt;/b&gt; і зараз &lt;b&gt;заблакаваны&lt;/b&gt;</translation>
    </message>
    </context>
<context>
    <name>CoinControlDialog</name>
    <message>
        <source>Quantity:</source>
        <translation>Колькасць:</translation>
    </message>
    <message>
        <source>Bytes:</source>
        <translation>Байтаў:</translation>
    </message>
    <message>
        <source>Amount:</source>
        <translation>Колькасць:</translation>
    </message>
    <message>
        <source>Fee:</source>
        <translation>Камісія:</translation>
    </message>
    <message>
        <source>Dust:</source>
        <translation>Пыл:</translation>
    </message>
    <message>
        <source>After Fee:</source>
        <translation>Пасля камісіі:</translation>
    </message>
    <message>
        <source>(un)select all</source>
        <translation>(не)выбраць ўсё</translation>
    </message>
    <message>
        <source>Tree mode</source>
        <translation>Рэжым дрэва</translation>
    </message>
    <message>
        <source>List mode</source>
        <translation>Рэжым спіса</translation>
    </message>
    <message>
        <source>Amount</source>
        <translation>Колькасць</translation>
    </message>
    <message>
        <source>Received with label</source>
        <translation>Прыняць праз метку</translation>
    </message>
    <message>
        <source>Received with address</source>
        <translation>Прыняць праз адрас</translation>
    </message>
    <message>
        <source>Date</source>
        <translation>Дата</translation>
    </message>
    <message>
        <source>Confirmations</source>
        <translation>Пацверджанняў</translation>
    </message>
    <message>
        <source>Confirmed</source>
        <translation>Пацверджана</translation>
    </message>
    <message>
        <source>Copy address</source>
        <translation>Капіяваць адрас</translation>
    </message>
    <message>
        <source>Copy label</source>
        <translation>Капіяваць пазнаку</translation>
    </message>
    <message>
        <source>Copy amount</source>
        <translation>Капіяваць колькасць</translation>
    </message>
    <message>
        <source>Copy transaction ID</source>
        <translation>Капіяваць ID транзакцыі</translation>
    </message>
    <message>
        <source>Lock unspent</source>
        <translation>Замкнуць непатрачанае</translation>
    </message>
    <message>
        <source>Unlock unspent</source>
        <translation>Адамкнуць непатрачанае</translation>
    </message>
    <message>
        <source>Copy quantity</source>
        <translation>Капіяваць колькасць</translation>
    </message>
    <message>
        <source>Copy fee</source>
        <translation>Капіяваць камісію</translation>
    </message>
    <message>
        <source>Copy after fee</source>
        <translation>Капіяваць з выняткам камісіі</translation>
    </message>
    <message>
        <source>Copy bytes</source>
        <translation>Капіяваць байты</translation>
    </message>
    <message>
        <source>Copy dust</source>
        <translation>Капіяваць пыл</translation>
    </message>
    <message>
        <source>yes</source>
        <translation>так</translation>
    </message>
    <message>
        <source>no</source>
        <translation>не</translation>
    </message>
    <message>
        <source>(no label)</source>
        <translation>непазначаны</translation>
    </message>
    </context>
<context>
    <name>EditAddressDialog</name>
    <message>
        <source>Edit Address</source>
        <translation>Рэдагаваць Адрас</translation>
    </message>
    <message>
        <source>&amp;Label</source>
        <translation>Метка</translation>
    </message>
    <message>
        <source>&amp;Address</source>
        <translation>Адрас</translation>
    </message>
    <message>
        <source>New sending address</source>
        <translation>Новы адрас для дасылання</translation>
    </message>
    <message>
        <source>Edit receiving address</source>
        <translation>Рэдагаваць адрас прымання</translation>
    </message>
    <message>
        <source>Edit sending address</source>
        <translation>Рэдагаваць адрас дасылання</translation>
    </message>
    <message>
        <source>Could not unlock wallet.</source>
        <translation>Немагчыма разблакаваць гаманец</translation>
    </message>
    <message>
        <source>New key generation failed.</source>
        <translation>Генерацыя новага ключа няўдалая</translation>
    </message>
</context>
<context>
    <name>FreespaceChecker</name>
    <message>
        <source>A new data directory will be created.</source>
        <translation>Будзе створаны новы каталог з данымі.</translation>
    </message>
    <message>
        <source>name</source>
        <translation>імя</translation>
    </message>
    <message>
        <source>Directory already exists. Add %1 if you intend to create a new directory here.</source>
        <translation>Каталог ужо існуе. Дадайце %1 калі вы збіраецеся стварыць тут новы каталог.</translation>
    </message>
    </context>
<context>
    <name>HelpMessageDialog</name>
    <message>
        <source>(%1-bit)</source>
        <translation>(%1-біт)</translation>
    </message>
    <message>
        <source>Command-line options</source>
        <translation>Опцыі каманднага радка</translation>
    </message>
</context>
<context>
    <name>Intro</name>
    <message>
        <source>Welcome</source>
        <translation>Вітаем</translation>
    </message>
    <message>
        <source>Qtum</source>
        <translation>Біткойн</translation>
    </message>
    <message>
        <source>Error</source>
        <translation>Памылка</translation>
    </message>
    </context>
<context>
    <name>ModalOverlay</name>
    <message>
        <source>Form</source>
        <translation>Форма</translation>
    </message>
    </context>
<context>
    <name>OpenURIDialog</name>
    <message>
        <source>Open URI</source>
        <translation>Адкрыць URI</translation>
    </message>
    </context>
<context>
    <name>OptionsDialog</name>
    <message>
        <source>Options</source>
        <translation>Опцыі</translation>
    </message>
    <message>
        <source>MB</source>
        <translation>Мб</translation>
    </message>
    <message>
        <source>W&amp;allet</source>
        <translation>Гаманец</translation>
    </message>
    <message>
        <source>Error</source>
        <translation>Памылка</translation>
    </message>
    </context>
<context>
    <name>OverviewPage</name>
    <message>
        <source>Form</source>
        <translation>Форма</translation>
    </message>
    </context>
<context>
    <name>PaymentServer</name>
    </context>
<context>
    <name>PeerTableModel</name>
    </context>
<context>
    <name>QObject</name>
    <message>
        <source>Amount</source>
        <translation>Колькасць</translation>
    </message>
    <message>
        <source>%1 and %2</source>
        <translation>%1 і %2</translation>
    </message>
    <message>
        <source>unknown</source>
        <translation>невядома</translation>
    </message>
</context>
<context>
    <name>QObject::QObject</name>
    </context>
<context>
    <name>QRImageWidget</name>
    </context>
<context>
    <name>RPCConsole</name>
    <message>
        <source>&amp;Information</source>
        <translation>Інфармацыя</translation>
    </message>
    <message>
        <source>Debug window</source>
        <translation>Вакно адладкі</translation>
    </message>
    </context>
<context>
    <name>ReceiveCoinsDialog</name>
    <message>
        <source>&amp;Amount:</source>
        <translation>&amp;Колькасць:</translation>
    </message>
    <message>
        <source>&amp;Label:</source>
        <translation>Метка:</translation>
    </message>
    <message>
        <source>Copy label</source>
        <translation>Капіяваць пазнаку</translation>
    </message>
    <message>
        <source>Copy amount</source>
        <translation>Капіяваць колькасць</translation>
    </message>
</context>
<context>
    <name>ReceiveRequestDialog</name>
    <message>
        <source>Copy &amp;Address</source>
        <translation>Капіяваць адрас</translation>
    </message>
    <message>
        <source>Address</source>
        <translation>Адрас</translation>
    </message>
    <message>
        <source>Amount</source>
        <translation>Колькасць</translation>
    </message>
    <message>
        <source>Label</source>
        <translation>Метка</translation>
    </message>
    <message>
        <source>Message</source>
        <translation>Паведамленне</translation>
    </message>
    <message>
        <source>Wallet</source>
        <translation>Гаманец</translation>
    </message>
    </context>
<context>
    <name>RecentRequestsTableModel</name>
    <message>
        <source>Date</source>
        <translation>Дата</translation>
    </message>
    <message>
        <source>Label</source>
        <translation>Метка</translation>
    </message>
    <message>
        <source>Message</source>
        <translation>Паведамленне</translation>
    </message>
    <message>
        <source>(no label)</source>
        <translation>непазначаны</translation>
    </message>
    </context>
<context>
    <name>SendCoinsDialog</name>
    <message>
        <source>Send Coins</source>
        <translation>Даслаць Манеты</translation>
    </message>
    <message>
        <source>Insufficient funds!</source>
        <translation>Недастаткова сродкаў</translation>
    </message>
    <message>
        <source>Quantity:</source>
        <translation>Колькасць:</translation>
    </message>
    <message>
        <source>Bytes:</source>
        <translation>Байтаў:</translation>
    </message>
    <message>
        <source>Amount:</source>
        <translation>Колькасць:</translation>
    </message>
    <message>
        <source>Fee:</source>
        <translation>Камісія:</translation>
    </message>
    <message>
        <source>After Fee:</source>
        <translation>Пасля камісіі:</translation>
    </message>
    <message>
        <source>Send to multiple recipients at once</source>
        <translation>Даслаць адразу некалькім атрымальнікам</translation>
    </message>
    <message>
        <source>Dust:</source>
        <translation>Пыл:</translation>
    </message>
    <message>
        <source>Balance:</source>
        <translation>Баланс:</translation>
    </message>
    <message>
        <source>Confirm the send action</source>
        <translation>Пацвердзіць дасыланне</translation>
    </message>
    <message>
        <source>Copy quantity</source>
        <translation>Капіяваць колькасць</translation>
    </message>
    <message>
        <source>Copy amount</source>
        <translation>Капіяваць колькасць</translation>
    </message>
    <message>
        <source>Copy fee</source>
        <translation>Капіяваць камісію</translation>
    </message>
    <message>
        <source>Copy after fee</source>
        <translation>Капіяваць з выняткам камісіі</translation>
    </message>
    <message>
        <source>Copy bytes</source>
        <translation>Капіяваць байты</translation>
    </message>
    <message>
        <source>Copy dust</source>
        <translation>Капіяваць пыл</translation>
    </message>
    <message>
        <source>Confirm send coins</source>
        <translation>Пацвердзіць дасыланне манет</translation>
    </message>
    <message>
        <source>The amount to pay must be larger than 0.</source>
        <translation>Велічыня плацяжу мае быць больш за 0.</translation>
    </message>
    <message>
        <source>(no label)</source>
        <translation>непазначаны</translation>
    </message>
</context>
<context>
    <name>SendCoinsEntry</name>
    <message>
        <source>A&amp;mount:</source>
        <translation>Колькасць:</translation>
    </message>
    <message>
        <source>Pay &amp;To:</source>
        <translation>Заплаціць да:</translation>
    </message>
    <message>
        <source>&amp;Label:</source>
        <translation>Метка:</translation>
    </message>
    <message>
        <source>Alt+A</source>
        <translation>Alt+A</translation>
    </message>
    <message>
        <source>Paste address from clipboard</source>
        <translation>Уставіць адрас з буферу абмена</translation>
    </message>
    <message>
        <source>Alt+P</source>
        <translation>Alt+P</translation>
    </message>
    <message>
        <source>Message:</source>
        <translation>Паведамленне:</translation>
    </message>
    <message>
        <source>Pay To:</source>
        <translation>Заплаціць да:</translation>
    </message>
    <message>
        <source>Memo:</source>
        <translation>Памятка:</translation>
    </message>
    <message>
        <source>Enter a label for this address to add it to your address book</source>
        <translation>Увядзіце пазнаку гэтаму адрасу, каб дадаць яго ў адрасную кнігу</translation>
    </message>
</context>
<context>
    <name>SendConfirmationDialog</name>
    </context>
<context>
    <name>ShutdownWindow</name>
    </context>
<context>
    <name>SignVerifyMessageDialog</name>
    <message>
        <source>Alt+A</source>
        <translation>Alt+A</translation>
    </message>
    <message>
        <source>Paste address from clipboard</source>
        <translation>Уставіць адрас з буферу абмена</translation>
    </message>
    <message>
        <source>Alt+P</source>
        <translation>Alt+P</translation>
    </message>
    </context>
<context>
    <name>SplashScreen</name>
    <message>
        <source>[testnet]</source>
        <translation>[testnet]</translation>
    </message>
</context>
<context>
    <name>TrafficGraphWidget</name>
    <message>
        <source>KB/s</source>
        <translation>Кб/с</translation>
    </message>
</context>
<context>
    <name>TransactionDesc</name>
    <message>
        <source>%1/unconfirmed</source>
        <translation>%1/непацверджана</translation>
    </message>
    <message>
        <source>%1 confirmations</source>
        <translation>%1 пацверджанняў</translation>
    </message>
    <message>
        <source>Status</source>
        <translation>Статус</translation>
    </message>
    <message>
        <source>Date</source>
        <translation>Дата</translation>
    </message>
    <message>
        <source>unknown</source>
        <translation>невядома</translation>
    </message>
    <message>
        <source>Message</source>
        <translation>Паведамленне</translation>
    </message>
    <message>
        <source>Comment</source>
        <translation>Каментар</translation>
    </message>
    <message>
        <source>Transaction ID</source>
        <translation>ID</translation>
    </message>
    <message>
        <source>Amount</source>
        <translation>Колькасць</translation>
    </message>
    </context>
<context>
    <name>TransactionDescDialog</name>
    <message>
        <source>This pane shows a detailed description of the transaction</source>
        <translation>Гэтая панэль паказвае дэтальнае апісанне транзакцыі</translation>
    </message>
    </context>
<context>
    <name>TransactionTableModel</name>
    <message>
        <source>Date</source>
        <translation>Дата</translation>
    </message>
    <message>
        <source>Type</source>
        <translation>Тып</translation>
    </message>
    <message>
        <source>Label</source>
        <translation>Метка</translation>
    </message>
    <message>
        <source>Confirmed (%1 confirmations)</source>
        <translation>Пацверджана (%1 пацверджанняў)</translation>
    </message>
    <message>
        <source>Generated but not accepted</source>
        <translation>Згенеравана, але не прынята</translation>
    </message>
    <message>
        <source>Received with</source>
        <translation>Прынята з</translation>
    </message>
    <message>
        <source>Received from</source>
        <translation>Прынята ад</translation>
    </message>
    <message>
        <source>Sent to</source>
        <translation>Даслана да</translation>
    </message>
    <message>
        <source>Payment to yourself</source>
        <translation>Плацёж самому сабе</translation>
    </message>
    <message>
        <source>Mined</source>
        <translation>Здабыта</translation>
    </message>
    <message>
        <source>(n/a)</source>
        <translation>(n/a)</translation>
    </message>
    <message>
        <source>(no label)</source>
        <translation>непазначаны</translation>
    </message>
    <message>
        <source>Transaction status. Hover over this field to show number of confirmations.</source>
        <translation>Статус транзакцыі. Навядзіце курсар на гэтае поле, каб паказаць колькасць пацверджанняў.</translation>
    </message>
    <message>
        <source>Date and time that the transaction was received.</source>
        <translation>Дата і час, калі транзакцыя была прынята.</translation>
    </message>
    <message>
        <source>Type of transaction.</source>
        <translation>Тып транзакцыі</translation>
    </message>
    <message>
        <source>Amount removed from or added to balance.</source>
        <translation>Колькасць аднятая ці даданая да балансу.</translation>
    </message>
</context>
<context>
    <name>TransactionView</name>
    <message>
        <source>All</source>
        <translation>Усё</translation>
    </message>
    <message>
        <source>Today</source>
        <translation>Сёння</translation>
    </message>
    <message>
        <source>This week</source>
        <translation>Гэты тыдзень</translation>
    </message>
    <message>
        <source>This month</source>
        <translation>Гэты месяц</translation>
    </message>
    <message>
        <source>Last month</source>
        <translation>Мінулы месяц</translation>
    </message>
    <message>
        <source>This year</source>
        <translation>Гэты год</translation>
    </message>
    <message>
        <source>Range...</source>
        <translation>Прамежак...</translation>
    </message>
    <message>
        <source>Received with</source>
        <translation>Прынята з</translation>
    </message>
    <message>
        <source>Sent to</source>
        <translation>Даслана да</translation>
    </message>
    <message>
        <source>To yourself</source>
        <translation>Да сябе</translation>
    </message>
    <message>
        <source>Mined</source>
        <translation>Здабыта</translation>
    </message>
    <message>
        <source>Other</source>
        <translation>Іншыя</translation>
    </message>
    <message>
        <source>Min amount</source>
        <translation>Мін. колькасць</translation>
    </message>
    <message>
        <source>Copy address</source>
        <translation>Капіяваць адрас</translation>
    </message>
    <message>
        <source>Copy label</source>
        <translation>Капіяваць пазнаку</translation>
    </message>
    <message>
        <source>Copy amount</source>
        <translation>Капіяваць колькасць</translation>
    </message>
    <message>
        <source>Copy transaction ID</source>
        <translation>Капіяваць ID транзакцыі</translation>
    </message>
    <message>
        <source>Edit label</source>
        <translation>Рэдагаваць пазнаку</translation>
    </message>
    <message>
        <source>Comma separated file (*.csv)</source>
        <translation>Коскамі падзелены файл (*.csv)</translation>
    </message>
    <message>
        <source>Confirmed</source>
        <translation>Пацверджана</translation>
    </message>
    <message>
        <source>Date</source>
        <translation>Дата</translation>
    </message>
    <message>
        <source>Type</source>
        <translation>Тып</translation>
    </message>
    <message>
        <source>Label</source>
        <translation>Метка</translation>
    </message>
    <message>
        <source>Address</source>
        <translation>Адрас</translation>
    </message>
    <message>
        <source>ID</source>
        <translation>ID</translation>
    </message>
    <message>
        <source>Exporting Failed</source>
        <translation>Экспартаванне няўдалае</translation>
    </message>
    <message>
        <source>Range:</source>
        <translation>Прамежак:</translation>
    </message>
    <message>
        <source>to</source>
        <translation>да</translation>
    </message>
</context>
<context>
    <name>UnitDisplayStatusBarControl</name>
    </context>
<context>
    <name>WalletFrame</name>
    </context>
<context>
    <name>WalletModel</name>
    <message>
        <source>Send Coins</source>
        <translation>Даслаць Манеты</translation>
    </message>
    </context>
<context>
    <name>WalletView</name>
    <message>
        <source>&amp;Export</source>
        <translation>Экспарт</translation>
    </message>
    <message>
        <source>Export the data in the current tab to a file</source>
        <translation>Экспартаваць гэтыя звесткі у файл</translation>
    </message>
    </context>
<context>
    <name>qtum-core</name>
    <message>
<<<<<<< HEAD
        <source>Options:</source>
        <translation>Опцыі:</translation>
    </message>
    <message>
        <source>Specify data directory</source>
        <translation>Вызначыць каталог даных</translation>
    </message>
    <message>
        <source>Accept command line and JSON-RPC commands</source>
        <translation>Прымаць камандны радок і JSON-RPC каманды</translation>
    </message>
    <message>
        <source>Run in the background as a daemon and accept commands</source>
        <translation>Запусціць у фоне як дэман і прымаць каманды</translation>
    </message>
    <message>
=======
>>>>>>> 228c1378
        <source>Qtum Core</source>
        <translation>Qtum Core</translation>
    </message>
    <message>
        <source>Do you want to rebuild the block database now?</source>
        <translation>Ці жадаеце вы перабудаваць зараз базу звестак блокаў?</translation>
    </message>
    <message>
        <source>Error initializing block database</source>
        <translation>Памылка ініцыялізацыі базвы звестак блокаў</translation>
    </message>
    <message>
        <source>Error initializing wallet database environment %s!</source>
        <translation>Памалка ініцыялізацыі асяроддзя базы звестак гаманца %s!</translation>
    </message>
    <message>
        <source>Error loading block database</source>
        <translation>Памылка загрузкі базвы звестак блокаў</translation>
    </message>
    <message>
        <source>Error opening block database</source>
        <translation>Памылка адчынення базы звестак блокаў</translation>
    </message>
    <message>
        <source>Error: Disk space is low!</source>
        <translation>Памылка: Замала вольнага месца на дыску!</translation>
    </message>
    <message>
        <source>Importing...</source>
        <translation>Імпартаванне...</translation>
    </message>
    <message>
        <source>Not enough file descriptors available.</source>
        <translation>Не хапае файлавых дэскрыптараў.</translation>
    </message>
    <message>
        <source>Verifying blocks...</source>
        <translation>Праверка блокаў...</translation>
    </message>
    <message>
<<<<<<< HEAD
        <source>Wallet options:</source>
        <translation>Опцыі гаманца:</translation>
    </message>
    <message>
=======
>>>>>>> 228c1378
        <source>Information</source>
        <translation>Інфармацыя</translation>
    </message>
    <message>
        <source>Signing transaction failed</source>
        <translation>Памылка подпісу транзакцыі</translation>
    </message>
    <message>
        <source>This is experimental software.</source>
        <translation>Гэта эксперыментальная праграма.</translation>
    </message>
    <message>
        <source>Transaction amount too small</source>
        <translation>Транзакцыя занадта малая</translation>
    </message>
    <message>
        <source>Transaction too large</source>
        <translation>Транзакцыя занадта вялікая</translation>
    </message>
    <message>
        <source>Warning</source>
        <translation>Увага</translation>
    </message>
    <message>
<<<<<<< HEAD
        <source>Password for JSON-RPC connections</source>
        <translation>Пароль для JSON-RPC злучэнняў</translation>
    </message>
    <message>
        <source>Execute command when the best block changes (%s in cmd is replaced by block hash)</source>
        <translation>Выканаць каманду калі лепшы блок зменіцца (%s замяняецца на хэш блока)</translation>
    </message>
    <message>
=======
>>>>>>> 228c1378
        <source>Insufficient funds</source>
        <translation>Недастаткова сродкаў</translation>
    </message>
    <message>
        <source>Loading block index...</source>
        <translation>Загружаем індэкс блокаў...</translation>
    </message>
    <message>
        <source>Loading wallet...</source>
        <translation>Загружаем гаманец...</translation>
    </message>
    <message>
        <source>Cannot downgrade wallet</source>
        <translation>Немагчыма рэгрэсаваць гаманец</translation>
    </message>
    <message>
        <source>Rescanning...</source>
        <translation>Перасканаванне...</translation>
    </message>
    <message>
        <source>Done loading</source>
        <translation>Загрузка выканана</translation>
    </message>
    <message>
        <source>Error</source>
        <translation>Памылка</translation>
    </message>
</context>
</TS><|MERGE_RESOLUTION|>--- conflicted
+++ resolved
@@ -1226,25 +1226,6 @@
 <context>
     <name>qtum-core</name>
     <message>
-<<<<<<< HEAD
-        <source>Options:</source>
-        <translation>Опцыі:</translation>
-    </message>
-    <message>
-        <source>Specify data directory</source>
-        <translation>Вызначыць каталог даных</translation>
-    </message>
-    <message>
-        <source>Accept command line and JSON-RPC commands</source>
-        <translation>Прымаць камандны радок і JSON-RPC каманды</translation>
-    </message>
-    <message>
-        <source>Run in the background as a daemon and accept commands</source>
-        <translation>Запусціць у фоне як дэман і прымаць каманды</translation>
-    </message>
-    <message>
-=======
->>>>>>> 228c1378
         <source>Qtum Core</source>
         <translation>Qtum Core</translation>
     </message>
@@ -1285,13 +1266,6 @@
         <translation>Праверка блокаў...</translation>
     </message>
     <message>
-<<<<<<< HEAD
-        <source>Wallet options:</source>
-        <translation>Опцыі гаманца:</translation>
-    </message>
-    <message>
-=======
->>>>>>> 228c1378
         <source>Information</source>
         <translation>Інфармацыя</translation>
     </message>
@@ -1316,17 +1290,6 @@
         <translation>Увага</translation>
     </message>
     <message>
-<<<<<<< HEAD
-        <source>Password for JSON-RPC connections</source>
-        <translation>Пароль для JSON-RPC злучэнняў</translation>
-    </message>
-    <message>
-        <source>Execute command when the best block changes (%s in cmd is replaced by block hash)</source>
-        <translation>Выканаць каманду калі лепшы блок зменіцца (%s замяняецца на хэш блока)</translation>
-    </message>
-    <message>
-=======
->>>>>>> 228c1378
         <source>Insufficient funds</source>
         <translation>Недастаткова сродкаў</translation>
     </message>
