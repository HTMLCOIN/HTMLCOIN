--- conflicted
+++ resolved
@@ -54,25 +54,20 @@
         <translation>&amp;Odaberi</translation>
     </message>
     <message>
-<<<<<<< HEAD
+        <source>Sending addresses</source>
+        <translation>Adresa pošiljatelja</translation>
+    </message>
+    <message>
+        <source>Receiving addresses</source>
+        <translation>Adresa primatelja</translation>
+    </message>
+    <message>
         <source>These are your Qtum addresses for sending payments. Always check the amount and the receiving address before sending coins.</source>
         <translation>Ovo su vaše Qtum adrese za slanje novca. Uvijek provjerite iznos i adresu primatelja prije slanja novca.</translation>
-=======
-        <source>Sending addresses</source>
-        <translation>Adresa pošiljatelja</translation>
-    </message>
-    <message>
-        <source>Receiving addresses</source>
-        <translation>Adresa primatelja</translation>
-    </message>
-    <message>
-        <source>These are your Qtum addresses for sending payments. Always check the amount and the receiving address before sending coins.</source>
-        <translation>Ovo su vaše Qtum adrese za slanje novca. Uvijek provjerite iznos i adresu primatelja prije slanja novca.</translation>
     </message>
     <message>
         <source>These are your Qtum addresses for receiving payments. It is recommended to use a new receiving address for each transaction.</source>
         <translation>Ovo su vaše Qtum adrese za primanje novca. Preporučamo da koristite novu adresu za primanje za svaku transakciju.</translation>
->>>>>>> a68962c4
     </message>
     <message>
         <source>&amp;Copy Address</source>
@@ -405,8 +400,6 @@
     <message numerus="yes">
         <source>%n active connection(s) to Qtum network</source>
         <translation><numerusform>%n aktivna veza na Qtum mrežu</numerusform><numerusform>%n aktivnih veza na Qtum mrežu</numerusform><numerusform>%n aktivnih veza na Qtum mrežu</numerusform></translation>
-<<<<<<< HEAD
-=======
     </message>
     <message>
         <source>Indexing blocks on disk...</source>
@@ -415,7 +408,6 @@
     <message>
         <source>Processing blocks on disk...</source>
         <translation>Procesiram blokove na disku...</translation>
->>>>>>> a68962c4
     </message>
     <message numerus="yes">
         <source>Processed %n block(s) of transaction history.</source>
