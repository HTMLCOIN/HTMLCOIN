--- conflicted
+++ resolved
@@ -132,650 +132,643 @@
     <message>
         <source>Qtum</source>
         <translation>Qtum</translation>
-<<<<<<< HEAD
+    </message>
+    <message>
+        <source>&amp;Send</source>
+        <translation>&amp;Saada</translation>
+    </message>
+    <message>
+        <source>&amp;Show / Hide</source>
+        <translation>&amp;Näita / Peida</translation>
+    </message>
+    <message>
+        <source>&amp;File</source>
+        <translation>&amp;Fail</translation>
+    </message>
+    <message>
+        <source>&amp;Settings</source>
+        <translation>&amp;Seaded</translation>
+    </message>
+    <message>
+        <source>&amp;Help</source>
+        <translation>&amp;Abi</translation>
+    </message>
+    <message>
+        <source>&amp;Command-line options</source>
+        <translation>&amp;Käsurea valikud</translation>
+    </message>
+    <message>
+        <source>%1 behind</source>
+        <translation>%1 ajast maas</translation>
+    </message>
+    <message>
+        <source>Transactions after this will not yet be visible.</source>
+        <translation>Hilisemad transaktsioonid ei ole veel nähtavad.</translation>
+    </message>
+    <message>
+        <source>Error</source>
+        <translation>Viga</translation>
+    </message>
+    <message>
+        <source>Warning</source>
+        <translation>Hoiatus</translation>
+    </message>
+    <message>
+        <source>Information</source>
+        <translation>Informatsioon</translation>
+    </message>
+    </context>
+<context>
+    <name>CoinControlDialog</name>
+    <message>
+        <source>Amount:</source>
+        <translation>Kogus</translation>
+    </message>
+    <message>
+        <source>Amount</source>
+        <translation>Kogus</translation>
+    </message>
+    <message>
+        <source>Date</source>
+        <translation>Kuupäev</translation>
+    </message>
+    <message>
+        <source>Confirmations</source>
+        <translation>Kinnitused</translation>
+    </message>
+    <message>
+        <source>Confirmed</source>
+        <translation>Kinnitatud</translation>
+    </message>
+    <message>
+        <source>Copy address</source>
+        <translation>Kopeeri aadress</translation>
+    </message>
+    <message>
+        <source>Copy amount</source>
+        <translation>Kopeeri kogus</translation>
+    </message>
+    <message>
+        <source>Copy transaction ID</source>
+        <translation>Kopeeri transaktsiooni ID</translation>
+    </message>
+    <message>
+        <source>yes</source>
+        <translation>jah</translation>
+    </message>
+    <message>
+        <source>no</source>
+        <translation>ei</translation>
+    </message>
+    <message>
+        <source>(no label)</source>
+        <translation>(silt puudub)</translation>
+    </message>
+    </context>
+<context>
+    <name>EditAddressDialog</name>
+    <message>
+        <source>&amp;Address</source>
+        <translation>&amp;Aadress</translation>
+    </message>
+    <message>
+        <source>New key generation failed.</source>
+        <translation>Uue võtme genereerimine ebaõnnestus.</translation>
+    </message>
+</context>
+<context>
+    <name>FreespaceChecker</name>
+    <message>
+        <source>name</source>
+        <translation>nimi</translation>
+    </message>
+    </context>
+<context>
+    <name>HelpMessageDialog</name>
+    <message>
+        <source>version</source>
+        <translation>versioon</translation>
+    </message>
+    <message>
+        <source>Command-line options</source>
+        <translation>Käsurea valikud</translation>
+    </message>
+</context>
+<context>
+    <name>Intro</name>
+    <message>
+        <source>Welcome</source>
+        <translation>Tere tulemast</translation>
+    </message>
+    <message>
+        <source>Qtum</source>
+        <translation>Qtum</translation>
+    </message>
+    <message>
+        <source>Error</source>
+        <translation>Viga</translation>
+    </message>
+    </context>
+<context>
+    <name>ModalOverlay</name>
+    </context>
+<context>
+    <name>OpenURIDialog</name>
+    </context>
+<context>
+    <name>OptionsDialog</name>
+    <message>
+        <source>Options</source>
+        <translation>Valikud</translation>
+    </message>
+    <message>
+        <source>&amp;Network</source>
+        <translation>&amp;Võrk</translation>
+    </message>
+    <message>
+        <source>IPv4</source>
+        <translation>IPv4</translation>
+    </message>
+    <message>
+        <source>IPv6</source>
+        <translation>IPv6</translation>
+    </message>
+    <message>
+        <source>Tor</source>
+        <translation>Tor</translation>
+    </message>
+    <message>
+        <source>&amp;OK</source>
+        <translation>&amp;OK</translation>
+    </message>
+    <message>
+        <source>Error</source>
+        <translation>Viga</translation>
+    </message>
+    </context>
+<context>
+    <name>OverviewPage</name>
+    <message>
+        <source>Pending:</source>
+        <translation>Ootel:</translation>
+    </message>
+    <message>
+        <source>Total:</source>
+        <translation>Kokku:</translation>
+    </message>
+    <message>
+        <source>Recent transactions</source>
+        <translation>Hiljutised transaktsioonid</translation>
+    </message>
+    </context>
+<context>
+    <name>PaymentServer</name>
+    </context>
+<context>
+    <name>PeerTableModel</name>
+    <message>
+        <source>Sent</source>
+        <translation>Saadetud</translation>
+    </message>
+    <message>
+        <source>Received</source>
+        <translation>Vastu võetud</translation>
+    </message>
+</context>
+<context>
+    <name>QObject</name>
+    <message>
+        <source>Amount</source>
+        <translation>Kogus</translation>
+    </message>
+    </context>
+<context>
+    <name>QObject::QObject</name>
+    </context>
+<context>
+    <name>QRImageWidget</name>
+    <message>
+        <source>&amp;Save Image...</source>
+        <translation>&amp;Salvesta Pilt...</translation>
+    </message>
+    <message>
+        <source>&amp;Copy Image</source>
+        <translation>&amp;Kopeeri Pilt</translation>
+    </message>
+    <message>
+        <source>Save QR Code</source>
+        <translation>Salvesta QR Kood</translation>
+    </message>
+    </context>
+<context>
+    <name>RPCConsole</name>
+    <message>
+        <source>&amp;Information</source>
+        <translation>&amp;Informatsioon</translation>
+    </message>
+    <message>
+        <source>General</source>
+        <translation>Üldine</translation>
+    </message>
+    <message>
+        <source>Network</source>
+        <translation>Võrk</translation>
+    </message>
+    <message>
+        <source>Name</source>
+        <translation>Nimi</translation>
+    </message>
+    <message>
+        <source>Number of connections</source>
+        <translation>Ühenduste arv</translation>
+    </message>
+    <message>
+        <source>Block chain</source>
+        <translation>Blokiahel</translation>
+    </message>
+    <message>
+        <source>Memory usage</source>
+        <translation>Mälu kasutus</translation>
+    </message>
+    <message>
+        <source>Received</source>
+        <translation>Vastu võetud</translation>
+    </message>
+    <message>
+        <source>Sent</source>
+        <translation>Saadetud</translation>
+    </message>
+    <message>
+        <source>Direction</source>
+        <translation>Suund</translation>
+    </message>
+    <message>
+        <source>Version</source>
+        <translation>Versioon</translation>
+    </message>
+    <message>
+        <source>Services</source>
+        <translation>Teenused</translation>
+    </message>
+    <message>
+        <source>Ping Time</source>
+        <translation>Pingi Aeg</translation>
+    </message>
+    <message>
+        <source>&amp;Network Traffic</source>
+        <translation>&amp;Võrgu Liiklus</translation>
+    </message>
+    <message>
+        <source>Clear console</source>
+        <translation>Puhasta konsool</translation>
+    </message>
+    <message>
+        <source>never</source>
+        <translation>mitte kunagi</translation>
+    </message>
+    <message>
+        <source>Inbound</source>
+        <translation>Sisenev</translation>
+    </message>
+    <message>
+        <source>Outbound</source>
+        <translation>Väljuv</translation>
+    </message>
+    <message>
+        <source>Yes</source>
+        <translation>Jah</translation>
+    </message>
+    <message>
+        <source>No</source>
+        <translation>Ei</translation>
+    </message>
+    </context>
+<context>
+    <name>ReceiveCoinsDialog</name>
+    <message>
+        <source>&amp;Amount:</source>
+        <translation>&amp;Kogus:</translation>
+    </message>
+    <message>
+        <source>&amp;Message:</source>
+        <translation>&amp;Sõnum:</translation>
+    </message>
+    <message>
+        <source>Remove</source>
+        <translation>Eemalda</translation>
+    </message>
+    <message>
+        <source>Copy message</source>
+        <translation>Kopeeri sõnum</translation>
+    </message>
+    <message>
+        <source>Copy amount</source>
+        <translation>Kopeeri kogus</translation>
+    </message>
+</context>
+<context>
+    <name>ReceiveRequestDialog</name>
+    <message>
+        <source>QR Code</source>
+        <translation>QR Kood</translation>
+    </message>
+    <message>
+        <source>&amp;Save Image...</source>
+        <translation>&amp;Salvesta Pilt...</translation>
+    </message>
+    <message>
+        <source>Address</source>
+        <translation>Aadress</translation>
+    </message>
+    <message>
+        <source>Amount</source>
+        <translation>Kogus</translation>
+    </message>
+    <message>
+        <source>Label</source>
+        <translation>Silt</translation>
+    </message>
+    <message>
+        <source>Message</source>
+        <translation>Sõnum</translation>
     </message>
     <message>
         <source>Wallet</source>
         <translation>Rahakott</translation>
-=======
->>>>>>> 9e306671
-    </message>
-    <message>
-        <source>&amp;Send</source>
-        <translation>&amp;Saada</translation>
-    </message>
-    <message>
-        <source>&amp;Show / Hide</source>
-        <translation>&amp;Näita / Peida</translation>
-    </message>
-    <message>
-        <source>&amp;File</source>
-        <translation>&amp;Fail</translation>
-    </message>
-    <message>
-        <source>&amp;Settings</source>
-        <translation>&amp;Seaded</translation>
-    </message>
-    <message>
-        <source>&amp;Help</source>
-        <translation>&amp;Abi</translation>
-    </message>
-    <message>
-        <source>&amp;Command-line options</source>
-        <translation>&amp;Käsurea valikud</translation>
-    </message>
-    <message>
-        <source>%1 behind</source>
-        <translation>%1 ajast maas</translation>
-    </message>
-    <message>
-        <source>Transactions after this will not yet be visible.</source>
-        <translation>Hilisemad transaktsioonid ei ole veel nähtavad.</translation>
+    </message>
+    </context>
+<context>
+    <name>RecentRequestsTableModel</name>
+    <message>
+        <source>Date</source>
+        <translation>Kuupäev</translation>
+    </message>
+    <message>
+        <source>Label</source>
+        <translation>Silt</translation>
+    </message>
+    <message>
+        <source>Message</source>
+        <translation>Sõnum</translation>
+    </message>
+    <message>
+        <source>(no label)</source>
+        <translation>(silt puudub)</translation>
+    </message>
+    </context>
+<context>
+    <name>SendCoinsDialog</name>
+    <message>
+        <source>Amount:</source>
+        <translation>Kogus</translation>
+    </message>
+    <message>
+        <source>Choose...</source>
+        <translation>Vali...</translation>
+    </message>
+    <message>
+        <source>Copy amount</source>
+        <translation>Kopeeri kogus</translation>
+    </message>
+    <message>
+        <source>(no label)</source>
+        <translation>(silt puudub)</translation>
+    </message>
+</context>
+<context>
+    <name>SendCoinsEntry</name>
+    <message>
+        <source>Alt+A</source>
+        <translation>Alt+A</translation>
+    </message>
+    <message>
+        <source>Alt+P</source>
+        <translation>Alt+P</translation>
+    </message>
+    </context>
+<context>
+    <name>SendConfirmationDialog</name>
+    <message>
+        <source>Yes</source>
+        <translation>Jah</translation>
+    </message>
+</context>
+<context>
+    <name>ShutdownWindow</name>
+    </context>
+<context>
+    <name>SignVerifyMessageDialog</name>
+    <message>
+        <source>Alt+A</source>
+        <translation>Alt+A</translation>
+    </message>
+    <message>
+        <source>Alt+P</source>
+        <translation>Alt+P</translation>
+    </message>
+    <message>
+        <source>Signature</source>
+        <translation>Allkiri</translation>
+    </message>
+    <message>
+        <source>Please check the address and try again.</source>
+        <translation>Palun kontrolli aadressi ja proovi uuesti.</translation>
+    </message>
+    <message>
+        <source>Message signed.</source>
+        <translation>Sõnum allkirjastatud.</translation>
+    </message>
+    <message>
+        <source>The signature could not be decoded.</source>
+        <translation>Allkirja ei õnnestunud dekodeerida.</translation>
+    </message>
+    <message>
+        <source>Please check the signature and try again.</source>
+        <translation>Palun kontrolli allkirja ja proovi uuesti.</translation>
+    </message>
+    <message>
+        <source>Message verification failed.</source>
+        <translation>Sõnumi verifitseerimine ebaõnnestus.</translation>
+    </message>
+    <message>
+        <source>Message verified.</source>
+        <translation>Sõnum verifitseeritud.</translation>
+    </message>
+</context>
+<context>
+    <name>SplashScreen</name>
+    <message>
+        <source>[testnet]</source>
+        <translation>[test võrk]</translation>
+    </message>
+</context>
+<context>
+    <name>TrafficGraphWidget</name>
+    <message>
+        <source>KB/s</source>
+        <translation>KB/s</translation>
+    </message>
+</context>
+<context>
+    <name>TransactionDesc</name>
+    <message>
+        <source>Status</source>
+        <translation>Olek</translation>
+    </message>
+    <message>
+        <source>Date</source>
+        <translation>Kuupäev</translation>
+    </message>
+    <message>
+        <source>Message</source>
+        <translation>Sõnum</translation>
+    </message>
+    <message>
+        <source>Comment</source>
+        <translation>Kommentaar</translation>
+    </message>
+    <message>
+        <source>Transaction ID</source>
+        <translation>Transaktsiooni ID</translation>
+    </message>
+    <message>
+        <source>Amount</source>
+        <translation>Kogus</translation>
+    </message>
+    </context>
+<context>
+    <name>TransactionDescDialog</name>
+    </context>
+<context>
+    <name>TransactionTableModel</name>
+    <message>
+        <source>Date</source>
+        <translation>Kuupäev</translation>
+    </message>
+    <message>
+        <source>Type</source>
+        <translation>Tüüp</translation>
+    </message>
+    <message>
+        <source>Label</source>
+        <translation>Silt</translation>
+    </message>
+    <message>
+        <source>(no label)</source>
+        <translation>(silt puudub)</translation>
+    </message>
+    </context>
+<context>
+    <name>TransactionView</name>
+    <message>
+        <source>All</source>
+        <translation>Kõik</translation>
+    </message>
+    <message>
+        <source>Today</source>
+        <translation>Täna</translation>
+    </message>
+    <message>
+        <source>This month</source>
+        <translation>Käimasolev kuu</translation>
+    </message>
+    <message>
+        <source>Last month</source>
+        <translation>Eelmine kuu</translation>
+    </message>
+    <message>
+        <source>This year</source>
+        <translation>Käimasolev aasta</translation>
+    </message>
+    <message>
+        <source>Range...</source>
+        <translation>Vahemik...</translation>
+    </message>
+    <message>
+        <source>Copy address</source>
+        <translation>Kopeeri aadress</translation>
+    </message>
+    <message>
+        <source>Copy amount</source>
+        <translation>Kopeeri summa</translation>
+    </message>
+    <message>
+        <source>Copy transaction ID</source>
+        <translation>Kopeeri transaktsiooni ID</translation>
+    </message>
+    <message>
+        <source>Confirmed</source>
+        <translation>Kinnitatud</translation>
+    </message>
+    <message>
+        <source>Date</source>
+        <translation>Kuupäev</translation>
+    </message>
+    <message>
+        <source>Type</source>
+        <translation>Tüüp</translation>
+    </message>
+    <message>
+        <source>Label</source>
+        <translation>Silt</translation>
+    </message>
+    <message>
+        <source>Address</source>
+        <translation>Aadress</translation>
+    </message>
+    <message>
+        <source>ID</source>
+        <translation>ID</translation>
+    </message>
+    <message>
+        <source>Range:</source>
+        <translation>Vahemik:</translation>
+    </message>
+    </context>
+<context>
+    <name>UnitDisplayStatusBarControl</name>
+    </context>
+<context>
+    <name>WalletController</name>
+    </context>
+<context>
+    <name>WalletFrame</name>
+    </context>
+<context>
+    <name>WalletModel</name>
+    </context>
+<context>
+    <name>WalletView</name>
+    <message>
+        <source>Backup Wallet</source>
+        <translation>Varunda Rahakott</translation>
+    </message>
+    <message>
+        <source>Wallet Data (*.dat)</source>
+        <translation>Rahakoti Andmed (*.dat)</translation>
+    </message>
+    <message>
+        <source>Backup Failed</source>
+        <translation>Varundamine Ebaõnnestus</translation>
+    </message>
+    </context>
+<context>
+    <name>qtum-core</name>
+    <message>
+        <source>Qtum Core</source>
+        <translation>Qtum Core</translation>
+    </message>
+    <message>
+        <source>Information</source>
+        <translation>Informatsioon</translation>
+    </message>
+    <message>
+        <source>Warning</source>
+        <translation>Hoiatus</translation>
     </message>
     <message>
         <source>Error</source>
         <translation>Viga</translation>
     </message>
-    <message>
-        <source>Warning</source>
-        <translation>Hoiatus</translation>
-    </message>
-    <message>
-        <source>Information</source>
-        <translation>Informatsioon</translation>
-    </message>
-    </context>
-<context>
-    <name>CoinControlDialog</name>
-    <message>
-        <source>Amount:</source>
-        <translation>Kogus</translation>
-    </message>
-    <message>
-        <source>Amount</source>
-        <translation>Kogus</translation>
-    </message>
-    <message>
-        <source>Date</source>
-        <translation>Kuupäev</translation>
-    </message>
-    <message>
-        <source>Confirmations</source>
-        <translation>Kinnitused</translation>
-    </message>
-    <message>
-        <source>Confirmed</source>
-        <translation>Kinnitatud</translation>
-    </message>
-    <message>
-        <source>Copy address</source>
-        <translation>Kopeeri aadress</translation>
-    </message>
-    <message>
-        <source>Copy amount</source>
-        <translation>Kopeeri kogus</translation>
-    </message>
-    <message>
-        <source>Copy transaction ID</source>
-        <translation>Kopeeri transaktsiooni ID</translation>
-    </message>
-    <message>
-        <source>yes</source>
-        <translation>jah</translation>
-    </message>
-    <message>
-        <source>no</source>
-        <translation>ei</translation>
-    </message>
-    <message>
-        <source>(no label)</source>
-        <translation>(silt puudub)</translation>
-    </message>
-    </context>
-<context>
-    <name>EditAddressDialog</name>
-    <message>
-        <source>&amp;Address</source>
-        <translation>&amp;Aadress</translation>
-    </message>
-    <message>
-        <source>New key generation failed.</source>
-        <translation>Uue võtme genereerimine ebaõnnestus.</translation>
-    </message>
-</context>
-<context>
-    <name>FreespaceChecker</name>
-    <message>
-        <source>name</source>
-        <translation>nimi</translation>
-    </message>
-    </context>
-<context>
-    <name>HelpMessageDialog</name>
-    <message>
-        <source>version</source>
-        <translation>versioon</translation>
-    </message>
-    <message>
-        <source>Command-line options</source>
-        <translation>Käsurea valikud</translation>
-    </message>
-</context>
-<context>
-    <name>Intro</name>
-    <message>
-        <source>Welcome</source>
-        <translation>Tere tulemast</translation>
-    </message>
-    <message>
-        <source>Qtum</source>
-        <translation>Qtum</translation>
-    </message>
-    <message>
-        <source>Error</source>
-        <translation>Viga</translation>
-    </message>
-    </context>
-<context>
-    <name>ModalOverlay</name>
-    </context>
-<context>
-    <name>OpenURIDialog</name>
-    </context>
-<context>
-    <name>OptionsDialog</name>
-    <message>
-        <source>Options</source>
-        <translation>Valikud</translation>
-    </message>
-    <message>
-        <source>&amp;Network</source>
-        <translation>&amp;Võrk</translation>
-    </message>
-    <message>
-        <source>IPv4</source>
-        <translation>IPv4</translation>
-    </message>
-    <message>
-        <source>IPv6</source>
-        <translation>IPv6</translation>
-    </message>
-    <message>
-        <source>Tor</source>
-        <translation>Tor</translation>
-    </message>
-    <message>
-        <source>&amp;OK</source>
-        <translation>&amp;OK</translation>
-    </message>
-    <message>
-        <source>Error</source>
-        <translation>Viga</translation>
-    </message>
-    </context>
-<context>
-    <name>OverviewPage</name>
-    <message>
-        <source>Pending:</source>
-        <translation>Ootel:</translation>
-    </message>
-    <message>
-        <source>Total:</source>
-        <translation>Kokku:</translation>
-    </message>
-    <message>
-        <source>Recent transactions</source>
-        <translation>Hiljutised transaktsioonid</translation>
-    </message>
-    </context>
-<context>
-    <name>PaymentServer</name>
-    </context>
-<context>
-    <name>PeerTableModel</name>
-    <message>
-        <source>Sent</source>
-        <translation>Saadetud</translation>
-    </message>
-    <message>
-        <source>Received</source>
-        <translation>Vastu võetud</translation>
-    </message>
-</context>
-<context>
-    <name>QObject</name>
-    <message>
-        <source>Amount</source>
-        <translation>Kogus</translation>
-    </message>
-    </context>
-<context>
-    <name>QObject::QObject</name>
-    </context>
-<context>
-    <name>QRImageWidget</name>
-    <message>
-        <source>&amp;Save Image...</source>
-        <translation>&amp;Salvesta Pilt...</translation>
-    </message>
-    <message>
-        <source>&amp;Copy Image</source>
-        <translation>&amp;Kopeeri Pilt</translation>
-    </message>
-    <message>
-        <source>Save QR Code</source>
-        <translation>Salvesta QR Kood</translation>
-    </message>
-    </context>
-<context>
-    <name>RPCConsole</name>
-    <message>
-        <source>&amp;Information</source>
-        <translation>&amp;Informatsioon</translation>
-    </message>
-    <message>
-        <source>General</source>
-        <translation>Üldine</translation>
-    </message>
-    <message>
-        <source>Network</source>
-        <translation>Võrk</translation>
-    </message>
-    <message>
-        <source>Name</source>
-        <translation>Nimi</translation>
-    </message>
-    <message>
-        <source>Number of connections</source>
-        <translation>Ühenduste arv</translation>
-    </message>
-    <message>
-        <source>Block chain</source>
-        <translation>Blokiahel</translation>
-    </message>
-    <message>
-        <source>Memory usage</source>
-        <translation>Mälu kasutus</translation>
-    </message>
-    <message>
-        <source>Received</source>
-        <translation>Vastu võetud</translation>
-    </message>
-    <message>
-        <source>Sent</source>
-        <translation>Saadetud</translation>
-    </message>
-    <message>
-        <source>Direction</source>
-        <translation>Suund</translation>
-    </message>
-    <message>
-        <source>Version</source>
-        <translation>Versioon</translation>
-    </message>
-    <message>
-        <source>Services</source>
-        <translation>Teenused</translation>
-    </message>
-    <message>
-        <source>Ping Time</source>
-        <translation>Pingi Aeg</translation>
-    </message>
-    <message>
-        <source>&amp;Network Traffic</source>
-        <translation>&amp;Võrgu Liiklus</translation>
-    </message>
-    <message>
-        <source>Clear console</source>
-        <translation>Puhasta konsool</translation>
-    </message>
-    <message>
-        <source>never</source>
-        <translation>mitte kunagi</translation>
-    </message>
-    <message>
-        <source>Inbound</source>
-        <translation>Sisenev</translation>
-    </message>
-    <message>
-        <source>Outbound</source>
-        <translation>Väljuv</translation>
-    </message>
-    <message>
-        <source>Yes</source>
-        <translation>Jah</translation>
-    </message>
-    <message>
-        <source>No</source>
-        <translation>Ei</translation>
-    </message>
-    </context>
-<context>
-    <name>ReceiveCoinsDialog</name>
-    <message>
-        <source>&amp;Amount:</source>
-        <translation>&amp;Kogus:</translation>
-    </message>
-    <message>
-        <source>&amp;Message:</source>
-        <translation>&amp;Sõnum:</translation>
-    </message>
-    <message>
-        <source>Remove</source>
-        <translation>Eemalda</translation>
-    </message>
-    <message>
-        <source>Copy message</source>
-        <translation>Kopeeri sõnum</translation>
-    </message>
-    <message>
-        <source>Copy amount</source>
-        <translation>Kopeeri kogus</translation>
-    </message>
-</context>
-<context>
-    <name>ReceiveRequestDialog</name>
-    <message>
-        <source>QR Code</source>
-        <translation>QR Kood</translation>
-    </message>
-    <message>
-        <source>&amp;Save Image...</source>
-        <translation>&amp;Salvesta Pilt...</translation>
-    </message>
-    <message>
-        <source>Address</source>
-        <translation>Aadress</translation>
-    </message>
-    <message>
-        <source>Amount</source>
-        <translation>Kogus</translation>
-    </message>
-    <message>
-        <source>Label</source>
-        <translation>Silt</translation>
-    </message>
-    <message>
-        <source>Message</source>
-        <translation>Sõnum</translation>
-    </message>
-    <message>
-        <source>Wallet</source>
-        <translation>Rahakott</translation>
-    </message>
-    </context>
-<context>
-    <name>RecentRequestsTableModel</name>
-    <message>
-        <source>Date</source>
-        <translation>Kuupäev</translation>
-    </message>
-    <message>
-        <source>Label</source>
-        <translation>Silt</translation>
-    </message>
-    <message>
-        <source>Message</source>
-        <translation>Sõnum</translation>
-    </message>
-    <message>
-        <source>(no label)</source>
-        <translation>(silt puudub)</translation>
-    </message>
-    </context>
-<context>
-    <name>SendCoinsDialog</name>
-    <message>
-        <source>Amount:</source>
-        <translation>Kogus</translation>
-    </message>
-    <message>
-        <source>Choose...</source>
-        <translation>Vali...</translation>
-    </message>
-    <message>
-        <source>Copy amount</source>
-        <translation>Kopeeri kogus</translation>
-    </message>
-    <message>
-        <source>(no label)</source>
-        <translation>(silt puudub)</translation>
-    </message>
-</context>
-<context>
-    <name>SendCoinsEntry</name>
-    <message>
-        <source>Alt+A</source>
-        <translation>Alt+A</translation>
-    </message>
-    <message>
-        <source>Alt+P</source>
-        <translation>Alt+P</translation>
-    </message>
-    </context>
-<context>
-    <name>SendConfirmationDialog</name>
-    <message>
-        <source>Yes</source>
-        <translation>Jah</translation>
-    </message>
-</context>
-<context>
-    <name>ShutdownWindow</name>
-    </context>
-<context>
-    <name>SignVerifyMessageDialog</name>
-    <message>
-        <source>Alt+A</source>
-        <translation>Alt+A</translation>
-    </message>
-    <message>
-        <source>Alt+P</source>
-        <translation>Alt+P</translation>
-    </message>
-    <message>
-        <source>Signature</source>
-        <translation>Allkiri</translation>
-    </message>
-    <message>
-        <source>Please check the address and try again.</source>
-        <translation>Palun kontrolli aadressi ja proovi uuesti.</translation>
-    </message>
-    <message>
-        <source>Message signed.</source>
-        <translation>Sõnum allkirjastatud.</translation>
-    </message>
-    <message>
-        <source>The signature could not be decoded.</source>
-        <translation>Allkirja ei õnnestunud dekodeerida.</translation>
-    </message>
-    <message>
-        <source>Please check the signature and try again.</source>
-        <translation>Palun kontrolli allkirja ja proovi uuesti.</translation>
-    </message>
-    <message>
-        <source>Message verification failed.</source>
-        <translation>Sõnumi verifitseerimine ebaõnnestus.</translation>
-    </message>
-    <message>
-        <source>Message verified.</source>
-        <translation>Sõnum verifitseeritud.</translation>
-    </message>
-</context>
-<context>
-    <name>SplashScreen</name>
-    <message>
-        <source>[testnet]</source>
-        <translation>[test võrk]</translation>
-    </message>
-</context>
-<context>
-    <name>TrafficGraphWidget</name>
-    <message>
-        <source>KB/s</source>
-        <translation>KB/s</translation>
-    </message>
-</context>
-<context>
-    <name>TransactionDesc</name>
-    <message>
-        <source>Status</source>
-        <translation>Olek</translation>
-    </message>
-    <message>
-        <source>Date</source>
-        <translation>Kuupäev</translation>
-    </message>
-    <message>
-        <source>Message</source>
-        <translation>Sõnum</translation>
-    </message>
-    <message>
-        <source>Comment</source>
-        <translation>Kommentaar</translation>
-    </message>
-    <message>
-        <source>Transaction ID</source>
-        <translation>Transaktsiooni ID</translation>
-    </message>
-    <message>
-        <source>Amount</source>
-        <translation>Kogus</translation>
-    </message>
-    </context>
-<context>
-    <name>TransactionDescDialog</name>
-    </context>
-<context>
-    <name>TransactionTableModel</name>
-    <message>
-        <source>Date</source>
-        <translation>Kuupäev</translation>
-    </message>
-    <message>
-        <source>Type</source>
-        <translation>Tüüp</translation>
-    </message>
-    <message>
-        <source>Label</source>
-        <translation>Silt</translation>
-    </message>
-    <message>
-        <source>(no label)</source>
-        <translation>(silt puudub)</translation>
-    </message>
-    </context>
-<context>
-    <name>TransactionView</name>
-    <message>
-        <source>All</source>
-        <translation>Kõik</translation>
-    </message>
-    <message>
-        <source>Today</source>
-        <translation>Täna</translation>
-    </message>
-    <message>
-        <source>This month</source>
-        <translation>Käimasolev kuu</translation>
-    </message>
-    <message>
-        <source>Last month</source>
-        <translation>Eelmine kuu</translation>
-    </message>
-    <message>
-        <source>This year</source>
-        <translation>Käimasolev aasta</translation>
-    </message>
-    <message>
-        <source>Range...</source>
-        <translation>Vahemik...</translation>
-    </message>
-    <message>
-        <source>Copy address</source>
-        <translation>Kopeeri aadress</translation>
-    </message>
-    <message>
-        <source>Copy amount</source>
-        <translation>Kopeeri summa</translation>
-    </message>
-    <message>
-        <source>Copy transaction ID</source>
-        <translation>Kopeeri transaktsiooni ID</translation>
-    </message>
-    <message>
-        <source>Confirmed</source>
-        <translation>Kinnitatud</translation>
-    </message>
-    <message>
-        <source>Date</source>
-        <translation>Kuupäev</translation>
-    </message>
-    <message>
-        <source>Type</source>
-        <translation>Tüüp</translation>
-    </message>
-    <message>
-        <source>Label</source>
-        <translation>Silt</translation>
-    </message>
-    <message>
-        <source>Address</source>
-        <translation>Aadress</translation>
-    </message>
-    <message>
-        <source>ID</source>
-        <translation>ID</translation>
-    </message>
-    <message>
-        <source>Range:</source>
-        <translation>Vahemik:</translation>
-    </message>
-    </context>
-<context>
-    <name>UnitDisplayStatusBarControl</name>
-    </context>
-<context>
-    <name>WalletController</name>
-    </context>
-<context>
-    <name>WalletFrame</name>
-    </context>
-<context>
-    <name>WalletModel</name>
-    </context>
-<context>
-    <name>WalletView</name>
-    <message>
-        <source>Backup Wallet</source>
-        <translation>Varunda Rahakott</translation>
-    </message>
-    <message>
-        <source>Wallet Data (*.dat)</source>
-        <translation>Rahakoti Andmed (*.dat)</translation>
-    </message>
-    <message>
-        <source>Backup Failed</source>
-        <translation>Varundamine Ebaõnnestus</translation>
-    </message>
-    </context>
-<context>
-    <name>qtum-core</name>
-    <message>
-        <source>Qtum Core</source>
-        <translation>Qtum Core</translation>
-    </message>
-    <message>
-        <source>Information</source>
-        <translation>Informatsioon</translation>
-    </message>
-    <message>
-        <source>Warning</source>
-        <translation>Hoiatus</translation>
-    </message>
-    <message>
-        <source>Error</source>
-        <translation>Viga</translation>
-    </message>
 </context>
 </TS>