--- conflicted
+++ resolved
@@ -582,13 +582,10 @@
         <source>Label</source>
         <translation>Oznaka</translation>
     </message>
-<<<<<<< HEAD
-=======
     <message>
         <source>Wallet</source>
         <translation>Novčanik</translation>
     </message>
->>>>>>> 228c1378
     </context>
 <context>
     <name>RecentRequestsTableModel</name>
@@ -620,13 +617,10 @@
         <translation>Nakon Naknade:</translation>
     </message>
     <message>
-<<<<<<< HEAD
-=======
         <source>Transaction fee</source>
         <translation>Taksa transakcije</translation>
     </message>
     <message>
->>>>>>> 228c1378
         <source>(no label)</source>
         <translation>(bez oznake)</translation>
     </message>
