--- conflicted
+++ resolved
@@ -50,13 +50,10 @@
         <translation>Izaberite adresu za prijem novčića</translation>
     </message>
     <message>
-<<<<<<< HEAD
-=======
         <source>C&amp;hoose</source>
         <translation>I&amp;zaberi</translation>
     </message>
     <message>
->>>>>>> a68962c4
         <source>Sending addresses</source>
         <translation>Adresa na koju se šalje</translation>
     </message>
@@ -66,24 +63,17 @@
     </message>
     <message>
         <source>These are your Qtum addresses for sending payments. Always check the amount and the receiving address before sending coins.</source>
-<<<<<<< HEAD
-        <translation>Ovo su Vaše Qtum adrese na koju se vrše uplate. Uvek proverite iznos i prijemnu adresu pre slanja novčića</translation>
-=======
         <translation>Ovo su Vaše Qtum adrese na koju se vrše uplate. Uvek proverite iznos i prijemnu adresu pre slanja novčića.</translation>
->>>>>>> a68962c4
     </message>
     <message>
         <source>These are your Qtum addresses for receiving payments. It is recommended to use a new receiving address for each transaction.</source>
         <translation>Ovo su Vaše Qtum adrese za primanje uplata. Preporučuje se upotreba nove adrese za svaku transakciju.</translation>
     </message>
     <message>
-<<<<<<< HEAD
-=======
         <source>&amp;Copy Address</source>
         <translation>&amp;Kopiraj Adresu</translation>
     </message>
     <message>
->>>>>>> a68962c4
         <source>Copy &amp;Label</source>
         <translation>Kopiranje &amp;Oznaka</translation>
     </message>
@@ -91,9 +81,6 @@
         <source>&amp;Edit</source>
         <translation>&amp;Izmena</translation>
     </message>
-<<<<<<< HEAD
-    </context>
-=======
     <message>
         <source>Export Address List</source>
         <translation>Izvezi Listu Adresa</translation>
@@ -111,7 +98,6 @@
         <translation>Desila se greška prilikom čuvanja liste adresa u %1. Molimo pokusajte ponovo.</translation>
     </message>
 </context>
->>>>>>> a68962c4
 <context>
     <name>AddressTableModel</name>
     <message>
@@ -247,13 +233,10 @@
 </context>
 <context>
     <name>QtumGUI</name>
-<<<<<<< HEAD
-=======
     <message>
         <source>Sign &amp;message...</source>
         <translation>Potpišite &amp;poruka...</translation>
     </message>
->>>>>>> a68962c4
     <message>
         <source>Synchronizing with network...</source>
         <translation>Usklađivanje sa mrežom...</translation>
@@ -295,8 +278,6 @@
         <translation>Prikaži informacije za otprilike %1</translation>
     </message>
     <message>
-<<<<<<< HEAD
-=======
         <source>About &amp;Qt</source>
         <translation>O &amp;Qt</translation>
     </message>
@@ -305,7 +286,6 @@
         <translation>Prikaži informacije o Qt</translation>
     </message>
     <message>
->>>>>>> a68962c4
         <source>&amp;Options...</source>
         <translation>&amp;Opcije...</translation>
     </message>
@@ -338,32 +318,28 @@
         <translation>Otvori &amp;URI...</translation>
     </message>
     <message>
-<<<<<<< HEAD
+        <source>Click to disable network activity.</source>
+        <translation>Odaberite za prekid aktivnosti na mreži.</translation>
+    </message>
+    <message>
+        <source>Network activity disabled.</source>
+        <translation>Aktivnost na mreži je prekinuta.</translation>
+    </message>
+    <message>
+        <source>Click to enable network activity again.</source>
+        <translation>Odaberite da ponovo dozvolite aktivnost na mreži.</translation>
+    </message>
+    <message>
+        <source>Syncing Headers (%1%)...</source>
+        <translation>Sinhronizujem Najnovije Blokove (%1%)...</translation>
+    </message>
+    <message>
+        <source>Reindexing blocks on disk...</source>
+        <translation>Ponovo obeležavam blokove na disku...</translation>
+    </message>
+    <message>
         <source>Send coins to a Qtum address</source>
         <translation>Pošalji novčiće na Qtum adresu</translation>
-=======
-        <source>Click to disable network activity.</source>
-        <translation>Odaberite za prekid aktivnosti na mreži.</translation>
-    </message>
-    <message>
-        <source>Network activity disabled.</source>
-        <translation>Aktivnost na mreži je prekinuta.</translation>
-    </message>
-    <message>
-        <source>Click to enable network activity again.</source>
-        <translation>Odaberite da ponovo dozvolite aktivnost na mreži.</translation>
-    </message>
-    <message>
-        <source>Syncing Headers (%1%)...</source>
-        <translation>Sinhronizujem Najnovije Blokove (%1%)...</translation>
-    </message>
-    <message>
-        <source>Reindexing blocks on disk...</source>
-        <translation>Ponovo obeležavam blokove na disku...</translation>
-    </message>
-    <message>
-        <source>Send coins to a Qtum address</source>
-        <translation>Pošalji novčiće na Qtum adresu</translation>
     </message>
     <message>
         <source>Backup wallet to another location</source>
@@ -380,7 +356,6 @@
     <message>
         <source>Open debugging and diagnostic console</source>
         <translation>Otvori konzolu za dijagnostiku i otklanjanje grešaka</translation>
->>>>>>> a68962c4
     </message>
     <message>
         <source>&amp;Verify message...</source>
