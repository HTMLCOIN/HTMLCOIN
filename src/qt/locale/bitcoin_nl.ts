--- conflicted
+++ resolved
@@ -188,13 +188,8 @@
         <translation>Portemonnee versleuteld</translation>
     </message>
     <message>
-<<<<<<< HEAD
-        <source>%1 will close now to finish the encryption process. Remember that encrypting your wallet cannot fully protect your qtums from being stolen by malware infecting your computer.</source>
-        <translation>%1 zal nu afsluiten om het versleutelingsproces te voltooien. Onthoud dat het versleutelen van uw portemonnee u niet volledig kan beschermen: Malware kan uw computer infecteren en uw qtums stelen.</translation>
-=======
         <source>Your wallet is now encrypted. Remember that encrypting your wallet cannot fully protect your qtums from being stolen by malware infecting your computer.</source>
         <translation>Uw portemonnee is nu versleuteld. Onthoud dat het versleutelen van uw portemonnee uw qtums niet volledig kan beschermen tegen diefstal, bijvoorbeeld door malware die uw computer infecteert.</translation>
->>>>>>> 9e306671
     </message>
     <message>
         <source>IMPORTANT: Any previous backups you have made of your wallet file should be replaced with the newly generated, encrypted wallet file. For security reasons, previous backups of the unencrypted wallet file will become useless as soon as you start using the new, encrypted wallet.</source>
@@ -373,13 +368,6 @@
     <message>
         <source>Qtum</source>
         <translation>Qtum</translation>
-<<<<<<< HEAD
-    </message>
-    <message>
-        <source>Wallet</source>
-        <translation>Portemonnee</translation>
-=======
->>>>>>> 9e306671
     </message>
     <message>
         <source>&amp;Send</source>
@@ -490,36 +478,32 @@
         <translation>Bijgewerkt</translation>
     </message>
     <message>
-<<<<<<< HEAD
+        <source>&amp;Sending addresses</source>
+        <translation>Verzendadressen</translation>
+    </message>
+    <message>
+        <source>&amp;Receiving addresses</source>
+        <translation>Ontvangstadressen</translation>
+    </message>
+    <message>
+        <source>Open Wallet</source>
+        <translation>Portemonnee Openen</translation>
+    </message>
+    <message>
+        <source>Open a wallet</source>
+        <translation>Open een portemonnee</translation>
+    </message>
+    <message>
+        <source>Close Wallet...</source>
+        <translation>Portemonnee Sluiten...</translation>
+    </message>
+    <message>
+        <source>Close wallet</source>
+        <translation>Portemonnee Sluiten</translation>
+    </message>
+    <message>
         <source>Show the %1 help message to get a list with possible Qtum command-line options</source>
         <translation>Toon het %1 hulpbericht om een lijst te krijgen met mogelijke Qtum commandoregelopties</translation>
-=======
-        <source>&amp;Sending addresses</source>
-        <translation>Verzendadressen</translation>
-    </message>
-    <message>
-        <source>&amp;Receiving addresses</source>
-        <translation>Ontvangstadressen</translation>
-    </message>
-    <message>
-        <source>Open Wallet</source>
-        <translation>Portemonnee Openen</translation>
-    </message>
-    <message>
-        <source>Open a wallet</source>
-        <translation>Open een portemonnee</translation>
-    </message>
-    <message>
-        <source>Close Wallet...</source>
-        <translation>Portemonnee Sluiten...</translation>
-    </message>
-    <message>
-        <source>Close wallet</source>
-        <translation>Portemonnee Sluiten</translation>
-    </message>
-    <message>
-        <source>Show the %1 help message to get a list with possible Qtum command-line options</source>
-        <translation>Toon het %1 hulpbericht om een lijst te krijgen met mogelijke Qtum commandoregelopties</translation>
     </message>
     <message>
         <source>default wallet</source>
@@ -552,7 +536,6 @@
     <message>
         <source>Main Window</source>
         <translation>Hoofdscherm</translation>
->>>>>>> 9e306671
     </message>
     <message>
         <source>%1 client</source>
@@ -1395,13 +1378,10 @@
     <message>
         <source>'qtum://' is not a valid URI. Use 'qtum:' instead.</source>
         <translation>'qtum://' is niet een geldige URI. Gebruik 'qtum:' in plaats daarvan.</translation>
-<<<<<<< HEAD
-=======
     </message>
     <message>
         <source>You are using a BIP70 URL which will be unsupported in the future.</source>
         <translation>Je gebruikt een BIP70 URL wat in de toekomst niet langer ondersteund zal worden.</translation>
->>>>>>> 9e306671
     </message>
     <message>
         <source>Payment request fetch URL is invalid: %1</source>
@@ -2227,17 +2207,6 @@
         <translation>Verbergen</translation>
     </message>
     <message>
-<<<<<<< HEAD
-        <source>Paying only the minimum fee is just fine as long as there is less transaction volume than space in the blocks. But be aware that this can end up in a never confirming transaction once there is more demand for qtum transactions than the network can process.</source>
-        <translation>De minimale toeslag betalen is prima mits het transactievolume kleiner is dan de ruimte in de blokken. Let wel op dat dit tot gevolg kan hebben dat een transactie nooit wordt bevestigd als er meer vraag is naar qtumtransacties dan het netwerk kan verwerken.</translation>
-    </message>
-    <message>
-        <source>(read the tooltip)</source>
-        <translation>(lees de tooltip)</translation>
-    </message>
-    <message>
-=======
->>>>>>> 9e306671
         <source>Recommended:</source>
         <translation>Aanbevolen:</translation>
     </message>
@@ -3598,15 +3567,12 @@
         <translation>Opgegeven -walletdir "%s" is geen map</translation>
     </message>
     <message>
-<<<<<<< HEAD
-=======
         <source>The specified config file %s does not exist
 </source>
         <translation>Het opgegeven configuratiebestand %s bestaat niet
 </translation>
     </message>
     <message>
->>>>>>> 9e306671
         <source>The transaction amount is too small to pay the fee</source>
         <translation>Het transactiebedrag is te klein om transactiekosten in rekening te brengen</translation>
     </message>
