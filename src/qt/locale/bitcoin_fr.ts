<TS language="fr" version="2.1">
<context>
    <name>AddressBookPage</name>
    <message>
        <source>Right-click to edit address or label</source>
        <translation>Cliquer à droite pour modifier l’adresse ou l’étiquette</translation>
    </message>
    <message>
        <source>Create a new address</source>
        <translation>Créer une nouvelle adresse</translation>
    </message>
    <message>
        <source>&amp;New</source>
        <translation>&amp;Nouveau</translation>
    </message>
    <message>
        <source>Copy the currently selected address to the system clipboard</source>
        <translation>Copier l’adresse sélectionnée actuellement dans le presse-papiers</translation>
    </message>
    <message>
        <source>&amp;Copy</source>
        <translation>&amp;Copier</translation>
    </message>
    <message>
        <source>C&amp;lose</source>
        <translation>&amp;Fermer</translation>
    </message>
    <message>
        <source>Delete the currently selected address from the list</source>
        <translation>Supprimer de la liste l’adresse sélectionnée actuellement</translation>
    </message>
    <message>
        <source>Export the data in the current tab to a file</source>
        <translation>Exporter les données de l’onglet actuel vers un fichier</translation>
    </message>
    <message>
        <source>&amp;Export</source>
        <translation>&amp;Exporter</translation>
    </message>
    <message>
        <source>&amp;Delete</source>
        <translation>&amp;Supprimer</translation>
    </message>
    <message>
        <source>Choose the address to send coins to</source>
        <translation>Choisir l’adresse à laquelle envoyer des pièces</translation>
    </message>
    <message>
        <source>Choose the address to receive coins with</source>
        <translation>Choisir l’adresse avec laquelle recevoir des pîèces</translation>
    </message>
    <message>
        <source>C&amp;hoose</source>
        <translation>C&amp;hoisir</translation>
    </message>
    <message>
        <source>Sending addresses</source>
        <translation>Adresses d’envoi</translation>
    </message>
    <message>
        <source>Receiving addresses</source>
        <translation>Adresses de réception</translation>
    </message>
    <message>
        <source>These are your Qtum addresses for sending payments. Always check the amount and the receiving address before sending coins.</source>
<<<<<<< HEAD
        <translation>Voici vos adresses Qtum pour envoyer des paiements. Vérifiez toujours le montant et l'adresse du destinataire avant d'envoyer des pièces.</translation>
    </message>
    <message>
        <source>These are your Qtum addresses for receiving payments. It is recommended to use a new receiving address for each transaction.</source>
        <translation>Voici vos adresses Qtum pour recevoir des paiements. Il est recommandé d'utiliser une nouvelle adresse de réception pour chaque transaction.</translation>
=======
        <translation>Voici vos adresses Qtum pour envoyer des paiements. Vérifiez toujours le montant et l’adresse du destinataire avant d’envoyer des pièces.</translation>
    </message>
    <message>
        <source>These are your Qtum addresses for receiving payments. It is recommended to use a new receiving address for each transaction.</source>
        <translation>Voici vos adresses Qtum pour recevoir des paiements. Il est recommandé d’utiliser une nouvelle adresse de réception pour chaque transaction.</translation>
>>>>>>> a68962c4
    </message>
    <message>
        <source>&amp;Copy Address</source>
        <translation>&amp;Copier l’adresse</translation>
    </message>
    <message>
        <source>Copy &amp;Label</source>
        <translation>Copier l’é&amp;tiquette</translation>
    </message>
    <message>
        <source>&amp;Edit</source>
        <translation>&amp;Modifier</translation>
    </message>
    <message>
        <source>Export Address List</source>
        <translation>Exporter la liste d’adresses</translation>
    </message>
    <message>
        <source>Comma separated file (*.csv)</source>
        <translation>Valeurs séparées par des virgules (*.csv)</translation>
    </message>
    <message>
        <source>Exporting Failed</source>
        <translation>Échec d’exportation</translation>
    </message>
    <message>
        <source>There was an error trying to save the address list to %1. Please try again.</source>
        <translation>Une erreur est survenue lors de l’enregistrement de la liste d’adresses vers %1. Veuillez ressayer plus tard.</translation>
    </message>
</context>
<context>
    <name>AddressTableModel</name>
    <message>
        <source>Label</source>
        <translation>Étiquette</translation>
    </message>
    <message>
        <source>Address</source>
        <translation>Adresse</translation>
    </message>
    <message>
        <source>(no label)</source>
        <translation>(aucune étiquette)</translation>
    </message>
</context>
<context>
    <name>AskPassphraseDialog</name>
    <message>
        <source>Passphrase Dialog</source>
        <translation>Fenêtre de dialogue de la phrase de passe</translation>
    </message>
    <message>
        <source>Enter passphrase</source>
        <translation>Saisir la phrase de passe</translation>
    </message>
    <message>
        <source>New passphrase</source>
        <translation>Nouvelle phrase de passe</translation>
    </message>
    <message>
        <source>Repeat new passphrase</source>
        <translation>Répéter la phrase de passe</translation>
    </message>
    <message>
        <source>Show password</source>
        <translation>Afficher le mot de passe</translation>
    </message>
    <message>
        <source>Enter the new passphrase to the wallet.&lt;br/&gt;Please use a passphrase of &lt;b&gt;ten or more random characters&lt;/b&gt;, or &lt;b&gt;eight or more words&lt;/b&gt;.</source>
        <translation>Saisissez la nouvelle phrase de passe du porte-monnaie.&lt;br/&gt;Veuillez utiliser une phrase de passe composée de &lt;b&gt;dix caractères aléatoires ou plus&lt;/b&gt;, ou de &lt;b&gt;huit mots ou plus&lt;/b&gt;.</translation>
    </message>
    <message>
        <source>Encrypt wallet</source>
        <translation>Chiffrer le porte-monnaie</translation>
    </message>
    <message>
        <source>This operation needs your wallet passphrase to unlock the wallet.</source>
        <translation>Cette opération nécessite votre phrase de passe pour déverrouiller le porte-monnaie.</translation>
    </message>
    <message>
        <source>Unlock wallet</source>
        <translation>Déverrouiller le porte-monnaie</translation>
    </message>
    <message>
        <source>This operation needs your wallet passphrase to decrypt the wallet.</source>
        <translation>Cette opération nécessite votre phrase de passe pour déchiffrer le porte-monnaie.</translation>
    </message>
    <message>
        <source>Decrypt wallet</source>
        <translation>Déchiffrer le porte-monnaie</translation>
    </message>
    <message>
        <source>Change passphrase</source>
        <translation>Changer la phrase de passe</translation>
    </message>
    <message>
        <source>Enter the old passphrase and new passphrase to the wallet.</source>
        <translation>Saisir l’ancienne puis la nouvelle phrase de passe du porte-monnaie.</translation>
    </message>
    <message>
        <source>Confirm wallet encryption</source>
        <translation>Confirmer le chiffrement du porte-monnaie</translation>
    </message>
    <message>
        <source>Warning: If you encrypt your wallet and lose your passphrase, you will &lt;b&gt;LOSE ALL OF YOUR QTUMS&lt;/b&gt;!</source>
<<<<<<< HEAD
        <translation>Avertissement : si vous chiffrez votre porte-monnaie et perdez votre phrase de passe, vous &lt;b&gt;PERDREZ TOUS VOS QTUMS&lt;/b&gt; !</translation>
=======
        <translation>Avertissement : si vous chiffrez votre porte-monnaie et perdez votre phrase de passe, vous &lt;b&gt;PERDREZ TOUS VOS QTUMS&lt;/b&gt; !</translation>
>>>>>>> a68962c4
    </message>
    <message>
        <source>Are you sure you wish to encrypt your wallet?</source>
        <translation>Voulez-vous vraiment chiffrer votre porte-monnaie ?</translation>
    </message>
    <message>
        <source>Wallet encrypted</source>
        <translation>Le porte-monnaie est chiffré</translation>
    </message>
    <message>
        <source>%1 will close now to finish the encryption process. Remember that encrypting your wallet cannot fully protect your qtums from being stolen by malware infecting your computer.</source>
        <translation>%1 va maintenant se fermer pour terminer le processus de chiffrement. Souvenez-vous que le chiffrement de votre porte-monnaie ne peut pas protéger entièrement vos qtums contre le vol par des logiciels malveillants qui infecteraient votre ordinateur.</translation>
    </message>
    <message>
        <source>IMPORTANT: Any previous backups you have made of your wallet file should be replaced with the newly generated, encrypted wallet file. For security reasons, previous backups of the unencrypted wallet file will become useless as soon as you start using the new, encrypted wallet.</source>
        <translation>IMPORTANT : toutes les sauvegardes précédentes du fichier de votre porte-monnaie devraient être remplacées par le fichier du porte-monnaie chiffré nouvellement généré. Pour des raisons de sécurité, les sauvegardes précédentes de votre fichier de porte-monnaie non chiffré deviendront inutilisables dès que vous commencerez à utiliser le nouveau porte-monnaie chiffré.</translation>
    </message>
    <message>
        <source>Wallet encryption failed</source>
        <translation>Échec de chiffrement du porte-monnaie</translation>
    </message>
    <message>
        <source>Wallet encryption failed due to an internal error. Your wallet was not encrypted.</source>
        <translation>Le chiffrement du porte-monnaie a échoué en raison d’une erreur interne. Votre porte-monnaie n’a pas été chiffré.</translation>
    </message>
    <message>
        <source>The supplied passphrases do not match.</source>
        <translation>Les phrases de passe saisies ne correspondent pas.</translation>
    </message>
    <message>
        <source>Wallet unlock failed</source>
        <translation>Échec de déverrouillage du porte-monnaie</translation>
    </message>
    <message>
        <source>The passphrase entered for the wallet decryption was incorrect.</source>
        <translation>La phrase de passe saisie pour déchiffrer le porte-monnaie était erronée.</translation>
    </message>
    <message>
        <source>Wallet decryption failed</source>
        <translation>Échec de déchiffrement du porte-monnaie</translation>
    </message>
    <message>
        <source>Wallet passphrase was successfully changed.</source>
        <translation>La phrase de passe du porte-monnaie a été modifiée avec succès.</translation>
    </message>
    <message>
        <source>Warning: The Caps Lock key is on!</source>
        <translation>Avertissement : la touche Verr. Maj. est activée !</translation>
    </message>
</context>
<context>
    <name>BanTableModel</name>
    <message>
        <source>IP/Netmask</source>
        <translation>IP/masque réseau</translation>
    </message>
    <message>
        <source>Banned Until</source>
        <translation>Banni jusqu’au</translation>
    </message>
</context>
<context>
    <name>QtumGUI</name>
    <message>
        <source>Sign &amp;message...</source>
        <translation>Signer un &amp;message...</translation>
    </message>
    <message>
        <source>Synchronizing with network...</source>
        <translation>Synchronisation avec le réseau…</translation>
    </message>
    <message>
        <source>&amp;Overview</source>
        <translation>&amp;Vue d’ensemble</translation>
    </message>
    <message>
        <source>Node</source>
        <translation>Nœud</translation>
    </message>
    <message>
        <source>Show general overview of wallet</source>
        <translation>Afficher une vue d’ensemble du porte-monnaie</translation>
    </message>
    <message>
        <source>&amp;Transactions</source>
        <translation>&amp;Transactions</translation>
    </message>
    <message>
        <source>Browse transaction history</source>
        <translation>Parcourir l’historique transactionnel</translation>
    </message>
    <message>
        <source>E&amp;xit</source>
        <translation>Q&amp;uitter</translation>
    </message>
    <message>
        <source>Quit application</source>
        <translation>Quitter l’application</translation>
    </message>
    <message>
        <source>&amp;About %1</source>
        <translation>À &amp;propos de %1</translation>
    </message>
    <message>
        <source>Show information about %1</source>
        <translation>Afficher des informations à propos de %1</translation>
    </message>
    <message>
        <source>About &amp;Qt</source>
        <translation>À propos de &amp;Qt</translation>
    </message>
    <message>
        <source>Show information about Qt</source>
        <translation>Afficher des informations sur Qt</translation>
    </message>
    <message>
        <source>&amp;Options...</source>
        <translation>&amp;Options…</translation>
    </message>
    <message>
        <source>Modify configuration options for %1</source>
        <translation>Modifier les options de configuration de %1</translation>
    </message>
    <message>
        <source>&amp;Encrypt Wallet...</source>
        <translation>&amp;Chiffrer le porte-monnaie...</translation>
    </message>
    <message>
        <source>&amp;Backup Wallet...</source>
        <translation>Sauvegarder le &amp;porte-monnaie...</translation>
    </message>
    <message>
        <source>&amp;Change Passphrase...</source>
        <translation>&amp;Changer la phrase de passe...</translation>
    </message>
    <message>
        <source>&amp;Sending addresses...</source>
        <translation>Adresses d’&amp;envoi...</translation>
    </message>
    <message>
        <source>&amp;Receiving addresses...</source>
        <translation>Adresses de &amp;réception...</translation>
    </message>
    <message>
        <source>Open &amp;URI...</source>
        <translation>Ouvrir une &amp;URI...</translation>
    </message>
    <message>
        <source>Click to disable network activity.</source>
        <translation>Cliquer pour désactiver l’activité réseau.</translation>
    </message>
    <message>
        <source>Network activity disabled.</source>
        <translation>L’activité réseau est désactivée.</translation>
    </message>
    <message>
        <source>Click to enable network activity again.</source>
        <translation>Cliquer pour réactiver l’activité réseau.</translation>
    </message>
    <message>
        <source>Syncing Headers (%1%)...</source>
        <translation>Synchronisation des en-têtes (%1)...</translation>
    </message>
    <message>
        <source>Reindexing blocks on disk...</source>
        <translation>Réindexation des blocs sur le disque...</translation>
    </message>
    <message>
        <source>Send coins to a Qtum address</source>
        <translation>Envoyer des pièces à une adresse Qtum</translation>
    </message>
    <message>
        <source>Backup wallet to another location</source>
        <translation>Sauvegarder le porte-monnaie vers un autre emplacement</translation>
    </message>
    <message>
        <source>Change the passphrase used for wallet encryption</source>
        <translation>Modifier la phrase de passe utilisée pour le chiffrement du porte-monnaie</translation>
    </message>
    <message>
        <source>&amp;Debug window</source>
        <translation>Fenêtre de &amp;débogage</translation>
    </message>
    <message>
        <source>Open debugging and diagnostic console</source>
        <translation>Ouvrir une console de débogage et de diagnostic</translation>
    </message>
    <message>
        <source>&amp;Verify message...</source>
        <translation>&amp;Vérifier un message...</translation>
    </message>
    <message>
        <source>Qtum</source>
        <translation>Qtum</translation>
    </message>
    <message>
        <source>Wallet</source>
        <translation>Porte-monnaie</translation>
    </message>
    <message>
        <source>&amp;Send</source>
        <translation>&amp;Envoyer</translation>
    </message>
    <message>
        <source>&amp;Receive</source>
        <translation>&amp;Recevoir</translation>
    </message>
    <message>
        <source>&amp;Show / Hide</source>
        <translation>&amp;Afficher / cacher</translation>
    </message>
    <message>
        <source>Show or hide the main Window</source>
        <translation>Afficher ou cacher la fenêtre principale</translation>
    </message>
    <message>
        <source>Encrypt the private keys that belong to your wallet</source>
        <translation>Chiffrer les clés privées qui appartiennent à votre porte-monnaie</translation>
    </message>
    <message>
        <source>Sign messages with your Qtum addresses to prove you own them</source>
        <translation>Signer les messages avec vos adresses Qtum pour prouver que vous les détenez</translation>
    </message>
    <message>
        <source>Verify messages to ensure they were signed with specified Qtum addresses</source>
<<<<<<< HEAD
        <translation>Vérifier les messages pour s'assurer qu'ils ont été signés avec les adresses Qtum spécifiées</translation>
=======
        <translation>Vérifier les messages pour s’assurer qu’ils ont été signés avec les adresses Qtum indiquées</translation>
>>>>>>> a68962c4
    </message>
    <message>
        <source>&amp;File</source>
        <translation>&amp;Fichier</translation>
    </message>
    <message>
        <source>&amp;Settings</source>
        <translation>&amp;Paramètres</translation>
    </message>
    <message>
        <source>&amp;Help</source>
        <translation>&amp;Aide</translation>
    </message>
    <message>
        <source>Tabs toolbar</source>
        <translation>Barre d’outils des onglets</translation>
    </message>
    <message>
        <source>Request payments (generates QR codes and qtum: URIs)</source>
        <translation>Demander des paiements (génère des codes QR et des URI qtum:)</translation>
    </message>
    <message>
        <source>Show the list of used sending addresses and labels</source>
        <translation>Afficher la liste d’adresses d’envoi et d’étiquettes utilisées</translation>
    </message>
    <message>
        <source>Show the list of used receiving addresses and labels</source>
        <translation>Afficher la liste d’adresses de réception et d’étiquettes utilisées</translation>
    </message>
    <message>
        <source>Open a qtum: URI or payment request</source>
        <translation>Ouvrir une URI qtum: ou une demande de paiement</translation>
    </message>
    <message>
        <source>&amp;Command-line options</source>
        <translation>Options de ligne de &amp;commande</translation>
    </message>
    <message numerus="yes">
        <source>%n active connection(s) to Qtum network</source>
        <translation><numerusform>%n connexion active avec le réseau Qtum</numerusform><numerusform>%n connexions actives avec le réseau Qtum</numerusform></translation>
    </message>
    <message>
        <source>Indexing blocks on disk...</source>
        <translation>Indexation des blocs sur le disque...</translation>
    </message>
    <message>
        <source>Processing blocks on disk...</source>
        <translation>Traitement des blocs sur le disque...</translation>
    </message>
    <message numerus="yes">
        <source>Processed %n block(s) of transaction history.</source>
        <translation><numerusform>%n bloc d’historique transactionnel a été traité</numerusform><numerusform>%n blocs d’historique transactionnel ont été traités</numerusform></translation>
    </message>
    <message>
        <source>%1 behind</source>
        <translation>en retard de %1</translation>
    </message>
    <message>
        <source>Last received block was generated %1 ago.</source>
        <translation>Le dernier bloc reçu avait été généré il y a %1.</translation>
    </message>
    <message>
        <source>Transactions after this will not yet be visible.</source>
        <translation>Les transactions suivantes ne seront pas déjà visibles.</translation>
    </message>
    <message>
        <source>Error</source>
        <translation>Erreur</translation>
    </message>
    <message>
        <source>Warning</source>
        <translation>Avertissement</translation>
    </message>
    <message>
        <source>Information</source>
        <translation>Information</translation>
    </message>
    <message>
        <source>Up to date</source>
        <translation>À jour</translation>
    </message>
    <message>
        <source>Show the %1 help message to get a list with possible Qtum command-line options</source>
<<<<<<< HEAD
        <translation>Afficher le message d'aide de %1 pour obtenir la liste des options de ligne de commande Qtum possibles.</translation>
=======
        <translation>Afficher le message d’aide de %1 pour obtenir la liste des options de ligne de commande Qtum possibles.</translation>
>>>>>>> a68962c4
    </message>
    <message>
        <source>%1 client</source>
        <translation>Client %1</translation>
    </message>
    <message>
        <source>Connecting to peers...</source>
        <translation>Connexion aux pairs...</translation>
    </message>
    <message>
        <source>Catching up...</source>
        <translation>Rattrapage…</translation>
    </message>
    <message>
        <source>Date: %1
</source>
        <translation>Date : %1
</translation>
    </message>
    <message>
        <source>Amount: %1
</source>
        <translation>Montant : %1
</translation>
    </message>
    <message>
        <source>Type: %1
</source>
        <translation>Type : %1
</translation>
    </message>
    <message>
        <source>Label: %1
</source>
        <translation>Étiquette : %1
</translation>
    </message>
    <message>
        <source>Address: %1
</source>
        <translation>Adresse : %1
</translation>
    </message>
    <message>
        <source>Sent transaction</source>
        <translation>Transaction envoyée</translation>
    </message>
    <message>
        <source>Incoming transaction</source>
        <translation>Transaction entrante</translation>
    </message>
    <message>
        <source>HD key generation is &lt;b&gt;enabled&lt;/b&gt;</source>
        <translation>La génération de clé HD est &lt;b&gt;activée&lt;/b&gt;</translation>
    </message>
    <message>
        <source>HD key generation is &lt;b&gt;disabled&lt;/b&gt;</source>
        <translation>La génération de clé HD est &lt;b&gt;désactivée&lt;/b&gt;</translation>
    </message>
    <message>
        <source>Wallet is &lt;b&gt;encrypted&lt;/b&gt; and currently &lt;b&gt;unlocked&lt;/b&gt;</source>
        <translation>Le porte-monnaie est &lt;b&gt;chiffré&lt;/b&gt; et est actuellement &lt;b&gt;déverrouillé&lt;/b&gt;</translation>
    </message>
    <message>
        <source>Wallet is &lt;b&gt;encrypted&lt;/b&gt; and currently &lt;b&gt;locked&lt;/b&gt;</source>
        <translation>Le porte-monnaie est &lt;b&gt;chiffré&lt;/b&gt; et actuellement &lt;b&gt;verrouillé&lt;/b&gt;</translation>
    </message>
    <message>
        <source>A fatal error occurred. Qtum can no longer continue safely and will quit.</source>
<<<<<<< HEAD
        <translation>Une erreur fatale est survenue. Qtum ne peut plus continuer en toute sécurité et va s'arrêter.</translation>
=======
        <translation>Une erreur fatale est survenue. Qtum ne peut plus continuer en toute sécurité et va s’arrêter.</translation>
>>>>>>> a68962c4
    </message>
</context>
<context>
    <name>CoinControlDialog</name>
    <message>
        <source>Coin Selection</source>
        <translation>Sélection des pièces</translation>
    </message>
    <message>
        <source>Quantity:</source>
        <translation>Quantité :</translation>
    </message>
    <message>
        <source>Bytes:</source>
        <translation>Octets :</translation>
    </message>
    <message>
        <source>Amount:</source>
        <translation>Montant :</translation>
    </message>
    <message>
        <source>Fee:</source>
        <translation>Frais :</translation>
    </message>
    <message>
        <source>Dust:</source>
        <translation>Poussière :</translation>
    </message>
    <message>
        <source>After Fee:</source>
        <translation>Après les frais :</translation>
    </message>
    <message>
        <source>Change:</source>
        <translation>Monnaie :</translation>
    </message>
    <message>
        <source>(un)select all</source>
        <translation>Tout (des)sélectionner</translation>
    </message>
    <message>
        <source>Tree mode</source>
        <translation>Mode arborescence</translation>
    </message>
    <message>
        <source>List mode</source>
        <translation>Mode liste</translation>
    </message>
    <message>
        <source>Amount</source>
        <translation>Montant</translation>
    </message>
    <message>
        <source>Received with label</source>
        <translation>Reçu avec une étiquette</translation>
    </message>
    <message>
        <source>Received with address</source>
        <translation>Reçu avec une adresse</translation>
    </message>
    <message>
        <source>Date</source>
        <translation>Date</translation>
    </message>
    <message>
        <source>Confirmations</source>
        <translation>Confirmations</translation>
    </message>
    <message>
        <source>Confirmed</source>
        <translation>Confirmée</translation>
    </message>
    <message>
        <source>Copy address</source>
        <translation>Copier l’adresse</translation>
    </message>
    <message>
        <source>Copy label</source>
        <translation>Copier l’étiquette</translation>
    </message>
    <message>
        <source>Copy amount</source>
        <translation>Copier le montant</translation>
    </message>
    <message>
        <source>Copy transaction ID</source>
        <translation>Copier l’ID de la transaction</translation>
    </message>
    <message>
        <source>Lock unspent</source>
        <translation>Verrouiller les transactions non dépensées</translation>
    </message>
    <message>
        <source>Unlock unspent</source>
        <translation>Déverrouiller les transactions non dépensées</translation>
    </message>
    <message>
        <source>Copy quantity</source>
        <translation>Copier la quantité</translation>
    </message>
    <message>
        <source>Copy fee</source>
        <translation>Copier les frais</translation>
    </message>
    <message>
        <source>Copy after fee</source>
        <translation>Copier après les frais</translation>
    </message>
    <message>
        <source>Copy bytes</source>
        <translation>Copier les octets</translation>
    </message>
    <message>
        <source>Copy dust</source>
        <translation>Copier la poussière</translation>
    </message>
    <message>
        <source>Copy change</source>
        <translation>Copier la monnaie</translation>
    </message>
    <message>
        <source>(%1 locked)</source>
        <translation>(%1 verrouillée)</translation>
    </message>
    <message>
        <source>yes</source>
        <translation>oui</translation>
    </message>
    <message>
        <source>no</source>
        <translation>non</translation>
    </message>
    <message>
        <source>This label turns red if any recipient receives an amount smaller than the current dust threshold.</source>
        <translation>Cette étiquette devient rouge si un destinataire reçoit un montant inférieur au seuil actuel de poussière.</translation>
    </message>
    <message>
        <source>Can vary +/- %1 satoshi(s) per input.</source>
        <translation>Peut varier +/- %1 satoshi(s) par entrée.</translation>
    </message>
    <message>
        <source>(no label)</source>
        <translation>(aucune étiquette)</translation>
    </message>
    <message>
        <source>change from %1 (%2)</source>
        <translation>monnaie de %1 (%2)</translation>
    </message>
    <message>
        <source>(change)</source>
        <translation>(monnaie)</translation>
    </message>
</context>
<context>
    <name>EditAddressDialog</name>
    <message>
        <source>Edit Address</source>
        <translation>Modifier l’adresse</translation>
    </message>
    <message>
        <source>&amp;Label</source>
        <translation>É&amp;tiquette</translation>
    </message>
    <message>
        <source>The label associated with this address list entry</source>
        <translation>L’étiquette associée à cette entrée de la liste d’adresses</translation>
    </message>
    <message>
        <source>The address associated with this address list entry. This can only be modified for sending addresses.</source>
        <translation>L’adresse associée à cette entrée de la liste d’adresses. Cela ne peut être modifié que pour les adresses d’envoi.</translation>
    </message>
    <message>
        <source>&amp;Address</source>
        <translation>&amp;Adresse</translation>
    </message>
    <message>
        <source>New receiving address</source>
        <translation>Nouvelle adresse de réception</translation>
    </message>
    <message>
        <source>New sending address</source>
        <translation>Nouvelle adresse d’envoi</translation>
    </message>
    <message>
        <source>Edit receiving address</source>
        <translation>Modifier l’adresse de réception</translation>
    </message>
    <message>
        <source>Edit sending address</source>
        <translation>Modifier l’adresse d’envoi</translation>
    </message>
    <message>
        <source>The entered address "%1" is not a valid Qtum address.</source>
<<<<<<< HEAD
        <translation>L'adresse saisie « %1 » n'est pas une adresse Qtum valide.</translation>
=======
        <translation>L’adresse saisie « %1 » n’est pas une adresse Qtum valide.</translation>
>>>>>>> a68962c4
    </message>
    <message>
        <source>The entered address "%1" is already in the address book.</source>
        <translation>L’adresse saisie « %1 » est déjà présente dans le carnet d’adresses.</translation>
    </message>
    <message>
        <source>Could not unlock wallet.</source>
        <translation>Impossible de déverrouiller le porte-monnaie.</translation>
    </message>
    <message>
        <source>New key generation failed.</source>
        <translation>Échec de génération de la nouvelle clé.</translation>
    </message>
</context>
<context>
    <name>FreespaceChecker</name>
    <message>
        <source>A new data directory will be created.</source>
        <translation>Un nouveau répertoire de données sera créé.</translation>
    </message>
    <message>
        <source>name</source>
        <translation>nom</translation>
    </message>
    <message>
        <source>Directory already exists. Add %1 if you intend to create a new directory here.</source>
        <translation>Le répertoire existe déjà. Ajouter %1 si vous comptez créer un nouveau répertoire ici.</translation>
    </message>
    <message>
        <source>Path already exists, and is not a directory.</source>
        <translation>Le chemin existe déjà et n’est pas un répertoire.</translation>
    </message>
    <message>
        <source>Cannot create data directory here.</source>
        <translation>Impossible de créer un répertoire de données ici.</translation>
    </message>
</context>
<context>
    <name>HelpMessageDialog</name>
    <message>
        <source>version</source>
        <translation>version</translation>
    </message>
    <message>
        <source>(%1-bit)</source>
        <translation>(%1-bit)</translation>
    </message>
    <message>
        <source>About %1</source>
        <translation>À propos de %1</translation>
    </message>
    <message>
        <source>Command-line options</source>
        <translation>Options de ligne de commande</translation>
    </message>
    <message>
        <source>Usage:</source>
        <translation>Utilisation :</translation>
    </message>
    <message>
        <source>command-line options</source>
        <translation>options de ligne de commande</translation>
    </message>
    <message>
        <source>UI Options:</source>
        <translation>Options de l’IU :</translation>
    </message>
    <message>
        <source>Choose data directory on startup (default: %u)</source>
        <translation>Choisir un répertoire de données au démarrage (par défaut : %u)</translation>
    </message>
    <message>
        <source>Set language, for example "de_DE" (default: system locale)</source>
        <translation>Définir la langue, par exemple « fr_CH » (par défaut : la langue du système)</translation>
    </message>
    <message>
        <source>Start minimized</source>
        <translation>Démarrer minimisé</translation>
    </message>
    <message>
        <source>Set SSL root certificates for payment request (default: -system-)</source>
        <translation>Définir les certificats SSL racine pour les requêtes de paiement (par défaut : -system-)</translation>
    </message>
    <message>
        <source>Show splash screen on startup (default: %u)</source>
        <translation>Afficher l’écran d’accueil au démarrage (par défaut : %u)</translation>
    </message>
    <message>
        <source>Reset all settings changed in the GUI</source>
        <translation>Réinitialiser tous les paramètres changés dans l’IUG</translation>
    </message>
</context>
<context>
    <name>Intro</name>
    <message>
        <source>Welcome</source>
        <translation>Bienvenue</translation>
    </message>
    <message>
        <source>Welcome to %1.</source>
        <translation>Bienvenue à %1.</translation>
    </message>
    <message>
        <source>As this is the first time the program is launched, you can choose where %1 will store its data.</source>
        <translation>Puisque c’est la première fois que le logiciel est lancé, vous pouvez choisir où %1 stockera ses données.</translation>
    </message>
    <message>
<<<<<<< HEAD
        <source>%1 will download and store a copy of the Qtum block chain. At least %2GB of data will be stored in this directory, and it will grow over time. The wallet will also be stored in this directory.</source>
        <translation>%1 téléchargera et stockera une copie de la chaîne de blocs de Qtum. Au moins %2 Go de données seront stockés dans ce répertoire et sa taille augmentera avec le temps. Le porte-monnaie sera également stocké dans ce répertoire.</translation>
=======
        <source>When you click OK, %1 will begin to download and process the full %4 block chain (%2GB) starting with the earliest transactions in %3 when %4 initially launched.</source>
        <translation>Lorsque vous cliquez sur OK, %1 commence à télécharger et à traiter l’intégralité de la chaîne de blocs %4 (%2 Go) en débutant avec les transactions les plus anciennes de %3, quand %4 a été lancé initialement.</translation>
    </message>
    <message>
        <source>This initial synchronisation is very demanding, and may expose hardware problems with your computer that had previously gone unnoticed. Each time you run %1, it will continue downloading where it left off.</source>
        <translation>La synchronisation initiale est très exigeante et pourrait exposer des problèmes matériels dans votre ordinateur passés inaperçus auparavant. Chaque fois que vous exécuterez %1, le téléchargement reprendra où il s’était arrêté.</translation>
    </message>
    <message>
        <source>If you have chosen to limit block chain storage (pruning), the historical data must still be downloaded and processed, but will be deleted afterward to keep your disk usage low.</source>
        <translation>Si vous avez choisi de limiter le stockage de la chaîne de blocs (élagage), les données historiques doivent quand même être téléchargées et traitées, mais seront supprimées par la suite pour minimiser l’utilisation de votre espace disque.</translation>
>>>>>>> a68962c4
    </message>
    <message>
        <source>Use the default data directory</source>
        <translation>Utiliser le répertoire de données par défaut</translation>
    </message>
    <message>
        <source>Use a custom data directory:</source>
        <translation>Utiliser un répertoire de données personnalisé :</translation>
    </message>
    <message>
        <source>Qtum</source>
        <translation>Qtum</translation>
    </message>
    <message>
        <source>At least %1 GB of data will be stored in this directory, and it will grow over time.</source>
        <translation>Au moins %1 Go de données seront stockés dans ce répertoire et sa taille augmentera avec le temps.</translation>
    </message>
    <message>
        <source>Approximately %1 GB of data will be stored in this directory.</source>
        <translation>Approximativement %1 Go de données seront stockés dans ce répertoire.</translation>
    </message>
    <message>
        <source>%1 will download and store a copy of the Qtum block chain.</source>
        <translation>%1 téléchargera et stockera une copie de la chaîne de blocs Qtum.</translation>
    </message>
    <message>
        <source>The wallet will also be stored in this directory.</source>
        <translation>Le porte-monnaie sera aussi stocké dans ce répertoire.</translation>
    </message>
    <message>
        <source>Error: Specified data directory "%1" cannot be created.</source>
        <translation>Erreur : le répertoire de données indiqué « %1 » ne peut pas être créé.</translation>
    </message>
    <message>
        <source>Error</source>
        <translation>Erreur</translation>
    </message>
    <message numerus="yes">
        <source>%n GB of free space available</source>
        <translation><numerusform>%n Go d’espace libre disponible</numerusform><numerusform>%n Go d’espace libre disponibles</numerusform></translation>
    </message>
    <message numerus="yes">
        <source>(of %n GB needed)</source>
        <translation><numerusform>(sur %n Go requis)</numerusform><numerusform>(sur %n Go requis)</numerusform></translation>
    </message>
</context>
<context>
    <name>ModalOverlay</name>
    <message>
        <source>Form</source>
        <translation>Formulaire</translation>
    </message>
    <message>
        <source>Recent transactions may not yet be visible, and therefore your wallet's balance might be incorrect. This information will be correct once your wallet has finished synchronizing with the qtum network, as detailed below.</source>
        <translation>Les transactions récentes ne sont peut-être pas encore visibles et par conséquent le solde de votre porte-monnaie est peut-être erroné. Cette information sera juste quand votre porte-monnaie aura fini de se synchroniser avec le réseau Qtum, comme décrit ci-dessous.</translation>
    </message>
    <message>
        <source>Attempting to spend qtums that are affected by not-yet-displayed transactions will not be accepted by the network.</source>
        <translation>Toute tentative de dépense de qtums affectés par des transactions qui ne sont pas encore affichées ne sera pas acceptée par le réseau.</translation>
    </message>
    <message>
        <source>Number of blocks left</source>
        <translation>Nombre de blocs restants</translation>
    </message>
    <message>
        <source>Unknown...</source>
        <translation>Inconnu...</translation>
    </message>
    <message>
        <source>Last block time</source>
        <translation>Estampille temporelle du dernier bloc</translation>
    </message>
    <message>
        <source>Progress</source>
        <translation>Progression</translation>
    </message>
    <message>
        <source>Progress increase per hour</source>
        <translation>Avancement de la progression par heure</translation>
    </message>
    <message>
        <source>calculating...</source>
        <translation>calcul en cours...</translation>
    </message>
    <message>
        <source>Estimated time left until synced</source>
        <translation>Temps estimé avant la fin de la synchronisation</translation>
    </message>
    <message>
        <source>Hide</source>
        <translation>Cacher</translation>
    </message>
    <message>
        <source>Unknown. Syncing Headers (%1)...</source>
        <translation>Inconnu. Synchronisation des en-têtes (%1)...</translation>
    </message>
</context>
<context>
    <name>OpenURIDialog</name>
    <message>
        <source>Open URI</source>
        <translation>Ouvrir une URI</translation>
    </message>
    <message>
        <source>Open payment request from URI or file</source>
        <translation>Ouvrir une demande de paiement à partir d’une URI ou d’un fichier</translation>
    </message>
    <message>
        <source>URI:</source>
        <translation>URI :</translation>
    </message>
    <message>
        <source>Select payment request file</source>
        <translation>Choisir le fichier de demande de paiement</translation>
    </message>
    <message>
        <source>Select payment request file to open</source>
        <translation>Choisir le fichier de demande de paiement à ouvrir</translation>
    </message>
</context>
<context>
    <name>OptionsDialog</name>
    <message>
        <source>Options</source>
        <translation>Options</translation>
    </message>
    <message>
        <source>&amp;Main</source>
        <translation>&amp;Principaux</translation>
    </message>
    <message>
        <source>Automatically start %1 after logging in to the system.</source>
        <translation>Démarrer %1 automatiquement après avoir ouvert une session sur l’ordinateur.</translation>
    </message>
    <message>
        <source>&amp;Start %1 on system login</source>
        <translation>&amp;Démarrer %1 lors de l’ouverture d’une session</translation>
    </message>
    <message>
        <source>Size of &amp;database cache</source>
        <translation>Taille du cache de la base de &amp;données</translation>
    </message>
    <message>
        <source>MB</source>
        <translation>Mo</translation>
    </message>
    <message>
        <source>Number of script &amp;verification threads</source>
        <translation>Nombre de fils de &amp;vérification de script</translation>
    </message>
    <message>
        <source>IP address of the proxy (e.g. IPv4: 127.0.0.1 / IPv6: ::1)</source>
        <translation>Adresse IP du mandataire (p. ex. IPv4 : 127.0.0.1 / IPv6 : ::1)</translation>
    </message>
    <message>
        <source>Shows if the supplied default SOCKS5 proxy is used to reach peers via this network type.</source>
        <translation>Indique si le mandataire SOCKS5 par défaut fourni est utilisé pour atteindre des pairs par ce type de réseau.</translation>
    </message>
    <message>
        <source>Use separate SOCKS&amp;5 proxy to reach peers via Tor hidden services:</source>
        <translation>Utiliser un mandataire SOCKS&amp;5 séparé pour atteindre les pairs en utilisant les services cachés de Tor.</translation>
    </message>
    <message>
        <source>Hide the icon from the system tray.</source>
        <translation>Masquer l'icône dans la zone de notification.</translation>
    </message>
    <message>
        <source>&amp;Hide tray icon</source>
        <translation>Cac&amp;her l’icône de la zone de notification</translation>
    </message>
    <message>
        <source>Minimize instead of exit the application when the window is closed. When this option is enabled, the application will be closed only after selecting Exit in the menu.</source>
        <translation>Minimiser au lieu de quitter l’application lorsque la fenêtre est fermée. Si cette option est activée, l’application ne sera fermée qu’en sélectionnant Quitter dans le menu.</translation>
    </message>
    <message>
        <source>Third party URLs (e.g. a block explorer) that appear in the transactions tab as context menu items. %s in the URL is replaced by transaction hash. Multiple URLs are separated by vertical bar |.</source>
        <translation>URL de tiers (p. ex. un explorateur de blocs) apparaissant dans l’onglet des transactions comme éléments du menu contextuel. %s dans l’URL est remplacé par le hachage de la transaction. Les URL multiples sont séparées par une barre verticale |.</translation>
    </message>
    <message>
        <source>Active command-line options that override above options:</source>
        <translation>Options de ligne de commande actives qui remplacent les options ci-dessus :</translation>
    </message>
    <message>
        <source>Open the %1 configuration file from the working directory.</source>
        <translation>Ouvrir le fichier de configuration %1 du répertoire de travail.</translation>
    </message>
    <message>
        <source>Open Configuration File</source>
        <translation>Ouvrir le fichier de configuration</translation>
    </message>
    <message>
        <source>Reset all client options to default.</source>
        <translation>Réinitialiser toutes les options du client aux valeurs par défaut.</translation>
    </message>
    <message>
        <source>&amp;Reset Options</source>
        <translation>&amp;Réinitialiser les options</translation>
    </message>
    <message>
        <source>&amp;Network</source>
        <translation>&amp;Réseau</translation>
    </message>
    <message>
        <source>(0 = auto, &lt;0 = leave that many cores free)</source>
        <translation>(0 = auto, &lt; 0 = laisser ce nombre de cœurs inutilisés)</translation>
    </message>
    <message>
        <source>W&amp;allet</source>
        <translation>&amp;Porte-monnaie</translation>
    </message>
    <message>
        <source>Expert</source>
        <translation>Expert</translation>
    </message>
    <message>
        <source>Enable coin &amp;control features</source>
        <translation>Activer les fonctions de &amp;contrôle des pièces</translation>
    </message>
    <message>
        <source>If you disable the spending of unconfirmed change, the change from a transaction cannot be used until that transaction has at least one confirmation. This also affects how your balance is computed.</source>
        <translation>Si vous désactivé la dépense de la monnaie non confirmée, la monnaie d’une transaction ne peut pas être utilisée tant que cette transaction n’a pas reçu au moins une confirmation. Celai affecte aussi le calcul de votre solde.</translation>
    </message>
    <message>
        <source>&amp;Spend unconfirmed change</source>
        <translation>&amp;Dépenser la monnaie non confirmée</translation>
    </message>
    <message>
        <source>Automatically open the Qtum client port on the router. This only works when your router supports UPnP and it is enabled.</source>
<<<<<<< HEAD
        <translation>Ouvrir automatiquement le port du client Qtum sur le routeur. Cela ne fonctionne que si votre routeur prend en charge l'UPnP et si la fonction est activée.</translation>
=======
        <translation>Ouvrir automatiquement le port du client Qtum sur le routeur. Cela ne fonctionne que si votre routeur prend en charge l’UPnP et si la fonction est activée.</translation>
>>>>>>> a68962c4
    </message>
    <message>
        <source>Map port using &amp;UPnP</source>
        <translation>Mapper le port avec l’&amp;UPnP</translation>
    </message>
    <message>
        <source>Accept connections from outside.</source>
        <translation>Accepter les connexions provenant de l’extérieur.</translation>
    </message>
    <message>
<<<<<<< HEAD
=======
        <source>Allow incomin&amp;g connections</source>
        <translation>Permettre les connexions e&amp;ntrantes</translation>
    </message>
    <message>
>>>>>>> a68962c4
        <source>Connect to the Qtum network through a SOCKS5 proxy.</source>
        <translation>Se connecter au réseau Qtum par un mandataire SOCKS5.</translation>
    </message>
    <message>
        <source>&amp;Connect through SOCKS5 proxy (default proxy):</source>
        <translation>Se &amp;connecter par un mandataire SOCKS5 (mandataire par défaut) :</translation>
    </message>
    <message>
        <source>Proxy &amp;IP:</source>
        <translation>&amp;IP du mandataire :</translation>
    </message>
    <message>
        <source>&amp;Port:</source>
        <translation>&amp;Port :</translation>
    </message>
    <message>
        <source>Port of the proxy (e.g. 9050)</source>
        <translation>Port du mandataire (p. ex. 9050)</translation>
    </message>
    <message>
        <source>Used for reaching peers via:</source>
        <translation>Utilisé pour rejoindre les pairs par :</translation>
    </message>
    <message>
        <source>IPv4</source>
        <translation>IPv4</translation>
    </message>
    <message>
        <source>IPv6</source>
        <translation>IPv6</translation>
    </message>
    <message>
        <source>Tor</source>
        <translation>Tor</translation>
    </message>
    <message>
        <source>Connect to the Qtum network through a separate SOCKS5 proxy for Tor hidden services.</source>
<<<<<<< HEAD
        <translation>Se connecter au réseau Qtum au travers d'un mandataire SOCKS5 séparé pour les services cachés de Tor.</translation>
    </message>
    <message>
        <source>Use separate SOCKS5 proxy to reach peers via Tor hidden services:</source>
        <translation>Utiliser un mandataire SOCKS5 séparé pour atteindre les pairs grâce aux services cachés de Tor :</translation>
=======
        <translation>Se connecter au réseau Qtum au travers d’un mandataire SOCKS5 séparé pour les services cachés de Tor.</translation>
>>>>>>> a68962c4
    </message>
    <message>
        <source>&amp;Window</source>
        <translation>&amp;Fenêtre</translation>
    </message>
    <message>
        <source>Show only a tray icon after minimizing the window.</source>
        <translation>N’afficher qu’une icône dans la zone de notification après minimisation.</translation>
    </message>
    <message>
        <source>&amp;Minimize to the tray instead of the taskbar</source>
        <translation>&amp;Minimiser dans la zone de notification au lieu de la barre des tâches</translation>
    </message>
    <message>
        <source>M&amp;inimize on close</source>
        <translation>M&amp;inimiser lors de la fermeture</translation>
    </message>
    <message>
        <source>&amp;Display</source>
        <translation>&amp;Affichage</translation>
    </message>
    <message>
        <source>User Interface &amp;language:</source>
        <translation>&amp;Langue de l’interface utilisateur :</translation>
    </message>
    <message>
        <source>The user interface language can be set here. This setting will take effect after restarting %1.</source>
        <translation>La langue de l’interface utilisateur peut être définie ici. Ce réglage sera pris en compte après redémarrage de %1.</translation>
    </message>
    <message>
        <source>&amp;Unit to show amounts in:</source>
        <translation>&amp;Unité d’affichage des montants :</translation>
    </message>
    <message>
        <source>Choose the default subdivision unit to show in the interface and when sending coins.</source>
        <translation>Choisir la sous-unité par défaut d’affichage dans l’interface et lors d’envoi de pièces.</translation>
    </message>
    <message>
        <source>Whether to show coin control features or not.</source>
        <translation>Afficher ou non les fonctions de contrôle des pièces.</translation>
    </message>
    <message>
        <source>&amp;Third party transaction URLs</source>
        <translation>URL de transaction de &amp;tiers</translation>
    </message>
    <message>
        <source>&amp;OK</source>
        <translation>&amp;OK</translation>
    </message>
    <message>
        <source>&amp;Cancel</source>
        <translation>A&amp;nnuler</translation>
    </message>
    <message>
        <source>default</source>
        <translation>par défaut</translation>
    </message>
    <message>
        <source>none</source>
        <translation>aucune</translation>
    </message>
    <message>
        <source>Confirm options reset</source>
        <translation>Confirmer la réinitialisation des options</translation>
    </message>
    <message>
        <source>Client restart required to activate changes.</source>
        <translation>Le redémarrage du client est exigé pour activer les changements.</translation>
    </message>
    <message>
        <source>Client will be shut down. Do you want to proceed?</source>
        <translation>Le client sera arrêté. Voulez-vous continuer ?</translation>
    </message>
    <message>
        <source>Configuration options</source>
        <translation>Options de configuration</translation>
    </message>
    <message>
        <source>The configuration file is used to specify advanced user options which override GUI settings. Additionally, any command-line options will override this configuration file.</source>
        <translation>Le fichier de configuration est utilisé pour indiquer aux utilisateurs experts quelles options remplacent les paramètres de l’IUG. De plus, toute option de ligne de commande modifiera ce fichier de configuration.</translation>
    </message>
    <message>
        <source>Error</source>
        <translation>Erreur</translation>
    </message>
    <message>
        <source>The configuration file could not be opened.</source>
        <translation>Impossible d’ouvrir le fichier de configuration.</translation>
    </message>
    <message>
        <source>This change would require a client restart.</source>
        <translation>Ce changement demanderait un redémarrage du client.</translation>
    </message>
    <message>
        <source>The supplied proxy address is invalid.</source>
        <translation>L’adresse de serveur mandataire fournie est invalide.</translation>
    </message>
</context>
<context>
    <name>OverviewPage</name>
    <message>
        <source>Form</source>
        <translation>Formulaire</translation>
    </message>
    <message>
        <source>The displayed information may be out of date. Your wallet automatically synchronizes with the Qtum network after a connection is established, but this process has not completed yet.</source>
<<<<<<< HEAD
        <translation>Les informations affichées peuvent être obsolètes. Votre porte-monnaie est automatiquement synchronisé avec le réseau Qtum lorsque la connexion s'établit, or ce processus n'est pas encore terminé.</translation>
=======
        <translation>Les informations affichées peuvent être obsolètes. Votre porte-monnaie est automatiquement synchronisé avec le réseau Qtum lorsque la connexion s’établit, or ce processus n’est pas encore terminé.</translation>
>>>>>>> a68962c4
    </message>
    <message>
        <source>Watch-only:</source>
        <translation>Juste-regarder :</translation>
    </message>
    <message>
        <source>Available:</source>
        <translation>Disponible :</translation>
    </message>
    <message>
        <source>Your current spendable balance</source>
        <translation>Votre solde actuel disponible</translation>
    </message>
    <message>
        <source>Pending:</source>
        <translation>En attente :</translation>
    </message>
    <message>
        <source>Total of transactions that have yet to be confirmed, and do not yet count toward the spendable balance</source>
        <translation>Total des transactions qui doivent encore être confirmées et qui ne sont pas prises en compte dans le solde disponible</translation>
    </message>
    <message>
        <source>Immature:</source>
        <translation>Immature :</translation>
    </message>
    <message>
        <source>Mined balance that has not yet matured</source>
        <translation>Le solde miné n’est pas encore mûr</translation>
    </message>
    <message>
        <source>Balances</source>
        <translation>Soldes</translation>
    </message>
    <message>
        <source>Total:</source>
        <translation>Total :</translation>
    </message>
    <message>
        <source>Your current total balance</source>
        <translation>Votre solde total actuel</translation>
    </message>
    <message>
        <source>Your current balance in watch-only addresses</source>
        <translation>Votre balance actuelle en adresses juste-regarder</translation>
    </message>
    <message>
        <source>Spendable:</source>
        <translation>Disponible :</translation>
    </message>
    <message>
        <source>Recent transactions</source>
        <translation>Transactions récentes</translation>
    </message>
    <message>
        <source>Unconfirmed transactions to watch-only addresses</source>
        <translation>Transactions non confirmées vers des adresses juste-regarder</translation>
    </message>
    <message>
        <source>Mined balance in watch-only addresses that has not yet matured</source>
        <translation>Le solde miné dans des adresses juste-regarder, qui n’est pas encore mûr</translation>
    </message>
    <message>
        <source>Current total balance in watch-only addresses</source>
        <translation>Solde total actuel dans des adresses juste-regarder</translation>
    </message>
</context>
<context>
    <name>PaymentServer</name>
    <message>
        <source>Payment request error</source>
        <translation>Erreur de demande de paiement</translation>
    </message>
    <message>
        <source>Cannot start qtum: click-to-pay handler</source>
        <translation>Impossible de démarrer le gestionnaire de cliquer-pour-payer qtum:</translation>
    </message>
    <message>
        <source>URI handling</source>
        <translation>Gestion des URI</translation>
    </message>
    <message>
        <source>Payment request fetch URL is invalid: %1</source>
        <translation>L’URL de récupération de la demande de paiement est invalide : %1</translation>
    </message>
    <message>
        <source>Invalid payment address %1</source>
        <translation>Adresse de paiement invalide %1</translation>
    </message>
    <message>
        <source>URI cannot be parsed! This can be caused by an invalid Qtum address or malformed URI parameters.</source>
<<<<<<< HEAD
        <translation>L'URI ne peut pas être analysée ! Cela peut être causé par une adresse Qtum invalide ou par des paramètres d'URI mal formés.</translation>
=======
        <translation>L’URI ne peut pas être analysée ! Cela peut être causé par une adresse Qtum invalide ou par des paramètres d’URI mal formés.</translation>
>>>>>>> a68962c4
    </message>
    <message>
        <source>Payment request file handling</source>
        <translation>Gestion des fichiers de demande de paiement</translation>
    </message>
    <message>
        <source>Payment request file cannot be read! This can be caused by an invalid payment request file.</source>
        <translation>Le fichier de demande de paiement ne peut pas être lu ! Cela peut être causé par un fichier de demande de paiement invalide.</translation>
    </message>
    <message>
        <source>Payment request rejected</source>
        <translation>Demande de paiement rejetée</translation>
    </message>
    <message>
        <source>Payment request network doesn't match client network.</source>
        <translation>Le réseau de la demande de paiement ne correspond pas au réseau du client.</translation>
    </message>
    <message>
        <source>Payment request expired.</source>
        <translation>La demande de paiement a expiré</translation>
    </message>
    <message>
        <source>Payment request is not initialized.</source>
        <translation>La demande de paiement n’est pas initialisée.</translation>
    </message>
    <message>
        <source>Unverified payment requests to custom payment scripts are unsupported.</source>
        <translation>Les demandes de paiements non vérifiées vers des scripts de paiement personnalisés ne sont pas prises en charge.</translation>
    </message>
    <message>
        <source>Invalid payment request.</source>
        <translation>Demande de paiement invalide.</translation>
    </message>
    <message>
        <source>Requested payment amount of %1 is too small (considered dust).</source>
        <translation>Le paiement demandé d’un montant de %1 est trop faible (considéré comme de la poussière).</translation>
    </message>
    <message>
        <source>Refund from %1</source>
        <translation>Remboursement de %1</translation>
    </message>
    <message>
        <source>Payment request %1 is too large (%2 bytes, allowed %3 bytes).</source>
        <translation>La demande de paiement %1 est trop grande (%2 octets, %3 octets permis).</translation>
    </message>
    <message>
        <source>Error communicating with %1: %2</source>
        <translation>Erreur de communication avec %1 : %2</translation>
    </message>
    <message>
        <source>Payment request cannot be parsed!</source>
        <translation>La demande de paiement ne peut pas être analysée !</translation>
    </message>
    <message>
        <source>Bad response from server %1</source>
        <translation>Mauvaise réponse du serveur %1</translation>
    </message>
    <message>
        <source>Network request error</source>
        <translation>Erreur de demande réseau</translation>
    </message>
    <message>
        <source>Payment acknowledged</source>
        <translation>Le paiement a été confirmé</translation>
    </message>
</context>
<context>
    <name>PeerTableModel</name>
    <message>
        <source>User Agent</source>
        <translation>Agent utilisateur</translation>
    </message>
    <message>
        <source>Node/Service</source>
        <translation>Nœud/service</translation>
    </message>
    <message>
        <source>NodeId</source>
        <translation>ID de nœud</translation>
    </message>
    <message>
        <source>Ping</source>
        <translation>Ping</translation>
    </message>
    <message>
        <source>Sent</source>
        <translation>Envoyé</translation>
    </message>
    <message>
        <source>Received</source>
        <translation>Reçu</translation>
    </message>
</context>
<context>
    <name>QObject</name>
    <message>
        <source>Amount</source>
        <translation>Montant</translation>
    </message>
    <message>
        <source>Enter a Qtum address (e.g. %1)</source>
        <translation>Saisir une adresse Qtum (p. ex. %1)</translation>
    </message>
    <message>
        <source>%1 d</source>
        <translation>%1 j</translation>
    </message>
    <message>
        <source>%1 h</source>
        <translation>%1 h</translation>
    </message>
    <message>
        <source>%1 m</source>
        <translation>%1 min</translation>
    </message>
    <message>
        <source>%1 s</source>
        <translation>%1 s</translation>
    </message>
    <message>
        <source>None</source>
        <translation>Aucun</translation>
    </message>
    <message>
        <source>N/A</source>
        <translation>N.D.</translation>
    </message>
    <message>
        <source>%1 ms</source>
        <translation>%1 ms</translation>
    </message>
    <message numerus="yes">
        <source>%n second(s)</source>
        <translation><numerusform>%n seconde</numerusform><numerusform>%n secondes</numerusform></translation>
    </message>
    <message numerus="yes">
        <source>%n minute(s)</source>
        <translation><numerusform>%n minute</numerusform><numerusform>%n minutes</numerusform></translation>
    </message>
    <message numerus="yes">
        <source>%n hour(s)</source>
        <translation><numerusform>%n heure</numerusform><numerusform>%n heures</numerusform></translation>
    </message>
    <message numerus="yes">
        <source>%n day(s)</source>
        <translation><numerusform>%n jour</numerusform><numerusform>%n jours</numerusform></translation>
    </message>
    <message numerus="yes">
        <source>%n week(s)</source>
        <translation><numerusform>%n semaine</numerusform><numerusform>%n semaines</numerusform></translation>
    </message>
    <message>
        <source>%1 and %2</source>
        <translation>%1 et %2</translation>
    </message>
    <message numerus="yes">
        <source>%n year(s)</source>
        <translation><numerusform>%n an</numerusform><numerusform>%n ans</numerusform></translation>
    </message>
    <message>
        <source>%1 B</source>
        <translation>%1 o</translation>
    </message>
    <message>
        <source>%1 KB</source>
        <translation>%1 Ko</translation>
    </message>
    <message>
        <source>%1 MB</source>
        <translation>%1 Mo</translation>
    </message>
    <message>
        <source>%1 GB</source>
        <translation>%1 Go</translation>
    </message>
    <message>
        <source>%1 didn't yet exit safely...</source>
        <translation>%1 ne s’est pas encore arrêté en toute sécurité...</translation>
    </message>
    <message>
        <source>unknown</source>
        <translation>inconnue</translation>
    </message>
</context>
<context>
    <name>QObject::QObject</name>
    <message>
        <source>Error: Specified data directory "%1" does not exist.</source>
        <translation>Erreur : le répertoire de données indiqué « %1 » n’existe pas.</translation>
    </message>
    <message>
        <source>Error: Cannot parse configuration file: %1. Only use key=value syntax.</source>
        <translation>Erreur : impossible d’analyser le fichier de configuration : %1. N’utiliser que la syntaxe clef=valeur.</translation>
    </message>
    <message>
        <source>Error: %1</source>
        <translation>Erreur : %1</translation>
    </message>
</context>
<context>
    <name>QRImageWidget</name>
    <message>
        <source>&amp;Save Image...</source>
        <translation>&amp;Enregistrer l’image...</translation>
    </message>
    <message>
        <source>&amp;Copy Image</source>
        <translation>&amp;Copier l’image</translation>
    </message>
    <message>
        <source>Save QR Code</source>
        <translation>Enregistrer le code QR</translation>
    </message>
    <message>
        <source>PNG Image (*.png)</source>
        <translation>Image PNG (*.png)</translation>
    </message>
</context>
<context>
    <name>RPCConsole</name>
    <message>
        <source>N/A</source>
        <translation>N.D.</translation>
    </message>
    <message>
        <source>Client version</source>
        <translation>Version du client</translation>
    </message>
    <message>
        <source>&amp;Information</source>
        <translation>&amp;Informations</translation>
    </message>
    <message>
        <source>Debug window</source>
        <translation>Fenêtre de débogage</translation>
    </message>
    <message>
        <source>General</source>
        <translation>Général</translation>
    </message>
    <message>
        <source>Using BerkeleyDB version</source>
        <translation>Version BerkeleyDB utilisée</translation>
    </message>
    <message>
        <source>Datadir</source>
        <translation>Datadir</translation>
    </message>
    <message>
        <source>Startup time</source>
        <translation>Heure de démarrage</translation>
    </message>
    <message>
        <source>Network</source>
        <translation>Réseau</translation>
    </message>
    <message>
        <source>Name</source>
        <translation>Nom</translation>
    </message>
    <message>
        <source>Number of connections</source>
        <translation>Nombre de connexions</translation>
    </message>
    <message>
        <source>Block chain</source>
        <translation>Chaîne de blocs</translation>
    </message>
    <message>
        <source>Current number of blocks</source>
        <translation>Nombre actuel de blocs</translation>
    </message>
    <message>
        <source>Memory Pool</source>
        <translation>Réserve de mémoire</translation>
    </message>
    <message>
        <source>Current number of transactions</source>
        <translation>Nombre actuel de transactions</translation>
    </message>
    <message>
        <source>Memory usage</source>
        <translation>Utilisation de la mémoire</translation>
    </message>
    <message>
        <source>&amp;Reset</source>
        <translation>&amp;Réinitialiser</translation>
    </message>
    <message>
        <source>Received</source>
        <translation>Reçu</translation>
    </message>
    <message>
        <source>Sent</source>
        <translation>Envoyé</translation>
    </message>
    <message>
        <source>&amp;Peers</source>
        <translation>&amp;Pairs</translation>
    </message>
    <message>
        <source>Banned peers</source>
        <translation>Pairs bannis</translation>
    </message>
    <message>
        <source>Select a peer to view detailed information.</source>
        <translation>Choisir un pair pour voir l’information détaillée.</translation>
    </message>
    <message>
        <source>Whitelisted</source>
        <translation>Dans la liste blanche</translation>
    </message>
    <message>
        <source>Direction</source>
        <translation>Direction</translation>
    </message>
    <message>
        <source>Version</source>
        <translation>Version</translation>
    </message>
    <message>
        <source>Starting Block</source>
        <translation>Bloc de départ</translation>
    </message>
    <message>
        <source>Synced Headers</source>
        <translation>En-têtes synchronisés</translation>
    </message>
    <message>
        <source>Synced Blocks</source>
        <translation>Blocs synchronisés</translation>
    </message>
    <message>
        <source>User Agent</source>
        <translation>Agent utilisateur</translation>
    </message>
    <message>
        <source>Open the %1 debug log file from the current data directory. This can take a few seconds for large log files.</source>
        <translation>Ouvrir le fichier journal de débogage de %1 à partir du répertoire de données actuel. Cela peut prendre quelques secondes pour les fichiers journaux de grande taille.</translation>
    </message>
    <message>
        <source>Decrease font size</source>
        <translation>Diminuer la taille de police</translation>
    </message>
    <message>
        <source>Increase font size</source>
        <translation>Augmenter la taille de police</translation>
    </message>
    <message>
        <source>Services</source>
        <translation>Services</translation>
    </message>
    <message>
        <source>Ban Score</source>
        <translation>Pointage des bannissements</translation>
    </message>
    <message>
        <source>Connection Time</source>
        <translation>Temps de connexion</translation>
    </message>
    <message>
        <source>Last Send</source>
        <translation>Dernier envoi</translation>
    </message>
    <message>
        <source>Last Receive</source>
        <translation>Dernière réception</translation>
    </message>
    <message>
        <source>Ping Time</source>
        <translation>Temps de ping</translation>
    </message>
    <message>
        <source>The duration of a currently outstanding ping.</source>
        <translation>La durée d’un ping en cours.</translation>
    </message>
    <message>
        <source>Ping Wait</source>
        <translation>Attente du ping</translation>
    </message>
    <message>
        <source>Min Ping</source>
        <translation>Ping min.</translation>
    </message>
    <message>
        <source>Time Offset</source>
        <translation>Décalage temporel</translation>
    </message>
    <message>
        <source>Last block time</source>
        <translation>Estampille temporelle du dernier bloc</translation>
    </message>
    <message>
        <source>&amp;Open</source>
        <translation>&amp;Ouvrir</translation>
    </message>
    <message>
        <source>&amp;Console</source>
        <translation>&amp;Console</translation>
    </message>
    <message>
        <source>&amp;Network Traffic</source>
        <translation>Trafic &amp;réseau</translation>
    </message>
    <message>
        <source>Totals</source>
        <translation>Totaux</translation>
    </message>
    <message>
        <source>In:</source>
        <translation>Entrant :</translation>
    </message>
    <message>
        <source>Out:</source>
        <translation>Sortant :</translation>
    </message>
    <message>
        <source>Debug log file</source>
        <translation>Fichier journal de débogage</translation>
    </message>
    <message>
        <source>Clear console</source>
        <translation>Effacer la console</translation>
    </message>
    <message>
        <source>1 &amp;hour</source>
        <translation>1 &amp;heure</translation>
    </message>
    <message>
        <source>1 &amp;day</source>
        <translation>1 &amp;jour</translation>
    </message>
    <message>
        <source>1 &amp;week</source>
        <translation>1 &amp;semaine</translation>
    </message>
    <message>
        <source>1 &amp;year</source>
        <translation>1 &amp;an</translation>
    </message>
    <message>
        <source>&amp;Disconnect</source>
        <translation>&amp;Déconnecter</translation>
    </message>
    <message>
        <source>Ban for</source>
        <translation>Bannir pendant</translation>
    </message>
    <message>
        <source>&amp;Unban</source>
        <translation>&amp;Réhabiliter</translation>
    </message>
    <message>
        <source>Welcome to the %1 RPC console.</source>
        <translation>Bienvenue sur la console RPC de %1.</translation>
    </message>
    <message>
        <source>Use up and down arrows to navigate history, and %1 to clear screen.</source>
        <translation>Utiliser les touches de déplacement pour naviguer dans l’historique et %1 pour effacer l’écran.</translation>
    </message>
    <message>
        <source>Type %1 for an overview of available commands.</source>
        <translation>Taper %1 pour afficher un aperçu des commandes proposées.</translation>
    </message>
    <message>
        <source>For more information on using this console type %1.</source>
        <translation>Pour plus d’informations sur l’utilisation de cette console, taper %1.</translation>
    </message>
    <message>
        <source>WARNING: Scammers have been active, telling users to type commands here, stealing their wallet contents. Do not use this console without fully understanding the ramifications of a command.</source>
        <translation>AVERTISSEMENT : des fraudeurs sont réputés être à l’oeuvre, demandant aux utilisateurs de taper des commandes ici, dérobant ainsi le contenu de leurs porte-monnaie. Ne pas utiliser cette console sans une compréhension parfaite des conséquences d’une commande.</translation>
    </message>
    <message>
        <source>Network activity disabled</source>
        <translation>L’activité réseau est désactivée.</translation>
    </message>
    <message>
        <source>(node id: %1)</source>
        <translation>(ID de nœud : %1)</translation>
    </message>
    <message>
        <source>via %1</source>
        <translation>par %1</translation>
    </message>
    <message>
        <source>never</source>
        <translation>jamais</translation>
    </message>
    <message>
        <source>Inbound</source>
        <translation>Entrant</translation>
    </message>
    <message>
        <source>Outbound</source>
        <translation>Sortant</translation>
    </message>
    <message>
        <source>Yes</source>
        <translation>Oui</translation>
    </message>
    <message>
        <source>No</source>
        <translation>Non</translation>
    </message>
    <message>
        <source>Unknown</source>
        <translation>Inconnu</translation>
    </message>
</context>
<context>
    <name>ReceiveCoinsDialog</name>
    <message>
        <source>&amp;Amount:</source>
        <translation>&amp;Montant :</translation>
    </message>
    <message>
        <source>&amp;Label:</source>
        <translation>&amp;Étiquette :</translation>
    </message>
    <message>
        <source>&amp;Message:</source>
        <translation>M&amp;essage :</translation>
    </message>
    <message>
<<<<<<< HEAD
        <source>Reuse one of the previously used receiving addresses. Reusing addresses has security and privacy issues. Do not use this unless re-generating a payment request made before.</source>
        <translation>Réutiliser une adresse de réception utilisée précédemment. Réutiliser une adresse comporte des problèmes de sécurité et de confidentialité. À ne pas utiliser, sauf pour générer une demande de paiement faite au préalable.</translation>
    </message>
    <message>
        <source>R&amp;euse an existing receiving address (not recommended)</source>
        <translation>Ré&amp;utiliser une adresse de réception existante (non recommandé)</translation>
    </message>
    <message>
        <source>An optional message to attach to the payment request, which will be displayed when the request is opened. Note: The message will not be sent with the payment over the Qtum network.</source>
        <translation>Un message facultatif à joindre à la demande de paiement et qui sera affiché à l'ouverture de celle-ci. Note : le message ne sera pas envoyé avec le paiement par le réseau Qtum.</translation>
=======
        <source>An optional message to attach to the payment request, which will be displayed when the request is opened. Note: The message will not be sent with the payment over the Qtum network.</source>
        <translation>Un message facultatif à joindre à la demande de paiement et qui sera affiché à l’ouverture de celle-ci. Note : le message ne sera pas envoyé avec le paiement par le réseau Qtum.</translation>
>>>>>>> a68962c4
    </message>
    <message>
        <source>An optional label to associate with the new receiving address.</source>
        <translation>Un étiquette facultative à associer à la nouvelle adresse de réception.</translation>
    </message>
    <message>
        <source>Use this form to request payments. All fields are &lt;b&gt;optional&lt;/b&gt;.</source>
        <translation>Utiliser ce formulaire pour demander des paiements. Tous les champs sont  &lt;b&gt;facultatifs&lt;/b&gt;.</translation>
    </message>
    <message>
        <source>An optional amount to request. Leave this empty or zero to not request a specific amount.</source>
        <translation>Un montant facultatif à demander. Ne rien saisir ou un zéro pour ne pas demander de montant précis.</translation>
    </message>
    <message>
        <source>Clear all fields of the form.</source>
        <translation>Effacer tous les champs du formulaire.</translation>
    </message>
    <message>
        <source>Clear</source>
        <translation>Effacer</translation>
    </message>
    <message>
        <source>Requested payments history</source>
        <translation>Historique des paiements demandés</translation>
    </message>
    <message>
        <source>&amp;Request payment</source>
        <translation>&amp;Demander un paiement</translation>
    </message>
    <message>
        <source>Bech32 addresses (BIP-173) are cheaper to spend from and offer better protection against typos. When unchecked a P2SH wrapped SegWit address will be created, compatible with older wallets.</source>
        <translation>Il est moins coûteux de dépenser à partir d’adresses Bech32 (BIP-173). Elles offrent aussi une meilleure protection contre les fautes de frappe. Si cette option n’est pas cochée, une adresse SegWit enveloppée dans un P2SH sera créée, compatible avec les anciens porte-monnaie.</translation>
    </message>
    <message>
        <source>Generate Bech32 address</source>
        <translation>Générer une adresse Bech32</translation>
    </message>
    <message>
        <source>Show the selected request (does the same as double clicking an entry)</source>
        <translation>Afficher la demande choisie (comme double-cliquer sur une entrée)</translation>
    </message>
    <message>
        <source>Show</source>
        <translation>Afficher</translation>
    </message>
    <message>
        <source>Remove the selected entries from the list</source>
        <translation>Retirer les entrées sélectionnées de la liste</translation>
    </message>
    <message>
        <source>Remove</source>
        <translation>Retirer</translation>
    </message>
    <message>
        <source>Copy URI</source>
        <translation>Copier l’URI</translation>
    </message>
    <message>
        <source>Copy label</source>
        <translation>Copier l’étiquette</translation>
    </message>
    <message>
        <source>Copy message</source>
        <translation>Copier le message</translation>
    </message>
    <message>
        <source>Copy amount</source>
        <translation>Copier le montant</translation>
    </message>
</context>
<context>
    <name>ReceiveRequestDialog</name>
    <message>
        <source>QR Code</source>
        <translation>Code QR</translation>
    </message>
    <message>
        <source>Copy &amp;URI</source>
        <translation>Copier l’&amp;URI</translation>
    </message>
    <message>
        <source>Copy &amp;Address</source>
        <translation>Copier l’&amp;adresse</translation>
    </message>
    <message>
        <source>&amp;Save Image...</source>
        <translation>&amp;Enregistrer l’image...</translation>
    </message>
    <message>
        <source>Request payment to %1</source>
        <translation>Demande de paiement à %1</translation>
    </message>
    <message>
        <source>Payment information</source>
        <translation>Informations de paiement</translation>
    </message>
    <message>
        <source>URI</source>
        <translation>URI</translation>
    </message>
    <message>
        <source>Address</source>
        <translation>Adresse</translation>
    </message>
    <message>
        <source>Amount</source>
        <translation>Montant</translation>
    </message>
    <message>
        <source>Label</source>
        <translation>Étiquette</translation>
    </message>
    <message>
        <source>Message</source>
        <translation>Message</translation>
    </message>
    <message>
        <source>Resulting URI too long, try to reduce the text for label / message.</source>
        <translation>L’URI résultante est trop longue. Essayez de réduire le texte de l’étiquette ou du message.</translation>
    </message>
    <message>
        <source>Error encoding URI into QR Code.</source>
        <translation>Erreur d’encodage de l’URI en code QR.</translation>
    </message>
</context>
<context>
    <name>RecentRequestsTableModel</name>
    <message>
        <source>Date</source>
        <translation>Date</translation>
    </message>
    <message>
        <source>Label</source>
        <translation>Étiquette</translation>
    </message>
    <message>
        <source>Message</source>
        <translation>Message</translation>
    </message>
    <message>
        <source>(no label)</source>
        <translation>(aucune étiquette)</translation>
    </message>
    <message>
        <source>(no message)</source>
        <translation>(aucun message)</translation>
    </message>
    <message>
        <source>(no amount requested)</source>
        <translation>(aucun montant demandé)</translation>
    </message>
    <message>
        <source>Requested</source>
        <translation>Demandée</translation>
    </message>
</context>
<context>
    <name>SendCoinsDialog</name>
    <message>
        <source>Send Coins</source>
        <translation>Envoyer des pièces</translation>
    </message>
    <message>
        <source>Coin Control Features</source>
        <translation>Fonctions de contrôle des pièces</translation>
    </message>
    <message>
        <source>Inputs...</source>
        <translation>Entrants...</translation>
    </message>
    <message>
        <source>automatically selected</source>
        <translation>choisi automatiquement</translation>
    </message>
    <message>
        <source>Insufficient funds!</source>
        <translation>Fonds insuffisants !</translation>
    </message>
    <message>
        <source>Quantity:</source>
        <translation>Quantité :</translation>
    </message>
    <message>
        <source>Bytes:</source>
        <translation>Octets :</translation>
    </message>
    <message>
        <source>Amount:</source>
        <translation>Montant :</translation>
    </message>
    <message>
        <source>Fee:</source>
        <translation>Frais :</translation>
    </message>
    <message>
        <source>After Fee:</source>
        <translation>Après les frais :</translation>
    </message>
    <message>
        <source>Change:</source>
        <translation>Monnaie :</translation>
    </message>
    <message>
        <source>If this is activated, but the change address is empty or invalid, change will be sent to a newly generated address.</source>
        <translation>Si cette option est activée et l’adresse de monnaie est vide ou invalide, la monnaie sera envoyée vers une adresse nouvellement générée.</translation>
    </message>
    <message>
        <source>Custom change address</source>
        <translation>Adresse personnalisée de monnaie</translation>
    </message>
    <message>
        <source>Transaction Fee:</source>
        <translation>Frais de transaction :</translation>
    </message>
    <message>
        <source>Choose...</source>
        <translation>Choisir...</translation>
    </message>
    <message>
        <source>Using the fallbackfee can result in sending a transaction that will take several hours or days (or never) to confirm. Consider choosing your fee manually or wait until you have validated the complete chain.</source>
        <translation>L’utilisation de l’option « fallbackfee » (frais de repli) peut avoir comme effet d’envoyer une transaction qui prendra plusieurs heures ou jours pour être confirmée ou qui ne le sera jamais. Envisagez de choisir vos frais manuellement ou attendez d’avoir validé l’intégralité de la chaîne.</translation>
    </message>
    <message>
        <source>Warning: Fee estimation is currently not possible.</source>
        <translation>Avertissement : l’estimation des frais n’est actuellement pas possible.</translation>
    </message>
    <message>
        <source>collapse fee-settings</source>
        <translation>réduire les paramètres des frais</translation>
    </message>
    <message>
        <source>per kilobyte</source>
        <translation>par kilo-octet</translation>
    </message>
    <message>
        <source>If the custom fee is set to 1000 satoshis and the transaction is only 250 bytes, then "per kilobyte" only pays 250 satoshis in fee, while "total at least" pays 1000 satoshis. For transactions bigger than a kilobyte both pay by kilobyte.</source>
        <translation>Si les frais personnalisés sont définis à 1 000 satoshis et que la transaction est seulement de 250 octets, le « par kilo-octet » ne paiera donc que 250 satoshis de frais, alors que le « total au moins » paiera 1 000 satoshis. Pour des transactions supérieures à un kilo-octet, les deux paieront par kilo-octet.</translation>
    </message>
    <message>
        <source>Hide</source>
        <translation>Cacher</translation>
    </message>
    <message>
<<<<<<< HEAD
        <source>total at least</source>
        <translation>total au moins</translation>
    </message>
    <message>
        <source>Paying only the minimum fee is just fine as long as there is less transaction volume than space in the blocks. But be aware that this can end up in a never confirming transaction once there is more demand for qtum transactions than the network can process.</source>
        <translation>Il est correct de payer les frais minimum tant que le volume transactionnel est inférieur à l'espace dans les blocs. Mais soyez conscient que cela pourrait résulter en une transaction n'étant jamais confirmée une fois qu'il y aura plus de transactions que le réseau ne pourra en traiter.</translation>
=======
        <source>Paying only the minimum fee is just fine as long as there is less transaction volume than space in the blocks. But be aware that this can end up in a never confirming transaction once there is more demand for qtum transactions than the network can process.</source>
        <translation>Il est correct de payer les frais minimum tant que le volume transactionnel est inférieur à l’espace dans les blocs. Mais soyez conscient que cela pourrait résulter en une transaction n’étant jamais confirmée une fois qu’il y aura plus de transactions que le réseau ne pourra en traiter.</translation>
>>>>>>> a68962c4
    </message>
    <message>
        <source>(read the tooltip)</source>
        <translation>(lire l’infobulle)</translation>
    </message>
    <message>
        <source>Recommended:</source>
        <translation>Recommandés :</translation>
    </message>
    <message>
        <source>Custom:</source>
        <translation>Personnalisés : </translation>
    </message>
    <message>
        <source>(Smart fee not initialized yet. This usually takes a few blocks...)</source>
        <translation>(Les frais intelligents ne sont pas encore initialisés. Cela prend habituellement quelques blocs...)</translation>
    </message>
    <message>
        <source>Send to multiple recipients at once</source>
        <translation>Envoyer à plusieurs destinataires à la fois</translation>
    </message>
    <message>
        <source>Add &amp;Recipient</source>
        <translation>Ajouter un &amp;destinataire</translation>
    </message>
    <message>
        <source>Clear all fields of the form.</source>
        <translation>Effacer tous les champs du formulaire.</translation>
    </message>
    <message>
        <source>Dust:</source>
        <translation>Poussière :</translation>
    </message>
    <message>
        <source>Confirmation time target:</source>
        <translation>Estimation du délai de confirmation :</translation>
    </message>
    <message>
        <source>Enable Replace-By-Fee</source>
        <translation>Activer Remplacer-par-des-frais</translation>
    </message>
    <message>
        <source>With Replace-By-Fee (BIP-125) you can increase a transaction's fee after it is sent. Without this, a higher fee may be recommended to compensate for increased transaction delay risk.</source>
        <translation>Avec Remplacer-par-des-frais (BIP-125), vous pouvez augmenter les frais de transaction après qu’elle est envoyée. Sans cela, des frais plus élevés peuvent être recommandés pour compenser le risque accru de retard transactionnel.</translation>
    </message>
    <message>
        <source>Clear &amp;All</source>
        <translation>&amp;Tout effacer</translation>
    </message>
    <message>
        <source>Balance:</source>
        <translation>Solde :</translation>
    </message>
    <message>
        <source>Confirm the send action</source>
        <translation>Confirmer l’action d’envoi</translation>
    </message>
    <message>
        <source>S&amp;end</source>
        <translation>E&amp;nvoyer</translation>
    </message>
    <message>
        <source>Copy quantity</source>
        <translation>Copier la quantité</translation>
    </message>
    <message>
        <source>Copy amount</source>
        <translation>Copier le montant</translation>
    </message>
    <message>
        <source>Copy fee</source>
        <translation>Copier les frais</translation>
    </message>
    <message>
        <source>Copy after fee</source>
        <translation>Copier après les frais</translation>
    </message>
    <message>
        <source>Copy bytes</source>
        <translation>Copier les octets</translation>
    </message>
    <message>
        <source>Copy dust</source>
        <translation>Copier la poussière</translation>
    </message>
    <message>
        <source>Copy change</source>
        <translation>Copier la monnaie</translation>
    </message>
    <message>
        <source>%1 (%2 blocks)</source>
        <translation>%1 (%2 blocs)</translation>
    </message>
    <message>
        <source>%1 to %2</source>
        <translation>%1 à %2</translation>
    </message>
    <message>
        <source>Are you sure you want to send?</source>
        <translation>Voulez-vous vraiment envoyer ?</translation>
    </message>
    <message>
        <source>added as transaction fee</source>
        <translation>ajoutés comme frais de transaction</translation>
    </message>
    <message>
        <source>Total Amount %1</source>
        <translation>Montant total %1</translation>
    </message>
    <message>
        <source>or</source>
        <translation>ou</translation>
    </message>
    <message>
        <source>You can increase the fee later (signals Replace-By-Fee, BIP-125).</source>
        <translation>Vous pouvez augmenter les frais ultérieurement (signale Remplacer-par-des-frais, BIP-125).</translation>
    </message>
    <message>
        <source>Not signalling Replace-By-Fee, BIP-125.</source>
        <translation>Ne signale pas Remplacer-par-des-frais, BIP-125.</translation>
    </message>
    <message>
        <source>Confirm send coins</source>
        <translation>Confirmer l’envoi de pièces</translation>
    </message>
    <message>
        <source>The recipient address is not valid. Please recheck.</source>
        <translation>L’adresse du destinataire est invalide. Veuillez la revérifier.</translation>
    </message>
    <message>
        <source>The amount to pay must be larger than 0.</source>
        <translation>Le montant à payer doit être supérieur à 0.</translation>
    </message>
    <message>
        <source>The amount exceeds your balance.</source>
        <translation>Le montant dépasse votre solde.</translation>
    </message>
    <message>
        <source>The total exceeds your balance when the %1 transaction fee is included.</source>
        <translation>Le montant dépasse votre solde lorsque les frais de transaction de %1 sont inclus.</translation>
    </message>
    <message>
        <source>Duplicate address found: addresses should only be used once each.</source>
        <translation>Adresse identique trouvée : chaque adresse ne devrait être utilisée qu’une fois.</translation>
    </message>
    <message>
        <source>Transaction creation failed!</source>
        <translation>Échec de création de la transaction !</translation>
    </message>
    <message>
        <source>The transaction was rejected with the following reason: %1</source>
        <translation>La transaction a été rejetée pour la raison suivante : %1</translation>
    </message>
    <message>
        <source>A fee higher than %1 is considered an absurdly high fee.</source>
        <translation>Des frais supérieurs à %1 sont considérés comme ridiculement élevés.</translation>
    </message>
    <message>
        <source>Payment request expired.</source>
        <translation>La demande de paiement a expiré</translation>
    </message>
    <message>
        <source>Pay only the required fee of %1</source>
        <translation>Payer seulement les frais exigés de %1</translation>
    </message>
    <message numerus="yes">
        <source>Estimated to begin confirmation within %n block(s).</source>
        <translation><numerusform>Il est estimé que la confirmation commencera dans %n bloc.</numerusform><numerusform>Il est estimé que la confirmation commencera dans %n blocs.</numerusform></translation>
    </message>
    <message>
        <source>Warning: Invalid Qtum address</source>
        <translation>Avertissement : adresse Qtum invalide</translation>
    </message>
    <message>
        <source>Warning: Unknown change address</source>
        <translation>Avertissement : adresse de monnaie inconnue</translation>
    </message>
    <message>
        <source>Confirm custom change address</source>
        <translation>Confimer l’adresse personnalisée de monnaie</translation>
    </message>
    <message>
        <source>The address you selected for change is not part of this wallet. Any or all funds in your wallet may be sent to this address. Are you sure?</source>
        <translation>L’adresse que vous avez sélectionnée pour la monnaie ne fait pas partie de ce porte-monnaie. Les fonds de ce porte-monnaie peuvent en partie ou en totalité être envoyés vers cette adresse. Êtes-vous certain ?</translation>
    </message>
    <message>
        <source>(no label)</source>
        <translation>(aucune étiquette)</translation>
    </message>
</context>
<context>
    <name>SendCoinsEntry</name>
    <message>
        <source>A&amp;mount:</source>
        <translation>&amp;Montant :</translation>
    </message>
    <message>
        <source>Pay &amp;To:</source>
        <translation>&amp;Payer à :</translation>
    </message>
    <message>
        <source>&amp;Label:</source>
        <translation>É&amp;tiquette :</translation>
    </message>
    <message>
        <source>Choose previously used address</source>
        <translation>Choisir une adresse déjà utilisée</translation>
    </message>
    <message>
        <source>This is a normal payment.</source>
        <translation>Ceci est un paiement normal.</translation>
    </message>
    <message>
        <source>The Qtum address to send the payment to</source>
<<<<<<< HEAD
        <translation>L'adresse Qtum à laquelle envoyer le paiement</translation>
=======
        <translation>L’adresse Qtum à laquelle envoyer le paiement</translation>
>>>>>>> a68962c4
    </message>
    <message>
        <source>Alt+A</source>
        <translation>Alt+A</translation>
    </message>
    <message>
        <source>Paste address from clipboard</source>
        <translation>Coller l’adresse du presse-papiers</translation>
    </message>
    <message>
        <source>Alt+P</source>
        <translation>Alt+P</translation>
    </message>
    <message>
        <source>Remove this entry</source>
        <translation>Retirer cette entrée</translation>
    </message>
    <message>
        <source>The fee will be deducted from the amount being sent. The recipient will receive less qtums than you enter in the amount field. If multiple recipients are selected, the fee is split equally.</source>
        <translation>Les frais seront déduits du montant envoyé. Le destinataire recevra moins de qtums que le montant saisi dans le champ de montant. Si plusieurs destinataires sont sélectionnés, les frais seront partagés également..</translation>
    </message>
    <message>
        <source>S&amp;ubtract fee from amount</source>
        <translation>S&amp;oustraire les frais du montant</translation>
    </message>
    <message>
        <source>Use available balance</source>
        <translation>Utiliser le solde disponible</translation>
    </message>
    <message>
        <source>Message:</source>
        <translation>Message :</translation>
    </message>
    <message>
        <source>This is an unauthenticated payment request.</source>
        <translation>Cette demande de paiement n’est pas authentifiée.</translation>
    </message>
    <message>
        <source>This is an authenticated payment request.</source>
        <translation>Cette demande de paiement est authentifiée.</translation>
    </message>
    <message>
        <source>Enter a label for this address to add it to the list of used addresses</source>
        <translation>Saisir une étiquette pour cette adresse afin de l’ajouter à la liste d’adresses utilisées</translation>
    </message>
    <message>
        <source>A message that was attached to the qtum: URI which will be stored with the transaction for your reference. Note: This message will not be sent over the Qtum network.</source>
<<<<<<< HEAD
        <translation>Un message qui était joint à l'URI qtum: et qui sera stocké avec la transaction pour référence. Note : ce message ne sera pas envoyé par le réseau Qtum.</translation>
=======
        <translation>Un message qui était joint à l’URI qtum: et qui sera stocké avec la transaction pour référence. Note : ce message ne sera pas envoyé par le réseau Qtum.</translation>
>>>>>>> a68962c4
    </message>
    <message>
        <source>Pay To:</source>
        <translation>Payer à :</translation>
    </message>
    <message>
        <source>Memo:</source>
        <translation>Mémo :</translation>
    </message>
    <message>
        <source>Enter a label for this address to add it to your address book</source>
        <translation>Saisir une étiquette pour cette adresse afin de l’ajouter à votre carnet d’adresses</translation>
    </message>
</context>
<context>
    <name>SendConfirmationDialog</name>
    <message>
        <source>Yes</source>
        <translation>Oui</translation>
    </message>
</context>
<context>
    <name>ShutdownWindow</name>
    <message>
        <source>%1 is shutting down...</source>
        <translation>Arrêt de %1...</translation>
    </message>
    <message>
        <source>Do not shut down the computer until this window disappears.</source>
        <translation>Ne pas éteindre l’ordinateur jusqu’à la disparition de cette fenêtre.</translation>
    </message>
</context>
<context>
    <name>SignVerifyMessageDialog</name>
    <message>
        <source>Signatures - Sign / Verify a Message</source>
        <translation>Signatures - Signer / vérifier un message</translation>
    </message>
    <message>
        <source>&amp;Sign Message</source>
        <translation>&amp;Signer un message</translation>
    </message>
    <message>
        <source>You can sign messages/agreements with your addresses to prove you can receive qtums sent to them. Be careful not to sign anything vague or random, as phishing attacks may try to trick you into signing your identity over to them. Only sign fully-detailed statements you agree to.</source>
<<<<<<< HEAD
        <translation>Vous pouvez signer des messages ou des accords avec vos adresses pour prouver que vous pouvez recevoir des qtums à ces dernières. Faites attention de ne rien signer de vague ou au hasard, car des attaques d'hameçonnage pourraient essayer de vous faire signer avec votre identité afin de l'usurper. Ne signez que des déclarations entièrement détaillées et avec lesquelles vous êtes d'accord.</translation>
    </message>
    <message>
        <source>The Qtum address to sign the message with</source>
        <translation>L'adresse Qtum avec laquelle signer le message</translation>
=======
        <translation>Vous pouvez signer des messages ou des accords avec vos adresses pour prouver que vous pouvez recevoir des qtums à ces dernières. Faites attention de ne rien signer de vague ou au hasard, car des attaques d’hameçonnage pourraient essayer de vous faire signer avec votre identité afin de l’usurper. Ne signez que des déclarations entièrement détaillées et avec lesquelles vous êtes d’accord.</translation>
    </message>
    <message>
        <source>The Qtum address to sign the message with</source>
        <translation>L’adresse Qtum avec laquelle signer le message</translation>
>>>>>>> a68962c4
    </message>
    <message>
        <source>Choose previously used address</source>
        <translation>Choisir une adresse déjà utilisée</translation>
    </message>
    <message>
        <source>Alt+A</source>
        <translation>Alt+A</translation>
    </message>
    <message>
        <source>Paste address from clipboard</source>
        <translation>Coller une adresse du presse-papiers</translation>
    </message>
    <message>
        <source>Alt+P</source>
        <translation>Alt+P</translation>
    </message>
    <message>
        <source>Enter the message you want to sign here</source>
        <translation>Saisir ici le message que vous désirez signer</translation>
    </message>
    <message>
        <source>Signature</source>
        <translation>Signature</translation>
    </message>
    <message>
        <source>Copy the current signature to the system clipboard</source>
        <translation>Copier la signature actuelle dans le presse-papiers</translation>
    </message>
    <message>
        <source>Sign the message to prove you own this Qtum address</source>
        <translation>Signer le message afin de prouver que vous détenez cette adresse Qtum</translation>
    </message>
    <message>
        <source>Sign &amp;Message</source>
        <translation>Signer le &amp;message</translation>
    </message>
    <message>
        <source>Reset all sign message fields</source>
        <translation>Réinitialiser tous les champs de signature de message</translation>
    </message>
    <message>
        <source>Clear &amp;All</source>
        <translation>&amp;Tout effacer</translation>
    </message>
    <message>
        <source>&amp;Verify Message</source>
        <translation>&amp;Vérifier un message</translation>
    </message>
    <message>
        <source>Enter the receiver's address, message (ensure you copy line breaks, spaces, tabs, etc. exactly) and signature below to verify the message. Be careful not to read more into the signature than what is in the signed message itself, to avoid being tricked by a man-in-the-middle attack. Note that this only proves the signing party receives with the address, it cannot prove sendership of any transaction!</source>
        <translation>Saisir ci-dessous l’adresse du destinataire, le message (s’assurer de copier fidèlement les retours à la ligne, les espaces, les tabulations, etc.) et la signature pour vérifier le message. Faire attention à ne pas déduire davantage de la signature que ce qui est contenu dans le message signé même, pour éviter d’être trompé par une attaque d’homme du milieu. Prendre en compte que cela ne fait que prouver que le signataire reçoit l’adresse et ne peut pas prouver la provenance d’une transaction !</translation>
    </message>
    <message>
        <source>The Qtum address the message was signed with</source>
<<<<<<< HEAD
        <translation>L'adresse Qtum avec laquelle le message a été signé</translation>
    </message>
    <message>
        <source>Verify the message to ensure it was signed with the specified Qtum address</source>
        <translation>Vérifier le message pour s'assurer qu'il a été signé avec l'adresse Qtum spécifiée</translation>
=======
        <translation>L’adresse Qtum avec laquelle le message a été signé</translation>
    </message>
    <message>
        <source>Verify the message to ensure it was signed with the specified Qtum address</source>
        <translation>Vérifier le message pour s’assurer qu’il a été signé avec l’adresse Qtum indiquée</translation>
>>>>>>> a68962c4
    </message>
    <message>
        <source>Verify &amp;Message</source>
        <translation>Vérifier le &amp;message</translation>
    </message>
    <message>
        <source>Reset all verify message fields</source>
        <translation>Réinitialiser tous les champs de vérification de message</translation>
    </message>
    <message>
        <source>Click "Sign Message" to generate signature</source>
        <translation>Cliquez sur « Signer le message » pour générer la signature</translation>
    </message>
    <message>
        <source>The entered address is invalid.</source>
        <translation>L’adresse saisie est invalide.</translation>
    </message>
    <message>
        <source>Please check the address and try again.</source>
        <translation>Veuillez vérifier l’adresse et ressayer.</translation>
    </message>
    <message>
        <source>The entered address does not refer to a key.</source>
        <translation>L’adresse saisie ne fait pas référence à une clé.</translation>
    </message>
    <message>
        <source>Wallet unlock was cancelled.</source>
        <translation>Le déverrouillage du porte-monnaie a été annulé.</translation>
    </message>
    <message>
        <source>Private key for the entered address is not available.</source>
        <translation>La clé privée pour l’adresse saisie n’est pas disponible.</translation>
    </message>
    <message>
        <source>Message signing failed.</source>
        <translation>Échec de signature du message.</translation>
    </message>
    <message>
        <source>Message signed.</source>
        <translation>Le message a été signé.</translation>
    </message>
    <message>
        <source>The signature could not be decoded.</source>
        <translation>La signature n’a pu être décodée.</translation>
    </message>
    <message>
        <source>Please check the signature and try again.</source>
        <translation>Veuillez vérifier la signature et ressayer.</translation>
    </message>
    <message>
        <source>The signature did not match the message digest.</source>
        <translation>La signature ne correspond pas au condensé du message.</translation>
    </message>
    <message>
        <source>Message verification failed.</source>
        <translation>Échec de vérification du message.</translation>
    </message>
    <message>
        <source>Message verified.</source>
        <translation>Le message a été vérifié.</translation>
    </message>
</context>
<context>
    <name>SplashScreen</name>
    <message>
        <source>[testnet]</source>
        <translation>[testnet]</translation>
    </message>
</context>
<context>
    <name>TrafficGraphWidget</name>
    <message>
        <source>KB/s</source>
        <translation>Ko/s</translation>
    </message>
</context>
<context>
    <name>TransactionDesc</name>
    <message numerus="yes">
        <source>Open for %n more block(s)</source>
        <translation><numerusform>Ouvert pendant encore %n bloc</numerusform><numerusform>Ouvert pendant encore %n blocs</numerusform></translation>
    </message>
    <message>
        <source>Open until %1</source>
        <translation>Ouvert jusqu’à %1</translation>
    </message>
    <message>
        <source>conflicted with a transaction with %1 confirmations</source>
        <translation>est en conflit avec une transaction ayant %1 confirmations</translation>
    </message>
    <message>
        <source>%1/offline</source>
        <translation>%1/hors ligne</translation>
    </message>
    <message>
        <source>0/unconfirmed, %1</source>
        <translation>0/non confirmées, %1</translation>
    </message>
    <message>
        <source>in memory pool</source>
        <translation>dans la réserve de mémoire</translation>
    </message>
    <message>
        <source>not in memory pool</source>
        <translation>pas dans la réserve de mémoire</translation>
    </message>
    <message>
        <source>abandoned</source>
        <translation>abandonnée</translation>
    </message>
    <message>
        <source>%1/unconfirmed</source>
        <translation>%1/non confirmée</translation>
    </message>
    <message>
        <source>%1 confirmations</source>
        <translation>%1 confirmations</translation>
    </message>
    <message>
        <source>Status</source>
        <translation>État</translation>
    </message>
    <message>
        <source>, has not been successfully broadcast yet</source>
        <translation>, n’a pas encore été diffusée avec succès</translation>
    </message>
    <message numerus="yes">
        <source>, broadcast through %n node(s)</source>
        <translation><numerusform>, diffusée par %n nœud</numerusform><numerusform>, diffusée par %n nœuds</numerusform></translation>
    </message>
    <message>
        <source>Date</source>
        <translation>Date</translation>
    </message>
    <message>
        <source>Source</source>
        <translation>Source</translation>
    </message>
    <message>
        <source>Generated</source>
        <translation>Générée</translation>
    </message>
    <message>
        <source>From</source>
        <translation>De</translation>
    </message>
    <message>
        <source>unknown</source>
        <translation>inconnue</translation>
    </message>
    <message>
        <source>To</source>
        <translation>À</translation>
    </message>
    <message>
        <source>own address</source>
        <translation>votre adresse</translation>
    </message>
    <message>
        <source>watch-only</source>
        <translation>juste-regarder</translation>
    </message>
    <message>
        <source>label</source>
        <translation>étiquette</translation>
    </message>
    <message>
        <source>Credit</source>
        <translation>Crédit</translation>
    </message>
    <message numerus="yes">
        <source>matures in %n more block(s)</source>
        <translation><numerusform>arrivera à maturité dans %n bloc</numerusform><numerusform>arrivera à maturité dans %n blocs</numerusform></translation>
    </message>
    <message>
        <source>not accepted</source>
        <translation>refusée</translation>
    </message>
    <message>
        <source>Debit</source>
        <translation>Débit</translation>
    </message>
    <message>
        <source>Total debit</source>
        <translation>Débit total</translation>
    </message>
    <message>
        <source>Total credit</source>
        <translation>Crédit total</translation>
    </message>
    <message>
        <source>Transaction fee</source>
        <translation>Frais de transaction</translation>
    </message>
    <message>
        <source>Net amount</source>
        <translation>Montant net</translation>
    </message>
    <message>
        <source>Message</source>
        <translation>Message</translation>
    </message>
    <message>
        <source>Comment</source>
        <translation>Commentaire</translation>
    </message>
    <message>
        <source>Transaction ID</source>
        <translation>ID de la transaction</translation>
    </message>
    <message>
        <source>Transaction total size</source>
        <translation>Taille totale de la transaction</translation>
    </message>
    <message>
        <source>Output index</source>
        <translation>Index de sorties</translation>
    </message>
    <message>
        <source>Merchant</source>
        <translation>Marchand</translation>
    </message>
    <message>
        <source>Generated coins must mature %1 blocks before they can be spent. When you generated this block, it was broadcast to the network to be added to the block chain. If it fails to get into the chain, its state will change to "not accepted" and it won't be spendable. This may occasionally happen if another node generates a block within a few seconds of yours.</source>
        <translation>Les pièces générées doivent mûrir pendant %1 blocs avant de pouvoir être dépensées. Lorsque ce bloc a été généré, il a été diffusé sur le réseau pour être ajouté à la chaîne de blocs. Si son intégration à la chaîne échoue, son état sera modifié en « refusée » et il ne sera pas possible de le dépenser. Cela peut arriver occasionnellement si un autre nœud génère un bloc à quelques secondes du vôtre.</translation>
    </message>
    <message>
        <source>Debug information</source>
        <translation>Informations de débogage</translation>
    </message>
    <message>
        <source>Transaction</source>
        <translation>Transaction</translation>
    </message>
    <message>
        <source>Inputs</source>
        <translation>Entrées</translation>
    </message>
    <message>
        <source>Amount</source>
        <translation>Montant</translation>
    </message>
    <message>
        <source>true</source>
        <translation>vrai</translation>
    </message>
    <message>
        <source>false</source>
        <translation>faux</translation>
    </message>
</context>
<context>
    <name>TransactionDescDialog</name>
    <message>
        <source>This pane shows a detailed description of the transaction</source>
        <translation>Ce panneau affiche une description détaillée de la transaction</translation>
    </message>
    <message>
        <source>Details for %1</source>
        <translation>Détails de %1</translation>
    </message>
</context>
<context>
    <name>TransactionTableModel</name>
    <message>
        <source>Date</source>
        <translation>Date</translation>
    </message>
    <message>
        <source>Type</source>
        <translation>Type</translation>
    </message>
    <message>
        <source>Label</source>
        <translation>Étiquette</translation>
    </message>
    <message numerus="yes">
        <source>Open for %n more block(s)</source>
        <translation><numerusform>Ouvert pendant encore %n bloc</numerusform><numerusform>Ouvert pendant encore %n blocs</numerusform></translation>
    </message>
    <message>
        <source>Open until %1</source>
        <translation>Ouvert jusqu’à %1</translation>
    </message>
    <message>
        <source>Offline</source>
        <translation>Hors ligne</translation>
    </message>
    <message>
        <source>Unconfirmed</source>
        <translation>Non confirmée</translation>
    </message>
    <message>
        <source>Abandoned</source>
        <translation>Abandonnée</translation>
    </message>
    <message>
        <source>Confirming (%1 of %2 recommended confirmations)</source>
        <translation>Confirmation (%1 sur %2 confirmations recommandées)</translation>
    </message>
    <message>
        <source>Confirmed (%1 confirmations)</source>
        <translation>Confirmée (%1 confirmations)</translation>
    </message>
    <message>
        <source>Conflicted</source>
        <translation>En conflit</translation>
    </message>
    <message>
        <source>Immature (%1 confirmations, will be available after %2)</source>
        <translation>Immature (%1 confirmations, sera disponible après %2)</translation>
    </message>
    <message>
        <source>This block was not received by any other nodes and will probably not be accepted!</source>
        <translation>Ce bloc n’a été reçu par aucun autre nœud et ne sera probablement pas accepté !</translation>
    </message>
    <message>
        <source>Generated but not accepted</source>
        <translation>Générée mais refusée</translation>
    </message>
    <message>
        <source>Received with</source>
        <translation>Reçue avec</translation>
    </message>
    <message>
        <source>Received from</source>
        <translation>Reçue de</translation>
    </message>
    <message>
        <source>Sent to</source>
        <translation>Envoyée à</translation>
    </message>
    <message>
        <source>Payment to yourself</source>
        <translation>Paiement à vous-même</translation>
    </message>
    <message>
        <source>Mined</source>
        <translation>Miné</translation>
    </message>
    <message>
        <source>watch-only</source>
        <translation>juste-regarder</translation>
    </message>
    <message>
        <source>(n/a)</source>
        <translation>(n.d)</translation>
    </message>
    <message>
        <source>(no label)</source>
        <translation>(aucune étiquette)</translation>
    </message>
    <message>
        <source>Transaction status. Hover over this field to show number of confirmations.</source>
        <translation>État de la transaction. Survoler ce champ avec la souris pour afficher le nombre de confirmations.</translation>
    </message>
    <message>
        <source>Date and time that the transaction was received.</source>
        <translation>Date et heure de réception de la transaction.</translation>
    </message>
    <message>
        <source>Type of transaction.</source>
        <translation>Type de transaction.</translation>
    </message>
    <message>
        <source>Whether or not a watch-only address is involved in this transaction.</source>
        <translation>Une adresse juste-regarder est-elle ou non impliquée dans cette transaction.</translation>
    </message>
    <message>
        <source>User-defined intent/purpose of the transaction.</source>
        <translation>Intention/but de la transaction défini par l’utilisateur.</translation>
    </message>
    <message>
        <source>Amount removed from or added to balance.</source>
        <translation>Le montant a été ajouté ou soustrait du solde.</translation>
    </message>
</context>
<context>
    <name>TransactionView</name>
    <message>
        <source>All</source>
        <translation>Toutes</translation>
    </message>
    <message>
        <source>Today</source>
        <translation>Aujourd’hui</translation>
    </message>
    <message>
        <source>This week</source>
        <translation>Cette semaine</translation>
    </message>
    <message>
        <source>This month</source>
        <translation>Ce mois</translation>
    </message>
    <message>
        <source>Last month</source>
        <translation>Le mois dernier</translation>
    </message>
    <message>
        <source>This year</source>
        <translation>Cette année</translation>
    </message>
    <message>
        <source>Range...</source>
        <translation>Plage…</translation>
    </message>
    <message>
        <source>Received with</source>
        <translation>Reçue avec</translation>
    </message>
    <message>
        <source>Sent to</source>
        <translation>Envoyée à</translation>
    </message>
    <message>
        <source>To yourself</source>
        <translation>À vous-même</translation>
    </message>
    <message>
        <source>Mined</source>
        <translation>Miné </translation>
    </message>
    <message>
        <source>Other</source>
        <translation>Autres </translation>
    </message>
    <message>
        <source>Enter address, transaction id, or label to search</source>
        <translation>Saisir l'adresse, l’ID de transaction ou l'étiquette à chercher</translation>
    </message>
    <message>
        <source>Min amount</source>
        <translation>Montant min.</translation>
    </message>
    <message>
        <source>Abandon transaction</source>
        <translation>Abandonner la transaction</translation>
    </message>
    <message>
        <source>Increase transaction fee</source>
        <translation>Augmenter les frais de transaction</translation>
    </message>
    <message>
        <source>Copy address</source>
        <translation>Copier l’adresse</translation>
    </message>
    <message>
        <source>Copy label</source>
        <translation>Copier l’étiquette </translation>
    </message>
    <message>
        <source>Copy amount</source>
        <translation>Copier le montant </translation>
    </message>
    <message>
        <source>Copy transaction ID</source>
        <translation>Copier l’ID de la transaction</translation>
    </message>
    <message>
        <source>Copy raw transaction</source>
        <translation>Copier la transaction brute</translation>
    </message>
    <message>
        <source>Copy full transaction details</source>
        <translation>Copier tous les détails de la transaction</translation>
    </message>
    <message>
        <source>Edit label</source>
        <translation>Modifier l’étiquette </translation>
    </message>
    <message>
        <source>Show transaction details</source>
        <translation>Afficher les détails de la transaction</translation>
    </message>
    <message>
        <source>Export Transaction History</source>
        <translation>Exporter l’historique transactionnel</translation>
    </message>
    <message>
        <source>Comma separated file (*.csv)</source>
        <translation>Valeurs séparées par des virgules (*.csv)</translation>
    </message>
    <message>
        <source>Confirmed</source>
        <translation>Confirmée</translation>
    </message>
    <message>
        <source>Watch-only</source>
        <translation>Juste-regarder</translation>
    </message>
    <message>
        <source>Date</source>
        <translation>Date </translation>
    </message>
    <message>
        <source>Type</source>
        <translation>Type </translation>
    </message>
    <message>
        <source>Label</source>
        <translation>Étiquette</translation>
    </message>
    <message>
        <source>Address</source>
        <translation>Adresse</translation>
    </message>
    <message>
        <source>ID</source>
        <translation>ID </translation>
    </message>
    <message>
        <source>Exporting Failed</source>
        <translation>Échec d’exportation</translation>
    </message>
    <message>
        <source>There was an error trying to save the transaction history to %1.</source>
        <translation>Une erreur est survenue lors de l’enregistrement de l’historique transactionnel vers %1.</translation>
    </message>
    <message>
        <source>Exporting Successful</source>
        <translation>L’exportation est réussie</translation>
    </message>
    <message>
        <source>The transaction history was successfully saved to %1.</source>
        <translation>L’historique transactionnel a été enregistré avec succès vers %1.</translation>
    </message>
    <message>
        <source>Range:</source>
        <translation>Plage :</translation>
    </message>
    <message>
        <source>to</source>
        <translation>à </translation>
    </message>
</context>
<context>
    <name>UnitDisplayStatusBarControl</name>
    <message>
        <source>Unit to show amounts in. Click to select another unit.</source>
        <translation>Unité d’affichage des montants. Cliquer pour choisir une autre unité.</translation>
    </message>
</context>
<context>
    <name>WalletFrame</name>
    <message>
        <source>No wallet has been loaded.</source>
        <translation>Aucun porte-monnaie n’a été chargé.</translation>
    </message>
</context>
<context>
    <name>WalletModel</name>
    <message>
        <source>Send Coins</source>
        <translation>Envoyer des pièces</translation>
    </message>
    <message>
        <source>Fee bump error</source>
        <translation>Erreur d’augmentation des frais</translation>
    </message>
    <message>
        <source>Increasing transaction fee failed</source>
        <translation>Échec d’augmentation des frais de transaction</translation>
    </message>
    <message>
        <source>Do you want to increase the fee?</source>
        <translation>Souhaitez-vous augmenter les frais ?</translation>
    </message>
    <message>
        <source>Current fee:</source>
        <translation>Frais actuels :</translation>
    </message>
    <message>
        <source>Increase:</source>
        <translation>Augmentation :</translation>
    </message>
    <message>
        <source>New fee:</source>
        <translation>Nouveaux frais :</translation>
    </message>
    <message>
        <source>Confirm fee bump</source>
        <translation>Confirmer l’augmentation des frais</translation>
    </message>
    <message>
        <source>Can't sign transaction.</source>
        <translation>Impossible de signer la transaction.</translation>
    </message>
    <message>
        <source>Could not commit transaction</source>
        <translation>Impossible de valider la transaction</translation>
    </message>
</context>
<context>
    <name>WalletView</name>
    <message>
        <source>&amp;Export</source>
        <translation>&amp;Exporter</translation>
    </message>
    <message>
        <source>Export the data in the current tab to a file</source>
        <translation>Exporter les données de l’onglet actuel vers un fichier</translation>
    </message>
    <message>
        <source>Backup Wallet</source>
        <translation>Sauvegarder le porte-monnaie</translation>
    </message>
    <message>
        <source>Wallet Data (*.dat)</source>
        <translation>Données du porte-monnaie (*.dat)</translation>
    </message>
    <message>
        <source>Backup Failed</source>
        <translation>Échec de la sauvegarde</translation>
    </message>
    <message>
        <source>There was an error trying to save the wallet data to %1.</source>
        <translation>Une erreur est survenue lors de l’enregistrement des données du porte-monnaie vers %1.</translation>
    </message>
    <message>
        <source>Backup Successful</source>
        <translation>La sauvegarde est réussie</translation>
    </message>
    <message>
        <source>The wallet data was successfully saved to %1.</source>
        <translation>Les données du porte-monnaie ont été enregistrées avec succès vers %1</translation>
    </message>
</context>
<context>
    <name>qtum-core</name>
    <message>
        <source>Options:</source>
        <translation>Options :</translation>
    </message>
    <message>
        <source>Specify data directory</source>
        <translation>Indiquer le répertoire de données</translation>
    </message>
    <message>
        <source>Connect to a node to retrieve peer addresses, and disconnect</source>
        <translation>Se connecter à un nœud pour obtenir des adresses de pairs puis se déconnecter</translation>
    </message>
    <message>
        <source>Specify your own public address</source>
        <translation>Indiquer votre propre adresse publique</translation>
    </message>
    <message>
        <source>Accept command line and JSON-RPC commands</source>
        <translation>Accepter les commandes JSON-RPC et en ligne de commande</translation>
    </message>
    <message>
        <source>Distributed under the MIT software license, see the accompanying file %s or %s</source>
        <translation>Distribué sous la licence MIT d’utilisation d’un logiciel. Consulter le fichier joint %s ou %s</translation>
    </message>
    <message>
        <source>If &lt;category&gt; is not supplied or if &lt;category&gt; = 1, output all debugging information.</source>
        <translation>Si &lt;category&gt; n’est pas indiqué ou si &lt;category&gt; = 1, extraire toutes les données de débogage.</translation>
    </message>
    <message>
        <source>Prune configured below the minimum of %d MiB.  Please use a higher number.</source>
        <translation>L’élagage est configuré au-dessous du minimum de %d Mio. Veuillez utiliser un nombre plus élevé.</translation>
    </message>
    <message>
        <source>Prune: last wallet synchronisation goes beyond pruned data. You need to -reindex (download the whole blockchain again in case of pruned node)</source>
        <translation>Élagage : la dernière synchronisation de porte-monnaie va par-delà les données élaguées.  Vous devez -reindex (réindexer, télécharger de nouveau toute la chaîne de blocs en cas de nœud élagué)</translation>
    </message>
    <message>
        <source>Rescans are not possible in pruned mode. You will need to use -reindex which will download the whole blockchain again.</source>
        <translation>Les rebalayages sont impossibles en mode élagage. Vous devrez utiliser -reindex, ce qui téléchargera de nouveau la chaîne de blocs en entier.</translation>
    </message>
    <message>
        <source>Error: A fatal internal error occurred, see debug.log for details</source>
        <translation>Erreur : une erreur interne fatale s’est produite. Voir debug.log pour plus de détails</translation>
    </message>
    <message>
        <source>Fee (in %s/kB) to add to transactions you send (default: %s)</source>
        <translation>Les frais (en %s/ko) à ajouter aux transactions que vous envoyez (par défaut : %s)</translation>
    </message>
    <message>
        <source>Pruning blockstore...</source>
        <translation>Élagage du magasin de blocs...</translation>
    </message>
    <message>
        <source>Run in the background as a daemon and accept commands</source>
        <translation>Fonctionner en arrière-plan en tant que démon et accepter les commandes</translation>
    </message>
    <message>
        <source>Unable to start HTTP server. See debug log for details.</source>
        <translation>Impossible de démarrer le serveur HTTP. Voir le journal de débogage pour plus de détails.</translation>
    </message>
    <message>
        <source>Qtum Core</source>
        <translation>Qtum Core</translation>
    </message>
    <message>
        <source>The %s developers</source>
        <translation>Les développeurs de %s</translation>
    </message>
    <message>
        <source>A fee rate (in %s/kB) that will be used when fee estimation has insufficient data (default: %s)</source>
        <translation>Un taux de frais (en %s/Ko) qui sera utilisé si l’estimation de frais ne possède pas suffisamment de données (par défaut : %s)</translation>
    </message>
    <message>
        <source>Accept relayed transactions received from whitelisted peers even when not relaying transactions (default: %d)</source>
        <translation>Accepter les transactions relayées reçues de pairs de la liste blanche même si le nœud ne relaie pas les transactions (par défaut : %d)</translation>
    </message>
    <message>
        <source>Add a node to connect to and attempt to keep the connection open (see the `addnode` RPC command help for more info)</source>
        <translation>Ajouter un nœud auquel se connecter et tenter de garder la connexion ouverte (voir l’aide de la commande RPC « addnode » pour plus d’infos)</translation>
    </message>
    <message>
        <source>Bind to given address and always listen on it. Use [host]:port notation for IPv6</source>
        <translation>Se lier à l’adresse donnée et toujours l’écouter. Utiliser la notation [host]:port pour l’IPv6</translation>
    </message>
    <message>
        <source>Cannot obtain a lock on data directory %s. %s is probably already running.</source>
        <translation>Impossible d’obtenir un verrou sur le répertoire de données %s. %s fonctionne probablement déjà.</translation>
    </message>
    <message>
        <source>Cannot provide specific connections and have addrman find outgoing connections at the same.</source>
        <translation>Il est impossible de fournir des connexions particulières et en même temps demander à addrman de trouver les connexions sortantes.</translation>
    </message>
    <message>
        <source>Connect only to the specified node(s); -connect=0 disables automatic connections (the rules for this peer are the same as for -addnode)</source>
        <translation>Se connecter seulement aux nœuds précisés ; -connect=0 désactive les connexions automatiques (les règles pour ce pair sont identiques à celles de -addnode)</translation>
    </message>
    <message>
        <source>Delete all wallet transactions and only recover those parts of the blockchain through -rescan on startup</source>
        <translation>Supprimer toutes les transactions du porte-monnaie et ne récupérer que ces parties de la chaîne de blocs avec -rescan au démarrage</translation>
    </message>
    <message>
        <source>Error reading %s! All keys read correctly, but transaction data or address book entries might be missing or incorrect.</source>
        <translation>Erreur de lecture de %s ! Toutes les clés ont été lues correctement, mais les données transactionnelles ou les entrées du carnet d’adresses sont peut-être manquantes ou incorrectes.</translation>
    </message>
    <message>
        <source>Exclude debugging information for a category. Can be used in conjunction with -debug=1 to output debug logs for all categories except one or more specified categories.</source>
        <translation>Exclure les informations de débogage pour une catégorie. Peut être utilisé en combinaison avec -debug=1 pour sortir les journaux de débogage pour toutes les catégories sauf une ou plusieurs particulières.</translation>
    </message>
    <message>
        <source>Execute command when a wallet transaction changes (%s in cmd is replaced by TxID)</source>
        <translation>Exécuter la commande lorsqu’une transaction de porte-monnaie change (%s dans la commande est remplacée par TxID)</translation>
    </message>
    <message>
        <source>If this block is in the chain assume that it and its ancestors are valid and potentially skip their script verification (0 to verify all, default: %s, testnet: %s)</source>
        <translation>Si ce bloc est dans la chaîne, supposer qu’il est valide, ainsi que ces ancêtres, et ignorer potentiellement la vérification de leur script (0 pour tout vérifier, valeur par défaut : %s, réseau de test : %s)</translation>
    </message>
    <message>
        <source>Maximum allowed median peer time offset adjustment. Local perspective of time may be influenced by peers forward or backward by this amount. (default: %u seconds)</source>
        <translation>Réglage moyen maximal autorisé de décalage de l’heure d’un pair. La perspective locale du temps peut être influencée par les pairs, en avance ou en retard, de cette valeur. (Par défaut : %u secondes)</translation>
    </message>
    <message>
        <source>Maximum total fees (in %s) to use in a single wallet transaction or raw transaction; setting this too low may abort large transactions (default: %s)</source>
        <translation>Frais totaux maximaux (en %s) à utiliser en une seule transaction de porte-monnaie ou transaction brute ; les définir trop bas pourrait interrompre les grosses transactions (par défaut : %s)</translation>
    </message>
    <message>
        <source>Please check that your computer's date and time are correct! If your clock is wrong, %s will not work properly.</source>
        <translation>Veuillez vérifier que l’heure et la date de votre ordinateur sont justes ! Si votre horloge n’est pas à l’heure, %s ne fonctionnera pas correctement.</translation>
    </message>
    <message>
        <source>Please contribute if you find %s useful. Visit %s for further information about the software.</source>
        <translation>Si vous trouvez %s utile, vous pouvez y contribuer. Vous trouverez davantage d’informations à propos du logiciel sur %s.</translation>
    </message>
    <message>
        <source>Query for peer addresses via DNS lookup, if low on addresses (default: 1 unless -connect used)</source>
        <translation>Demander les adresses de pairs par consultation DNS si l’on manque d’adresses (par défaut : 1 sauf si -connect est utilisé)</translation>
    </message>
    <message>
        <source>Reduce storage requirements by enabling pruning (deleting) of old blocks. This allows the pruneblockchain RPC to be called to delete specific blocks, and enables automatic pruning of old blocks if a target size in MiB is provided. This mode is incompatible with -txindex and -rescan. Warning: Reverting this setting requires re-downloading the entire blockchain. (default: 0 = disable pruning blocks, 1 = allow manual pruning via RPC, &gt;%u = automatically prune block files to stay under the specified target size in MiB)</source>
        <translation>Réduire les exigences de stockage en activant l’élagage (suppression) des anciens blocs. Cela permet d’appeler le RPC « pruneblockchain » pour supprimer des blocs précis et active l’élagage automatique des anciens blocs si une taille cible en Mio est fournie. Ce mode n’est pas compatible avec -txindex et -rescan. Avertissement : ramener ce paramètre à sa valeur antérieure exige de retélécharger l’intégralité de la chaîne de blocs (par défaut : 0 = désactiver l’élagage des blocs, 1 = permettre l’élagage manuel par RPC, &gt;%u = élaguer automatiquement les fichiers de blocs pour rester en deçà de la taille cible précisée en Mio).</translation>
    </message>
    <message>
        <source>Set lowest fee rate (in %s/kB) for transactions to be included in block creation. (default: %s)</source>
        <translation>Définir le taux minimal de frais (en %s/Ko) pour les transactions à inclure dans la création de blocs (par défaut : %s)</translation>
    </message>
    <message>
        <source>Set the number of script verification threads (%u to %d, 0 = auto, &lt;0 = leave that many cores free, default: %d)</source>
        <translation>Définir le nombre de fils de vérification des scripts (%u à %d, 0 = auto, &lt; 0 = laisser ce nombre de cœurs inutilisés, par défaut : %d)</translation>
    </message>
    <message>
        <source>The block database contains a block which appears to be from the future. This may be due to your computer's date and time being set incorrectly. Only rebuild the block database if you are sure that your computer's date and time are correct</source>
        <translation>La base de données de blocs contient un bloc qui semble provenir du futur. Cela pourrait être causé par la date et l’heure erronées de votre ordinateur. Ne reconstruisez la base de données de blocs que si vous êtes certain que la date et l’heure de votre ordinateur sont justes.</translation>
    </message>
    <message>
        <source>This is a pre-release test build - use at your own risk - do not use for mining or merchant applications</source>
        <translation>Ceci est une préversion de test - son utilisation est entièrement à vos risques - ne pas l’utiliser pour miner ou pour des applications marchandes</translation>
    </message>
    <message>
        <source>This is the transaction fee you may discard if change is smaller than dust at this level</source>
        <translation>Les frais de transaction que vous pouvez ignorer si la monnaie rendue est inférieure à la poussière à ce niveau</translation>
    </message>
    <message>
        <source>Unable to replay blocks. You will need to rebuild the database using -reindex-chainstate.</source>
        <translation>Impossible de relire les blocs. Vous devrez reconstruire la base de données en utilisant -reindex-chainstate.</translation>
    </message>
    <message>
        <source>Unable to rewind the database to a pre-fork state. You will need to redownload the blockchain</source>
        <translation>Impossible de rebobiner la base de données à un état préfourche. Vous devrez retélécharger la chaîne de blocs</translation>
    </message>
    <message>
        <source>Use UPnP to map the listening port (default: 1 when listening and no -proxy)</source>
        <translation>Utiliser l’UPnP pour mapper le port d’écoute (par défaut : 1 en écoute et sans -proxy)</translation>
    </message>
    <message>
        <source>Username and hashed password for JSON-RPC connections. The field &lt;userpw&gt; comes in the format: &lt;USERNAME&gt;:&lt;SALT&gt;$&lt;HASH&gt;. A canonical python script is included in share/rpcuser. The client then connects normally using the rpcuser=&lt;USERNAME&gt;/rpcpassword=&lt;PASSWORD&gt; pair of arguments. This option can be specified multiple times</source>
        <translation>Nom d’utilisateur et mot de passe haché pour les connexions JSON-RPC. Le champ &lt;userpw&gt; est au format : &lt;USERNAME&gt;:&lt;SALT&gt;$&lt;HASH&gt;. Un script python canonique est inclus dans share/rpcuser. Le client se connecte ensuite normalement en utilisant la paire d’arguments rpcuser=&lt;USERNAME&gt;/rpcpassword=&lt;PASSWORD&gt;. Cette option peut être précisée plusieurs fois.</translation>
    </message>
    <message>
        <source>Wallet will not create transactions that violate mempool chain limits (default: %u)</source>
        <translation>Un porte-monnaie ne créera aucune transaction qui enfreint les limites de chaîne de la réserve de mémoire (par défaut : %u)</translation>
    </message>
    <message>
        <source>Warning: The network does not appear to fully agree! Some miners appear to be experiencing issues.</source>
        <translation>Avertissement : le réseau ne semble pas totalement d’accord ! Certains mineurs semblent éprouver des problèmes.</translation>
    </message>
    <message>
        <source>Warning: We do not appear to fully agree with our peers! You may need to upgrade, or other nodes may need to upgrade.</source>
        <translation>Avertissement : nous ne semblons pas être en accord complet avec nos pairs ! Une mise à niveau pourrait être nécessaire pour vous ou pour d’autres nœuds du réseau.</translation>
    </message>
    <message>
        <source>Whether to save the mempool on shutdown and load on restart (default: %u)</source>
        <translation>Enregistrer ou non la réserve de mémoire lors de la fermeture et la charger ou non lors du redémarrage (par défaut : %u)</translation>
    </message>
    <message>
        <source>%d of last 100 blocks have unexpected version</source>
        <translation>%d des 100 derniers blocs ont une version inattendue</translation>
    </message>
    <message>
        <source>%s corrupt, salvage failed</source>
        <translation>%s corrompu, la récupération a échoué</translation>
    </message>
    <message>
        <source>-maxmempool must be at least %d MB</source>
        <translation>-maxmempool doit être d’au moins %d Mo</translation>
    </message>
    <message>
        <source>&lt;category&gt; can be:</source>
        <translation>&lt;category&gt; peut être :</translation>
    </message>
    <message>
        <source>Accept connections from outside (default: 1 if no -proxy or -connect)</source>
        <translation>Accepter les connexions entrantes (par défaut : 1 si aucun -proxy ou -connect )</translation>
    </message>
    <message>
        <source>Append comment to the user agent string</source>
        <translation>Ajouter un commentaire à la chaîne d’agent utilisateur</translation>
    </message>
    <message>
        <source>Attempt to recover private keys from a corrupt wallet on startup</source>
        <translation>Tenter de récupérer les clés privées d’un porte-monnaie corrompu lors du démarrage</translation>
    </message>
    <message>
        <source>Block creation options:</source>
        <translation>Options de création de blocs :</translation>
    </message>
    <message>
        <source>Cannot resolve -%s address: '%s'</source>
        <translation>Impossible de résoudre l’adresse -%s : « %s »</translation>
    </message>
    <message>
        <source>Chain selection options:</source>
        <translation>Options de sélection de la chaîne :</translation>
    </message>
    <message>
        <source>Change index out of range</source>
        <translation>L’index de changement est hors échelle</translation>
    </message>
    <message>
        <source>Connection options:</source>
        <translation>Options de connexion :</translation>
    </message>
    <message>
        <source>Copyright (C) %i-%i</source>
        <translation>Tous droits réservés (C) %i-%i</translation>
    </message>
    <message>
        <source>Corrupted block database detected</source>
        <translation>Une base de données de blocs corrompue a été détectée</translation>
    </message>
    <message>
        <source>Debugging/Testing options:</source>
        <translation>Options de débogage/de test :</translation>
    </message>
    <message>
        <source>Do not load the wallet and disable wallet RPC calls</source>
        <translation>Ne pas charger le porte-monnaie et désactiver les appels RPC</translation>
    </message>
    <message>
        <source>Do you want to rebuild the block database now?</source>
        <translation>Voulez-vous reconstruire la base de données de blocs maintenant ?</translation>
    </message>
    <message>
        <source>Enable publish hash block in &lt;address&gt;</source>
        <translation>Activer la publication du bloc de hachage dans &lt;address&gt;</translation>
    </message>
    <message>
        <source>Enable publish hash transaction in &lt;address&gt;</source>
        <translation>Activer la publication de la transaction de hachage dans &lt;address&gt;</translation>
    </message>
    <message>
        <source>Enable publish raw block in &lt;address&gt;</source>
        <translation>Activer la publication du bloc brut dans &lt;address&gt;</translation>
    </message>
    <message>
        <source>Enable publish raw transaction in &lt;address&gt;</source>
        <translation>Activer la publication de la transaction brute dans &lt;address&gt;</translation>
    </message>
    <message>
        <source>Enable transaction replacement in the memory pool (default: %u)</source>
        <translation>Activer le remplacement de transactions dans la réserve de mémoire (par défaut : %u)</translation>
    </message>
    <message>
        <source>Error creating %s: You can't create non-HD wallets with this version.</source>
        <translation>Erreur de création de %s : vous ne pouvez pas créer de porte-monnaie non HD avec cette version.</translation>
    </message>
    <message>
        <source>Error initializing block database</source>
        <translation>Erreur d’initialisation de la base de données de blocs</translation>
    </message>
    <message>
        <source>Error initializing wallet database environment %s!</source>
        <translation>Erreur d’initialisation de l’environnement de la base de données du porte-monnaie %s !</translation>
    </message>
    <message>
        <source>Error loading %s</source>
        <translation>Erreur de chargement de %s</translation>
    </message>
    <message>
        <source>Error loading %s: Wallet corrupted</source>
        <translation>Erreur de chargement de %s : porte-monnaie corrompu</translation>
    </message>
    <message>
        <source>Error loading %s: Wallet requires newer version of %s</source>
        <translation>Erreur de chargement de %s : le porte-monnaie exige une version plus récente de %s</translation>
    </message>
    <message>
        <source>Error loading block database</source>
        <translation>Erreur de chargement de la base de données de blocs</translation>
    </message>
    <message>
        <source>Error opening block database</source>
        <translation>Erreur d’ouverture de la base de données de blocs</translation>
    </message>
    <message>
        <source>Error: Disk space is low!</source>
        <translation>Erreur : l’espace disque est faible !</translation>
    </message>
    <message>
        <source>Failed to listen on any port. Use -listen=0 if you want this.</source>
        <translation>Échec d’écoute sur un port quelconque. Utiliser -listen=0 si vous le voulez.</translation>
    </message>
    <message>
        <source>Failed to rescan the wallet during initialization</source>
        <translation>Échec de réanalyse du porte-monnaie lors de l’initialisation</translation>
    </message>
    <message>
        <source>Importing...</source>
        <translation>Importation...</translation>
    </message>
    <message>
        <source>Incorrect or no genesis block found. Wrong datadir for network?</source>
        <translation>Bloc de genèse incorrect ou introuvable. Mauvais datadir pour le réseau ?</translation>
    </message>
    <message>
        <source>Initialization sanity check failed. %s is shutting down.</source>
        <translation>L’initialisation du test de cohérence a échoué. %s est en cours de fermeture. </translation>
    </message>
    <message>
        <source>Invalid amount for -%s=&lt;amount&gt;: '%s'</source>
        <translation>Montant invalide pour -%s=&lt;amount&gt; : « %s »</translation>
    </message>
    <message>
        <source>Invalid amount for -discardfee=&lt;amount&gt;: '%s'</source>
        <translation>Montant invalide pour -discardfee=&lt;amount&gt; : « %s »</translation>
    </message>
    <message>
        <source>Invalid amount for -fallbackfee=&lt;amount&gt;: '%s'</source>
        <translation>Montant invalide pour -fallbackfee=&lt;amount&gt; : « %s »</translation>
    </message>
    <message>
        <source>Keep the transaction memory pool below &lt;n&gt; megabytes (default: %u)</source>
        <translation>Garder la réserve de mémoire transactionnelle sous &lt;n&gt; mégaoctets (par défaut : %u)</translation>
    </message>
    <message>
        <source>Loading P2P addresses...</source>
        <translation>Chargement des adresses P2P...</translation>
    </message>
    <message>
        <source>Loading banlist...</source>
        <translation>Chargement de la liste d’interdiction...</translation>
    </message>
    <message>
        <source>Location of the auth cookie (default: data dir)</source>
        <translation>Emplacement du fichier témoin auth (par défaut : data dir)</translation>
    </message>
    <message>
        <source>Not enough file descriptors available.</source>
        <translation>Pas assez de descripteurs de fichiers proposés.</translation>
    </message>
    <message>
        <source>Only connect to nodes in network &lt;net&gt; (ipv4, ipv6 or onion)</source>
        <translation>Seulement se connecter aux nœuds du réseau &lt;net&gt; (IPv4, IPv6 ou oignon)</translation>
    </message>
    <message>
        <source>Print this help message and exit</source>
        <translation>Imprimer ce message d’aide et quitter</translation>
    </message>
    <message>
        <source>Print version and exit</source>
        <translation>Imprimer la version et quitter</translation>
    </message>
    <message>
        <source>Prune cannot be configured with a negative value.</source>
        <translation>L’élagage ne peut pas être configuré avec une valeur négative.</translation>
    </message>
    <message>
        <source>Prune mode is incompatible with -txindex.</source>
        <translation>Le mode élagage n’est pas compatible avec -txindex.</translation>
    </message>
    <message>
        <source>Rebuild chain state and block index from the blk*.dat files on disk</source>
        <translation>Reconstruire l’état de la chaîne et l’index des blocs à partir des fichiers blk*.dat sur le disque</translation>
    </message>
    <message>
        <source>Rebuild chain state from the currently indexed blocks</source>
        <translation>Reconstruire l’état de la chaîne à partir des blocs indexés actuellement</translation>
    </message>
    <message>
        <source>Replaying blocks...</source>
        <translation>Relecture des blocs...</translation>
    </message>
    <message>
        <source>Rewinding blocks...</source>
        <translation>Rebobinage des blocs...</translation>
    </message>
    <message>
        <source>Send transactions with full-RBF opt-in enabled (RPC only, default: %u)</source>
        <translation>Envoyer les transactions avec « full-RBF opt-in » activé (RPC seulement, par défaut : %u)</translation>
    </message>
    <message>
        <source>Set database cache size in megabytes (%d to %d, default: %d)</source>
        <translation>Définir la taille du cache de la base de données en mégaoctets (%d à %d, default: %d)</translation>
    </message>
    <message>
        <source>Specify wallet file (within data directory)</source>
        <translation>Indiquer le fichier de porte-monnaie (dans le répertoire de données)</translation>
    </message>
    <message>
        <source>The source code is available from %s.</source>
        <translation>Le code source se trouve sur %s.</translation>
    </message>
    <message>
        <source>Transaction fee and change calculation failed</source>
        <translation>Échec du calcul des frais de transaction et de la monnaie</translation>
    </message>
    <message>
        <source>Unable to bind to %s on this computer. %s is probably already running.</source>
        <translation>Impossible de se lier à %s sur cet ordinateur. %s fonctionne probablement déjà.</translation>
    </message>
    <message>
        <source>Unsupported argument -benchmark ignored, use -debug=bench.</source>
        <translation>Argument non pris en charge -benchmark ignoré, utiliser -debug=bench.</translation>
    </message>
    <message>
        <source>Unsupported argument -debugnet ignored, use -debug=net.</source>
        <translation>Argument non pris en charge -debugnet ignoré, utiliser -debug=net.</translation>
    </message>
    <message>
        <source>Unsupported argument -tor found, use -onion.</source>
        <translation>Argument non pris en charge -tor trouvé, utiliser -onion</translation>
    </message>
    <message>
        <source>Unsupported logging category %s=%s.</source>
        <translation>Catégorie de journalisation non prise en charge %s=%s.</translation>
    </message>
    <message>
        <source>Upgrading UTXO database</source>
        <translation>Mise à niveau de la base de données UTXO</translation>
    </message>
    <message>
        <source>Use UPnP to map the listening port (default: %u)</source>
        <translation>Utiliser l’UPnP pour mapper le port d’écoute (par défaut : %u)</translation>
    </message>
    <message>
        <source>Use the test chain</source>
        <translation>Utiliser la chaîne de test</translation>
    </message>
    <message>
        <source>User Agent comment (%s) contains unsafe characters.</source>
        <translation>Le commentaire d’agent utilisateur (%s) contient des caractères dangereux.</translation>
    </message>
    <message>
        <source>Verifying blocks...</source>
        <translation>Vérification des blocs... </translation>
    </message>
    <message>
        <source>Wallet debugging/testing options:</source>
        <translation>Options de débogage/de test du porte-monnaie :</translation>
    </message>
    <message>
        <source>Wallet needed to be rewritten: restart %s to complete</source>
        <translation>Le porte-monnaie devait être réécrit : redémarrer %s pour terminer l’opération.</translation>
    </message>
    <message>
        <source>Wallet options:</source>
        <translation>Options du porte-monnaie :</translation>
    </message>
    <message>
        <source>Allow JSON-RPC connections from specified source. Valid for &lt;ip&gt; are a single IP (e.g. 1.2.3.4), a network/netmask (e.g. 1.2.3.4/255.255.255.0) or a network/CIDR (e.g. 1.2.3.4/24). This option can be specified multiple times</source>
        <translation>Permettre les connexions JSON-RPC de sources spécifiques. Valide pour &lt;ip&gt; qui sont une IP simple (p. ex. 1.2.3.4), un réseau/masque réseau (p. ex. 1.2.3.4/255.255.255.0) ou un réseau/CIDR (p. ex. 1.2.3.4/24). Cette option peut être être précisée plusieurs fois</translation>
    </message>
    <message>
        <source>Bind to given address and whitelist peers connecting to it. Use [host]:port notation for IPv6</source>
        <translation>Se lier à l’adresse donnée et aux pairs s’y connectant. Utiliser la notation [host]:port pour l’IPv6</translation>
    </message>
    <message>
        <source>Create new files with system default permissions, instead of umask 077 (only effective with disabled wallet functionality)</source>
        <translation>Créer de nouveaux fichiers avec les permissions système par défaut, au lieu de umask 077 (effectif seulement avec la fonction du porte-monnaie désactivée)</translation>
    </message>
    <message>
        <source>Discover own IP addresses (default: 1 when listening and no -externalip or -proxy)</source>
        <translation>Découvrir ses propres adresses (par défaut : 1 en écoute et sans externalip ou -proxy)</translation>
    </message>
    <message>
        <source>Error: Listening for incoming connections failed (listen returned error %s)</source>
        <translation>Erreur : l’écoute des connexions entrantes a échoué (l’écoute a retourné l’erreur %s)</translation>
    </message>
    <message>
        <source>Execute command when a relevant alert is received or we see a really long fork (%s in cmd is replaced by message)</source>
        <translation>Exécuter une commande lorsqu’une alerte pertinente est reçue, ou si nous voyons une bifurcation vraiment étendue (%s dans la commande est remplacé par le message)</translation>
    </message>
    <message>
        <source>Fees (in %s/kB) smaller than this are considered zero fee for relaying, mining and transaction creation (default: %s)</source>
        <translation>Les frais (en %s/Ko) inférieurs à ce seuil sont considérés comme étant nuls pour le relais, le minage et la création de transactions (par défaut : %s)</translation>
    </message>
    <message>
        <source>If paytxfee is not set, include enough fee so transactions begin confirmation on average within n blocks (default: %u)</source>
        <translation>Si paytxfee n’est pas défini, inclure suffisamment de frais afin que les transactions commencent la confirmation en moyenne avant n blocs (par défaut : %u)</translation>
    </message>
    <message>
        <source>Invalid amount for -maxtxfee=&lt;amount&gt;: '%s' (must be at least the minrelay fee of %s to prevent stuck transactions)</source>
        <translation>Montant invalide pour -maxtxfee=&lt;amount&gt; : « %s » (doit être au moins les frais minrelay de %s pour prévenir le blocage des transactions)</translation>
    </message>
    <message>
        <source>Maximum size of data in data carrier transactions we relay and mine (default: %u)</source>
        <translation>Quantité maximale de données dans les transactions du porteur de données que nous relayons et minons (par défaut : %u)</translation>
    </message>
    <message>
        <source>Randomize credentials for every proxy connection. This enables Tor stream isolation (default: %u)</source>
        <translation>Aléer les authentifiants pour chaque connexion mandataire. Cela active l’isolement de flux de Tor (par défaut : %u) </translation>
    </message>
    <message>
        <source>The transaction amount is too small to send after the fee has been deducted</source>
        <translation>Le montant de la transaction est trop bas pour être envoyé une fois que les frais ont été déduits</translation>
    </message>
    <message>
        <source>Whitelisted peers cannot be DoS banned and their transactions are always relayed, even if they are already in the mempool, useful e.g. for a gateway</source>
        <translation>Les pairs de la liste blanche ne peuvent pas être bannis DoS et leurs transactions sont toujours relayées, même si elles sont déjà dans le mempool, utile p. ex. pour une passerelle</translation>
    </message>
    <message>
        <source>You need to rebuild the database using -reindex to go back to unpruned mode.  This will redownload the entire blockchain</source>
        <translation>Vous devez reconstruire la base de données en utilisant -reindex afin de revenir au mode sans élagage. Cela retéléchargera complètement la chaîne de blocs.</translation>
    </message>
    <message>
        <source>(default: %u)</source>
        <translation>(par défaut : %u)</translation>
    </message>
    <message>
        <source>Accept public REST requests (default: %u)</source>
        <translation>Accepter les demandes REST publiques (par défaut : %u)</translation>
    </message>
    <message>
        <source>Automatically create Tor hidden service (default: %d)</source>
        <translation>Créer automatiquement un service caché Tor (par défaut : %d)</translation>
    </message>
    <message>
        <source>Connect through SOCKS5 proxy</source>
        <translation>Se connecter par un mandataire SOCKS5</translation>
    </message>
    <message>
        <source>Error loading %s: You can't disable HD on an already existing HD wallet</source>
        <translation>Erreur de chargement de %s : vous ne pouvez pas désactiver HD sur un porte-monnaie HD existant</translation>
    </message>
    <message>
        <source>Error reading from database, shutting down.</source>
        <translation>Erreur de lecture de la base de données, fermeture en cours.</translation>
    </message>
    <message>
        <source>Error upgrading chainstate database</source>
        <translation>Erreur de mise à niveau de la base de données d’état de la chaîne</translation>
    </message>
    <message>
        <source>Imports blocks from external blk000??.dat file on startup</source>
        <translation>Importe des blocs à partir d’un fichier blk000??.dat externe lors du démarrage</translation>
    </message>
    <message>
        <source>Information</source>
        <translation>Informations</translation>
    </message>
    <message>
        <source>Invalid -onion address or hostname: '%s'</source>
        <translation>Adresse ou nom d’hôte -onion invalide : « %s »</translation>
    </message>
    <message>
        <source>Invalid -proxy address or hostname: '%s'</source>
        <translation>Adresse ou nom d’hôte -proxy invalide : « %s »</translation>
    </message>
    <message>
        <source>Invalid amount for -paytxfee=&lt;amount&gt;: '%s' (must be at least %s)</source>
        <translation>Montant invalide pour -paytxfee=&lt;montant&gt; : « %s » (doit être au moins %s)</translation>
    </message>
    <message>
        <source>Invalid netmask specified in -whitelist: '%s'</source>
        <translation>Masque réseau invalide indiqué dans -whitelist : « %s »</translation>
    </message>
    <message>
        <source>Keep at most &lt;n&gt; unconnectable transactions in memory (default: %u)</source>
        <translation>Garder au plus &lt;n&gt; transactions non connectables en mémoire (par défaut : %u)</translation>
    </message>
    <message>
        <source>Need to specify a port with -whitebind: '%s'</source>
        <translation>Un port doit être précisé avec -whitebind : « %s »</translation>
    </message>
    <message>
        <source>Node relay options:</source>
        <translation>Options de relais du nœud :</translation>
    </message>
    <message>
        <source>RPC server options:</source>
        <translation>Options du serveur RPC :</translation>
    </message>
    <message>
        <source>Reducing -maxconnections from %d to %d, because of system limitations.</source>
        <translation>Réduction de -maxconnections de %d à %d, due aux restrictions du système</translation>
    </message>
    <message>
        <source>Rescan the block chain for missing wallet transactions on startup</source>
        <translation>Réanalyser la chaîne de blocs au démarrage, à la recherche de transactions de porte-monnaie manquantes</translation>
    </message>
    <message>
        <source>Send trace/debug info to console instead of debug.log file</source>
        <translation>Envoyer les infos de débogage/trace à la console au lieu du fichier debug.log</translation>
    </message>
    <message>
        <source>Show all debugging options (usage: --help -help-debug)</source>
        <translation>Montrer toutes les options de débogage (utilisation : --help --help-debug)</translation>
    </message>
    <message>
        <source>Shrink debug.log file on client startup (default: 1 when no -debug)</source>
        <translation>Réduire le fichier debug.log lors du démarrage du client (par défaut : 1 sans -debug)</translation>
    </message>
    <message>
        <source>Signing transaction failed</source>
        <translation>Échec de signature de la transaction</translation>
    </message>
    <message>
        <source>The transaction amount is too small to pay the fee</source>
        <translation>Le montant de la transaction est trop bas pour que les frais soient payés</translation>
    </message>
    <message>
        <source>This is experimental software.</source>
        <translation>Ceci est un logiciel expérimental.</translation>
    </message>
    <message>
        <source>Tor control port password (default: empty)</source>
        <translation>Mot de passe du port de contrôle Tor (par défaut : vide)</translation>
    </message>
    <message>
        <source>Tor control port to use if onion listening enabled (default: %s)</source>
        <translation>Port de contrôle Tor à utiliser si l’écoute onion est activée (par défaut :%s)</translation>
    </message>
    <message>
        <source>Transaction amount too small</source>
        <translation>Le montant de la transaction est trop bas</translation>
    </message>
    <message>
        <source>Transaction too large for fee policy</source>
        <translation>La transaction est trop grosse pour la politique de frais</translation>
    </message>
    <message>
        <source>Transaction too large</source>
        <translation>La transaction est trop grosse</translation>
    </message>
    <message>
        <source>Unable to bind to %s on this computer (bind returned error %s)</source>
        <translation>Impossible de se lier à %s sur cet ordinateur (bind a retourné l’erreur %s)</translation>
    </message>
    <message>
        <source>Unable to generate initial keys</source>
        <translation>Impossible de générer les clés initiales</translation>
    </message>
    <message>
        <source>Upgrade wallet to latest format on startup</source>
        <translation>Mettre à niveau le porte-monnaie au démarrage vers le format le plus récent</translation>
    </message>
    <message>
        <source>Username for JSON-RPC connections</source>
        <translation>Nom d’utilisateur pour les connexions JSON-RPC</translation>
    </message>
    <message>
        <source>Verifying wallet(s)...</source>
        <translation>Vérification des porte-monnaie...</translation>
    </message>
    <message>
        <source>Wallet %s resides outside wallet directory %s</source>
        <translation>Le porte-monnaie %s se trouve en dehors du répertoire de porte-monnaie %s</translation>
    </message>
    <message>
        <source>Warning</source>
        <translation>Avertissement</translation>
    </message>
    <message>
        <source>Warning: unknown new rules activated (versionbit %i)</source>
        <translation>Avertissement : nouvelles règles inconnues activées (bit de version %i)</translation>
    </message>
    <message>
        <source>Whether to operate in a blocks only mode (default: %u)</source>
        <translation>Fonctionner ou non en mode blocs seulement (par défaut : %u)</translation>
    </message>
    <message>
        <source>You need to rebuild the database using -reindex to change -txindex</source>
        <translation>Vous devez reconstruire la base de données en utilisant -reindex afin de modifier -txindex</translation>
    </message>
    <message>
        <source>Zapping all transactions from wallet...</source>
        <translation>Supprimer toutes les transactions du porte-monnaie...</translation>
    </message>
    <message>
        <source>ZeroMQ notification options:</source>
        <translation>Options de notification ZeroMQ</translation>
    </message>
    <message>
        <source>Password for JSON-RPC connections</source>
        <translation>Mot de passe pour les connexions JSON-RPC</translation>
    </message>
    <message>
        <source>Execute command when the best block changes (%s in cmd is replaced by block hash)</source>
        <translation>Exécuter la commande lorsque le meilleur bloc change (%s dans cmd est remplacé par le hachage du bloc)</translation>
    </message>
    <message>
        <source>Allow DNS lookups for -addnode, -seednode and -connect</source>
        <translation>Autoriser les recherches DNS pour -addnode, -seednode et -connect</translation>
    </message>
    <message>
        <source>(1 = keep tx meta data e.g. account owner and payment request information, 2 = drop tx meta data)</source>
        <translation>(1 = conserver les métadonnées de transmission, p. ex. les informations du propriétaire du compte et de demande de paiement, 2 = abandonner les métadonnées de transmission)</translation>
    </message>
    <message>
        <source>-maxtxfee is set very high! Fees this large could be paid on a single transaction.</source>
        <translation>La valeur -maxtxfee est très élevée ! Des frais aussi élevés pourraient être payés en une seule transaction.</translation>
    </message>
    <message>
        <source>Bind to given address to listen for JSON-RPC connections. This option is ignored unless -rpcallowip is also passed. Port is optional and overrides -rpcport. Use [host]:port notation for IPv6. This option can be specified multiple times (default: 127.0.0.1 and ::1 i.e., localhost, or if -rpcallowip has been specified, 0.0.0.0 and :: i.e., all addresses)</source>
        <translation>Se lier à l’adresse donnée pour écouter des connexions JSON-RPC. Cette option est ignorée à moins que -rpcallowip soit aussi passé. Le port est facultatif et remplace -rpcport. Utiliser la notation [host]:port pour l’IPv6. Cette option peut être précisée plusieurs fois (par défaut : 127.0.0.1 et ::1 c.-à-d. l’hôte local ou si -rpcallowip a été précisé, 0.0.0.0 et :: c.-à-d. toutes les adresses)</translation>
    </message>
    <message>
        <source>Do not keep transactions in the mempool longer than &lt;n&gt; hours (default: %u)</source>
        <translation>Ne pas conserver de transactions dans la réserve de mémoire plus de &lt;n&gt; heures (par défaut : %u)</translation>
    </message>
    <message>
        <source>Equivalent bytes per sigop in transactions for relay and mining (default: %u)</source>
        <translation>Octets équivalents par sigop dans les transactions pour relayer et miner (par défaut : %u)</translation>
    </message>
    <message>
        <source>Error loading %s: You can't enable HD on an already existing non-HD wallet</source>
        <translation>Erreur de chargement de %s : vous ne pouvez pas activer HD sur un porte-monnaie non HD existant</translation>
    </message>
    <message>
        <source>Error loading wallet %s. -wallet parameter must only specify a filename (not a path).</source>
        <translation>Erreur de chargement du porte-monnaie %s. Le paramètre -wallet ne doit indiquer qu’un nom de fichier (pas un chemin).</translation>
    </message>
    <message>
        <source>Fees (in %s/kB) smaller than this are considered zero fee for transaction creation (default: %s)</source>
        <translation>Les frais (en %s/Ko) inférieurs à ce seuil sont considérés comme étant nuls pour la création de transactions (par défaut : %s)</translation>
    </message>
    <message>
        <source>Force relay of transactions from whitelisted peers even if they violate local relay policy (default: %d)</source>
        <translation>Forcer le relais de transactions des pairs de la liste blanche même s’ils transgressent la politique locale de relais (par défaut : %d)</translation>
    </message>
    <message>
        <source>How thorough the block verification of -checkblocks is (0-4, default: %u)</source>
        <translation>Degré de profondeur de la vérification des blocs -checkblocks (0-4, par défaut : %u)</translation>
    </message>
    <message>
        <source>Maintain a full transaction index, used by the getrawtransaction rpc call (default: %u)</source>
        <translation>Maintenir un index complet des transactions, utilisé par l’appel RPC getrawtransaction (obtenir la transaction brute) (par défaut : %u)</translation>
    </message>
    <message>
        <source>Number of seconds to keep misbehaving peers from reconnecting (default: %u)</source>
        <translation>Délai en secondes de refus de reconnexion pour les pairs présentant un mauvais comportement (par défaut : %u)</translation>
    </message>
    <message>
        <source>Output debugging information (default: %u, supplying &lt;category&gt; is optional)</source>
        <translation>Extraire les informations de débogage (par défaut : %u, fournir &lt;category&gt; est facultatif)</translation>
    </message>
    <message>
        <source>Sets the serialization of raw transaction or block hex returned in non-verbose mode, non-segwit(0) or segwit(1) (default: %d)</source>
        <translation>Définit la sérialisation de la transaction brute ou les données hexa de bloc retournées en mode non-verbose, non-segwit(0) ou segwit(1) (par défaut : %d)</translation>
    </message>
    <message>
        <source>Specify directory to hold wallets (default: &lt;datadir&gt;/wallets if it exists, otherwise &lt;datadir&gt;)</source>
        <translation>Indiquer le répertoire où placer les porte-monnaie (par défaut : &lt;datadir&gt;/wallets s’il existe, autrement &lt;datadir&gt;)</translation>
    </message>
    <message>
        <source>Specify location of debug log file: this can be an absolute path or a path relative to the data directory (default: %s)</source>
        <translation>Indiquer l’emplacement du fichier journal de débogage : ce peut être un chemin absolu ou un chemin relatif au répertoire de données (par défaut : %s)</translation>
    </message>
    <message>
        <source>Support filtering of blocks and transaction with bloom filters (default: %u)</source>
        <translation>Prendre en charge le filtrage des blocs et des transactions avec les filtres bloom (par défaut : %u)</translation>
    </message>
    <message>
        <source>The fee rate (in %s/kB) that indicates your tolerance for discarding change by adding it to the fee (default: %s). Note: An output is discarded if it is dust at this rate, but we will always discard up to the dust relay fee and a discard fee above that is limited by the fee estimate for the longest target</source>
        <translation>Le taux de frais (en %s/Ko) qui indique votre tolérance à renoncer à la monnaie en l’ajoutant aux frais (par défaut : %s). Note : une sortie est rejetée si elle est considérée comme poussière pour ce taux, mais nous rejetterons toujours jusqu’aux frais de relais poussière et des frais de rejet par delà cette valeur qui sont limités par l’estimation de frais pour la cible la plus longue </translation>
    </message>
    <message>
        <source>This is the transaction fee you may pay when fee estimates are not available.</source>
        <translation>Il s’agit des frais de transaction que vous pourriez payer si aucune estimation de frais n’est proposée.</translation>
    </message>
    <message>
        <source>This product includes software developed by the OpenSSL Project for use in the OpenSSL Toolkit %s and cryptographic software written by Eric Young and UPnP software written by Thomas Bernard.</source>
        <translation>Ce produit comprend des logiciels développés par le Projet OpenSSL pour être utilisés dans la boîte à outils OpenSSL %s, et un logiciel cryptographique écrit par Eric Young, ainsi qu’un logiciel UPnP écrit par Thomas Bernard.</translation>
    </message>
    <message>
        <source>Total length of network version string (%i) exceeds maximum length (%i). Reduce the number or size of uacomments.</source>
        <translation>La taille totale de la chaîne de version de réseau (%i) dépasse la longueur maximale (%i). Réduire le nombre ou la taille des commentaires uacomments.</translation>
    </message>
    <message>
        <source>Tries to keep outbound traffic under the given target (in MiB per 24h), 0 = no limit (default: %d)</source>
        <translation>Tente de garder le trafic sortant sous la cible donnée (en Mio par 24 h), 0 = sans limite (par défaut : %d)</translation>
    </message>
    <message>
        <source>Unsupported argument -socks found. Setting SOCKS version isn't possible anymore, only SOCKS5 proxies are supported.</source>
        <translation>L’argument non pris en charge -socks a été trouvé. Il n’est plus possible de définir la version de SOCKS, seuls les mandataires SOCKS5 sont pris en charge.</translation>
    </message>
    <message>
        <source>Unsupported argument -whitelistalwaysrelay ignored, use -whitelistrelay and/or -whitelistforcerelay.</source>
        <translation>Argument non pris charge -whitelistalwaysrelay ignoré, utiliser -whitelistrelay et/ou -whitelistforcerelay.</translation>
    </message>
    <message>
        <source>Use separate SOCKS5 proxy to reach peers via Tor hidden services (default: %s)</source>
        <translation>Utiliser un serveur mandataire SOCKS5 séparé pour atteindre les pairs par les services cachés de Tor (par défaut : %s)</translation>
    </message>
    <message>
        <source>Warning: Unknown block versions being mined! It's possible unknown rules are in effect</source>
        <translation>Avertissement : des versions de blocs inconnues sont minées ! Il est possible que des règles inconnues soient en vigueur</translation>
    </message>
    <message>
        <source>Warning: Wallet file corrupt, data salvaged! Original %s saved as %s in %s; if your balance or transactions are incorrect you should restore from a backup.</source>
        <translation>Avertissement : le fichier du porte-monnaie est corrompu, les données ont été récupérées ! Le fichier %s original a été enregistré en tant que %s dans %s ; si votre solde ou vos transactions sont incorrects, vous devriez restaurer une sauvegarde.</translation>
    </message>
    <message>
        <source>Whitelist peers connecting from the given IP address (e.g. 1.2.3.4) or CIDR notated network (e.g. 1.2.3.0/24). Can be specified multiple times.</source>
        <translation>Pairs de la liste blanche se connectant à partir de l’adresse IP donnée (p. ex. 1.2.3.4) ou du réseau noté CIDR (p. ex. 1.2.3.0/24). Peut être précisé plusieurs fois.</translation>
    </message>
    <message>
        <source>%s is set very high!</source>
        <translation>La valeur %s est très élevée !</translation>
    </message>
    <message>
        <source>(default: %s)</source>
        <translation>(par défaut : %s)</translation>
    </message>
    <message>
        <source>Always query for peer addresses via DNS lookup (default: %u)</source>
        <translation>Toujours demander les adresses des pairs par recherche DNS (par défaut : %u)</translation>
    </message>
    <message>
        <source>Error loading wallet %s. -wallet filename must be a regular file.</source>
        <translation>Erreur de chargement du porte-monnaie %s. Le paramètre -wallet doit être un fichier ordinaire.</translation>
    </message>
    <message>
        <source>Error loading wallet %s. Duplicate -wallet filename specified.</source>
        <translation>Erreur de chargement du porte-monnaie %s. Le nom de fichier -wallet indiqué est un doublon.</translation>
    </message>
    <message>
        <source>Error loading wallet %s. Invalid characters in -wallet filename.</source>
        <translation>Erreur de chargement du porte-monnaie %s. Il y a des caractères invalides dans le nom de fichier -wallet.</translation>
    </message>
    <message>
        <source>How many blocks to check at startup (default: %u, 0 = all)</source>
        <translation>Nombre de blocs à vérifier au démarrage (par défaut : %u, 0 = tous)</translation>
    </message>
    <message>
        <source>Include IP addresses in debug output (default: %u)</source>
        <translation>Inclure les adresses IP à la sortie de débogage (par défaut : %u)</translation>
    </message>
    <message>
        <source>Keypool ran out, please call keypoolrefill first</source>
        <translation>La réserve de clés est épuisée, veuillez d’abord appeler « keypoolrefill »</translation>
    </message>
    <message>
        <source>Listen for JSON-RPC connections on &lt;port&gt; (default: %u or testnet: %u)</source>
        <translation>Écouter les connexions JSON-RPC sur &lt;port&gt; (par défaut : %u ou tesnet : %u)</translation>
    </message>
    <message>
        <source>Listen for connections on &lt;port&gt; (default: %u or testnet: %u)</source>
        <translation>Écouter les connexions sur &lt;port&gt; (par défaut : %u ou tesnet : %u)</translation>
    </message>
    <message>
        <source>Maintain at most &lt;n&gt; connections to peers (default: %u)</source>
        <translation>Garder au plus &lt;n&gt; connexions avec les pairs (par défaut : %u)</translation>
    </message>
    <message>
        <source>Make the wallet broadcast transactions</source>
        <translation>Obliger le porte-monnaie à diffuser les transactions</translation>
    </message>
    <message>
        <source>Maximum per-connection receive buffer, &lt;n&gt;*1000 bytes (default: %u)</source>
        <translation>Tampon maximal de réception par connexion, &lt;n&gt;*1000 octets (par défaut : %u)</translation>
    </message>
    <message>
        <source>Maximum per-connection send buffer, &lt;n&gt;*1000 bytes (default: %u)</source>
        <translation>Tampon maximal d’envoi par connexion », &lt;n&gt;*1000 octets (par défaut : %u)</translation>
    </message>
    <message>
        <source>Prepend debug output with timestamp (default: %u)</source>
        <translation>Ajouter l’estampille temporelle au début de la sortie de débogage (par défaut : %u)</translation>
    </message>
    <message>
        <source>Relay and mine data carrier transactions (default: %u)</source>
        <translation>Relayer et miner les transactions du porteur de données (par défaut : %u)</translation>
    </message>
    <message>
        <source>Relay non-P2SH multisig (default: %u)</source>
        <translation>Relayer les multisignatures non-P2SH (par défaut : %u)</translation>
    </message>
    <message>
        <source>Set key pool size to &lt;n&gt; (default: %u)</source>
        <translation>Définir la taille de la réserve de clés à &lt;n&gt; (par défaut : %u)</translation>
    </message>
    <message>
        <source>Set maximum BIP141 block weight (default: %d)</source>
        <translation>Définir le poids maximal de bloc BIP141 (par défaut : %d)</translation>
    </message>
    <message>
        <source>Set the number of threads to service RPC calls (default: %d)</source>
        <translation>Définir le nombre de fils pour les appels RPC (par défaut : %d)</translation>
    </message>
    <message>
        <source>Specify configuration file (default: %s)</source>
        <translation>Indiquer le fichier de configuration (par défaut : %s)</translation>
    </message>
    <message>
        <source>Specify connection timeout in milliseconds (minimum: 1, default: %d)</source>
        <translation>Indiquer le délai d’expiration de la connexion en millisecondes (minimum : 1, par défaut : %d)</translation>
    </message>
    <message>
        <source>Specify pid file (default: %s)</source>
        <translation>Indiquer le fichier pid (par défaut : %s)</translation>
    </message>
    <message>
        <source>Spend unconfirmed change when sending transactions (default: %u)</source>
        <translation>Dépenser la monnaie non confirmée lors de l’envoi de transactions (par défaut : %u)</translation>
    </message>
    <message>
        <source>Starting network threads...</source>
        <translation>Démarrage des processus réseau...</translation>
    </message>
    <message>
        <source>The wallet will avoid paying less than the minimum relay fee.</source>
        <translation>Le porte-monnaie évitera de payer moins que les frais minimaux de relais. </translation>
    </message>
    <message>
        <source>This is the minimum transaction fee you pay on every transaction.</source>
        <translation>Il s’agit des frais minimaux que vous payez pour chaque transaction. </translation>
    </message>
    <message>
        <source>This is the transaction fee you will pay if you send a transaction.</source>
        <translation>Il s’agit des frais minimaux que vous payez si vous envoyez une transaction.</translation>
    </message>
    <message>
        <source>Threshold for disconnecting misbehaving peers (default: %u)</source>
        <translation>Seuil de déconnexion des pairs présentant un mauvais comportement (par défaut : %u)</translation>
    </message>
    <message>
        <source>Transaction amounts must not be negative</source>
        <translation>Les montants transactionnels ne doivent pas être négatifs</translation>
    </message>
    <message>
        <source>Transaction has too long of a mempool chain</source>
        <translation>La chaîne de la réserve de mémoire de la transaction est trop longue</translation>
    </message>
    <message>
        <source>Transaction must have at least one recipient</source>
        <translation>La transaction doit comporter au moins un destinataire</translation>
    </message>
    <message>
        <source>Unknown network specified in -onlynet: '%s'</source>
        <translation>Réseau inconnu précisé dans -onlynet : « %s »</translation>
    </message>
    <message>
        <source>Insufficient funds</source>
        <translation>Fonds insuffisants</translation>
    </message>
    <message>
        <source>Loading block index...</source>
        <translation>Chargement de l’index des blocs…</translation>
    </message>
    <message>
        <source>Loading wallet...</source>
        <translation>Chargement du porte-monnaie…</translation>
    </message>
    <message>
        <source>Cannot downgrade wallet</source>
        <translation>Impossible de revenir à une version inférieure du porte-monnaie</translation>
    </message>
    <message>
        <source>Rescanning...</source>
        <translation>Nouvelle analyse…</translation>
    </message>
    <message>
        <source>Done loading</source>
        <translation>Chargement terminé</translation>
    </message>
    <message>
        <source>Error</source>
        <translation>Erreur</translation>
    </message>
</context>
</TS><|MERGE_RESOLUTION|>--- conflicted
+++ resolved
@@ -63,19 +63,11 @@
     </message>
     <message>
         <source>These are your Qtum addresses for sending payments. Always check the amount and the receiving address before sending coins.</source>
-<<<<<<< HEAD
-        <translation>Voici vos adresses Qtum pour envoyer des paiements. Vérifiez toujours le montant et l'adresse du destinataire avant d'envoyer des pièces.</translation>
-    </message>
-    <message>
-        <source>These are your Qtum addresses for receiving payments. It is recommended to use a new receiving address for each transaction.</source>
-        <translation>Voici vos adresses Qtum pour recevoir des paiements. Il est recommandé d'utiliser une nouvelle adresse de réception pour chaque transaction.</translation>
-=======
         <translation>Voici vos adresses Qtum pour envoyer des paiements. Vérifiez toujours le montant et l’adresse du destinataire avant d’envoyer des pièces.</translation>
     </message>
     <message>
         <source>These are your Qtum addresses for receiving payments. It is recommended to use a new receiving address for each transaction.</source>
         <translation>Voici vos adresses Qtum pour recevoir des paiements. Il est recommandé d’utiliser une nouvelle adresse de réception pour chaque transaction.</translation>
->>>>>>> a68962c4
     </message>
     <message>
         <source>&amp;Copy Address</source>
@@ -181,11 +173,7 @@
     </message>
     <message>
         <source>Warning: If you encrypt your wallet and lose your passphrase, you will &lt;b&gt;LOSE ALL OF YOUR QTUMS&lt;/b&gt;!</source>
-<<<<<<< HEAD
-        <translation>Avertissement : si vous chiffrez votre porte-monnaie et perdez votre phrase de passe, vous &lt;b&gt;PERDREZ TOUS VOS QTUMS&lt;/b&gt; !</translation>
-=======
         <translation>Avertissement : si vous chiffrez votre porte-monnaie et perdez votre phrase de passe, vous &lt;b&gt;PERDREZ TOUS VOS QTUMS&lt;/b&gt; !</translation>
->>>>>>> a68962c4
     </message>
     <message>
         <source>Are you sure you wish to encrypt your wallet?</source>
@@ -411,11 +399,7 @@
     </message>
     <message>
         <source>Verify messages to ensure they were signed with specified Qtum addresses</source>
-<<<<<<< HEAD
-        <translation>Vérifier les messages pour s'assurer qu'ils ont été signés avec les adresses Qtum spécifiées</translation>
-=======
         <translation>Vérifier les messages pour s’assurer qu’ils ont été signés avec les adresses Qtum indiquées</translation>
->>>>>>> a68962c4
     </message>
     <message>
         <source>&amp;File</source>
@@ -499,11 +483,7 @@
     </message>
     <message>
         <source>Show the %1 help message to get a list with possible Qtum command-line options</source>
-<<<<<<< HEAD
-        <translation>Afficher le message d'aide de %1 pour obtenir la liste des options de ligne de commande Qtum possibles.</translation>
-=======
         <translation>Afficher le message d’aide de %1 pour obtenir la liste des options de ligne de commande Qtum possibles.</translation>
->>>>>>> a68962c4
     </message>
     <message>
         <source>%1 client</source>
@@ -573,11 +553,7 @@
     </message>
     <message>
         <source>A fatal error occurred. Qtum can no longer continue safely and will quit.</source>
-<<<<<<< HEAD
-        <translation>Une erreur fatale est survenue. Qtum ne peut plus continuer en toute sécurité et va s'arrêter.</translation>
-=======
         <translation>Une erreur fatale est survenue. Qtum ne peut plus continuer en toute sécurité et va s’arrêter.</translation>
->>>>>>> a68962c4
     </message>
 </context>
 <context>
@@ -771,11 +747,7 @@
     </message>
     <message>
         <source>The entered address "%1" is not a valid Qtum address.</source>
-<<<<<<< HEAD
-        <translation>L'adresse saisie « %1 » n'est pas une adresse Qtum valide.</translation>
-=======
         <translation>L’adresse saisie « %1 » n’est pas une adresse Qtum valide.</translation>
->>>>>>> a68962c4
     </message>
     <message>
         <source>The entered address "%1" is already in the address book.</source>
@@ -883,10 +855,6 @@
         <translation>Puisque c’est la première fois que le logiciel est lancé, vous pouvez choisir où %1 stockera ses données.</translation>
     </message>
     <message>
-<<<<<<< HEAD
-        <source>%1 will download and store a copy of the Qtum block chain. At least %2GB of data will be stored in this directory, and it will grow over time. The wallet will also be stored in this directory.</source>
-        <translation>%1 téléchargera et stockera une copie de la chaîne de blocs de Qtum. Au moins %2 Go de données seront stockés dans ce répertoire et sa taille augmentera avec le temps. Le porte-monnaie sera également stocké dans ce répertoire.</translation>
-=======
         <source>When you click OK, %1 will begin to download and process the full %4 block chain (%2GB) starting with the earliest transactions in %3 when %4 initially launched.</source>
         <translation>Lorsque vous cliquez sur OK, %1 commence à télécharger et à traiter l’intégralité de la chaîne de blocs %4 (%2 Go) en débutant avec les transactions les plus anciennes de %3, quand %4 a été lancé initialement.</translation>
     </message>
@@ -897,7 +865,6 @@
     <message>
         <source>If you have chosen to limit block chain storage (pruning), the historical data must still be downloaded and processed, but will be deleted afterward to keep your disk usage low.</source>
         <translation>Si vous avez choisi de limiter le stockage de la chaîne de blocs (élagage), les données historiques doivent quand même être téléchargées et traitées, mais seront supprimées par la suite pour minimiser l’utilisation de votre espace disque.</translation>
->>>>>>> a68962c4
     </message>
     <message>
         <source>Use the default data directory</source>
@@ -1126,11 +1093,7 @@
     </message>
     <message>
         <source>Automatically open the Qtum client port on the router. This only works when your router supports UPnP and it is enabled.</source>
-<<<<<<< HEAD
-        <translation>Ouvrir automatiquement le port du client Qtum sur le routeur. Cela ne fonctionne que si votre routeur prend en charge l'UPnP et si la fonction est activée.</translation>
-=======
         <translation>Ouvrir automatiquement le port du client Qtum sur le routeur. Cela ne fonctionne que si votre routeur prend en charge l’UPnP et si la fonction est activée.</translation>
->>>>>>> a68962c4
     </message>
     <message>
         <source>Map port using &amp;UPnP</source>
@@ -1141,13 +1104,10 @@
         <translation>Accepter les connexions provenant de l’extérieur.</translation>
     </message>
     <message>
-<<<<<<< HEAD
-=======
         <source>Allow incomin&amp;g connections</source>
         <translation>Permettre les connexions e&amp;ntrantes</translation>
     </message>
     <message>
->>>>>>> a68962c4
         <source>Connect to the Qtum network through a SOCKS5 proxy.</source>
         <translation>Se connecter au réseau Qtum par un mandataire SOCKS5.</translation>
     </message>
@@ -1185,15 +1145,7 @@
     </message>
     <message>
         <source>Connect to the Qtum network through a separate SOCKS5 proxy for Tor hidden services.</source>
-<<<<<<< HEAD
-        <translation>Se connecter au réseau Qtum au travers d'un mandataire SOCKS5 séparé pour les services cachés de Tor.</translation>
-    </message>
-    <message>
-        <source>Use separate SOCKS5 proxy to reach peers via Tor hidden services:</source>
-        <translation>Utiliser un mandataire SOCKS5 séparé pour atteindre les pairs grâce aux services cachés de Tor :</translation>
-=======
         <translation>Se connecter au réseau Qtum au travers d’un mandataire SOCKS5 séparé pour les services cachés de Tor.</translation>
->>>>>>> a68962c4
     </message>
     <message>
         <source>&amp;Window</source>
@@ -1300,11 +1252,7 @@
     </message>
     <message>
         <source>The displayed information may be out of date. Your wallet automatically synchronizes with the Qtum network after a connection is established, but this process has not completed yet.</source>
-<<<<<<< HEAD
-        <translation>Les informations affichées peuvent être obsolètes. Votre porte-monnaie est automatiquement synchronisé avec le réseau Qtum lorsque la connexion s'établit, or ce processus n'est pas encore terminé.</translation>
-=======
         <translation>Les informations affichées peuvent être obsolètes. Votre porte-monnaie est automatiquement synchronisé avec le réseau Qtum lorsque la connexion s’établit, or ce processus n’est pas encore terminé.</translation>
->>>>>>> a68962c4
     </message>
     <message>
         <source>Watch-only:</source>
@@ -1395,11 +1343,7 @@
     </message>
     <message>
         <source>URI cannot be parsed! This can be caused by an invalid Qtum address or malformed URI parameters.</source>
-<<<<<<< HEAD
-        <translation>L'URI ne peut pas être analysée ! Cela peut être causé par une adresse Qtum invalide ou par des paramètres d'URI mal formés.</translation>
-=======
         <translation>L’URI ne peut pas être analysée ! Cela peut être causé par une adresse Qtum invalide ou par des paramètres d’URI mal formés.</translation>
->>>>>>> a68962c4
     </message>
     <message>
         <source>Payment request file handling</source>
@@ -1924,21 +1868,8 @@
         <translation>M&amp;essage :</translation>
     </message>
     <message>
-<<<<<<< HEAD
-        <source>Reuse one of the previously used receiving addresses. Reusing addresses has security and privacy issues. Do not use this unless re-generating a payment request made before.</source>
-        <translation>Réutiliser une adresse de réception utilisée précédemment. Réutiliser une adresse comporte des problèmes de sécurité et de confidentialité. À ne pas utiliser, sauf pour générer une demande de paiement faite au préalable.</translation>
-    </message>
-    <message>
-        <source>R&amp;euse an existing receiving address (not recommended)</source>
-        <translation>Ré&amp;utiliser une adresse de réception existante (non recommandé)</translation>
-    </message>
-    <message>
-        <source>An optional message to attach to the payment request, which will be displayed when the request is opened. Note: The message will not be sent with the payment over the Qtum network.</source>
-        <translation>Un message facultatif à joindre à la demande de paiement et qui sera affiché à l'ouverture de celle-ci. Note : le message ne sera pas envoyé avec le paiement par le réseau Qtum.</translation>
-=======
         <source>An optional message to attach to the payment request, which will be displayed when the request is opened. Note: The message will not be sent with the payment over the Qtum network.</source>
         <translation>Un message facultatif à joindre à la demande de paiement et qui sera affiché à l’ouverture de celle-ci. Note : le message ne sera pas envoyé avec le paiement par le réseau Qtum.</translation>
->>>>>>> a68962c4
     </message>
     <message>
         <source>An optional label to associate with the new receiving address.</source>
@@ -2182,17 +2113,8 @@
         <translation>Cacher</translation>
     </message>
     <message>
-<<<<<<< HEAD
-        <source>total at least</source>
-        <translation>total au moins</translation>
-    </message>
-    <message>
-        <source>Paying only the minimum fee is just fine as long as there is less transaction volume than space in the blocks. But be aware that this can end up in a never confirming transaction once there is more demand for qtum transactions than the network can process.</source>
-        <translation>Il est correct de payer les frais minimum tant que le volume transactionnel est inférieur à l'espace dans les blocs. Mais soyez conscient que cela pourrait résulter en une transaction n'étant jamais confirmée une fois qu'il y aura plus de transactions que le réseau ne pourra en traiter.</translation>
-=======
         <source>Paying only the minimum fee is just fine as long as there is less transaction volume than space in the blocks. But be aware that this can end up in a never confirming transaction once there is more demand for qtum transactions than the network can process.</source>
         <translation>Il est correct de payer les frais minimum tant que le volume transactionnel est inférieur à l’espace dans les blocs. Mais soyez conscient que cela pourrait résulter en une transaction n’étant jamais confirmée une fois qu’il y aura plus de transactions que le réseau ne pourra en traiter.</translation>
->>>>>>> a68962c4
     </message>
     <message>
         <source>(read the tooltip)</source>
@@ -2407,11 +2329,7 @@
     </message>
     <message>
         <source>The Qtum address to send the payment to</source>
-<<<<<<< HEAD
-        <translation>L'adresse Qtum à laquelle envoyer le paiement</translation>
-=======
         <translation>L’adresse Qtum à laquelle envoyer le paiement</translation>
->>>>>>> a68962c4
     </message>
     <message>
         <source>Alt+A</source>
@@ -2459,11 +2377,7 @@
     </message>
     <message>
         <source>A message that was attached to the qtum: URI which will be stored with the transaction for your reference. Note: This message will not be sent over the Qtum network.</source>
-<<<<<<< HEAD
-        <translation>Un message qui était joint à l'URI qtum: et qui sera stocké avec la transaction pour référence. Note : ce message ne sera pas envoyé par le réseau Qtum.</translation>
-=======
         <translation>Un message qui était joint à l’URI qtum: et qui sera stocké avec la transaction pour référence. Note : ce message ne sera pas envoyé par le réseau Qtum.</translation>
->>>>>>> a68962c4
     </message>
     <message>
         <source>Pay To:</source>
@@ -2508,19 +2422,11 @@
     </message>
     <message>
         <source>You can sign messages/agreements with your addresses to prove you can receive qtums sent to them. Be careful not to sign anything vague or random, as phishing attacks may try to trick you into signing your identity over to them. Only sign fully-detailed statements you agree to.</source>
-<<<<<<< HEAD
-        <translation>Vous pouvez signer des messages ou des accords avec vos adresses pour prouver que vous pouvez recevoir des qtums à ces dernières. Faites attention de ne rien signer de vague ou au hasard, car des attaques d'hameçonnage pourraient essayer de vous faire signer avec votre identité afin de l'usurper. Ne signez que des déclarations entièrement détaillées et avec lesquelles vous êtes d'accord.</translation>
-    </message>
-    <message>
-        <source>The Qtum address to sign the message with</source>
-        <translation>L'adresse Qtum avec laquelle signer le message</translation>
-=======
         <translation>Vous pouvez signer des messages ou des accords avec vos adresses pour prouver que vous pouvez recevoir des qtums à ces dernières. Faites attention de ne rien signer de vague ou au hasard, car des attaques d’hameçonnage pourraient essayer de vous faire signer avec votre identité afin de l’usurper. Ne signez que des déclarations entièrement détaillées et avec lesquelles vous êtes d’accord.</translation>
     </message>
     <message>
         <source>The Qtum address to sign the message with</source>
         <translation>L’adresse Qtum avec laquelle signer le message</translation>
->>>>>>> a68962c4
     </message>
     <message>
         <source>Choose previously used address</source>
@@ -2576,19 +2482,11 @@
     </message>
     <message>
         <source>The Qtum address the message was signed with</source>
-<<<<<<< HEAD
-        <translation>L'adresse Qtum avec laquelle le message a été signé</translation>
-    </message>
-    <message>
-        <source>Verify the message to ensure it was signed with the specified Qtum address</source>
-        <translation>Vérifier le message pour s'assurer qu'il a été signé avec l'adresse Qtum spécifiée</translation>
-=======
         <translation>L’adresse Qtum avec laquelle le message a été signé</translation>
     </message>
     <message>
         <source>Verify the message to ensure it was signed with the specified Qtum address</source>
         <translation>Vérifier le message pour s’assurer qu’il a été signé avec l’adresse Qtum indiquée</translation>
->>>>>>> a68962c4
     </message>
     <message>
         <source>Verify &amp;Message</source>
