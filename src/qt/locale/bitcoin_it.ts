--- conflicted
+++ resolved
@@ -177,11 +177,7 @@
     </message>
     <message>
         <source>Warning: If you encrypt your wallet and lose your passphrase, you will &lt;b&gt;LOSE ALL OF YOUR QTUMS&lt;/b&gt;!</source>
-<<<<<<< HEAD
-        <translation>Attenzione: perdendo la passphrase di un portamonete cifrato &lt;b&gt;TUTTI I PROPRI QTUM ANDRANNO PERSI&lt;/b&gt;!</translation>
-=======
         <translation>Attenzione: Se si cifra il portamonete e si perde la passphrase &lt;b&gt;TUTTI I PROPRI QTUM ANDRANNO PERSI&lt;/b&gt;!</translation>
->>>>>>> 9e306671
     </message>
     <message>
         <source>Are you sure you wish to encrypt your wallet?</source>
@@ -192,13 +188,8 @@
         <translation>Portafoglio cifrato</translation>
     </message>
     <message>
-<<<<<<< HEAD
-        <source>%1 will close now to finish the encryption process. Remember that encrypting your wallet cannot fully protect your qtums from being stolen by malware infecting your computer.</source>
-        <translation>%1 verrà chiuso per completare il processo di cifratura. Ricorda che cifrare il tuo portafoglio non può proteggerlo contro potenziali furti di malware che potrebbero aver infettato il tuo computer.</translation>
-=======
         <source>Your wallet is now encrypted. Remember that encrypting your wallet cannot fully protect your qtums from being stolen by malware infecting your computer.</source>
         <translation>Adesso il tuo portafoglio è criptato. Ricorda che un portafoglio criptato non protegge pienamente contro il furto di qtum se il tuo computer viene infetto da malware.</translation>
->>>>>>> 9e306671
     </message>
     <message>
         <source>IMPORTANT: Any previous backups you have made of your wallet file should be replaced with the newly generated, encrypted wallet file. For security reasons, previous backups of the unencrypted wallet file will become useless as soon as you start using the new, encrypted wallet.</source>
@@ -377,13 +368,6 @@
     <message>
         <source>Qtum</source>
         <translation>Qtum</translation>
-<<<<<<< HEAD
-    </message>
-    <message>
-        <source>Wallet</source>
-        <translation>Portafoglio</translation>
-=======
->>>>>>> 9e306671
     </message>
     <message>
         <source>&amp;Send</source>
@@ -494,36 +478,32 @@
         <translation>Aggiornato</translation>
     </message>
     <message>
-<<<<<<< HEAD
+        <source>&amp;Sending addresses</source>
+        <translation>Indirizzi di &amp;spedizione</translation>
+    </message>
+    <message>
+        <source>&amp;Receiving addresses</source>
+        <translation>Indirizzi di &amp;ricezione</translation>
+    </message>
+    <message>
+        <source>Open Wallet</source>
+        <translation>Apri il Portafoglio</translation>
+    </message>
+    <message>
+        <source>Open a wallet</source>
+        <translation>Apri un portafoglio</translation>
+    </message>
+    <message>
+        <source>Close Wallet...</source>
+        <translation>Chiudi il Portafoglio...</translation>
+    </message>
+    <message>
+        <source>Close wallet</source>
+        <translation>Chiudi il portafoglio</translation>
+    </message>
+    <message>
         <source>Show the %1 help message to get a list with possible Qtum command-line options</source>
         <translation>Mostra il messaggio di aiuto di %1 per ottenere una lista di opzioni di comando per Qtum </translation>
-=======
-        <source>&amp;Sending addresses</source>
-        <translation>Indirizzi di &amp;spedizione</translation>
-    </message>
-    <message>
-        <source>&amp;Receiving addresses</source>
-        <translation>Indirizzi di &amp;ricezione</translation>
-    </message>
-    <message>
-        <source>Open Wallet</source>
-        <translation>Apri il Portafoglio</translation>
-    </message>
-    <message>
-        <source>Open a wallet</source>
-        <translation>Apri un portafoglio</translation>
-    </message>
-    <message>
-        <source>Close Wallet...</source>
-        <translation>Chiudi il Portafoglio...</translation>
-    </message>
-    <message>
-        <source>Close wallet</source>
-        <translation>Chiudi il portafoglio</translation>
-    </message>
-    <message>
-        <source>Show the %1 help message to get a list with possible Qtum command-line options</source>
-        <translation>Mostra il messaggio di aiuto di %1 per ottenere una lista di opzioni di comando per Qtum </translation>
     </message>
     <message>
         <source>default wallet</source>
@@ -556,7 +536,6 @@
     <message>
         <source>Main Window</source>
         <translation>Finestra principale</translation>
->>>>>>> 9e306671
     </message>
     <message>
         <source>%1 client</source>
@@ -827,8 +806,6 @@
     <message>
         <source>The entered address "%1" is not a valid Qtum address.</source>
         <translation>L'indirizzo inserito "%1" non è un indirizzo qtum valido.</translation>
-<<<<<<< HEAD
-=======
     </message>
     <message>
         <source>Address "%1" already exists as a receiving address with label "%2" and so cannot be added as a sending address.</source>
@@ -837,7 +814,6 @@
     <message>
         <source>The entered address "%1" is already in the address book with label "%2".</source>
         <translation>L'indirizzo inserito "%1" è già nella rubrica con l'etichetta "%2".</translation>
->>>>>>> 9e306671
     </message>
     <message>
         <source>Could not unlock wallet.</source>
@@ -1319,11 +1295,7 @@
     </message>
     <message>
         <source>The displayed information may be out of date. Your wallet automatically synchronizes with the Qtum network after a connection is established, but this process has not completed yet.</source>
-<<<<<<< HEAD
-        <translation>Le informazioni visualizzate potrebbero non essere aggiornate. Il portamonete si sincronizza automaticamente con la rete Qtum una volta stabilita una connessione, ma questo processo non è ancora stato completato.</translation>
-=======
         <translation>Le informazioni visualizzate potrebbero non essere aggiornate. Il portafoglio si sincronizza automaticamente con la rete Qtum una volta stabilita una connessione, ma questo processo non è ancora stato completato.</translation>
->>>>>>> 9e306671
     </message>
     <message>
         <source>Watch-only:</source>
@@ -1406,15 +1378,11 @@
     </message>
     <message>
         <source>'qtum://' is not a valid URI. Use 'qtum:' instead.</source>
-<<<<<<< HEAD
-        <translation>'qtum: //' non è un URI valido. Usa invece "qtum:".</translation>
-=======
         <translation>'qtum://' non è un URI valido. Usa invece 'qtum:'.</translation>
     </message>
     <message>
         <source>You are using a BIP70 URL which will be unsupported in the future.</source>
         <translation>Stai usando un URL BIP70 che, in futuro, non sarà piú supportato.</translation>
->>>>>>> 9e306671
     </message>
     <message>
         <source>Payment request fetch URL is invalid: %1</source>
@@ -2240,17 +2208,6 @@
         <translation>Nascondi</translation>
     </message>
     <message>
-<<<<<<< HEAD
-        <source>Paying only the minimum fee is just fine as long as there is less transaction volume than space in the blocks. But be aware that this can end up in a never confirming transaction once there is more demand for qtum transactions than the network can process.</source>
-        <translation>Non vi è alcuna controindicazione a pagare la commissione minima, a patto che il volume delle transazioni sia inferiore allo spazio disponibile nei blocchi. Occorre comunque essere consapevoli che ciò potrebbe impedire la conferma delle transazioni nel caso in cui la rete risultasse satura.</translation>
-    </message>
-    <message>
-        <source>(read the tooltip)</source>
-        <translation>(leggi il suggerimento)</translation>
-    </message>
-    <message>
-=======
->>>>>>> 9e306671
         <source>Recommended:</source>
         <translation>Raccomandata:</translation>
     </message>
@@ -2519,11 +2476,7 @@
     </message>
     <message>
         <source>A message that was attached to the qtum: URI which will be stored with the transaction for your reference. Note: This message will not be sent over the Qtum network.</source>
-<<<<<<< HEAD
-        <translation>Messaggio incluso nel qtum URI e che sarà memorizzato con la transazione per vostro riferimento. Nota: Questo messaggio non sarà inviato attraverso la rete Qtum.</translation>
-=======
         <translation>Messaggio incluso nel qtum URI e che sarà memorizzato con la transazione per tuo riferimento. Nota: Questo messaggio non sarà inviato attraverso la rete Qtum.</translation>
->>>>>>> 9e306671
     </message>
     <message>
         <source>Pay To:</source>
@@ -2568,19 +2521,11 @@
     </message>
     <message>
         <source>You can sign messages/agreements with your addresses to prove you can receive qtums sent to them. Be careful not to sign anything vague or random, as phishing attacks may try to trick you into signing your identity over to them. Only sign fully-detailed statements you agree to.</source>
-<<<<<<< HEAD
-        <translation>È possibile firmare messaggi/accordi con i propri indirizzi in modo da dimostrare di poter ricevere qtum attraverso di essi. Si consiglia di prestare attenzione a non firmare dichiarazioni vaghe o casuali, attacchi di phishing potrebbero cercare di indurre ad apporre la firma su di esse. Si raccomanda di firmare esclusivamente dichiarazioni completamente dettagliate e delle quali si condivide in pieno il contenuto.</translation>
-    </message>
-    <message>
-        <source>The Qtum address to sign the message with</source>
-        <translation>L'indirizzo Qtum da utilizzare per firmare il messaggio</translation>
-=======
         <translation>È possibile firmare messaggi/accordi con i propri indirizzi in modo da dimostrare di poter ricevere qtum attraverso di essi. Presta attenzione a non firmare dichiarazioni vaghe o casuali, perché attacchi di phishing potrebbero cercare di indurti ad apporre la firma su di esse. Firma esclusivamente dichiarazioni completamente dettagliate e delle quali condividi in pieno il contenuto.</translation>
     </message>
     <message>
         <source>The Qtum address to sign the message with</source>
         <translation>Indirizzo Qtum da utilizzare per firmare il messaggio</translation>
->>>>>>> 9e306671
     </message>
     <message>
         <source>Choose previously used address</source>
