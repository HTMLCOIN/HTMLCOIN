<TS language="sk" version="2.1">
<context>
    <name>AddressBookPage</name>
    <message>
        <source>Right-click to edit address or label</source>
        <translation>Kliknutím pravým tlačidlom upraviť adresu alebo popis</translation>
    </message>
    <message>
        <source>Create a new address</source>
        <translation>Vytvoriť novú adresu</translation>
    </message>
    <message>
        <source>&amp;New</source>
        <translation>&amp;Nový</translation>
    </message>
    <message>
        <source>Copy the currently selected address to the system clipboard</source>
        <translation>Zkopírovať práve zvolenú adresu</translation>
    </message>
    <message>
        <source>&amp;Copy</source>
        <translation>&amp;Kopírovať</translation>
    </message>
    <message>
        <source>C&amp;lose</source>
        <translation>Z&amp;atvoriť</translation>
    </message>
    <message>
        <source>Delete the currently selected address from the list</source>
        <translation>Vymaž vybranú adresu zo zoznamu</translation>
    </message>
    <message>
        <source>Enter address or label to search</source>
        <translation>Zadajte adresu alebo popis pre hľadanie</translation>
    </message>
    <message>
        <source>Export the data in the current tab to a file</source>
        <translation>Exportovať tento náhľad do súboru</translation>
    </message>
    <message>
        <source>&amp;Export</source>
        <translation>&amp;Exportovať...</translation>
    </message>
    <message>
        <source>&amp;Delete</source>
        <translation>&amp;Zmazať</translation>
    </message>
    <message>
        <source>Choose the address to send coins to</source>
        <translation>Zvoľte adresu kam poslať mince</translation>
    </message>
    <message>
        <source>Choose the address to receive coins with</source>
        <translation>Zvoľte adresu na ktorú chcete prijať mince</translation>
    </message>
    <message>
        <source>C&amp;hoose</source>
        <translation>Vy&amp;brať</translation>
    </message>
    <message>
        <source>Sending addresses</source>
        <translation>Odosielajúce adresy</translation>
    </message>
    <message>
        <source>Receiving addresses</source>
        <translation>Prijímajúce adresy</translation>
    </message>
    <message>
        <source>These are your Qtum addresses for sending payments. Always check the amount and the receiving address before sending coins.</source>
        <translation>Toto sú Vaše Qtum adresy pre posielanie platieb. Vždy skontrolujte sumu a prijímaciu adresu pred poslaním mincí.</translation>
    </message>
    <message>
        <source>These are your Qtum addresses for receiving payments. It is recommended to use a new receiving address for each transaction.</source>
        <translation>Toto sú vaše Qtum adresy pre prijímanie platieb. Odporúča sa použiť vždy novú prijímaciu adresu pre každú transakciu.</translation>
    </message>
    <message>
        <source>&amp;Copy Address</source>
        <translation>&amp;Kopírovať adresu</translation>
    </message>
    <message>
        <source>Copy &amp;Label</source>
        <translation>Kopírovať &amp;popis</translation>
    </message>
    <message>
        <source>&amp;Edit</source>
        <translation>&amp;Upraviť</translation>
    </message>
    <message>
        <source>Export Address List</source>
        <translation>Exportovať zoznam adries</translation>
    </message>
    <message>
        <source>Comma separated file (*.csv)</source>
        <translation>Čiarkou oddelovaný súbor (*.csv)</translation>
    </message>
    <message>
        <source>Exporting Failed</source>
        <translation>Export zlyhal</translation>
    </message>
    <message>
        <source>There was an error trying to save the address list to %1. Please try again.</source>
        <translation>Nastala chyba pri pokuse uložiť zoznam adries do %1. Skúste znovu.</translation>
    </message>
</context>
<context>
    <name>AddressTableModel</name>
    <message>
        <source>Label</source>
        <translation>Popis</translation>
    </message>
    <message>
        <source>Address</source>
        <translation>Adresa</translation>
    </message>
    <message>
        <source>(no label)</source>
        <translation>(bez popisu)</translation>
    </message>
</context>
<context>
    <name>AskPassphraseDialog</name>
    <message>
        <source>Passphrase Dialog</source>
        <translation>Dialóg hesla</translation>
    </message>
    <message>
        <source>Enter passphrase</source>
        <translation>Zadajte heslo</translation>
    </message>
    <message>
        <source>New passphrase</source>
        <translation>Nové heslo</translation>
    </message>
    <message>
        <source>Repeat new passphrase</source>
        <translation>Zopakujte nové heslo</translation>
    </message>
    <message>
        <source>Show password</source>
        <translation>Ukázať heslo</translation>
    </message>
    <message>
        <source>Enter the new passphrase to the wallet.&lt;br/&gt;Please use a passphrase of &lt;b&gt;ten or more random characters&lt;/b&gt;, or &lt;b&gt;eight or more words&lt;/b&gt;.</source>
        <translation>Zadajte nové heslo k peňaženke.&lt;br/&gt;Prosím použite heslo s dĺžkou &lt;b&gt;desať alebo viac náhodných znakov&lt;/b&gt;, prípadne &lt;b&gt;osem alebo viac slov&lt;/b&gt;.</translation>
    </message>
    <message>
        <source>Encrypt wallet</source>
        <translation>Zašifrovať peňaženku</translation>
    </message>
    <message>
        <source>This operation needs your wallet passphrase to unlock the wallet.</source>
        <translation>Táto operácia potrebuje heslo k vašej peňaženke aby ju mohla odomknúť.</translation>
    </message>
    <message>
        <source>Unlock wallet</source>
        <translation>Odomknúť peňaženku</translation>
    </message>
    <message>
        <source>This operation needs your wallet passphrase to decrypt the wallet.</source>
        <translation>Táto operácia potrebuje heslo k vašej peňaženke na dešifrovanie peňaženky.</translation>
    </message>
    <message>
        <source>Decrypt wallet</source>
        <translation>Dešifrovať peňaženku</translation>
    </message>
    <message>
        <source>Change passphrase</source>
        <translation>Zmena hesla</translation>
    </message>
    <message>
        <source>Enter the old passphrase and new passphrase to the wallet.</source>
        <translation>Zadajte staré heslo a nové heslo k peňaženke.</translation>
    </message>
    <message>
        <source>Confirm wallet encryption</source>
        <translation>Potvrďte zašifrovanie peňaženky</translation>
    </message>
    <message>
        <source>Warning: If you encrypt your wallet and lose your passphrase, you will &lt;b&gt;LOSE ALL OF YOUR QTUMS&lt;/b&gt;!</source>
        <translation>Varovanie: Ak zašifrujete peňaženku a stratíte heslo, &lt;b&gt;STRATÍTE VŠETKY VAŠE QTUMY&lt;/b&gt;!</translation>
    </message>
    <message>
        <source>Are you sure you wish to encrypt your wallet?</source>
        <translation>Ste si istí, že si želáte zašifrovať peňaženku?</translation>
    </message>
    <message>
        <source>Wallet encrypted</source>
        <translation>Peňaženka zašifrovaná</translation>
    </message>
    <message>
        <source>%1 will close now to finish the encryption process. Remember that encrypting your wallet cannot fully protect your qtums from being stolen by malware infecting your computer.</source>
        <translation>%1 sa teraz zavrie, aby sa ukončil proces šifrovania. Zašifrovanie peňaženky neochráni úplne pred krádežou qtumov škodlivými programami, ktoré prenikli do vášho počítača.</translation>
    </message>
    <message>
        <source>IMPORTANT: Any previous backups you have made of your wallet file should be replaced with the newly generated, encrypted wallet file. For security reasons, previous backups of the unencrypted wallet file will become useless as soon as you start using the new, encrypted wallet.</source>
        <translation>DÔLEŽITÉ: Všetky predchádzajúce zálohy vašej peňaženky, ktoré ste vykonali by mali byť nahradené novo vytvorenou, zašifrovanou peňaženkou. Z bezpečnostných dôvodov bude predchádzajúca záloha nezašifrovanej peňaženky k ničomu, akonáhle začnete používať novú, zašifrovanú peňaženku.</translation>
    </message>
    <message>
        <source>Wallet encryption failed</source>
        <translation>Šifrovanie peňaženky zlyhalo</translation>
    </message>
    <message>
        <source>Wallet encryption failed due to an internal error. Your wallet was not encrypted.</source>
        <translation>Šifrovanie peňaženky zlyhalo kôli internej chybe. Vaša peňaženka nebola zašifrovaná.</translation>
    </message>
    <message>
        <source>The supplied passphrases do not match.</source>
        <translation>Zadané heslá nesúhlasia.</translation>
    </message>
    <message>
        <source>Wallet unlock failed</source>
        <translation>Odomykanie peňaženky zlyhalo</translation>
    </message>
    <message>
        <source>The passphrase entered for the wallet decryption was incorrect.</source>
        <translation>Zadané heslo pre dešifrovanie peňaženky bolo nesprávne.</translation>
    </message>
    <message>
        <source>Wallet decryption failed</source>
        <translation>Zlyhalo šifrovanie peňaženky.</translation>
    </message>
    <message>
        <source>Wallet passphrase was successfully changed.</source>
        <translation>Heslo k peňaženke bolo úspešne zmenené.</translation>
    </message>
    <message>
        <source>Warning: The Caps Lock key is on!</source>
        <translation>Upozornenie: Máte zapnutý Caps Lock!</translation>
    </message>
</context>
<context>
    <name>BanTableModel</name>
    <message>
        <source>IP/Netmask</source>
        <translation>IP/Maska stiete</translation>
    </message>
    <message>
        <source>Banned Until</source>
        <translation>Blokovaný do</translation>
    </message>
</context>
<context>
    <name>QtumGUI</name>
    <message>
        <source>Sign &amp;message...</source>
        <translation>Podpísať &amp;správu...</translation>
    </message>
    <message>
        <source>Synchronizing with network...</source>
        <translation>Synchronizácia so sieťou...</translation>
    </message>
    <message>
        <source>&amp;Overview</source>
        <translation>&amp;Prehľad</translation>
    </message>
    <message>
        <source>Node</source>
        <translation>Uzol</translation>
    </message>
    <message>
        <source>Show general overview of wallet</source>
        <translation>Zobraziť celkový prehľad o peňaženke</translation>
    </message>
    <message>
        <source>&amp;Transactions</source>
        <translation>&amp;Transakcie</translation>
    </message>
    <message>
        <source>Browse transaction history</source>
        <translation>Prechádzať históriu transakcií</translation>
    </message>
    <message>
        <source>E&amp;xit</source>
        <translation>U&amp;končiť</translation>
    </message>
    <message>
        <source>Quit application</source>
        <translation>Ukončiť program</translation>
    </message>
    <message>
        <source>&amp;About %1</source>
        <translation>&amp;O %1</translation>
    </message>
    <message>
        <source>Show information about %1</source>
        <translation>Ukázať informácie o %1</translation>
    </message>
    <message>
        <source>About &amp;Qt</source>
        <translation>O &amp;Qt</translation>
    </message>
    <message>
        <source>Show information about Qt</source>
        <translation>Zobrazit informácie o Qt</translation>
    </message>
    <message>
        <source>&amp;Options...</source>
        <translation>&amp;Možnosti...</translation>
    </message>
    <message>
        <source>Modify configuration options for %1</source>
        <translation>Upraviť nastavenia pre %1</translation>
    </message>
    <message>
        <source>&amp;Encrypt Wallet...</source>
        <translation>&amp;Zašifrovať Peňaženku...</translation>
    </message>
    <message>
        <source>&amp;Backup Wallet...</source>
        <translation>&amp;Zálohovať peňaženku...</translation>
    </message>
    <message>
        <source>&amp;Change Passphrase...</source>
        <translation>&amp;Zmena Hesla...</translation>
    </message>
    <message>
        <source>&amp;Sending addresses...</source>
        <translation>&amp;Odosielajúce adresy ...</translation>
    </message>
    <message>
        <source>&amp;Receiving addresses...</source>
        <translation>&amp;Prijímajúce adresy...</translation>
    </message>
    <message>
        <source>Open &amp;URI...</source>
        <translation>Otvoriť &amp;URI...</translation>
    </message>
    <message>
        <source>Wallet:</source>
        <translation>Peňaženka:</translation>
    </message>
    <message>
        <source>default wallet</source>
        <translation>predvolená peňaženka</translation>
    </message>
    <message>
        <source>Click to disable network activity.</source>
        <translation>Kliknite pre zakázanie sieťovej aktivity.</translation>
    </message>
    <message>
        <source>Network activity disabled.</source>
        <translation>Sieťová aktivita zakázaná.</translation>
    </message>
    <message>
        <source>Click to enable network activity again.</source>
        <translation>Kliknite pre povolenie sieťovej aktivity.</translation>
    </message>
    <message>
        <source>Syncing Headers (%1%)...</source>
        <translation>Synchronizujú sa hlavičky (%1%)...</translation>
    </message>
    <message>
        <source>Reindexing blocks on disk...</source>
        <translation>Preindexúvam bloky na disku...</translation>
    </message>
    <message>
<<<<<<< HEAD
=======
        <source>Proxy is &lt;b&gt;enabled&lt;/b&gt;: %1</source>
        <translation>Proxy je &lt;b&gt;zapnuté&lt;/b&gt;: %1</translation>
    </message>
    <message>
>>>>>>> 228c1378
        <source>Send coins to a Qtum address</source>
        <translation>Poslať qtums na adresu</translation>
    </message>
    <message>
        <source>Backup wallet to another location</source>
        <translation>Zálohovať peňaženku na iné miesto</translation>
    </message>
    <message>
        <source>Change the passphrase used for wallet encryption</source>
        <translation>Zmeniť heslo použité na šifrovanie peňaženky</translation>
    </message>
    <message>
        <source>&amp;Debug window</source>
        <translation>&amp;Okno pre ladenie</translation>
    </message>
    <message>
        <source>Open debugging and diagnostic console</source>
        <translation>Otvor konzolu pre ladenie a diagnostiku</translation>
    </message>
    <message>
        <source>&amp;Verify message...</source>
        <translation>O&amp;veriť správu...</translation>
    </message>
    <message>
        <source>Qtum</source>
        <translation>Qtum</translation>
    </message>
    <message>
        <source>Wallet</source>
        <translation>Peňaženka</translation>
    </message>
    <message>
        <source>&amp;Send</source>
        <translation>&amp;Odoslať</translation>
    </message>
    <message>
        <source>&amp;Receive</source>
        <translation>&amp;Prijať</translation>
    </message>
    <message>
        <source>&amp;Show / Hide</source>
        <translation>&amp;Zobraziť / Skryť</translation>
    </message>
    <message>
        <source>Show or hide the main Window</source>
        <translation>Zobraziť alebo skryť hlavné okno</translation>
    </message>
    <message>
        <source>Encrypt the private keys that belong to your wallet</source>
        <translation>Zašifruj súkromné kľúče ktoré patria do vašej peňaženky</translation>
    </message>
    <message>
        <source>Sign messages with your Qtum addresses to prove you own them</source>
        <translation>Podpísať správu s vašou adresou Qtum aby ste preukázali že ju vlastníte</translation>
    </message>
    <message>
        <source>Verify messages to ensure they were signed with specified Qtum addresses</source>
        <translation>Overiť či správa bola podpísaná uvedenou Qtum adresou</translation>
    </message>
    <message>
        <source>&amp;File</source>
        <translation>&amp;Súbor</translation>
    </message>
    <message>
        <source>&amp;Settings</source>
        <translation>&amp;Nastavenia</translation>
    </message>
    <message>
        <source>&amp;Help</source>
        <translation>&amp;Pomoc</translation>
    </message>
    <message>
        <source>Tabs toolbar</source>
        <translation>Lišta záložiek</translation>
    </message>
    <message>
        <source>Request payments (generates QR codes and qtum: URIs)</source>
        <translation>Vyžiadať platby (vygeneruje QR kódy a qtum: URI)</translation>
    </message>
    <message>
        <source>Show the list of used sending addresses and labels</source>
        <translation>Zobraziť zoznam použitých adries odosielateľa a ich popisy</translation>
    </message>
    <message>
        <source>Show the list of used receiving addresses and labels</source>
        <translation>Zobraziť zoznam použitých prijímacích adries a ich popisov</translation>
    </message>
    <message>
        <source>Open a qtum: URI or payment request</source>
        <translation>Otvoriť qtum URI alebo výzvu k platbe</translation>
    </message>
    <message>
        <source>&amp;Command-line options</source>
        <translation>&amp;Možnosti príkazového riadku</translation>
    </message>
    <message numerus="yes">
        <source>%n active connection(s) to Qtum network</source>
<<<<<<< HEAD
        <translation><numerusform>%n aktívne pripojenie do siete Qtum</numerusform><numerusform>%n aktívne pripojenia do siete Qtum</numerusform><numerusform>%n aktívnych pripojení do siete Qtum</numerusform></translation>
=======
        <translation><numerusform>%n aktívne pripojenie do siete Qtum</numerusform><numerusform>%n aktívne pripojenia do siete Qtum</numerusform><numerusform>%n aktívnych pripojení do siete Qtum</numerusform><numerusform>%n aktívnych pripojení do siete Qtum</numerusform></translation>
>>>>>>> 228c1378
    </message>
    <message>
        <source>Indexing blocks on disk...</source>
        <translation>Indexujem bloky na disku...</translation>
    </message>
    <message>
        <source>Processing blocks on disk...</source>
        <translation>Spracovávam bloky na disku...</translation>
    </message>
    <message numerus="yes">
        <source>Processed %n block(s) of transaction history.</source>
        <translation><numerusform>Spracovaných %n blok transakčnej histórie.</numerusform><numerusform>Spracovaných %n bloky transakčnej histórie.</numerusform><numerusform>Spracovaných %n blokov transakčnej histórie.</numerusform><numerusform>Spracovaných %n blokov transakčnej histórie.</numerusform></translation>
    </message>
    <message>
        <source>%1 behind</source>
        <translation>%1 pozadu</translation>
    </message>
    <message>
        <source>Last received block was generated %1 ago.</source>
        <translation>Posledný prijatý blok bol vygenerovaný pred: %1.</translation>
    </message>
    <message>
        <source>Transactions after this will not yet be visible.</source>
        <translation>Transakcie po tomto čase ešte nebudú viditeľné.</translation>
    </message>
    <message>
        <source>Error</source>
        <translation>Chyba</translation>
    </message>
    <message>
        <source>Warning</source>
        <translation>Upozornenie</translation>
    </message>
    <message>
        <source>Information</source>
        <translation>Informácia</translation>
    </message>
    <message>
        <source>Up to date</source>
        <translation>Aktualizovaný</translation>
    </message>
    <message>
        <source>Show the %1 help message to get a list with possible Qtum command-line options</source>
        <translation>Ukáž %1 zoznam možných nastavení Qtumu pomocou príkazového riadku</translation>
    </message>
    <message>
        <source>%1 client</source>
        <translation>%1 klient</translation>
    </message>
    <message>
        <source>Connecting to peers...</source>
        <translation>Pripája sa k partnerom...</translation>
    </message>
    <message>
        <source>Catching up...</source>
        <translation>Sťahujem...</translation>
    </message>
    <message>
        <source>Date: %1
</source>
        <translation>Dátum: %1
</translation>
    </message>
    <message>
        <source>Amount: %1
</source>
        <translation>Suma: %1
</translation>
    </message>
    <message>
        <source>Wallet: %1
</source>
        <translation>Peňaženka: %1
</translation>
    </message>
    <message>
        <source>Type: %1
</source>
        <translation>Typ: %1
</translation>
    </message>
    <message>
        <source>Label: %1
</source>
        <translation>Popis: %1
</translation>
    </message>
    <message>
        <source>Address: %1
</source>
        <translation>Adresa: %1
</translation>
    </message>
    <message>
        <source>Sent transaction</source>
        <translation>Odoslané transakcie</translation>
    </message>
    <message>
        <source>Incoming transaction</source>
        <translation>Prijatá transakcia</translation>
    </message>
    <message>
        <source>HD key generation is &lt;b&gt;enabled&lt;/b&gt;</source>
        <translation>Generovanie HD kľúčov je &lt;b&gt;zapnuté&lt;/b&gt;</translation>
    </message>
    <message>
        <source>HD key generation is &lt;b&gt;disabled&lt;/b&gt;</source>
        <translation>Generovanie HD kľúčov je &lt;b&gt;vypnuté&lt;/b&gt;</translation>
    </message>
    <message>
        <source>Wallet is &lt;b&gt;encrypted&lt;/b&gt; and currently &lt;b&gt;unlocked&lt;/b&gt;</source>
        <translation>Peňaženka je &lt;b&gt;zašifrovaná&lt;/b&gt; a momentálne &lt;b&gt;odomknutá&lt;/b&gt;</translation>
    </message>
    <message>
        <source>Wallet is &lt;b&gt;encrypted&lt;/b&gt; and currently &lt;b&gt;locked&lt;/b&gt;</source>
        <translation>Peňaženka je &lt;b&gt;zašifrovaná&lt;/b&gt; a momentálne &lt;b&gt;zamknutá&lt;/b&gt;</translation>
    </message>
    <message>
        <source>A fatal error occurred. Qtum can no longer continue safely and will quit.</source>
        <translation>Vyskytla sa kritická chyba. Qtum nemôže ďalej bezpečne pokračovať a ukončí sa.</translation>
    </message>
</context>
<context>
    <name>CoinControlDialog</name>
    <message>
        <source>Coin Selection</source>
        <translation>Výber mince</translation>
    </message>
    <message>
        <source>Quantity:</source>
        <translation>Množstvo:</translation>
    </message>
    <message>
        <source>Bytes:</source>
        <translation>Bajtov:</translation>
    </message>
    <message>
        <source>Amount:</source>
        <translation>Suma:</translation>
    </message>
    <message>
        <source>Fee:</source>
        <translation>Poplatok:</translation>
    </message>
    <message>
        <source>Dust:</source>
        <translation>Prach:</translation>
    </message>
    <message>
        <source>After Fee:</source>
        <translation>Po poplatku:</translation>
    </message>
    <message>
        <source>Change:</source>
        <translation>Zmena:</translation>
    </message>
    <message>
        <source>(un)select all</source>
        <translation>(ne)vybrať všetko</translation>
    </message>
    <message>
        <source>Tree mode</source>
        <translation>Stromový režim</translation>
    </message>
    <message>
        <source>List mode</source>
        <translation>Zoznamový režim</translation>
    </message>
    <message>
        <source>Amount</source>
        <translation>Suma</translation>
    </message>
    <message>
        <source>Received with label</source>
        <translation>Prijaté s označením</translation>
    </message>
    <message>
        <source>Received with address</source>
        <translation>Prijaté s adresou</translation>
    </message>
    <message>
        <source>Date</source>
        <translation>Dátum</translation>
    </message>
    <message>
        <source>Confirmations</source>
        <translation>Potvrdenia</translation>
    </message>
    <message>
        <source>Confirmed</source>
        <translation>Potvrdené</translation>
    </message>
    <message>
        <source>Copy address</source>
        <translation>Kopírovať adresu</translation>
    </message>
    <message>
        <source>Copy label</source>
        <translation>Kopírovať popis</translation>
    </message>
    <message>
        <source>Copy amount</source>
        <translation>Kopírovať sumu</translation>
    </message>
    <message>
        <source>Copy transaction ID</source>
        <translation>Kopírovať ID transakcie</translation>
    </message>
    <message>
        <source>Lock unspent</source>
        <translation>Uzamknúť neminuté</translation>
    </message>
    <message>
        <source>Unlock unspent</source>
        <translation>Odomknúť neminuté</translation>
    </message>
    <message>
        <source>Copy quantity</source>
        <translation>Kopírovať množstvo</translation>
    </message>
    <message>
        <source>Copy fee</source>
        <translation>Kopírovať poplatok</translation>
    </message>
    <message>
        <source>Copy after fee</source>
        <translation>Kopírovať po poplatkoch</translation>
    </message>
    <message>
        <source>Copy bytes</source>
        <translation>Kopírovať bajty</translation>
    </message>
    <message>
        <source>Copy dust</source>
        <translation>Kopírovať prach</translation>
    </message>
    <message>
        <source>Copy change</source>
        <translation>Kopírovať zmenu</translation>
    </message>
    <message>
        <source>(%1 locked)</source>
        <translation>(%1 zamknutých)</translation>
    </message>
    <message>
        <source>yes</source>
        <translation>áno</translation>
    </message>
    <message>
        <source>no</source>
        <translation>nie</translation>
    </message>
    <message>
        <source>This label turns red if any recipient receives an amount smaller than the current dust threshold.</source>
        <translation>Tento popis sčervenie ak ktorýkoľvek príjemca dostane sumu menšiu ako súčasný limit pre "prach".</translation>
    </message>
    <message>
        <source>Can vary +/- %1 satoshi(s) per input.</source>
        <translation>Môže sa líšiť o +/- %1 satoshi pre každý vstup.</translation>
    </message>
    <message>
        <source>(no label)</source>
        <translation>(bez popisu)</translation>
    </message>
    <message>
        <source>change from %1 (%2)</source>
        <translation>zmena od %1 (%2)</translation>
    </message>
    <message>
        <source>(change)</source>
        <translation>(zmena)</translation>
    </message>
</context>
<context>
    <name>EditAddressDialog</name>
    <message>
        <source>Edit Address</source>
        <translation>Upraviť adresu</translation>
    </message>
    <message>
        <source>&amp;Label</source>
        <translation>&amp;Popis</translation>
    </message>
    <message>
        <source>The label associated with this address list entry</source>
        <translation>Popis tejto položký v zozname adries je prázdny</translation>
    </message>
    <message>
        <source>The address associated with this address list entry. This can only be modified for sending addresses.</source>
        <translation>Adresa spojená s týmto záznamom v adresári. Možno upravovať len pre odosielajúce adresy.</translation>
    </message>
    <message>
        <source>&amp;Address</source>
        <translation>&amp;Adresa</translation>
    </message>
    <message>
        <source>New sending address</source>
        <translation>Nová adresa pre odoslanie</translation>
    </message>
    <message>
        <source>Edit receiving address</source>
        <translation>Upraviť prijímajúcu adresu</translation>
    </message>
    <message>
        <source>Edit sending address</source>
        <translation>Upraviť odosielaciu adresu</translation>
    </message>
    <message>
        <source>The entered address "%1" is not a valid Qtum address.</source>
        <translation>Vložená adresa "%1" nieje platnou adresou Qtum.</translation>
<<<<<<< HEAD
    </message>
    <message>
        <source>The entered address "%1" is already in the address book.</source>
        <translation>Vložená adresa "%1" sa už nachádza v adresári.</translation>
=======
>>>>>>> 228c1378
    </message>
    <message>
        <source>Could not unlock wallet.</source>
        <translation>Nepodarilo sa odomknúť peňaženku.</translation>
    </message>
    <message>
        <source>New key generation failed.</source>
        <translation>Generovanie nového kľúča zlyhalo.</translation>
    </message>
</context>
<context>
    <name>FreespaceChecker</name>
    <message>
        <source>A new data directory will be created.</source>
        <translation>Bude vytvorený nový dátový adresár.</translation>
    </message>
    <message>
        <source>name</source>
        <translation>názov</translation>
    </message>
    <message>
        <source>Directory already exists. Add %1 if you intend to create a new directory here.</source>
        <translation>Priečinok už existuje. Pridajte "%1" ak chcete vytvoriť nový priečinok tu.</translation>
    </message>
    <message>
        <source>Path already exists, and is not a directory.</source>
        <translation>Cesta už existuje a nie je to adresár.</translation>
    </message>
    <message>
        <source>Cannot create data directory here.</source>
        <translation>Tu nemôžem vytvoriť dátový adresár.</translation>
    </message>
</context>
<context>
    <name>HelpMessageDialog</name>
    <message>
        <source>version</source>
        <translation>verzia</translation>
    </message>
    <message>
        <source>(%1-bit)</source>
        <translation>(%1-bit)</translation>
    </message>
    <message>
        <source>About %1</source>
        <translation>O %1</translation>
    </message>
    <message>
        <source>Command-line options</source>
        <translation>Voľby príkazového riadku</translation>
    </message>
</context>
<context>
    <name>Intro</name>
    <message>
        <source>Welcome</source>
        <translation>Vitajte</translation>
    </message>
    <message>
        <source>Welcome to %1.</source>
        <translation>Vitajte v %1</translation>
    </message>
    <message>
        <source>As this is the first time the program is launched, you can choose where %1 will store its data.</source>
        <translation>Keďže toto je prvé spustenie programu, môžete si vybrať, kam %1 bude ukladať vaše údaje.</translation>
    </message>
    <message>
        <source>When you click OK, %1 will begin to download and process the full %4 block chain (%2GB) starting with the earliest transactions in %3 when %4 initially launched.</source>
        <translation>Hneď po stlačení OK, začne %1 stťahovať a spracovávať celý %4 reťazec blokov (%2 GB), začínajúc nejstaršími transakcemi z roku %3, kdey bol %4 spustený.</translation>
    </message>
    <message>
        <source>This initial synchronisation is very demanding, and may expose hardware problems with your computer that had previously gone unnoticed. Each time you run %1, it will continue downloading where it left off.</source>
        <translation>Prvá synchronizácia je veľmi náročná a môžu sa tak vďaka nej začat na Vašom počítači projavovať doteraz skryté hárdwarové problémy. Vždy, keď spustíte %1, bude sťahovanie pokračovať tam, kde skončilo.</translation>
    </message>
    <message>
        <source>If you have chosen to limit block chain storage (pruning), the historical data must still be downloaded and processed, but will be deleted afterward to keep your disk usage low.</source>
        <translation>Ak ste ombedzili úložný priestor pre reťazec blokov (tj. povolil prepezávanie), tak sa historické dáta sice stiahnu a zpracujú, ale následne sa zasa zzažú, aby nezaberala na disku miesto.</translation>
    </message>
    <message>
        <source>Use the default data directory</source>
        <translation>Použiť predvolený dátový adresár</translation>
    </message>
    <message>
        <source>Use a custom data directory:</source>
        <translation>Použiť vlastný dátový adresár:</translation>
    </message>
    <message>
        <source>Qtum</source>
        <translation>Qtum</translation>
    </message>
    <message>
        <source>At least %1 GB of data will be stored in this directory, and it will grow over time.</source>
        <translation>Aspoň %1 GB dát bude uložených v tejto zložke a postupom času bude narastať.</translation>
    </message>
    <message>
<<<<<<< HEAD
        <source>When you click OK, %1 will begin to download and process the full %4 block chain (%2GB) starting with the earliest transactions in %3 when %4 initially launched.</source>
        <translation>Hneď po stlačení OK, začne %1 stťahovať a spracovávať celý %4 reťazec blokov (%2 GB), začínajúc nejstaršími transakcemi z roku %3, kdey bol %4 spustený.</translation>
    </message>
    <message>
        <source>This initial synchronisation is very demanding, and may expose hardware problems with your computer that had previously gone unnoticed. Each time you run %1, it will continue downloading where it left off.</source>
        <translation>Prvá synchronizácia je veľmi náročná a môžu sa tak vďaka nej začat na Vašom počítači projavovať doteraz skryté hárdwarové problémy. Vždy, keď spustíte %1, bude sťahovanie pokračovať tam, kde skončilo.</translation>
    </message>
    <message>
        <source>If you have chosen to limit block chain storage (pruning), the historical data must still be downloaded and processed, but will be deleted afterward to keep your disk usage low.</source>
        <translation>Ak ste ombedzili úložný priestor pre reťazec blokov (tj. povolil prepezávanie), tak sa historické dáta sice stiahnu a zpracujú, ale následne sa zasa zzažú, aby nezaberala na disku miesto.</translation>
=======
        <source>Approximately %1 GB of data will be stored in this directory.</source>
        <translation>Približne %1 GB dát bude uložených v tejto zložke.</translation>
>>>>>>> 228c1378
    </message>
    <message>
        <source>%1 will download and store a copy of the Qtum block chain.</source>
        <translation>%1 bude sťahovať kopiu reťazca blokov.</translation>
    </message>
    <message>
        <source>The wallet will also be stored in this directory.</source>
        <translation>Tvoja peňaženka bude uložena tiež v tomto adresári.</translation>
    </message>
    <message>
        <source>Qtum</source>
        <translation>Qtum</translation>
    </message>
    <message>
        <source>At least %1 GB of data will be stored in this directory, and it will grow over time.</source>
        <translation>Aspoň %1 GB dát bude uložených v tejto zložke a postupom času bude narastať.</translation>
    </message>
    <message>
        <source>Approximately %1 GB of data will be stored in this directory.</source>
        <translation>Približne %1 GB dát bude uložených v tejto zložke.</translation>
    </message>
    <message>
        <source>%1 will download and store a copy of the Qtum block chain.</source>
        <translation>%1 bude sťahovať kopiu reťazca blokov.</translation>
    </message>
    <message>
        <source>The wallet will also be stored in this directory.</source>
        <translation>Tvoja peňaženka bude uložena tiež v tomto adresári.</translation>
    </message>
    <message>
        <source>Error: Specified data directory "%1" cannot be created.</source>
        <translation>Chyba: Zadaný priečinok pre dáta "%1" nemôže byť vytvorený.</translation>
    </message>
    <message>
        <source>Error</source>
        <translation>Chyba</translation>
    </message>
    <message numerus="yes">
        <source>%n GB of free space available</source>
        <translation><numerusform>%n GB voľného miesta</numerusform><numerusform>%n GB voľného miesta</numerusform><numerusform>%n GB voľného miesta</numerusform><numerusform>%n GB voľného miesta</numerusform></translation>
    </message>
    <message numerus="yes">
        <source>(of %n GB needed)</source>
        <translation><numerusform>(z %n GB potrebného)</numerusform><numerusform>(z %n GB potrebných)</numerusform><numerusform>(z %n GB potrebných)</numerusform><numerusform>(z %n GB potrebných)</numerusform></translation>
    </message>
</context>
<context>
    <name>ModalOverlay</name>
    <message>
        <source>Form</source>
        <translation>Forma</translation>
    </message>
    <message>
        <source>Recent transactions may not yet be visible, and therefore your wallet's balance might be incorrect. This information will be correct once your wallet has finished synchronizing with the qtum network, as detailed below.</source>
        <translation>Nedávne transakcie nemusia byť ešte viditeľné preto môže byť zostatok vo vašej peňaženke nesprávny. Táto informácia bude správna keď sa dokončí synchronizovanie peňaženky so sieťou qtum, ako je rozpísané nižšie.</translation>
    </message>
    <message>
        <source>Attempting to spend qtums that are affected by not-yet-displayed transactions will not be accepted by the network.</source>
        <translation>Pokus o minutie qtumov, ktoré sú ovplyvnené ešte nezobrazenými transakciami, nebude sieťou akceptovaný.</translation>
    </message>
    <message>
        <source>Number of blocks left</source>
        <translation>Počet zostávajúcich blokov</translation>
    </message>
    <message>
        <source>Unknown...</source>
        <translation>Neznáme...</translation>
    </message>
    <message>
        <source>Last block time</source>
        <translation>Čas posledného bloku</translation>
    </message>
    <message>
        <source>Progress</source>
        <translation>Postup synchronizácie</translation>
    </message>
    <message>
        <source>Progress increase per hour</source>
        <translation>Prírastok postupu za hodinu</translation>
    </message>
    <message>
        <source>calculating...</source>
        <translation>počíta sa...</translation>
    </message>
    <message>
        <source>Estimated time left until synced</source>
        <translation>Odhadovaný čas do ukončenia synchronizácie</translation>
    </message>
    <message>
        <source>Hide</source>
        <translation>Skryť</translation>
    </message>
    <message>
        <source>Unknown. Syncing Headers (%1)...</source>
        <translation>Neznámy. Synchronizujú sa hlavičky (%1)...</translation>
    </message>
</context>
<context>
    <name>OpenURIDialog</name>
    <message>
        <source>Open URI</source>
        <translation>Otvoriť URI</translation>
    </message>
    <message>
        <source>Open payment request from URI or file</source>
        <translation>Otvoriť požiadavku na zaplatenie z URI alebo súboru</translation>
    </message>
    <message>
        <source>URI:</source>
        <translation>URI:</translation>
    </message>
    <message>
        <source>Select payment request file</source>
        <translation>Vyberte súbor s výzvou k platbe</translation>
    </message>
    <message>
        <source>Select payment request file to open</source>
        <translation>Vyberte ktorý súbor s výzvou na platbu otvoriť</translation>
    </message>
</context>
<context>
    <name>OptionsDialog</name>
    <message>
        <source>Options</source>
        <translation>Možnosti</translation>
    </message>
    <message>
        <source>&amp;Main</source>
        <translation>&amp;Hlavné</translation>
    </message>
    <message>
        <source>Automatically start %1 after logging in to the system.</source>
        <translation>Automaticky spustiť %1 pri spustení systému.</translation>
    </message>
    <message>
        <source>&amp;Start %1 on system login</source>
        <translation>&amp;Spustiť %1 pri prihlásení</translation>
    </message>
    <message>
        <source>Size of &amp;database cache</source>
        <translation>Veľkosť vyrovnávacej pamäti &amp;databázy</translation>
    </message>
    <message>
        <source>MB</source>
        <translation>MB</translation>
    </message>
    <message>
        <source>Number of script &amp;verification threads</source>
        <translation>Počet &amp;vlákien overujúcich skript</translation>
    </message>
    <message>
        <source>IP address of the proxy (e.g. IPv4: 127.0.0.1 / IPv6: ::1)</source>
        <translation>IP adresy proxy (napr. IPv4: 127.0.0.1 / IPv6: ::1)</translation>
    </message>
    <message>
        <source>Shows if the supplied default SOCKS5 proxy is used to reach peers via this network type.</source>
        <translation>Ukazuje, či se zadaná východzia SOCKS5 proxy používá k pripojovaniu k peerom v rámci tohoto typu siete.</translation>
    </message>
    <message>
        <source>Use separate SOCKS&amp;5 proxy to reach peers via Tor hidden services:</source>
        <translation>Použiť samostatný SOCKS&amp;5 proxy server na dosiahnutie počítačov cez skryté služby Tor:</translation>
    </message>
    <message>
        <source>Hide the icon from the system tray.</source>
        <translation>Skryť ikonu zo systémovej lišty.</translation>
    </message>
    <message>
        <source>&amp;Hide tray icon</source>
        <translation>&amp;Skryť ikonu v oblasti oznámení</translation>
    </message>
    <message>
        <source>Minimize instead of exit the application when the window is closed. When this option is enabled, the application will be closed only after selecting Exit in the menu.</source>
        <translation>Minimalizovať namiesto ukončenia aplikácie keď sa okno zavrie. Keď je zvolená táto možnosť, aplikácia sa zavrie len po zvolení Ukončiť v menu.</translation>
    </message>
    <message>
        <source>Third party URLs (e.g. a block explorer) that appear in the transactions tab as context menu items. %s in the URL is replaced by transaction hash. Multiple URLs are separated by vertical bar |.</source>
        <translation>URL tretích strán (napr. prehliadač blockchain) ktoré sa zobrazujú v záložke transakcií ako položky kontextového menu. %s v URL je nahradené hash-om transakcie. Viaceré URL sú oddelené zvislou čiarou |.</translation>
    </message>
    <message>
        <source>Active command-line options that override above options:</source>
        <translation>Aktívne možnosti príkazového riadku ktoré prepíšu možnosti vyššie:</translation>
    </message>
    <message>
        <source>Open the %1 configuration file from the working directory.</source>
        <translation>Otvorte konfiguračný súbor %1 s pracovného adresára.</translation>
    </message>
    <message>
        <source>Open Configuration File</source>
        <translation>Otvoriť konfiguračný súbor </translation>
    </message>
    <message>
        <source>Reset all client options to default.</source>
        <translation>Vynulovať všetky voľby klienta na predvolené.</translation>
    </message>
    <message>
        <source>&amp;Reset Options</source>
        <translation>&amp;Vynulovať voľby</translation>
    </message>
    <message>
        <source>&amp;Network</source>
        <translation>&amp;Sieť</translation>
    </message>
    <message>
        <source>GB</source>
        <translation>GB</translation>
    </message>
    <message>
        <source>(0 = auto, &lt;0 = leave that many cores free)</source>
        <translation>(0 = auto, &lt;0 = nechať toľko jadier voľných)</translation>
    </message>
    <message>
        <source>W&amp;allet</source>
        <translation>&amp;Peňaženka</translation>
    </message>
    <message>
        <source>Expert</source>
        <translation>Expert</translation>
    </message>
    <message>
        <source>Enable coin &amp;control features</source>
        <translation>Povoliť možnosti "&amp;coin control"</translation>
    </message>
    <message>
        <source>If you disable the spending of unconfirmed change, the change from a transaction cannot be used until that transaction has at least one confirmation. This also affects how your balance is computed.</source>
        <translation>Ak vypnete míňanie nepotvrdeného výdavku tak výdavok z transakcie bude možné použiť až keď daná transakcia bude mať aspoň jedno potvrdenie. Toto má vplyv aj na výpočet vášho zostatku.</translation>
    </message>
    <message>
        <source>&amp;Spend unconfirmed change</source>
        <translation>&amp;Minúť nepotvrdený výdavok</translation>
    </message>
    <message>
        <source>Automatically open the Qtum client port on the router. This only works when your router supports UPnP and it is enabled.</source>
        <translation>Automaticky otvorit port pre Qtum na routeri. Toto funguje len ak router podporuje UPnP a je táto podpora aktivovaná.</translation>
    </message>
    <message>
        <source>Map port using &amp;UPnP</source>
        <translation>Mapovať port pomocou &amp;UPnP</translation>
    </message>
    <message>
        <source>Accept connections from outside.</source>
        <translation>Prijať spojenia zvonku.</translation>
    </message>
    <message>
        <source>Allow incomin&amp;g connections</source>
        <translation>Povoliť prichá&amp;dzajúce spojenia</translation>
    </message>
    <message>
        <source>Connect to the Qtum network through a SOCKS5 proxy.</source>
        <translation>Pripojiť do siete Qtum cez proxy server SOCKS5.</translation>
    </message>
    <message>
        <source>&amp;Connect through SOCKS5 proxy (default proxy):</source>
        <translation>&amp;Pripojiť cez proxy server SOCKS5 (predvolený proxy).</translation>
    </message>
    <message>
        <source>Proxy &amp;IP:</source>
        <translation>Proxy &amp;IP:</translation>
    </message>
    <message>
        <source>&amp;Port:</source>
        <translation>&amp;Port:</translation>
    </message>
    <message>
        <source>Port of the proxy (e.g. 9050)</source>
        <translation>Port proxy (napr. 9050)</translation>
    </message>
    <message>
        <source>Used for reaching peers via:</source>
        <translation>Použité pre získavanie peerov cez:</translation>
    </message>
    <message>
        <source>IPv4</source>
        <translation>IPv4</translation>
    </message>
    <message>
        <source>IPv6</source>
        <translation>IPv6</translation>
    </message>
    <message>
        <source>Tor</source>
        <translation>Tor</translation>
    </message>
    <message>
        <source>Connect to the Qtum network through a separate SOCKS5 proxy for Tor hidden services.</source>
        <translation>Pripojiť k Qtumovej sieti cez separované SOCKS5 proxy pre skrytú službu Tor.</translation>
    </message>
    <message>
        <source>&amp;Window</source>
        <translation>&amp;Okno</translation>
    </message>
    <message>
        <source>Show only a tray icon after minimizing the window.</source>
        <translation>Zobraziť len ikonu na lište po minimalizovaní okna.</translation>
    </message>
    <message>
        <source>&amp;Minimize to the tray instead of the taskbar</source>
        <translation>&amp;Zobraziť len ikonu na lište po minimalizovaní okna.</translation>
    </message>
    <message>
        <source>M&amp;inimize on close</source>
        <translation>M&amp;inimalizovať pri zavretí</translation>
    </message>
    <message>
        <source>&amp;Display</source>
        <translation>&amp;Zobrazenie</translation>
    </message>
    <message>
        <source>User Interface &amp;language:</source>
        <translation>&amp;Jazyk užívateľského rozhrania:</translation>
    </message>
    <message>
        <source>The user interface language can be set here. This setting will take effect after restarting %1.</source>
        <translation>Jazyk uživateľského rozhrania sa dá nastaviť tu. Toto nastavenie sa uplatní až po reštarte %1.</translation>
    </message>
    <message>
        <source>&amp;Unit to show amounts in:</source>
        <translation>&amp;Zobrazovať hodnoty v jednotkách:</translation>
    </message>
    <message>
        <source>Choose the default subdivision unit to show in the interface and when sending coins.</source>
        <translation>Zvoľte ako deliť qtum pri zobrazovaní pri platbách a užívateľskom rozhraní.</translation>
    </message>
    <message>
        <source>Whether to show coin control features or not.</source>
        <translation>Či zobrazovať možnosti "Coin control" alebo nie.</translation>
    </message>
    <message>
        <source>&amp;Third party transaction URLs</source>
        <translation>URL transakcií tretích strán</translation>
    </message>
    <message>
        <source>&amp;OK</source>
        <translation>&amp;OK</translation>
    </message>
    <message>
        <source>&amp;Cancel</source>
        <translation>&amp;Zrušiť</translation>
    </message>
    <message>
        <source>default</source>
        <translation>predvolené</translation>
    </message>
    <message>
        <source>none</source>
        <translation>žiadne</translation>
    </message>
    <message>
        <source>Confirm options reset</source>
        <translation>Potvrdiť obnovenie možností</translation>
    </message>
    <message>
        <source>Client restart required to activate changes.</source>
        <translation>Reštart klienta potrebný pre aktivovanie zmien.</translation>
    </message>
    <message>
        <source>Client will be shut down. Do you want to proceed?</source>
        <translation>Klient bude vypnutý, chcete pokračovať?</translation>
    </message>
    <message>
        <source>Configuration options</source>
        <translation>Možnosti nastavenia</translation>
    </message>
    <message>
        <source>The configuration file is used to specify advanced user options which override GUI settings. Additionally, any command-line options will override this configuration file.</source>
        <translation>Konfiguračný súbor slúží k nastavovaniu užívateľsky pokročilých možností, ktoré majú prednosť pred konfiguráciou z GUI. Parametre z príkazovej riadky však majú pred konfiguračným súborom prednosť.</translation>
    </message>
    <message>
        <source>Error</source>
        <translation>Chyba</translation>
    </message>
    <message>
        <source>The configuration file could not be opened.</source>
        <translation>Konfiguračný súbor nejde otvoriť.</translation>
    </message>
    <message>
        <source>This change would require a client restart.</source>
        <translation>Táto zmena by vyžadovala reštart klienta.</translation>
    </message>
    <message>
        <source>The supplied proxy address is invalid.</source>
        <translation>Zadaná proxy adresa je neplatná.</translation>
    </message>
</context>
<context>
    <name>OverviewPage</name>
    <message>
        <source>Form</source>
        <translation>Forma</translation>
    </message>
    <message>
        <source>The displayed information may be out of date. Your wallet automatically synchronizes with the Qtum network after a connection is established, but this process has not completed yet.</source>
        <translation>Zobrazené informácie môžu byť neaktuálne. Vaša peňaženka sa automaticky synchronizuje so sieťou Qtum po nadviazaní spojenia, ale tento proces ešte nie je ukončený.</translation>
    </message>
    <message>
        <source>Watch-only:</source>
        <translation>Iba sledované:</translation>
    </message>
    <message>
        <source>Available:</source>
        <translation>Disponibilné:</translation>
    </message>
    <message>
        <source>Your current spendable balance</source>
        <translation>Váš aktuálny disponibilný zostatok</translation>
    </message>
    <message>
        <source>Pending:</source>
        <translation>Čakajúce potvrdenie:</translation>
    </message>
    <message>
        <source>Total of transactions that have yet to be confirmed, and do not yet count toward the spendable balance</source>
        <translation>Suma transakcií ktoré ešte neboli potvrdené a ešte sa nepočítajú do disponibilného zostatku</translation>
    </message>
    <message>
        <source>Immature:</source>
        <translation>Nezrelé:</translation>
    </message>
    <message>
        <source>Mined balance that has not yet matured</source>
        <translation>Vytvorený zostatok ktorý ešte nedosiahol zrelosť</translation>
    </message>
    <message>
        <source>Balances</source>
        <translation>Stav účtu</translation>
    </message>
    <message>
        <source>Total:</source>
        <translation>Celkovo:</translation>
    </message>
    <message>
        <source>Your current total balance</source>
        <translation>Váš súčasný celkový zostatok</translation>
    </message>
    <message>
        <source>Your current balance in watch-only addresses</source>
        <translation>Váš celkový zostatok pre adresy ktoré sa iba sledujú</translation>
    </message>
    <message>
        <source>Spendable:</source>
        <translation>Použiteľné:</translation>
    </message>
    <message>
        <source>Recent transactions</source>
        <translation>Nedávne transakcie</translation>
    </message>
    <message>
        <source>Unconfirmed transactions to watch-only addresses</source>
        <translation>Nepotvrdené transakcie pre adresy ktoré sa iba sledujú</translation>
    </message>
    <message>
        <source>Mined balance in watch-only addresses that has not yet matured</source>
        <translation>Vyťažená suma pre adresy ktoré sa iba sledujú ale ešte nie je dozretá</translation>
    </message>
    <message>
        <source>Current total balance in watch-only addresses</source>
        <translation>Aktuálny celkový zostatok pre adries ktoré sa iba sledujú</translation>
    </message>
</context>
<context>
    <name>PaymentServer</name>
    <message>
        <source>Payment request error</source>
        <translation>Chyba pri vyžiadaní platby</translation>
    </message>
    <message>
        <source>Cannot start qtum: click-to-pay handler</source>
        <translation>Nemôžeme spustiť Qtum: obsluha click-to-pay</translation>
    </message>
    <message>
        <source>URI handling</source>
        <translation>URI manipulácia</translation>
    </message>
    <message>
        <source>'qtum://' is not a valid URI. Use 'qtum:' instead.</source>
        <translation>'qtum://' je neplatná URI. Použite 'qtum:'</translation>
    </message>
    <message>
        <source>Payment request fetch URL is invalid: %1</source>
        <translation>URL pre stiahnutie výzvy na zaplatenie je neplatné: %1</translation>
    </message>
    <message>
        <source>Invalid payment address %1</source>
        <translation>Neplatná adresa platby %1</translation>
    </message>
    <message>
        <source>URI cannot be parsed! This can be caused by an invalid Qtum address or malformed URI parameters.</source>
        <translation>URI sa nedá analyzovať! To môže byť spôsobené neplatnou Qtum adresou alebo zle nastavenými vlastnosťami URI.</translation>
    </message>
    <message>
        <source>Payment request file handling</source>
        <translation>Obsluha súboru s požiadavkou na platbu</translation>
    </message>
    <message>
        <source>Payment request file cannot be read! This can be caused by an invalid payment request file.</source>
        <translation>Súbor s výzvou na zaplatenie sa nedá čítať! To môže byť spôsobené aj neplatným súborom s výzvou.</translation>
    </message>
    <message>
        <source>Payment request rejected</source>
        <translation>Požiadavka na platbu zamietnutá</translation>
    </message>
    <message>
        <source>Payment request network doesn't match client network.</source>
        <translation>Sieť požiadavky na platbu nie je zhodná so sieťou klienta.</translation>
    </message>
    <message>
        <source>Payment request expired.</source>
        <translation>Vypršala platnosť požiadavky na platbu.</translation>
    </message>
    <message>
        <source>Payment request is not initialized.</source>
        <translation>Požiadavka na platbu nie je inicializovaná</translation>
    </message>
    <message>
        <source>Unverified payment requests to custom payment scripts are unsupported.</source>
        <translation>Program nepodporuje neoverené platobné požiadavky na vlastné skripty.</translation>
    </message>
    <message>
        <source>Invalid payment request.</source>
        <translation>Chybná požiadavka na platbu.</translation>
    </message>
    <message>
        <source>Requested payment amount of %1 is too small (considered dust).</source>
        <translation>Požadovaná suma platby %1 je príliš nízka (považovaná za prach).</translation>
    </message>
    <message>
        <source>Refund from %1</source>
        <translation>Vrátenie z  %1</translation>
    </message>
    <message>
        <source>Payment request %1 is too large (%2 bytes, allowed %3 bytes).</source>
        <translation>Požiadavka na platbu %1 je príliš veľká (%2 bajtov, povolené je %3 bajtov).</translation>
    </message>
    <message>
        <source>Error communicating with %1: %2</source>
        <translation>Chyba komunikácie s %1: %2 </translation>
    </message>
    <message>
        <source>Payment request cannot be parsed!</source>
        <translation>Požiadavka na platbu nemôže byť analyzovaná!</translation>
    </message>
    <message>
        <source>Bad response from server %1</source>
        <translation>Zlá odpoveď zo servera %1</translation>
    </message>
    <message>
        <source>Network request error</source>
        <translation>Chyba požiadavky siete</translation>
    </message>
    <message>
        <source>Payment acknowledged</source>
        <translation>Platba potvrdená</translation>
    </message>
</context>
<context>
    <name>PeerTableModel</name>
    <message>
        <source>User Agent</source>
        <translation>Aplikácia</translation>
    </message>
    <message>
        <source>Node/Service</source>
        <translation>Uzol/Služba</translation>
    </message>
    <message>
        <source>NodeId</source>
        <translation>ID uzlu</translation>
    </message>
    <message>
        <source>Ping</source>
        <translation>Odozva</translation>
    </message>
    <message>
        <source>Sent</source>
        <translation>Odoslané</translation>
    </message>
    <message>
        <source>Received</source>
        <translation>Prijaté</translation>
    </message>
</context>
<context>
    <name>QObject</name>
    <message>
        <source>Amount</source>
        <translation>Suma</translation>
    </message>
    <message>
        <source>Enter a Qtum address (e.g. %1)</source>
        <translation>Zadajte qtum adresu (napr. %1)</translation>
    </message>
    <message>
        <source>%1 d</source>
        <translation>%1 d</translation>
    </message>
    <message>
        <source>%1 h</source>
        <translation>%1 h</translation>
    </message>
    <message>
        <source>%1 m</source>
        <translation>%1 m</translation>
    </message>
    <message>
        <source>%1 s</source>
        <translation>%1 s</translation>
    </message>
    <message>
        <source>None</source>
        <translation>Žiadne</translation>
    </message>
    <message>
        <source>N/A</source>
        <translation>nie je k dispozícii</translation>
    </message>
    <message>
        <source>%1 ms</source>
        <translation>%1 ms</translation>
    </message>
    <message numerus="yes">
        <source>%n second(s)</source>
        <translation><numerusform>%n sekunda</numerusform><numerusform>%n sekundy</numerusform><numerusform>%n sekúnd</numerusform><numerusform>%n sekúnd</numerusform></translation>
    </message>
    <message numerus="yes">
        <source>%n minute(s)</source>
        <translation><numerusform>%n minúta</numerusform><numerusform>%n minúty</numerusform><numerusform>%n minút</numerusform><numerusform>%n minút</numerusform></translation>
    </message>
    <message numerus="yes">
        <source>%n hour(s)</source>
        <translation><numerusform>%n hodina</numerusform><numerusform>%n hodiny</numerusform><numerusform>%n hodín</numerusform><numerusform>%n hodín</numerusform></translation>
    </message>
    <message numerus="yes">
        <source>%n day(s)</source>
        <translation><numerusform>%n deň</numerusform><numerusform>%n dni</numerusform><numerusform>%n dní</numerusform><numerusform>%n dní</numerusform></translation>
    </message>
    <message numerus="yes">
        <source>%n week(s)</source>
        <translation><numerusform>%n týždeň</numerusform><numerusform>%n týždne</numerusform><numerusform>%n týždňov</numerusform><numerusform>%n týždňov</numerusform></translation>
    </message>
    <message>
        <source>%1 and %2</source>
        <translation> %1 a  %2</translation>
    </message>
    <message numerus="yes">
        <source>%n year(s)</source>
        <translation><numerusform>%n rok</numerusform><numerusform>%n roky</numerusform><numerusform>%n rokov</numerusform><numerusform>%n rokov</numerusform></translation>
    </message>
    <message>
        <source>%1 B</source>
        <translation>%1 B</translation>
    </message>
    <message>
        <source>%1 KB</source>
        <translation>%1 KB</translation>
    </message>
    <message>
        <source>%1 MB</source>
        <translation>%1 MB</translation>
    </message>
    <message>
        <source>%1 GB</source>
        <translation>%1 GB</translation>
    </message>
    <message>
        <source>%1 B</source>
        <translation>%1 B</translation>
    </message>
    <message>
        <source>%1 KB</source>
        <translation>%1 KB</translation>
    </message>
    <message>
        <source>%1 MB</source>
        <translation>%1 MB</translation>
    </message>
    <message>
        <source>%1 GB</source>
        <translation>%1 GB</translation>
    </message>
    <message>
        <source>%1 didn't yet exit safely...</source>
        <translation>%1 ešte nebol bezpečne ukončený...</translation>
    </message>
    <message>
        <source>unknown</source>
        <translation>neznámy</translation>
    </message>
</context>
<context>
    <name>QObject::QObject</name>
    <message>
        <source>Error: Specified data directory "%1" does not exist.</source>
        <translation>Chyba: Zadaný adresár pre dáta „%1“ neexistuje.</translation>
    </message>
    <message>
<<<<<<< HEAD
        <source>Error: Cannot parse configuration file: %1. Only use key=value syntax.</source>
        <translation>Chyba: Nemôžem spracovať konfiguračný súbor: %1. Používajte iba syntax klúč=hodnota.</translation>
    </message>
    <message>
=======
>>>>>>> 228c1378
        <source>Error: %1</source>
        <translation>Chyba: %1</translation>
    </message>
</context>
<context>
    <name>QRImageWidget</name>
    <message>
        <source>&amp;Save Image...</source>
        <translation>&amp;Uložiť obrázok...</translation>
    </message>
    <message>
        <source>&amp;Copy Image</source>
        <translation>&amp;Kopírovať obrázok</translation>
    </message>
    <message>
        <source>Save QR Code</source>
        <translation>Uložiť QR Code</translation>
    </message>
    <message>
        <source>PNG Image (*.png)</source>
        <translation>PNG obrázok (*.png)</translation>
    </message>
</context>
<context>
    <name>RPCConsole</name>
    <message>
        <source>N/A</source>
        <translation>nie je k dispozícii</translation>
    </message>
    <message>
        <source>Client version</source>
        <translation>Verzia klienta</translation>
    </message>
    <message>
        <source>&amp;Information</source>
        <translation>&amp;Informácia</translation>
    </message>
    <message>
        <source>Debug window</source>
        <translation>Okno pre ladenie</translation>
    </message>
    <message>
        <source>General</source>
        <translation>Všeobecné</translation>
    </message>
    <message>
        <source>Using BerkeleyDB version</source>
        <translation>Používa verziu BerkeleyDB</translation>
    </message>
    <message>
        <source>Datadir</source>
        <translation>Priečinok s dátami</translation>
    </message>
    <message>
        <source>Startup time</source>
        <translation>Čas spustenia</translation>
    </message>
    <message>
        <source>Network</source>
        <translation>Sieť</translation>
    </message>
    <message>
        <source>Name</source>
        <translation>Názov</translation>
    </message>
    <message>
        <source>Number of connections</source>
        <translation>Počet pripojení</translation>
    </message>
    <message>
        <source>Block chain</source>
        <translation>Reťazec blokov</translation>
    </message>
    <message>
        <source>Current number of blocks</source>
        <translation>Aktuálny počet blokov</translation>
    </message>
    <message>
        <source>Memory Pool</source>
        <translation>Pamäť Poolu</translation>
    </message>
    <message>
        <source>Current number of transactions</source>
        <translation>Aktuálny počet transakcií</translation>
    </message>
    <message>
        <source>Memory usage</source>
        <translation>Využitie pamäte</translation>
    </message>
    <message>
<<<<<<< HEAD
=======
        <source>Wallet: </source>
        <translation>Peňaženka:</translation>
    </message>
    <message>
        <source>(none)</source>
        <translation>(žiadna)</translation>
    </message>
    <message>
>>>>>>> 228c1378
        <source>&amp;Reset</source>
        <translation>&amp;Vynulovať</translation>
    </message>
    <message>
        <source>Received</source>
        <translation>Prijaté</translation>
    </message>
    <message>
        <source>Sent</source>
        <translation>Odoslané</translation>
    </message>
    <message>
        <source>&amp;Peers</source>
        <translation>&amp;Partneri</translation>
    </message>
    <message>
        <source>Banned peers</source>
        <translation>Zablokované spojenia</translation>
    </message>
    <message>
        <source>Select a peer to view detailed information.</source>
        <translation>Vyberte počítač pre zobrazenie podrobností.</translation>
    </message>
    <message>
        <source>Whitelisted</source>
        <translation>Povolené</translation>
    </message>
    <message>
        <source>Direction</source>
        <translation>Smer</translation>
    </message>
    <message>
        <source>Version</source>
        <translation>Verzia</translation>
    </message>
    <message>
        <source>Starting Block</source>
        <translation>Počiatočný blok</translation>
    </message>
    <message>
        <source>Synced Headers</source>
        <translation>Synchronizované hlavičky
</translation>
    </message>
    <message>
        <source>Synced Blocks</source>
        <translation>Synchronizované bloky</translation>
    </message>
    <message>
        <source>User Agent</source>
        <translation>Aplikácia</translation>
    </message>
    <message>
        <source>Open the %1 debug log file from the current data directory. This can take a few seconds for large log files.</source>
        <translation>Otvoriť %1 ladiaci výpis z aktuálnej zložky. Pre veľké súbory to môže chvíľu trvať.</translation>
    </message>
    <message>
        <source>Decrease font size</source>
        <translation>Zmenšiť písmo</translation>
    </message>
    <message>
        <source>Increase font size</source>
        <translation>Zväčšiť písmo</translation>
    </message>
    <message>
        <source>Services</source>
        <translation>Služby</translation>
    </message>
    <message>
        <source>Ban Score</source>
        <translation>Skóre zákazu</translation>
    </message>
    <message>
        <source>Connection Time</source>
        <translation>Dĺžka spojenia</translation>
    </message>
    <message>
        <source>Last Send</source>
        <translation>Posledné odoslanie</translation>
    </message>
    <message>
        <source>Last Receive</source>
        <translation>Posledné prijatie</translation>
    </message>
    <message>
        <source>Ping Time</source>
        <translation>Čas odozvy</translation>
    </message>
    <message>
        <source>The duration of a currently outstanding ping.</source>
        <translation>Trvanie aktuálnej požiadavky na odozvu.</translation>
    </message>
    <message>
        <source>Ping Wait</source>
        <translation>Čakanie na odozvu</translation>
    </message>
    <message>
        <source>Min Ping</source>
        <translation>Minimálna odozva</translation>
    </message>
    <message>
        <source>Time Offset</source>
        <translation>Časový posun</translation>
    </message>
    <message>
        <source>Last block time</source>
        <translation>Čas posledného bloku</translation>
    </message>
    <message>
        <source>&amp;Open</source>
        <translation>&amp;Otvoriť</translation>
    </message>
    <message>
        <source>&amp;Console</source>
        <translation>&amp;Konzola</translation>
    </message>
    <message>
        <source>&amp;Network Traffic</source>
        <translation>&amp;Sieťová prevádzka</translation>
    </message>
    <message>
        <source>Totals</source>
        <translation>Celkovo:</translation>
    </message>
    <message>
        <source>In:</source>
        <translation>Dnu:</translation>
    </message>
    <message>
        <source>Out:</source>
        <translation>Von:</translation>
    </message>
    <message>
        <source>Debug log file</source>
        <translation>Súbor záznamu ladenia</translation>
    </message>
    <message>
        <source>Clear console</source>
        <translation>Vymazať konzolu</translation>
    </message>
    <message>
        <source>1 &amp;hour</source>
        <translation>1 &amp;hodinu</translation>
    </message>
    <message>
        <source>1 &amp;day</source>
        <translation>1 &amp;deň</translation>
    </message>
    <message>
        <source>1 &amp;week</source>
        <translation>1 &amp;týždeň</translation>
    </message>
    <message>
        <source>1 &amp;year</source>
        <translation>1 &amp;rok</translation>
    </message>
    <message>
        <source>&amp;Disconnect</source>
        <translation>&amp;Odpojiť</translation>
    </message>
    <message>
        <source>Ban for</source>
        <translation>Zakázať na</translation>
    </message>
    <message>
        <source>&amp;Unban</source>
        <translation>&amp;Zrušiť zákaz</translation>
    </message>
    <message>
        <source>default wallet</source>
        <translation>predvolená peňaženka</translation>
    </message>
    <message>
<<<<<<< HEAD
        <source>Use up and down arrows to navigate history, and %1 to clear screen.</source>
        <translation>V histórii sa pohybujete šípkami hore a dole a pomocou %1 čistíte obrazovku.</translation>
    </message>
    <message>
        <source>Type %1 for an overview of available commands.</source>
        <translation>Napíš %1 pre prehľad dostupných príkazov.</translation>
    </message>
    <message>
        <source>For more information on using this console type %1.</source>
        <translation>Pre viac informácií ako používať túto konzolu napíšte %1.</translation>
    </message>
    <message>
        <source>WARNING: Scammers have been active, telling users to type commands here, stealing their wallet contents. Do not use this console without fully understanding the ramifications of a command.</source>
        <translation>UPOZORNENIE: Podvodníci sú aktívni a hovoria používateľom, aby sem zadávali príkazy, ktorými im ale následne vykradnú ich peňaženky. Nepoužívajte túto konzolu, ak plne nepoynáte dôsledky jednotlivých príkazov.</translation>
    </message>
    <message>
=======
        <source>Welcome to the %1 RPC console.</source>
        <translation>Vitajte v %1 RPC konzole</translation>
    </message>
    <message>
        <source>Use up and down arrows to navigate history, and %1 to clear screen.</source>
        <translation>V histórii sa pohybujete šípkami hore a dole a pomocou %1 čistíte obrazovku.</translation>
    </message>
    <message>
        <source>Type %1 for an overview of available commands.</source>
        <translation>Napíš %1 pre prehľad dostupných príkazov.</translation>
    </message>
    <message>
        <source>For more information on using this console type %1.</source>
        <translation>Pre viac informácií ako používať túto konzolu napíšte %1.</translation>
    </message>
    <message>
        <source>WARNING: Scammers have been active, telling users to type commands here, stealing their wallet contents. Do not use this console without fully understanding the ramifications of a command.</source>
        <translation>UPOZORNENIE: Podvodníci sú aktívni a hovoria používateľom, aby sem zadávali príkazy, ktorými im ale následne vykradnú ich peňaženky. Nepoužívajte túto konzolu, ak plne nepoynáte dôsledky jednotlivých príkazov.</translation>
    </message>
    <message>
>>>>>>> 228c1378
        <source>Network activity disabled</source>
        <translation>Sieťová aktivita zakázaná</translation>
    </message>
    <message>
        <source>(node id: %1)</source>
        <translation>(ID uzlu: %1)</translation>
    </message>
    <message>
        <source>via %1</source>
        <translation>cez %1</translation>
    </message>
    <message>
        <source>never</source>
        <translation>nikdy</translation>
    </message>
    <message>
        <source>Inbound</source>
        <translation>Prichádzajúce</translation>
    </message>
    <message>
        <source>Outbound</source>
        <translation>Odchádzajúce</translation>
    </message>
    <message>
        <source>Yes</source>
        <translation>Áno</translation>
    </message>
    <message>
        <source>No</source>
        <translation>Nie</translation>
    </message>
    <message>
        <source>Unknown</source>
        <translation>neznámy</translation>
    </message>
</context>
<context>
    <name>ReceiveCoinsDialog</name>
    <message>
        <source>&amp;Amount:</source>
        <translation>&amp;Suma:</translation>
    </message>
    <message>
        <source>&amp;Label:</source>
        <translation>&amp;Popis:</translation>
    </message>
    <message>
        <source>&amp;Message:</source>
        <translation>&amp;Správa:</translation>
    </message>
    <message>
        <source>An optional message to attach to the payment request, which will be displayed when the request is opened. Note: The message will not be sent with the payment over the Qtum network.</source>
        <translation>Pridať voliteľnú správu k výzve na zaplatenie, ktorá sa zobrazí keď bude výzva otvorená. Poznámka: Správa nebude poslaná s platbou cez sieť Qtum.</translation>
    </message>
    <message>
        <source>An optional label to associate with the new receiving address.</source>
        <translation>Voliteľný popis ktorý sa pridá k tejto novej prijímajúcej adrese.</translation>
    </message>
    <message>
        <source>Use this form to request payments. All fields are &lt;b&gt;optional&lt;/b&gt;.</source>
        <translation>Použite tento formulár pre vyžiadanie platby. Všetky polia sú &lt;b&gt;voliteľné&lt;/b&gt;.</translation>
    </message>
    <message>
        <source>An optional amount to request. Leave this empty or zero to not request a specific amount.</source>
        <translation>Voliteľná požadovaná suma. Nechajte prázdne alebo nulu ak nepožadujete určitú sumu.</translation>
    </message>
    <message>
        <source>Clear all fields of the form.</source>
        <translation>Vyčistiť všetky polia formulára.</translation>
    </message>
    <message>
        <source>Clear</source>
        <translation>Vyčistiť</translation>
    </message>
    <message>
        <source>Native segwit addresses (aka Bech32 or BIP-173) reduce your transaction fees later on and offer better protection against typos, but old wallets don't support them. When unchecked, an address compatible with older wallets will be created instead.</source>
        <translation>Natívne segwit adresy (Bech32 or BIP-173) znižujú Vaše budúce transakčné poplatky and ponúkajú lepšiu ochranu pred preklepmi, avšak staré peňaženky ich nepodporujú. Ak je toto pole nezaškrtnuté, bude vytvorená adresa kompatibilná so staršími peňaženkami.</translation>
    </message>
    <message>
        <source>Generate native segwit (Bech32) address</source>
        <translation>Generovať natívnu segwit adresu (Bech32)</translation>
    </message>
    <message>
        <source>Requested payments history</source>
        <translation>História vyžiadaných platieb</translation>
    </message>
    <message>
        <source>&amp;Request payment</source>
        <translation>&amp;Vyžiadať platbu</translation>
<<<<<<< HEAD
    </message>
    <message>
        <source>Bech32 addresses (BIP-173) are cheaper to spend from and offer better protection against typos. When unchecked a P2SH wrapped SegWit address will be created, compatible with older wallets.</source>
        <translation>Je lacnejšie míňať z Bech32 adries (BIP-173), ktoré tiež ponúkajú lepšiu ochranu voči preklepom. Ak túto možnosť nevyberiete, bude vytvorená adresa typu P2SH so SegWit, kompatibilná so staršími peňaženkami.</translation>
    </message>
    <message>
        <source>Generate Bech32 address</source>
        <translation>Generovať adresu Bech32</translation>
=======
>>>>>>> 228c1378
    </message>
    <message>
        <source>Show the selected request (does the same as double clicking an entry)</source>
        <translation>Zobraz zvolenú požiadavku (urobí to isté ako dvoj-klik na záznam)</translation>
    </message>
    <message>
        <source>Show</source>
        <translation>Zobraziť</translation>
    </message>
    <message>
        <source>Remove the selected entries from the list</source>
        <translation>Odstrániť zvolené záznamy zo zoznamu</translation>
    </message>
    <message>
        <source>Remove</source>
        <translation>Odstrániť</translation>
    </message>
    <message>
        <source>Copy URI</source>
        <translation>Kopírovať URI</translation>
    </message>
    <message>
        <source>Copy label</source>
        <translation>Kopírovať popis</translation>
    </message>
    <message>
        <source>Copy message</source>
        <translation>Kopírovať správu</translation>
    </message>
    <message>
        <source>Copy amount</source>
        <translation>Kopírovať sumu</translation>
    </message>
</context>
<context>
    <name>ReceiveRequestDialog</name>
    <message>
        <source>QR Code</source>
        <translation>QR kód</translation>
    </message>
    <message>
        <source>Copy &amp;URI</source>
        <translation>Kopírovať &amp;URI</translation>
    </message>
    <message>
        <source>Copy &amp;Address</source>
        <translation>Kopírovať &amp;adresu</translation>
    </message>
    <message>
        <source>&amp;Save Image...</source>
        <translation>&amp;Uložiť obrázok...</translation>
    </message>
    <message>
        <source>Request payment to %1</source>
        <translation>Vyžiadať platbu pre %1</translation>
    </message>
    <message>
        <source>Payment information</source>
        <translation>Informácia o platbe</translation>
    </message>
    <message>
        <source>URI</source>
        <translation>URI</translation>
    </message>
    <message>
        <source>Address</source>
        <translation>Adresa</translation>
    </message>
    <message>
        <source>Amount</source>
        <translation>Suma</translation>
    </message>
    <message>
        <source>Label</source>
        <translation>Popis</translation>
    </message>
    <message>
        <source>Message</source>
        <translation>Správa</translation>
    </message>
    <message>
        <source>Wallet</source>
        <translation>Peňaženka</translation>
    </message>
    <message>
        <source>Resulting URI too long, try to reduce the text for label / message.</source>
        <translation>Výsledné URI je príliš dlhé, skúste skrátiť text pre popis alebo správu.</translation>
    </message>
    <message>
        <source>Error encoding URI into QR Code.</source>
        <translation>Chyba kódovania URI do QR Code.</translation>
    </message>
</context>
<context>
    <name>RecentRequestsTableModel</name>
    <message>
        <source>Date</source>
        <translation>Dátum</translation>
    </message>
    <message>
        <source>Label</source>
        <translation>Popis</translation>
    </message>
    <message>
        <source>Message</source>
        <translation>Správa</translation>
    </message>
    <message>
        <source>(no label)</source>
        <translation>(bez popisu)</translation>
    </message>
    <message>
        <source>(no message)</source>
        <translation>(žiadna správa)</translation>
    </message>
    <message>
        <source>(no amount requested)</source>
        <translation>(nepožadovaná žiadna suma)</translation>
    </message>
    <message>
        <source>Requested</source>
        <translation>Požadované</translation>
    </message>
</context>
<context>
    <name>SendCoinsDialog</name>
    <message>
        <source>Send Coins</source>
        <translation>Poslať Qtums</translation>
    </message>
    <message>
        <source>Coin Control Features</source>
        <translation>Možnosti "Coin Control"</translation>
    </message>
    <message>
        <source>Inputs...</source>
        <translation>Vstupy...</translation>
    </message>
    <message>
        <source>automatically selected</source>
        <translation>automaticky vybrané</translation>
    </message>
    <message>
        <source>Insufficient funds!</source>
        <translation>Nedostatok prostriedkov!</translation>
    </message>
    <message>
        <source>Quantity:</source>
        <translation>Množstvo:</translation>
    </message>
    <message>
        <source>Bytes:</source>
        <translation>Bajtov:</translation>
    </message>
    <message>
        <source>Amount:</source>
        <translation>Suma:</translation>
    </message>
    <message>
        <source>Fee:</source>
        <translation>Poplatok:</translation>
    </message>
    <message>
        <source>After Fee:</source>
        <translation>Po poplatku:</translation>
    </message>
    <message>
        <source>Change:</source>
        <translation>Zmena:</translation>
    </message>
    <message>
        <source>If this is activated, but the change address is empty or invalid, change will be sent to a newly generated address.</source>
        <translation>Ak aktivované ale adresa pre výdavok je prázdna alebo neplatná, výdavok bude poslaný na novovytvorenú adresu.</translation>
    </message>
    <message>
        <source>Custom change address</source>
        <translation>Vlastná adresa zmeny</translation>
    </message>
    <message>
        <source>Transaction Fee:</source>
        <translation>Poplatok za transakciu:</translation>
    </message>
    <message>
        <source>Choose...</source>
        <translation>Zvoliť...</translation>
    </message>
    <message>
        <source>Using the fallbackfee can result in sending a transaction that will take several hours or days (or never) to confirm. Consider choosing your fee manually or wait until you have validated the complete chain.</source>
        <translation>Použitie núdzového poplatku („fallbackfee“) môže vyústiť v transakciu, ktoré bude trvat hodiny nebo dny (prípadne večnosť), kým bude potvrdená. Zvážte preto ručné nastaveníe poplatku, prípadne počkajte, až sa Vám kompletne zvaliduje reťazec blokov.</translation>
    </message>
    <message>
        <source>Warning: Fee estimation is currently not possible.</source>
        <translation>Upozornenie: teraz nie je možné poplatok odhadnúť.</translation>
    </message>
    <message>
        <source>collapse fee-settings</source>
        <translation>zbaliť nastavenia poplatkov</translation>
    </message>
    <message>
        <source>per kilobyte</source>
        <translation>za kilobajt</translation>
    </message>
    <message>
        <source>Hide</source>
        <translation>Skryť</translation>
    </message>
    <message>
        <source>Paying only the minimum fee is just fine as long as there is less transaction volume than space in the blocks. But be aware that this can end up in a never confirming transaction once there is more demand for qtum transactions than the network can process.</source>
        <translation>Zaplatenie len minimálneho poplatku je v poriadku, pokiaľ existuje menej transakcií ako miesta v blokoch. Uvedomte si však, že ak bude vyšší dopyt po transakciách ako dokáže sieť spracovať, môže byť vaša transakcia odsúvaná a nepotvrdená donekonečna.</translation>
    </message>
    <message>
        <source>(read the tooltip)</source>
        <translation>(prečítajte si nápovedu pod kurzorom)</translation>
    </message>
    <message>
        <source>Recommended:</source>
        <translation>Odporúčaný:</translation>
    </message>
    <message>
        <source>Custom:</source>
        <translation>Vlastný:</translation>
    </message>
    <message>
        <source>(Smart fee not initialized yet. This usually takes a few blocks...)</source>
        <translation>(Automatický poplatok ešte nebol vypočítaný. Toto zvyčajne trvá niekoľko blokov...)</translation>
    </message>
    <message>
        <source>Send to multiple recipients at once</source>
        <translation>Poslať viacerým príjemcom naraz</translation>
    </message>
    <message>
        <source>Add &amp;Recipient</source>
        <translation>&amp;Pridať príjemcu</translation>
    </message>
    <message>
        <source>Clear all fields of the form.</source>
        <translation>Vyčistiť všetky polia formulára.</translation>
    </message>
    <message>
        <source>Dust:</source>
        <translation>Prach:</translation>
    </message>
    <message>
        <source>Confirmation time target:</source>
        <translation>Cieľový čas potvrdenia:</translation>
    </message>
    <message>
        <source>Enable Replace-By-Fee</source>
        <translation>Povoliť dodatočné navýšenie poplatku (tzv. „Replace-By-Fee“)</translation>
    </message>
    <message>
        <source>With Replace-By-Fee (BIP-125) you can increase a transaction's fee after it is sent. Without this, a higher fee may be recommended to compensate for increased transaction delay risk.</source>
        <translation>S dodatočným navýšením poplatku (BIP-125, tzv. „Replace-By-Fee“), môžete zvýšiť poplatok aj po odoslaní. Bez toho, by mohol byť navrhnutý väčší transakčný poplatok, aby kompenzoval zvýšené riziko omeškania transakcie.</translation>
    </message>
    <message>
        <source>Clear &amp;All</source>
        <translation>&amp;Zmazať všetko</translation>
    </message>
    <message>
        <source>Balance:</source>
        <translation>Zostatok:</translation>
    </message>
    <message>
        <source>Confirm the send action</source>
        <translation>Potvrďte odoslanie</translation>
    </message>
    <message>
        <source>S&amp;end</source>
        <translation>&amp;Odoslať</translation>
    </message>
    <message>
        <source>Copy quantity</source>
        <translation>Kopírovať množstvo</translation>
    </message>
    <message>
        <source>Copy amount</source>
        <translation>Kopírovať sumu</translation>
    </message>
    <message>
        <source>Copy fee</source>
        <translation>Kopírovať poplatok</translation>
    </message>
    <message>
        <source>Copy after fee</source>
        <translation>Kopírovať po poplatkoch</translation>
    </message>
    <message>
        <source>Copy bytes</source>
        <translation>Kopírovať bajty</translation>
    </message>
    <message>
        <source>Copy dust</source>
        <translation>Kopírovať prach</translation>
    </message>
    <message>
        <source>Copy change</source>
        <translation>Kopírovať zmenu</translation>
    </message>
    <message>
        <source>%1 (%2 blocks)</source>
        <translation>%1 (%2 blokov)</translation>
    </message>
    <message>
        <source>%1 to %2</source>
        <translation>%1 do %2</translation>
    </message>
    <message>
        <source>Are you sure you want to send?</source>
        <translation>Určite chcete odoslať transakciu?</translation>
    </message>
    <message>
        <source>or</source>
        <translation>alebo</translation>
    </message>
    <message>
        <source>You can increase the fee later (signals Replace-By-Fee, BIP-125).</source>
        <translation>Poplatok môžete navýšiť neskôr (vysiela sa "Replace-By-Fee" - nahradenie poplatkom, BIP-125).</translation>
    </message>
    <message>
        <source>from wallet %1</source>
        <translation>z peňaženky %1</translation>
    </message>
    <message>
        <source>Transaction fee</source>
        <translation>Transakčný poplatok</translation>
    </message>
    <message>
        <source>Not signalling Replace-By-Fee, BIP-125.</source>
        <translation>Nevysiela sa "Replace-By-Fee" - nahradenie poplatkom, BIP-125.</translation>
    </message>
    <message>
        <source>Total Amount</source>
        <translation>Celková suma</translation>
    </message>
    <message>
        <source>You can increase the fee later (signals Replace-By-Fee, BIP-125).</source>
        <translation>Poplatok môžete navýšiť neskôr (vysiela sa "Replace-By-Fee" - nahradenie poplatkom, BIP-125).</translation>
    </message>
    <message>
        <source>Not signalling Replace-By-Fee, BIP-125.</source>
        <translation>Nevysiela sa "Replace-By-Fee" - nahradenie poplatkom, BIP-125.</translation>
    </message>
    <message>
        <source>Confirm send coins</source>
        <translation>Potvrďte odoslanie mincí</translation>
    </message>
    <message>
        <source>The recipient address is not valid. Please recheck.</source>
        <translation>Adresa príjemcu je neplatná. Prosím, overte ju.</translation>
    </message>
    <message>
        <source>The amount to pay must be larger than 0.</source>
        <translation>Suma na úhradu musí byť väčšia ako 0.</translation>
    </message>
    <message>
        <source>The amount exceeds your balance.</source>
        <translation>Suma je vyššia ako Váš zostatok.</translation>
    </message>
    <message>
        <source>The total exceeds your balance when the %1 transaction fee is included.</source>
        <translation>Celková suma prevyšuje Váš zostatok ak sú započítané aj transakčné poplatky %1.</translation>
    </message>
    <message>
        <source>Duplicate address found: addresses should only be used once each.</source>
        <translation>Našla sa duplicitná adresa: každá adresa by sa mala použiť len raz.</translation>
    </message>
    <message>
        <source>Transaction creation failed!</source>
        <translation>Vytvorenie transakcie zlyhalo!</translation>
    </message>
    <message>
        <source>The transaction was rejected with the following reason: %1</source>
        <translation>Transakcia bola odmietnutá z nasledujúceho dôvodu: %1</translation>
    </message>
    <message>
        <source>A fee higher than %1 is considered an absurdly high fee.</source>
        <translation>Poplatok vyšší ako %1 sa považuje za neprimerane vysoký.</translation>
    </message>
    <message>
        <source>Payment request expired.</source>
        <translation>Vypršala platnosť požiadavky na platbu.</translation>
    </message>
    <message>
        <source>Pay only the required fee of %1</source>
        <translation>Zaplatiť iba požadovaný poplatok %1</translation>
    </message>
    <message numerus="yes">
        <source>Estimated to begin confirmation within %n block(s).</source>
        <translation><numerusform>Odhadovaný začiatok potvrdzovania po %n bloku.</numerusform><numerusform>Odhadovaný začiatok potvrdzovania po %n blokoch.</numerusform><numerusform>Odhadovaný začiatok potvrdzovania po %n blokoch.</numerusform><numerusform>Odhadovaný začiatok potvrdzovania po %n blokoch.</numerusform></translation>
    </message>
    <message>
        <source>Warning: Invalid Qtum address</source>
        <translation>Varovanie: Neplatná Qtum adresa</translation>
    </message>
    <message>
        <source>Warning: Unknown change address</source>
        <translation>UPOZORNENIE: Neznáma zmena adresy</translation>
    </message>
    <message>
        <source>Confirm custom change address</source>
        <translation>Potvrďte zmenu adresy</translation>
    </message>
    <message>
        <source>The address you selected for change is not part of this wallet. Any or all funds in your wallet may be sent to this address. Are you sure?</source>
        <translation>Zadaná adresa nie je súčasťou tejto peňaženky. Časť alebo všetky peniaze z peňaženky môžu byť odoslané na túto adresu. Ste si istý?</translation>
    </message>
    <message>
        <source>(no label)</source>
        <translation>(bez popisu)</translation>
    </message>
</context>
<context>
    <name>SendCoinsEntry</name>
    <message>
        <source>A&amp;mount:</source>
        <translation>Su&amp;ma:</translation>
    </message>
    <message>
        <source>Pay &amp;To:</source>
        <translation>Zapla&amp;tiť:</translation>
    </message>
    <message>
        <source>&amp;Label:</source>
        <translation>&amp;Popis:</translation>
    </message>
    <message>
        <source>Choose previously used address</source>
        <translation>Vybrať predtým použitú adresu</translation>
    </message>
    <message>
        <source>This is a normal payment.</source>
        <translation>Toto je normálna platba.</translation>
    </message>
    <message>
        <source>The Qtum address to send the payment to</source>
        <translation>Zvoľte adresu kam poslať platbu</translation>
    </message>
    <message>
        <source>Alt+A</source>
        <translation>Alt+A</translation>
    </message>
    <message>
        <source>Paste address from clipboard</source>
        <translation>Vložiť adresu zo schránky</translation>
    </message>
    <message>
        <source>Alt+P</source>
        <translation>Alt+P</translation>
    </message>
    <message>
        <source>Remove this entry</source>
        <translation>Odstrániť túto položku</translation>
    </message>
    <message>
        <source>The fee will be deducted from the amount being sent. The recipient will receive less qtums than you enter in the amount field. If multiple recipients are selected, the fee is split equally.</source>
        <translation>Poplatok sa odpočíta od čiastky, ktorú odosielate. Príjemca dostane menej qtumov ako zadáte. Ak je vybraných viacero príjemcov, poplatok je rozdelený rovným dielom.</translation>
    </message>
    <message>
        <source>S&amp;ubtract fee from amount</source>
        <translation>Odpočítať poplatok od s&amp;umy</translation>
    </message>
    <message>
        <source>Use available balance</source>
        <translation>Použiť dostupné zdroje</translation>
    </message>
    <message>
        <source>Message:</source>
        <translation>Správa:</translation>
    </message>
    <message>
        <source>This is an unauthenticated payment request.</source>
        <translation>Toto je neoverená výzva k platbe.</translation>
    </message>
    <message>
        <source>This is an authenticated payment request.</source>
        <translation>Toto je overená výzva k platbe.</translation>
    </message>
    <message>
        <source>Enter a label for this address to add it to the list of used addresses</source>
        <translation>Vložte popis pre túto adresu aby sa uložila do zoznamu použitých adries</translation>
    </message>
    <message>
        <source>A message that was attached to the qtum: URI which will be stored with the transaction for your reference. Note: This message will not be sent over the Qtum network.</source>
        <translation>Správa ktorá bola pripojená k qtum: URI a ktorá bude uložená s transakcou pre Vaše potreby. Poznámka: Táto správa nebude poslaná cez sieť Qtum.</translation>
    </message>
    <message>
        <source>Pay To:</source>
        <translation>Platba pre:</translation>
    </message>
    <message>
        <source>Memo:</source>
        <translation>Poznámka:</translation>
    </message>
    <message>
        <source>Enter a label for this address to add it to your address book</source>
        <translation>Zadajte popis pre túto adresu pre pridanie do adresára</translation>
    </message>
</context>
<context>
    <name>SendConfirmationDialog</name>
    <message>
        <source>Yes</source>
        <translation>áno</translation>
    </message>
</context>
<context>
    <name>ShutdownWindow</name>
    <message>
        <source>%1 is shutting down...</source>
        <translation>%1 sa vypína...</translation>
    </message>
    <message>
        <source>Do not shut down the computer until this window disappears.</source>
        <translation>Nevypínajte počítač kým toto okno nezmizne.</translation>
    </message>
</context>
<context>
    <name>SignVerifyMessageDialog</name>
    <message>
        <source>Signatures - Sign / Verify a Message</source>
        <translation>Podpisy - Podpísať / Overiť správu</translation>
    </message>
    <message>
        <source>&amp;Sign Message</source>
        <translation>&amp;Podpísať Správu</translation>
    </message>
    <message>
        <source>You can sign messages/agreements with your addresses to prove you can receive qtums sent to them. Be careful not to sign anything vague or random, as phishing attacks may try to trick you into signing your identity over to them. Only sign fully-detailed statements you agree to.</source>
        <translation>Môžete podpísať správy svojou adresou a dokázať, že viete prijímať mince zaslané na túto adresu. Buďte však opatrní a podpíšte len podrobné prehlásenia, s ktorými plne súhlasíte, nakoľko útoky typu "phishing" Vás môžu lákať k podpísaniu nejasných alebo príliš všeobecných tvrdení čím prevezmú vašu identitu.</translation>
    </message>
    <message>
        <source>The Qtum address to sign the message with</source>
        <translation>Qtum adresa pre podpísanie správy s</translation>
    </message>
    <message>
        <source>Choose previously used address</source>
        <translation>Vybrať predtým použitú adresu</translation>
    </message>
    <message>
        <source>Alt+A</source>
        <translation>Alt+A</translation>
    </message>
    <message>
        <source>Paste address from clipboard</source>
        <translation>Vložiť adresu zo schránky</translation>
    </message>
    <message>
        <source>Alt+P</source>
        <translation>Alt+P</translation>
    </message>
    <message>
        <source>Enter the message you want to sign here</source>
        <translation>Sem vložte správu ktorú chcete podpísať</translation>
    </message>
    <message>
        <source>Signature</source>
        <translation>Podpis</translation>
    </message>
    <message>
        <source>Copy the current signature to the system clipboard</source>
        <translation>Kopírovať tento podpis do systémovej schránky</translation>
    </message>
    <message>
        <source>Sign the message to prove you own this Qtum address</source>
        <translation>Podpíšte správu aby ste dokázali že vlastníte túto adresu</translation>
    </message>
    <message>
        <source>Sign &amp;Message</source>
        <translation>Podpísať &amp;správu</translation>
    </message>
    <message>
        <source>Reset all sign message fields</source>
        <translation>Vynulovať všetky polia podpisu správy</translation>
    </message>
    <message>
        <source>Clear &amp;All</source>
        <translation>&amp;Zmazať všetko</translation>
    </message>
    <message>
        <source>&amp;Verify Message</source>
        <translation>O&amp;veriť správu...</translation>
    </message>
    <message>
        <source>Enter the receiver's address, message (ensure you copy line breaks, spaces, tabs, etc. exactly) and signature below to verify the message. Be careful not to read more into the signature than what is in the signed message itself, to avoid being tricked by a man-in-the-middle attack. Note that this only proves the signing party receives with the address, it cannot prove sendership of any transaction!</source>
        <translation>Vložte adresu príjemcu, správu (uistite sa, že presne kopírujete ukončenia riadkov, medzery, odrážky, atď.) a podpis pre potvrdenie správy. Buďte opatrní a nedomýšľajte si viac než je uvedené v samotnej podpísanej správe a môžete sa tak vyhnúť podvodu MITM útokom. Toto len potvrdzuje, že podpisujúca strana môže prijímať na tejto adrese, nepotvrdzuje to vlastníctvo žiadnej transakcie!</translation>
    </message>
    <message>
        <source>The Qtum address the message was signed with</source>
        <translation>Adresa Qtum, ktorou bola podpísaná správa</translation>
    </message>
    <message>
        <source>Verify the message to ensure it was signed with the specified Qtum address</source>
        <translation>Overím správy sa uistiť že bola podpísaná označenou Qtum adresou</translation>
    </message>
    <message>
        <source>Verify &amp;Message</source>
        <translation>&amp;Overiť správu</translation>
    </message>
    <message>
        <source>Reset all verify message fields</source>
        <translation>Obnoviť všetky polia v overiť správu</translation>
    </message>
    <message>
        <source>Click "Sign Message" to generate signature</source>
        <translation>Kliknite "Podpísať správu" pre vytvorenie podpisu</translation>
    </message>
    <message>
        <source>The entered address is invalid.</source>
        <translation>Zadaná adresa je neplatná.</translation>
    </message>
    <message>
        <source>Please check the address and try again.</source>
        <translation>Prosím skontrolujte adresu a skúste znova.</translation>
    </message>
    <message>
        <source>The entered address does not refer to a key.</source>
        <translation>Vložená adresa nezodpovedá žiadnemu kľúču.</translation>
    </message>
    <message>
        <source>Wallet unlock was cancelled.</source>
        <translation>Odomknutie peňaženky bolo zrušené.</translation>
    </message>
    <message>
        <source>Private key for the entered address is not available.</source>
        <translation>Súkromný kľúč pre zadanú adresu nieje k dispozícii.</translation>
    </message>
    <message>
        <source>Message signing failed.</source>
        <translation>Podpísanie správy zlyhalo.</translation>
    </message>
    <message>
        <source>Message signed.</source>
        <translation>Správa podpísaná.</translation>
    </message>
    <message>
        <source>The signature could not be decoded.</source>
        <translation>Podpis nie je možné dekódovať.</translation>
    </message>
    <message>
        <source>Please check the signature and try again.</source>
        <translation>Prosím skontrolujte podpis a skúste znova.</translation>
    </message>
    <message>
        <source>The signature did not match the message digest.</source>
        <translation>Podpis sa nezhoduje so zhrnutím správy.</translation>
    </message>
    <message>
        <source>Message verification failed.</source>
        <translation>Overenie správy zlyhalo.</translation>
    </message>
    <message>
        <source>Message verified.</source>
        <translation>Správa overená.</translation>
    </message>
</context>
<context>
    <name>SplashScreen</name>
    <message>
        <source>[testnet]</source>
        <translation>[testovacia sieť]</translation>
    </message>
</context>
<context>
    <name>TrafficGraphWidget</name>
    <message>
        <source>KB/s</source>
        <translation>KB/s</translation>
    </message>
</context>
<context>
    <name>TransactionDesc</name>
    <message numerus="yes">
        <source>Open for %n more block(s)</source>
<<<<<<< HEAD
        <translation><numerusform>Otvoriť pre %n ďalší blok</numerusform><numerusform>Otvoriť pre %n ďalšie bloky</numerusform><numerusform>Otvoriť pre %n ďalších blokov</numerusform></translation>
=======
        <translation><numerusform>Otvoriť pre %n ďalší blok</numerusform><numerusform>Otvoriť pre %n ďalšie bloky</numerusform><numerusform>Otvoriť pre %n ďalších blokov</numerusform><numerusform>Otvoriť pre %n ďalších blokov</numerusform></translation>
>>>>>>> 228c1378
    </message>
    <message>
        <source>Open until %1</source>
        <translation>Otvorené do %1</translation>
    </message>
    <message>
        <source>conflicted with a transaction with %1 confirmations</source>
        <translation>koliduje s transakciou s %1 potvrdeniami</translation>
    </message>
    <message>
        <source>0/unconfirmed, %1</source>
        <translation>0/nepotvrdené, %1</translation>
    </message>
    <message>
        <source>in memory pool</source>
        <translation>v transakčnom zásobníku</translation>
    </message>
    <message>
        <source>not in memory pool</source>
        <translation>nie je v transakčnom zásobníku</translation>
    </message>
    <message>
        <source>abandoned</source>
        <translation>zanechaná</translation>
    </message>
    <message>
        <source>%1/unconfirmed</source>
        <translation>%1/nepotvrdené</translation>
    </message>
    <message>
        <source>%1 confirmations</source>
        <translation>%1 potvrdení</translation>
    </message>
    <message>
        <source>Status</source>
        <translation>Stav</translation>
    </message>
    <message>
<<<<<<< HEAD
        <source>, has not been successfully broadcast yet</source>
        <translation>, ešte nebola úspešne odoslaná</translation>
    </message>
    <message numerus="yes">
        <source>, broadcast through %n node(s)</source>
        <translation><numerusform>, vysielať cez %n uzol</numerusform><numerusform>, vysielať cez %n uzle </numerusform><numerusform>, vysielať cez %n uzolov</numerusform></translation>
    </message>
    <message>
=======
>>>>>>> 228c1378
        <source>Date</source>
        <translation>Dátum</translation>
    </message>
    <message>
        <source>Source</source>
        <translation>Zdroj</translation>
    </message>
    <message>
        <source>Generated</source>
        <translation>Vygenerované</translation>
    </message>
    <message>
        <source>From</source>
        <translation>Od</translation>
    </message>
    <message>
        <source>unknown</source>
        <translation>neznámy</translation>
    </message>
    <message>
        <source>To</source>
        <translation>do</translation>
    </message>
    <message>
        <source>own address</source>
        <translation>vlastná adresa</translation>
    </message>
    <message>
        <source>watch-only</source>
        <translation>Iba sledovanie</translation>
    </message>
    <message>
        <source>label</source>
        <translation>popis</translation>
    </message>
    <message>
        <source>Credit</source>
        <translation>Kredit</translation>
    </message>
    <message numerus="yes">
        <source>matures in %n more block(s)</source>
<<<<<<< HEAD
        <translation><numerusform>dozreje za %n ďalší blok</numerusform><numerusform>dozreje za %n ďalšie bloky</numerusform><numerusform>dozreje za %n ďalších blokov</numerusform></translation>
=======
        <translation><numerusform>dozreje za %n ďalší blok</numerusform><numerusform>dozreje za %n ďalšie bloky</numerusform><numerusform>dozreje za %n ďalších blokov</numerusform><numerusform>dozreje za %n ďalších blokov</numerusform></translation>
>>>>>>> 228c1378
    </message>
    <message>
        <source>not accepted</source>
        <translation>neprijaté</translation>
    </message>
    <message>
        <source>Debit</source>
        <translation>Debet</translation>
    </message>
    <message>
        <source>Total debit</source>
        <translation>Celkový debet</translation>
    </message>
    <message>
        <source>Total credit</source>
        <translation>Celkový kredit</translation>
    </message>
    <message>
        <source>Transaction fee</source>
        <translation>Transakčný poplatok</translation>
    </message>
    <message>
        <source>Net amount</source>
        <translation>Suma netto</translation>
    </message>
    <message>
        <source>Message</source>
        <translation>Správa</translation>
    </message>
    <message>
        <source>Comment</source>
        <translation>Komentár</translation>
    </message>
    <message>
        <source>Transaction ID</source>
        <translation>ID transakcie</translation>
    </message>
    <message>
        <source>Transaction total size</source>
        <translation>Celková veľkosť transakcie</translation>
    </message>
    <message>
        <source>Output index</source>
        <translation>Index výstupu</translation>
    </message>
    <message>
        <source>Merchant</source>
        <translation>Kupec</translation>
    </message>
    <message>
        <source>Generated coins must mature %1 blocks before they can be spent. When you generated this block, it was broadcast to the network to be added to the block chain. If it fails to get into the chain, its state will change to "not accepted" and it won't be spendable. This may occasionally happen if another node generates a block within a few seconds of yours.</source>
        <translation>Vytvorené coins musia dospieť %1 blokov kým môžu byť minuté. Keď vytvoríte tento blok, bude rozoslaný do siete aby bol akceptovaný do reťaze blokov. Ak sa nedostane reťaze, jeho stav sa zmení na "zamietnutý" a nebude sa dať minúť. Toto sa môže občas stať ak iná nóda vytvorí blok približne v tom istom čase.</translation>
    </message>
    <message>
        <source>Debug information</source>
        <translation>Ladiace informácie</translation>
    </message>
    <message>
        <source>Transaction</source>
        <translation>Transakcie</translation>
    </message>
    <message>
        <source>Inputs</source>
        <translation>Vstupy</translation>
    </message>
    <message>
        <source>Amount</source>
        <translation>Suma</translation>
    </message>
    <message>
        <source>true</source>
        <translation>pravda</translation>
    </message>
    <message>
        <source>false</source>
        <translation>nepravda</translation>
    </message>
</context>
<context>
    <name>TransactionDescDialog</name>
    <message>
        <source>This pane shows a detailed description of the transaction</source>
        <translation>Táto časť obrazovky zobrazuje detailný popis transakcie</translation>
    </message>
    <message>
        <source>Details for %1</source>
        <translation>Podrobnosti pre %1</translation>
    </message>
</context>
<context>
    <name>TransactionTableModel</name>
    <message>
        <source>Date</source>
        <translation>Dátum</translation>
    </message>
    <message>
        <source>Type</source>
        <translation>Typ</translation>
    </message>
    <message>
        <source>Label</source>
        <translation>Popis</translation>
    </message>
    <message numerus="yes">
        <source>Open for %n more block(s)</source>
<<<<<<< HEAD
        <translation><numerusform>Otvoriť pre %n ďalší blok</numerusform><numerusform>Otvoriť pre %n ďalšie bloky</numerusform><numerusform>Otvoriť pre %n ďalších blokov</numerusform></translation>
=======
        <translation><numerusform>Otvoriť pre %n ďalší blok</numerusform><numerusform>Otvoriť pre %n ďalšie bloky</numerusform><numerusform>Otvoriť pre %n ďalších blokov</numerusform><numerusform>Otvoriť pre %n ďalších blokov</numerusform></translation>
>>>>>>> 228c1378
    </message>
    <message>
        <source>Open until %1</source>
        <translation>Otvorené do %1</translation>
    </message>
    <message>
        <source>Unconfirmed</source>
        <translation>Nepotvrdené</translation>
    </message>
    <message>
        <source>Abandoned</source>
        <translation>Zanechaná</translation>
    </message>
    <message>
        <source>Confirming (%1 of %2 recommended confirmations)</source>
        <translation>Potvrdzujem (%1 z %2 odporúčaných potvrdení)</translation>
    </message>
    <message>
        <source>Confirmed (%1 confirmations)</source>
        <translation>Potvrdené (%1 potvrdení)</translation>
    </message>
    <message>
        <source>Conflicted</source>
        <translation>V rozpore</translation>
    </message>
    <message>
        <source>Immature (%1 confirmations, will be available after %2)</source>
        <translation>Nezrelé (%1 potvrdení, bude dostupné po %2)</translation>
    </message>
    <message>
        <source>Generated but not accepted</source>
        <translation>Vypočítané ale neakceptované</translation>
    </message>
    <message>
        <source>Received with</source>
        <translation>Prijaté s</translation>
    </message>
    <message>
        <source>Received from</source>
        <translation>Prijaté od</translation>
    </message>
    <message>
        <source>Sent to</source>
        <translation>Odoslané na</translation>
    </message>
    <message>
        <source>Payment to yourself</source>
        <translation>Platba sebe samému</translation>
    </message>
    <message>
        <source>Mined</source>
        <translation>Vyťažené</translation>
    </message>
    <message>
        <source>watch-only</source>
        <translation>Iba sledovanie</translation>
    </message>
    <message>
        <source>(n/a)</source>
        <translation>(n/a)</translation>
    </message>
    <message>
        <source>(no label)</source>
        <translation>(bez popisu)</translation>
    </message>
    <message>
        <source>Transaction status. Hover over this field to show number of confirmations.</source>
        <translation>Stav transakcie. Prejdite ponad toto pole pre zobrazenie počtu potvrdení.</translation>
    </message>
    <message>
        <source>Date and time that the transaction was received.</source>
        <translation>Dátum a čas prijatia transakcie.</translation>
    </message>
    <message>
        <source>Type of transaction.</source>
        <translation>Typ transakcie.</translation>
    </message>
    <message>
        <source>Whether or not a watch-only address is involved in this transaction.</source>
        <translation>Či je v tejto transakcii adresy iba na sledovanie.</translation>
    </message>
    <message>
        <source>User-defined intent/purpose of the transaction.</source>
        <translation>Užívateľsky určený účel transakcie.</translation>
    </message>
    <message>
        <source>Amount removed from or added to balance.</source>
        <translation>Suma pridaná alebo odobraná k zostatku.</translation>
    </message>
</context>
<context>
    <name>TransactionView</name>
    <message>
        <source>All</source>
        <translation>Všetky</translation>
    </message>
    <message>
        <source>Today</source>
        <translation>Dnes</translation>
    </message>
    <message>
        <source>This week</source>
        <translation>Tento týždeň</translation>
    </message>
    <message>
        <source>This month</source>
        <translation>Tento mesiac</translation>
    </message>
    <message>
        <source>Last month</source>
        <translation>Minulý mesiac</translation>
    </message>
    <message>
        <source>This year</source>
        <translation>Tento rok</translation>
    </message>
    <message>
        <source>Range...</source>
        <translation>Rozsah...</translation>
    </message>
    <message>
        <source>Received with</source>
        <translation>Prijaté s</translation>
    </message>
    <message>
        <source>Sent to</source>
        <translation>Odoslané na</translation>
    </message>
    <message>
        <source>To yourself</source>
        <translation>Ku mne</translation>
    </message>
    <message>
        <source>Mined</source>
        <translation>Vyťažené</translation>
    </message>
    <message>
        <source>Other</source>
        <translation>Iné</translation>
    </message>
    <message>
        <source>Enter address, transaction id, or label to search</source>
        <translation>Pre vyhľadávanie vložte adresu, id transakcie, alebo popis.</translation>
    </message>
    <message>
        <source>Min amount</source>
        <translation>Minimálna suma</translation>
    </message>
    <message>
        <source>Abandon transaction</source>
        <translation>Zabudnúť transakciu</translation>
    </message>
    <message>
        <source>Increase transaction fee</source>
        <translation>Navíš transakčný poplatok</translation>
    </message>
    <message>
        <source>Copy address</source>
        <translation>Kopírovať adresu</translation>
    </message>
    <message>
        <source>Copy label</source>
        <translation>Kopírovať popis</translation>
    </message>
    <message>
        <source>Copy amount</source>
        <translation>Kopírovať sumu</translation>
    </message>
    <message>
        <source>Copy transaction ID</source>
        <translation>Kopírovať ID transakcie</translation>
    </message>
    <message>
        <source>Copy raw transaction</source>
        <translation>Skopírovať neupravenú transakciu</translation>
    </message>
    <message>
        <source>Copy full transaction details</source>
        <translation>Kopírovať všetky podrobnosti o transakcii</translation>
    </message>
    <message>
        <source>Edit label</source>
        <translation>Upraviť popis</translation>
    </message>
    <message>
        <source>Show transaction details</source>
        <translation>Zobraziť podrobnosti transakcie</translation>
    </message>
    <message>
        <source>Export Transaction History</source>
        <translation>Exportovať históriu transakcií</translation>
    </message>
    <message>
        <source>Comma separated file (*.csv)</source>
        <translation>Čiarkou oddelovaný súbor (*.csv)</translation>
    </message>
    <message>
        <source>Confirmed</source>
        <translation>Potvrdené</translation>
    </message>
    <message>
        <source>Watch-only</source>
        <translation>Iba sledovanie</translation>
    </message>
    <message>
        <source>Date</source>
        <translation>Dátum</translation>
    </message>
    <message>
        <source>Type</source>
        <translation>Typ</translation>
    </message>
    <message>
        <source>Label</source>
        <translation>Popis</translation>
    </message>
    <message>
        <source>Address</source>
        <translation>Adresa</translation>
    </message>
    <message>
        <source>ID</source>
        <translation>ID</translation>
    </message>
    <message>
        <source>Exporting Failed</source>
        <translation>Export zlyhal</translation>
    </message>
    <message>
        <source>There was an error trying to save the transaction history to %1.</source>
        <translation>Vyskytla sa chyba pri pokuse o uloženie histórie transakcií do %1.</translation>
    </message>
    <message>
        <source>Exporting Successful</source>
        <translation>Export úspešný</translation>
    </message>
    <message>
        <source>The transaction history was successfully saved to %1.</source>
        <translation>História transakciá bola úspešne uložená do %1.</translation>
    </message>
    <message>
        <source>Range:</source>
        <translation>Rozsah:</translation>
    </message>
    <message>
        <source>to</source>
        <translation>do</translation>
    </message>
</context>
<context>
    <name>UnitDisplayStatusBarControl</name>
    <message>
        <source>Unit to show amounts in. Click to select another unit.</source>
        <translation>Jednotka pre zobrazovanie súm. Kliknite pre zvolenie inej jednotky.</translation>
    </message>
</context>
<context>
    <name>WalletFrame</name>
    <message>
        <source>No wallet has been loaded.</source>
        <translation>Nie je načítaná peňaženka.</translation>
    </message>
</context>
<context>
    <name>WalletModel</name>
    <message>
        <source>Send Coins</source>
        <translation>Poslať mince</translation>
    </message>
    <message>
        <source>Fee bump error</source>
        <translation>Chyba pri navyšovaní poplatku</translation>
    </message>
    <message>
        <source>Increasing transaction fee failed</source>
        <translation>Nepodarilo sa navýšiť poplatok</translation>
    </message>
    <message>
        <source>Do you want to increase the fee?</source>
        <translation>Chceš poplatok navýšiť?</translation>
    </message>
    <message>
        <source>Current fee:</source>
        <translation>Momentálny poplatok:</translation>
    </message>
    <message>
        <source>Increase:</source>
        <translation>Navýšenie:</translation>
    </message>
    <message>
        <source>New fee:</source>
        <translation>Nový poplatok:</translation>
    </message>
    <message>
        <source>Confirm fee bump</source>
        <translation>Potvrď navýšenie poplatku</translation>
    </message>
    <message>
        <source>Can't sign transaction.</source>
        <translation>Nemôzeme podpíaať transakciu.</translation>
    </message>
    <message>
        <source>Could not commit transaction</source>
        <translation>Nemôzeme uložiť transakciu do peňaženky</translation>
    </message>
</context>
<context>
    <name>WalletView</name>
    <message>
        <source>&amp;Export</source>
        <translation>&amp;Exportovať...</translation>
    </message>
    <message>
        <source>Export the data in the current tab to a file</source>
        <translation>Exportovať dáta v aktuálnej karte do súboru</translation>
    </message>
    <message>
        <source>Backup Wallet</source>
        <translation>Zálohovanie peňaženky</translation>
    </message>
    <message>
        <source>Wallet Data (*.dat)</source>
        <translation>Dáta peňaženky (*.dat)</translation>
    </message>
    <message>
        <source>Backup Failed</source>
        <translation>Zálohovanie zlyhalo</translation>
    </message>
    <message>
        <source>There was an error trying to save the wallet data to %1.</source>
        <translation>Vyskytla sa chyba pri pokuse o uloženie dát peňaženky do %1.</translation>
    </message>
    <message>
        <source>Backup Successful</source>
        <translation>Záloha úspešná</translation>
    </message>
    <message>
        <source>The wallet data was successfully saved to %1.</source>
        <translation>Dáta peňaženky boli úspešne uložené do %1.</translation>
    </message>
<<<<<<< HEAD
</context>
<context>
    <name>qtum-core</name>
    <message>
        <source>Options:</source>
        <translation>Možnosti:</translation>
    </message>
    <message>
        <source>Specify data directory</source>
        <translation>Určiť priečinok s dátami</translation>
    </message>
=======
>>>>>>> 228c1378
    <message>
        <source>Cancel</source>
        <translation>Zrušiť</translation>
    </message>
</context>
<context>
    <name>qtum-core</name>
    <message>
        <source>Distributed under the MIT software license, see the accompanying file %s or %s</source>
        <translation>Distribuované pod softvérovou licenciou MIT, viď sprievodný súbor %s alebo %s</translation>
    </message>
    <message>
        <source>Prune configured below the minimum of %d MiB.  Please use a higher number.</source>
        <translation>Redukcia nastavená pod minimálnu hodnotu %d MiB. Prosím použite vyššiu hodnotu.</translation>
    </message>
    <message>
        <source>Prune: last wallet synchronisation goes beyond pruned data. You need to -reindex (download the whole blockchain again in case of pruned node)</source>
        <translation>Prerezávanie: posledná synchronizácia peňaženky prebehla pred už prerezanými dátami. Je treba previesť -reindex (v prípade prerezávacieho režimu stiahne znovu celý reťazec blokov)</translation>
<<<<<<< HEAD
    </message>
    <message>
        <source>Rescans are not possible in pruned mode. You will need to use -reindex which will download the whole blockchain again.</source>
        <translation>V prerezávaciom režime nie je možné reťazec blokov preskenovať. Musíte vykonať -reindex, čo znova stiahne celý reťaec blokov.</translation>
    </message>
    <message>
        <source>Error: A fatal internal error occurred, see debug.log for details</source>
        <translation>Chyba: Vyskytla sa interná chyba, pre viac informácií zobrazte debug.log</translation>
=======
>>>>>>> 228c1378
    </message>
    <message>
        <source>Rescans are not possible in pruned mode. You will need to use -reindex which will download the whole blockchain again.</source>
        <translation>V prerezávaciom režime nie je možné reťazec blokov preskenovať. Musíte vykonať -reindex, čo znova stiahne celý reťaec blokov.</translation>
    </message>
    <message>
        <source>Error: A fatal internal error occurred, see debug.log for details</source>
        <translation>Chyba: Vyskytla sa interná chyba, pre viac informácií zobrazte debug.log</translation>
    </message>
    <message>
        <source>Pruning blockstore...</source>
        <translation>Redukovanie blockstore...</translation>
    </message>
    <message>
        <source>Unable to start HTTP server. See debug log for details.</source>
        <translation>Nepodarilo sa spustiť HTTP server. Pre viac detailov zobrazte debug log.</translation>
    </message>
    <message>
        <source>Qtum Core</source>
        <translation>Qtum Core</translation>
    </message>
    <message>
        <source>The %s developers</source>
        <translation>Vývojári %s</translation>
    </message>
    <message>
<<<<<<< HEAD
        <source>A fee rate (in %s/kB) that will be used when fee estimation has insufficient data (default: %s)</source>
        <translation>Sadzba poplatku (v %s/kB), ktorá sa použije, ak nebude k dispozícii dostatok dát pre automatický odhad poplatku (predvolené: %s)</translation>
    </message>
    <message>
        <source>Accept relayed transactions received from whitelisted peers even when not relaying transactions (default: %d)</source>
        <translation>Akceptovať postúpené transakcie od povolených partnerov aj keď normálne nepostupujete transakcie (predvolené: %d)</translation>
    </message>
    <message>
        <source>Add a node to connect to and attempt to keep the connection open (see the `addnode` RPC command help for more info)</source>
        <translation>Pridať uzol na pripojenie a pokus o udržanie otvoreného pripojenia (pre viac informácií si pozrite nápovedu pre RPC príkaz "addnode")</translation>
    </message>
    <message>
        <source>Bind to given address and always listen on it. Use [host]:port notation for IPv6</source>
        <translation>Spojiť s danou adresou a vždy na nej počúvať. Použite zápis [host]:port pre IPv6</translation>
    </message>
    <message>
=======
>>>>>>> 228c1378
        <source>Cannot obtain a lock on data directory %s. %s is probably already running.</source>
        <translation>Nemožné uzamknúť zložku %s. %s pravdepodobne už beží.</translation>
    </message>
    <message>
        <source>Cannot provide specific connections and have addrman find outgoing connections at the same.</source>
        <translation>Nemôžete zadať konkrétne spojenia a zároveň mať nastavený addrman pre hľadanie odchádzajúcich spojení.</translation>
<<<<<<< HEAD
    </message>
    <message>
        <source>Connect only to the specified node(s); -connect=0 disables automatic connections (the rules for this peer are the same as for -addnode)</source>
        <translation>Pripojiť sa iba k určenému uzlu(om); -connect=0 zakáže automatické pripojovanie (pravidlá pre tento uzol sú rovnaké ako pre -addnode)</translation>
    </message>
    <message>
        <source>Delete all wallet transactions and only recover those parts of the blockchain through -rescan on startup</source>
        <translation>Vymazať všetky transakcie z peňaženky a pri spustení znova získať z reťazca blokov iba tie získané pomocou -rescan</translation>
=======
>>>>>>> 228c1378
    </message>
    <message>
        <source>Error reading %s! All keys read correctly, but transaction data or address book entries might be missing or incorrect.</source>
        <translation>Nastala chyba pri čítaní súboru %s! Všetkz kľúče sa prečítali správne, ale dáta o transakcíách alebo záznamy v adresári môžu chýbať alebo byť nesprávne.</translation>
<<<<<<< HEAD
    </message>
    <message>
        <source>Exclude debugging information for a category. Can be used in conjunction with -debug=1 to output debug logs for all categories except one or more specified categories.</source>
        <translation>Vylúčiť ladiacu informáciu danej kategórie. Dá se zkombinovať s -debug=1, aby sa zaznamenávali ladice informácie všetkých kategórií pkrem jednej alebo niekolkých zvolených.</translation>
    </message>
    <message>
        <source>Execute command when a wallet transaction changes (%s in cmd is replaced by TxID)</source>
        <translation>Vykonaj príkaz keď sa zmení transakcia peňaženky (%s v príkaze je nahradená TxID)</translation>
=======
>>>>>>> 228c1378
    </message>
    <message>
        <source>Extra transactions to keep in memory for compact block reconstructions (default: %u)</source>
        <translation>Počet extra transakcíí, ktoré sa majú držať v pamäti pre účely rekonštrukcie kompaktných blokov (predvolené: %u)</translation>
    </message>
    <message>
        <source>If this block is in the chain assume that it and its ancestors are valid and potentially skip their script verification (0 to verify all, default: %s, testnet: %s)</source>
        <translation>Pokiaľ je tento blok v reťazci blokov, tak predpokladať, že on i jeho následníci sú platní, a potenciálne preskočiť overovanie ich skriptov (0 = overovať všetko, predvolené: %s, testnet: %s)</translation>
    </message>
    <message>
        <source>Maximum allowed median peer time offset adjustment. Local perspective of time may be influenced by peers forward or backward by this amount. (default: %u seconds)</source>
        <translation>Maximálne povolené upravovanie času mediánom časov peerov. Miestne vnímanie času môže byť ovplivnené peerami, a to dopredu alebo dozadu až o toto množstvo. (predvolené: %u sekund)</translation>
    </message>
    <message>
        <source>Maximum total fees (in %s) to use in a single wallet transaction or raw transaction; setting this too low may abort large transactions (default: %s)</source>
        <translation>Horná hranica pre celkový poplatok (v %s) za jednu transakciu z peňaženky alebo jednu nespracovanú transakciu. Príliš nízká hodnota môže zmariť velké transakcie (predvolené: %s)</translation>
    </message>
    <message>
        <source>Please check that your computer's date and time are correct! If your clock is wrong, %s will not work properly.</source>
        <translation>Prosím skontrolujte systémový čas a dátum. Keď je váš čas nesprávny, %s nebude fungovať správne.</translation>
    </message>
    <message>
        <source>Please contribute if you find %s useful. Visit %s for further information about the software.</source>
        <translation>Keď si myslíte, že %s je užitočný, podporte nás. Pre viac informácií o software navštívte %s.</translation>
    </message>
    <message>
<<<<<<< HEAD
        <source>Query for peer addresses via DNS lookup, if low on addresses (default: 1 unless -connect used)</source>
        <translation>Pri nedostatku adries získať ďalších peerov z DNS (predvolené: 1, ak nie je použité -connect)</translation>
    </message>
    <message>
        <source>Reduce storage requirements by enabling pruning (deleting) of old blocks. This allows the pruneblockchain RPC to be called to delete specific blocks, and enables automatic pruning of old blocks if a target size in MiB is provided. This mode is incompatible with -txindex and -rescan. Warning: Reverting this setting requires re-downloading the entire blockchain. (default: 0 = disable pruning blocks, 1 = allow manual pruning via RPC, &gt;%u = automatically prune block files to stay under the specified target size in MiB)</source>
        <translation>Obmedziť nároky na úložný priestor prerezáváním (mazaním) starých blokov. Táto volba tiež umožní použiť RPC volanie pruneblockchain na zmazanie konkrétnych blokov a ďalej automatické prerezávanie starých blokov, ak je zadána cieľová velikosť súborov z blokmi v MiB. Tento režim nie je zlúčiteľný s -txindex ani -rescan. Upozornenie: opätovná zmena tohoto nastavenia bude vyžadovať nové stiahnutie celého reťazca blokov. (predvolené: 0 = bloky neprerezávať, 1 = povoliť ručné prerezávanie cez RPC, &gt;%u = automatické prerezávanie blokov tak, aby bola udržaná cieľová velikosť súborov s blokmi v MiB)</translation>
    </message>
    <message>
        <source>Set lowest fee rate (in %s/kB) for transactions to be included in block creation. (default: %s)</source>
        <translation>Nastaviť nejnižší akceptovateľný poplatok (v %s/kB) pre transakcie, ktoré majú byť zahrnutý do nových blokov. (predvolené: %s)</translation>
    </message>
    <message>
        <source>Set the number of script verification threads (%u to %d, 0 = auto, &lt;0 = leave that many cores free, default: %d)</source>
        <translation>Nastaviť počeť vlákien overujúcich skripty (%u až %d, 0 = auto, &lt;0 = nechať toľkoto jadier voľných, prednastavené: %d)</translation>
    </message>
    <message>
=======
>>>>>>> 228c1378
        <source>The block database contains a block which appears to be from the future. This may be due to your computer's date and time being set incorrectly. Only rebuild the block database if you are sure that your computer's date and time are correct</source>
        <translation>Databáza blokov obsahuje blok, ktorý vyzerá byť z budúcnosti. Toto môže byť spôsobené nesprávnym systémovým časom vášho počítača. Obnovujte databázu blokov len keď ste si istý, že systémový čas je nastavený správne.</translation>
    </message>
    <message>
        <source>This is a pre-release test build - use at your own risk - do not use for mining or merchant applications</source>
        <translation>Toto je predbežná testovacia zostava - používate na vlastné riziko - nepoužívajte na ťaženie alebo obchodné aplikácie</translation>
    </message>
    <message>
        <source>This is the transaction fee you may discard if change is smaller than dust at this level</source>
        <translation>Toto je transakčný poplatok, ktorý môžete škrtnúť, ak je zmena na tejto úrovni menšia ako prach</translation>
    </message>
    <message>
        <source>Unable to replay blocks. You will need to rebuild the database using -reindex-chainstate.</source>
        <translation>Nedarí sa znovu aplikovať bloky. Budete musieť prestavať databázu použitím -reindex-chainstate.</translation>
    </message>
    <message>
        <source>Unable to rewind the database to a pre-fork state. You will need to redownload the blockchain</source>
        <translation>Nedará sa vrátiť databázu do stavu pred rozdelením. Budete musieť znovu stiahnuť celý reťaztec blokov</translation>
<<<<<<< HEAD
    </message>
    <message>
        <source>Use UPnP to map the listening port (default: 1 when listening and no -proxy)</source>
        <translation>Skúsiť použiť UPnP pre mapovanie počúvajúceho portu (predvolené: 1 počas počúvania a bez -proxy)</translation>
=======
>>>>>>> 228c1378
    </message>
    <message>
        <source>Username and hashed password for JSON-RPC connections. The field &lt;userpw&gt; comes in the format: &lt;USERNAME&gt;:&lt;SALT&gt;$&lt;HASH&gt;. A canonical python script is included in share/rpcuser. The client then connects normally using the rpcuser=&lt;USERNAME&gt;/rpcpassword=&lt;PASSWORD&gt; pair of arguments. This option can be specified multiple times</source>
        <translation>Užívateľské meno a zahašované heslo pre JSON-RPC spojenie. Pole &lt;userpw&gt;  má formát: &lt;USERNAME&gt;:&lt;SALT&gt;$&lt;HASH&gt;. Pomocný python skript je priložený v share/rpcuser. Klient sa potom už pripojuje normálne pomocou páru argumentov rpcuser=&lt;USERNAME&gt;/rpcpassword=&lt;PASSWORD&gt;. Túto voľbu môžete použiť i viackrát</translation>
    </message>
    <message>
        <source>Wallet will not create transactions that violate mempool chain limits (default: %u)</source>
        <translation>Peňaženka nebude vytvárať transakcie, ktoré by porušovali limity transakčného zásobníku reťazcov (predvolené: %u)</translation>
    </message>
    <message>
        <source>Warning: The network does not appear to fully agree! Some miners appear to be experiencing issues.</source>
        <translation>Varovanie: Javí sa že sieť sieť úplne nesúhlasí! Niektorí mineri zjavne majú ťažkosti.</translation>
    </message>
    <message>
        <source>Warning: We do not appear to fully agree with our peers! You may need to upgrade, or other nodes may need to upgrade.</source>
        <translation>Varovanie: Zjavne sa úplne nezhodujeme s našimi peer-mi! Možno potrebujete prejsť na novšiu verziu alebo ostatné uzly potrebujú vyššiu verziu.</translation>
    </message>
    <message>
<<<<<<< HEAD
        <source>Whether to save the mempool on shutdown and load on restart (default: %u)</source>
        <translation>Či uchovať transakčný zásobník medzi vypnutím a zapnutím (predvolené: %u)</translation>
    </message>
    <message>
=======
>>>>>>> 228c1378
        <source>%d of last 100 blocks have unexpected version</source>
        <translation>%d z poslednźých 100 blokov má neočakávanú verziu</translation>
    </message>
    <message>
        <source>%s corrupt, salvage failed</source>
        <translation>%s je poškodený, záchrana zlyhala</translation>
    </message>
    <message>
        <source>-maxmempool must be at least %d MB</source>
        <translation>-maxmempool musí byť najmenej %d MB</translation>
    </message>
    <message>
<<<<<<< HEAD
        <source>&lt;category&gt; can be:</source>
        <translation>&lt;category&gt; môže byť:</translation>
    </message>
    <message>
        <source>Accept connections from outside (default: 1 if no -proxy or -connect)</source>
        <translation>Prijať spojenia zvonku (predvolené: 1 ak žiadne -proxy alebo -connect)</translation>
    </message>
    <message>
        <source>Append comment to the user agent string</source>
        <translation>Pripojiť komentár k typu klienta</translation>
    </message>
    <message>
        <source>Attempt to recover private keys from a corrupt wallet on startup</source>
        <translation>Pokúsiť sa o obnovenie privátnych kľúčov z poškodenej peňaženky pri spustení</translation>
    </message>
    <message>
        <source>Block creation options:</source>
        <translation>Voľby vytvorenia bloku:</translation>
=======
        <source>Cannot resolve -%s address: '%s'</source>
        <translation>Nedá preložiť -%s adresu: '%s'</translation>
>>>>>>> 228c1378
    </message>
    <message>
        <source>Cannot resolve -%s address: '%s'</source>
        <translation>Nedá preložiť -%s adresu: '%s'</translation>
    </message>
    <message>
        <source>Chain selection options:</source>
        <translation>Možnosti výberu reťzca blokov:</translation>
    </message>
    <message>
        <source>Change index out of range</source>
        <translation>Menný index mimo rozsah</translation>
    </message>
    <message>
        <source>Copyright (C) %i-%i</source>
        <translation>Copyright (C) %i-%i</translation>
    </message>
    <message>
        <source>Corrupted block database detected</source>
        <translation>Zistená poškodená databáza blokov</translation>
    </message>
    <message>
        <source>Do you want to rebuild the block database now?</source>
        <translation>Chcete znovu zostaviť databázu blokov?</translation>
    </message>
    <message>
        <source>Error creating %s: You can't create non-HD wallets with this version.</source>
        <translation>Chyba počas vytvárania %s: S touto verziou nemôžete vytvoriť ne-HD peňaženky.</translation>
    </message>
    <message>
        <source>Enable transaction replacement in the memory pool (default: %u)</source>
        <translation>Povoliť výmenu transakcií v transakčnom zásobníku (predvolené: %u)</translation>
    </message>
    <message>
        <source>Error creating %s: You can't create non-HD wallets with this version.</source>
        <translation>Chyba počas vytvárania %s: S touto verziou nemôžete vytvoriť ne-HD peňaženky.</translation>
    </message>
    <message>
        <source>Error initializing block database</source>
        <translation>Chyba inicializácie databázy blokov</translation>
    </message>
    <message>
        <source>Error initializing wallet database environment %s!</source>
        <translation>Chyba spustenia databázového prostredia peňaženky %s!</translation>
    </message>
    <message>
        <source>Error loading %s</source>
        <translation>Chyba načítania %s</translation>
    </message>
    <message>
        <source>Error loading %s: Wallet corrupted</source>
        <translation>Chyba načítania %s: Peňaženka je poškodená</translation>
    </message>
    <message>
        <source>Error loading %s: Wallet requires newer version of %s</source>
        <translation>Chyba načítania %s: Peňaženka vyžaduje novšiu verziu %s</translation>
    </message>
    <message>
        <source>Error loading block database</source>
        <translation>Chyba načítania databázy blokov</translation>
    </message>
    <message>
        <source>Error opening block database</source>
        <translation>Chyba otvárania databázy blokov</translation>
    </message>
    <message>
        <source>Error: Disk space is low!</source>
        <translation>Chyba: Málo miesta na disku!</translation>
    </message>
    <message>
        <source>Failed to listen on any port. Use -listen=0 if you want this.</source>
        <translation>Chyba počúvania na ktoromkoľvek porte. Použi -listen=0 ak toto chcete.</translation>
    </message>
    <message>
        <source>Failed to rescan the wallet during initialization</source>
        <translation>Počas inicializácie sa nepodarila pre-skenovať peňaženka</translation>
    </message>
    <message>
        <source>Importing...</source>
        <translation>Prebieha import ...</translation>
    </message>
    <message>
        <source>Incorrect or no genesis block found. Wrong datadir for network?</source>
        <translation>Nesprávny alebo žiadny genesis blok nájdený. Nesprávny dátový priečinok alebo sieť?</translation>
    </message>
    <message>
        <source>Initialization sanity check failed. %s is shutting down.</source>
        <translation>Kontrola čistoty pri inicializácií zlyhala. %s sa vypína.</translation>
    </message>
    <message>
        <source>Invalid amount for -%s=&lt;amount&gt;: '%s'</source>
        <translation>Neplatná suma pre -%s=&lt;amount&gt;: '%s'</translation>
    </message>
    <message>
        <source>Invalid amount for -discardfee=&lt;amount&gt;: '%s'</source>
        <translation>Neplatná čiastka pre -discardfee=&lt;čiastka&gt;: '%s'</translation>
<<<<<<< HEAD
    </message>
    <message>
        <source>Invalid amount for -fallbackfee=&lt;amount&gt;: '%s'</source>
        <translation>Neplatná suma pre -fallbackfee=&lt;amount&gt;: '%s'</translation>
    </message>
    <message>
        <source>Keep the transaction memory pool below &lt;n&gt; megabytes (default: %u)</source>
        <translation>Udržovať zasobník transakcií menší než &lt;n&gt; megabajtov (predvolené: %u)</translation>
    </message>
    <message>
        <source>Loading P2P addresses...</source>
        <translation>Načítavam P2P adresy…</translation>
    </message>
    <message>
        <source>Loading banlist...</source>
        <translation>Načítavam banlist...</translation>
=======
    </message>
    <message>
        <source>Invalid amount for -fallbackfee=&lt;amount&gt;: '%s'</source>
        <translation>Neplatná suma pre -fallbackfee=&lt;amount&gt;: '%s'</translation>
>>>>>>> 228c1378
    </message>
    <message>
        <source>Upgrading txindex database</source>
        <translation>Inovuje sa txindex databáza</translation>
    </message>
    <message>
        <source>Loading P2P addresses...</source>
        <translation>Načítavam P2P adresy…</translation>
    </message>
    <message>
        <source>Loading banlist...</source>
        <translation>Načítavam banlist...</translation>
    </message>
    <message>
        <source>Not enough file descriptors available.</source>
        <translation>Nedostatok kľúčových slov súboru.</translation>
    </message>
    <message>
        <source>Prune cannot be configured with a negative value.</source>
        <translation>Redukovanie nemôže byť nastavené na zápornú hodnotu.</translation>
    </message>
    <message>
        <source>Prune mode is incompatible with -txindex.</source>
        <translation>Redukovanie je nekompatibilné s -txindex.</translation>
    </message>
    <message>
<<<<<<< HEAD
        <source>Rebuild chain state and block index from the blk*.dat files on disk</source>
        <translation>Obnoviť stav reťazca a index blokov zo súborov blk*.dat na disku.</translation>
    </message>
    <message>
        <source>Rebuild chain state from the currently indexed blocks</source>
        <translation>Obnoviť stav reťazca z aktuálne indexovaných blokov.</translation>
    </message>
    <message>
        <source>Replaying blocks...</source>
        <translation>Znovu sa aplikujú bloky…</translation>
    </message>
    <message>
        <source>Rewinding blocks...</source>
        <translation>Vracajú sa bloky dozadu…</translation>
    </message>
    <message>
        <source>Send transactions with full-RBF opt-in enabled (RPC only, default: %u)</source>
        <translation>Posielať transakcie so zapnutým plným RBF (Replace-By-Fee) (iba RPC, predvolené: %u)</translation>
    </message>
    <message>
        <source>Set database cache size in megabytes (%d to %d, default: %d)</source>
        <translation>Nastaviť veľkosť pomocnej pamäti databázy v megabajtoch (%d do %d, prednastavené: %d)</translation>
    </message>
    <message>
        <source>Specify wallet file (within data directory)</source>
        <translation>Označ súbor peňaženky (v priečinku s dátami)</translation>
=======
        <source>Replaying blocks...</source>
        <translation>Znovu sa aplikujú bloky…</translation>
    </message>
    <message>
        <source>Rewinding blocks...</source>
        <translation>Vracajú sa bloky dozadu…</translation>
>>>>>>> 228c1378
    </message>
    <message>
        <source>The source code is available from %s.</source>
        <translation>Zdrojový kód je dostupný z %s</translation>
    </message>
    <message>
        <source>Transaction fee and change calculation failed</source>
        <translation>Zlyhal výpočet transakčného poplatku a drobných</translation>
    </message>
    <message>
        <source>Unable to bind to %s on this computer. %s is probably already running.</source>
        <translation>Nemožné pripojiť k %s na tomto počíťači. %s už pravdepodobne beží.</translation>
    </message>
    <message>
        <source>Unable to generate keys</source>
        <translation>Nepodarilo sa vygenerovať kľúče</translation>
    </message>
    <message>
        <source>Unsupported argument -benchmark ignored, use -debug=bench.</source>
        <translation>Nepodporovaný parameter -benchmark bol ignorovaný, použite -debug=bench.</translation>
    </message>
    <message>
        <source>Unsupported argument -debugnet ignored, use -debug=net.</source>
        <translation>Nepodporovaný argument -debugnet bol ignorovaný, použite -debug=net.</translation>
    </message>
    <message>
        <source>Unsupported argument -tor found, use -onion.</source>
        <translation>Nepodporovaný argument -tor, použite -onion.</translation>
    </message>
    <message>
        <source>Unsupported logging category %s=%s.</source>
        <translation>Nepodporovaná logovacia kategória %s=%s.</translation>
    </message>
    <message>
        <source>Upgrading UTXO database</source>
        <translation>Vylepšuje sa databáza neminutých výstupov (UTXO)</translation>
<<<<<<< HEAD
    </message>
    <message>
        <source>Use UPnP to map the listening port (default: %u)</source>
        <translation>Použiť UPnP pre mapovanie počúvajúceho portu (predvolené: %u)</translation>
    </message>
    <message>
        <source>Use the test chain</source>
        <translation>Použiť testovaciu sieť</translation>
    </message>
    <message>
        <source>User Agent comment (%s) contains unsafe characters.</source>
        <translation>Komentár u typu klienta (%s) obsahuje riskantné znaky.</translation>
    </message>
    <message>
        <source>Verifying blocks...</source>
        <translation>Overujem bloky...</translation>
=======
    </message>
    <message>
        <source>User Agent comment (%s) contains unsafe characters.</source>
        <translation>Komentár u typu klienta (%s) obsahuje riskantné znaky.</translation>
>>>>>>> 228c1378
    </message>
    <message>
        <source>Verifying blocks...</source>
        <translation>Overujem bloky...</translation>
    </message>
    <message>
        <source>Wallet needed to be rewritten: restart %s to complete</source>
        <translation>Peňaženka musí byť prepísaná: pre dokončenie reštartujte %s</translation>
    </message>
    <message>
<<<<<<< HEAD
        <source>Wallet options:</source>
        <translation>Voľby peňaženky:</translation>
    </message>
    <message>
        <source>Allow JSON-RPC connections from specified source. Valid for &lt;ip&gt; are a single IP (e.g. 1.2.3.4), a network/netmask (e.g. 1.2.3.4/255.255.255.0) or a network/CIDR (e.g. 1.2.3.4/24). This option can be specified multiple times</source>
        <translation>Povoliť JSON-RPC pripojenia zo zadaného zdroja. Pre &lt;ip&gt; sú platné jednoduché IP (napr. 1.2.3.4), sieť/netmask (napr. 1.2.3.4/255.255.255.0) alebo sieť/CIDR (napr. 1.2.3.4/24). Táto možnosť môže byť zadaná niekoľko krát</translation>
    </message>
    <message>
        <source>Bind to given address and whitelist peers connecting to it. Use [host]:port notation for IPv6</source>
        <translation>Spojiť s danou adresou a povolenými partnerskými zariadeniami ktoré sa tam pripájajú. Použite zápis [host]:port pre IPv6</translation>
    </message>
    <message>
        <source>Create new files with system default permissions, instead of umask 077 (only effective with disabled wallet functionality)</source>
        <translation>Vytvoriť nové súbory z predvolenými systémovými právami, namiesto umask 077 (funguje iba z vypnutou funkcionalitou peňaženky)</translation>
    </message>
    <message>
        <source>Discover own IP addresses (default: 1 when listening and no -externalip or -proxy)</source>
        <translation>Zisti vlastnú IP adresu (predvolené: 1 pre listen a -externalip alebo -proxy)</translation>
    </message>
    <message>
=======
>>>>>>> 228c1378
        <source>Error: Listening for incoming connections failed (listen returned error %s)</source>
        <translation>Chyba: Počúvanie prichádzajúcich spojení zlyhalo (vrátená chyba je %s)</translation>
    </message>
    <message>
        <source>Invalid amount for -maxtxfee=&lt;amount&gt;: '%s' (must be at least the minrelay fee of %s to prevent stuck transactions)</source>
        <translation>Neplatná suma pre -maxtxfee=&lt;amount&gt;: '%s' (aby sa transakcia nezasekla, minimálny prenosový poplatok musí byť aspoň %s)</translation>
    </message>
    <message>
<<<<<<< HEAD
        <source>Maximum size of data in data carrier transactions we relay and mine (default: %u)</source>
        <translation>Maximálna veľkosť dát v transakciách nosných dát, ktoré prenášame a ťažíme (predvolené: %u)</translation>
    </message>
    <message>
=======
>>>>>>> 228c1378
        <source>The transaction amount is too small to send after the fee has been deducted</source>
        <translation>Suma je príliš malá pre odoslanie transakcie</translation>
    </message>
    <message>
<<<<<<< HEAD
        <source>Whitelisted peers cannot be DoS banned and their transactions are always relayed, even if they are already in the mempool, useful e.g. for a gateway</source>
        <translation>Uzle na zoznam povolených nemôžu byť DoS zakázané a ich transakcie vždy postúpené ďalej, aj v prípade, ak sú už pamäťovej fronte. Užitočné napr. pre brány</translation>
    </message>
    <message>
        <source>You need to rebuild the database using -reindex to go back to unpruned mode.  This will redownload the entire blockchain</source>
        <translation>K návratu k neprerezávaciemu režimu je treba prestavať databázu použitím -reindex. Tiež sa znova stiahne celý reťazec blokov</translation>
    </message>
    <message>
        <source>(default: %u)</source>
        <translation>(predvolené: %u)</translation>
    </message>
    <message>
        <source>Accept public REST requests (default: %u)</source>
        <translation>Akceptovať verejné REST žiadosti (predvolené: %u)</translation>
=======
        <source>You need to rebuild the database using -reindex to go back to unpruned mode.  This will redownload the entire blockchain</source>
        <translation>K návratu k neprerezávaciemu režimu je treba prestavať databázu použitím -reindex. Tiež sa znova stiahne celý reťazec blokov</translation>
>>>>>>> 228c1378
    </message>
    <message>
        <source>Error loading %s: You can't disable HD on an already existing HD wallet</source>
        <translation>Chyba pri načítání %s: nemôžeš vypnúť HD u existujúcej HD peňaženky</translation>
    </message>
    <message>
        <source>Error loading %s: You can't disable HD on an already existing HD wallet</source>
        <translation>Chyba pri načítání %s: nemôžeš vypnúť HD u existujúcej HD peňaženky</translation>
    </message>
    <message>
        <source>Error reading from database, shutting down.</source>
        <translation>Chyba pri načítaní z databázy, ukončuje sa.</translation>
    </message>
    <message>
        <source>Error upgrading chainstate database</source>
        <translation>Chyba pri vylepšení databáze reťzcov blokov</translation>
<<<<<<< HEAD
    </message>
    <message>
        <source>Imports blocks from external blk000??.dat file on startup</source>
        <translation>Importovať bloky z externého súboru blk000??.dat pri štarte</translation>
=======
>>>>>>> 228c1378
    </message>
    <message>
        <source>Information</source>
        <translation>Informácia</translation>
    </message>
    <message>
        <source>Invalid -onion address or hostname: '%s'</source>
        <translation>Neplatná -onion adresa alebo hostiteľ: '%s'</translation>
    </message>
    <message>
        <source>Invalid -proxy address or hostname: '%s'</source>
        <translation>Neplatná -proxy adresa alebo hostiteľ: '%s'</translation>
    </message>
    <message>
        <source>Invalid amount for -paytxfee=&lt;amount&gt;: '%s' (must be at least %s)</source>
        <translation>Neplatná suma pre -paytxfee=&lt;amount&gt;: '%s' (musí byť aspoň %s)</translation>
    </message>
    <message>
        <source>Invalid netmask specified in -whitelist: '%s'</source>
        <translation>Nadaná neplatná netmask vo -whitelist: '%s'</translation>
    </message>
    <message>
        <source>Need to specify a port with -whitebind: '%s'</source>
        <translation>Je potrebné zadať port s -whitebind: '%s'</translation>
    </message>
    <message>
        <source>Reducing -maxconnections from %d to %d, because of system limitations.</source>
        <translation>Obmedzuje sa -maxconnections z %d na %d kvôli systémovým obmedzeniam.</translation>
    </message>
    <message>
<<<<<<< HEAD
        <source>Reducing -maxconnections from %d to %d, because of system limitations.</source>
        <translation>Obmedzuje sa -maxconnections z %d na %d kvôli systémovým obmedzeniam.</translation>
    </message>
    <message>
        <source>Rescan the block chain for missing wallet transactions on startup</source>
        <translation>Pri spustení skontrolovať reťaz blokov pre chýbajúce transakcie peňaženky</translation>
    </message>
    <message>
        <source>Send trace/debug info to console instead of debug.log file</source>
        <translation>Odoslať trace/debug informácie na konzolu namiesto debug.info žurnálu</translation>
    </message>
    <message>
        <source>Show all debugging options (usage: --help -help-debug)</source>
        <translation>Zobraziť všetky možnosti ladenia (použitie: --help --help-debug)</translation>
=======
        <source>Signing transaction failed</source>
        <translation>Podpísanie správy zlyhalo</translation>
    </message>
    <message>
        <source>Specified -walletdir "%s" does not exist</source>
        <translation>Uvedená -walletdir "%s" neexistuje</translation>
    </message>
    <message>
        <source>Specified -walletdir "%s" is a relative path</source>
        <translation>Uvedená -walletdir "%s" je relatívna cesta</translation>
>>>>>>> 228c1378
    </message>
    <message>
        <source>Specified -walletdir "%s" is not a directory</source>
        <translation>Uvedený -walletdir "%s" nie je priečinok</translation>
    </message>
    <message>
        <source>Specified blocks directory "%s" does not exist.
</source>
        <translation>Uvedený priečinok s dátami "%s" neexistuje.
</translation>
    </message>
    <message>
        <source>Specified -walletdir "%s" does not exist</source>
        <translation>Uvedená -walletdir "%s" neexistuje</translation>
    </message>
    <message>
        <source>Specified -walletdir "%s" is a relative path</source>
        <translation>Uvedená -walletdir "%s" je relatívna cesta</translation>
    </message>
    <message>
        <source>Specified -walletdir "%s" is not a directory</source>
        <translation>Uvedený -walletdir "%s" nie je priečinok</translation>
    </message>
    <message>
        <source>The transaction amount is too small to pay the fee</source>
        <translation>Suma transakcie je príliš malá na zaplatenie poplatku</translation>
    </message>
    <message>
        <source>This is experimental software.</source>
        <translation>Toto je experimentálny softvér.</translation>
    </message>
    <message>
<<<<<<< HEAD
        <source>Tor control port password (default: empty)</source>
        <translation>Heslo na kontrolu portu pre Tor (predvolené: žiadne)</translation>
    </message>
    <message>
        <source>Tor control port to use if onion listening enabled (default: %s)</source>
        <translation>Ovládací port Toru, ak je zapnuté onion počúvanie (predvolené: %s)</translation>
    </message>
    <message>
=======
>>>>>>> 228c1378
        <source>Transaction amount too small</source>
        <translation>Suma transakcie príliš malá</translation>
    </message>
    <message>
        <source>Transaction too large for fee policy</source>
        <translation>Transakcia je príliš veľká pre aktuálne podmienky poplatkov</translation>
    </message>
    <message>
        <source>Transaction too large</source>
        <translation>Transakcia príliš veľká</translation>
    </message>
    <message>
        <source>Unable to bind to %s on this computer (bind returned error %s)</source>
        <translation>Na tomto počítači sa nedá vytvoriť väzba %s (vytvorenie väzby vrátilo chybu %s)</translation>
    </message>
    <message>
        <source>Unable to generate initial keys</source>
        <translation>Nepodarilo sa vygenerovať úvodné kľúče</translation>
<<<<<<< HEAD
    </message>
    <message>
        <source>Upgrade wallet to latest format on startup</source>
        <translation>Aktualizovať peňaženku na posledný formát pri štarte</translation>
    </message>
    <message>
        <source>Username for JSON-RPC connections</source>
        <translation>Užívateľské meno pre JSON-RPC spojenia</translation>
    </message>
    <message>
        <source>Verifying wallet(s)...</source>
        <translation>Kontrolujem peňaženku(y)…</translation>
    </message>
    <message>
        <source>Wallet %s resides outside wallet directory %s</source>
        <translation>Peňaženka %s sa nachádza mimo priečinku pre peňaženky %s </translation>
    </message>
    <message>
        <source>Warning</source>
        <translation>Upozornenie</translation>
    </message>
    <message>
        <source>Warning: unknown new rules activated (versionbit %i)</source>
        <translation>Upozornenie: aktivovaná neznáme nové pravidlá (verzový bit %i)</translation>
    </message>
    <message>
        <source>Whether to operate in a blocks only mode (default: %u)</source>
        <translation>Či fungovat iba v čistom blokovom režime (predvolené: %u)</translation>
    </message>
    <message>
        <source>You need to rebuild the database using -reindex to change -txindex</source>
        <translation>Je teeba prestavať databázu použitím -reindex, aby bolo možné zmeniť -txindex</translation>
    </message>
    <message>
        <source>Zapping all transactions from wallet...</source>
        <translation>Zmazať všetky transakcie z peňaženky...</translation>
    </message>
    <message>
        <source>ZeroMQ notification options:</source>
        <translation>Možnosti pripojenia ZeroMQ:</translation>
    </message>
    <message>
        <source>Password for JSON-RPC connections</source>
        <translation>Heslo pre JSON-rPC spojenia</translation>
    </message>
    <message>
        <source>Execute command when the best block changes (%s in cmd is replaced by block hash)</source>
        <translation>Vykonaj príkaz, ak zmeny v najlepšom bloku (%s v príkaze nahradí blok hash)</translation>
    </message>
    <message>
        <source>Allow DNS lookups for -addnode, -seednode and -connect</source>
        <translation>Povoliť vyhľadávanie DNS pre pridanie nódy a spojenie</translation>
    </message>
    <message>
        <source>(1 = keep tx meta data e.g. account owner and payment request information, 2 = drop tx meta data)</source>
        <translation>(1 = zachovať metaúdaje tx napr. vlastníka účtu a informácie o platobných príkazoch, 2 = zahodiť metaúdaje tx)</translation>
    </message>
    <message>
        <source>-maxtxfee is set very high! Fees this large could be paid on a single transaction.</source>
        <translation>-maxtxfee je nastavené veľmi vysoko! Takto vysoký poplatok môže byť zaplatebý v jednej transakcii.</translation>
    </message>
    <message>
        <source>Bind to given address to listen for JSON-RPC connections. This option is ignored unless -rpcallowip is also passed. Port is optional and overrides -rpcport. Use [host]:port notation for IPv6. This option can be specified multiple times (default: 127.0.0.1 and ::1 i.e., localhost, or if -rpcallowip has been specified, 0.0.0.0 and :: i.e., all addresses)</source>
        <translation>Čakať na zadanej adrese na JSON-RPC spojenie. Táto volba sa ignoruje, ak súčastne nezadáš aj volbu -rpcallowip. Port je voliteľný a má prednosť pred -rpcport. Pre zápis IPv6 adresy použite notáciu [adresa]:port. Túto volbu je možné použiť i viackrát (predvolené: 127.0.0.1 a ::1, tzn. localhost, alebo ak je zadané -rpcallowip, tak 0.0.0.0 a ::, tzn. všetky adresy)</translation>
    </message>
    <message>
        <source>Do not keep transactions in the mempool longer than &lt;n&gt; hours (default: %u)</source>
        <translation>Nedržať transakcie v zásobníku dlhšie ako &lt;n&gt; hodín (predvolené: %u)</translation>
    </message>
    <message>
        <source>Equivalent bytes per sigop in transactions for relay and mining (default: %u)</source>
        <translation>Ekvivalent bajtov za každý sigop v transakciach pre účely preposielania a ťaženia (predvolené: %u)</translation>
    </message>
    <message>
        <source>Error loading %s: You can't enable HD on an already existing non-HD wallet</source>
        <translation>Chyba pri načítaní %s: nemôžeš zapnúť HD u existujúcej nie-HD peňaženky</translation>
    </message>
    <message>
        <source>Error loading wallet %s. -wallet parameter must only specify a filename (not a path).</source>
        <translation>Chyba pri načítaní peňaženky %s. Parameter -wallet môže obsahovať iba názov súboru (nie cestu k nemu).</translation>
    </message>
    <message>
        <source>Fees (in %s/kB) smaller than this are considered zero fee for transaction creation (default: %s)</source>
        <translation>Poplatky (v %s/kB) menšie ako toto, sú považované za nulový transakčný poplatok (predvolené: %s)</translation>
    </message>
    <message>
        <source>Force relay of transactions from whitelisted peers even if they violate local relay policy (default: %d)</source>
        <translation>Vynútiť preposíelanie transakcií od vždy vítaných peerov, aj keď porušujú míestne zásady pre preposielanie (predvolené: %d)</translation>
    </message>
    <message>
        <source>How thorough the block verification of -checkblocks is (0-4, default: %u)</source>
        <translation>Ako dôkladné je -checkblocks overenie blokov (0-4, predvolené: %u)</translation>
=======
    </message>
    <message>
        <source>Verifying wallet(s)...</source>
        <translation>Kontrolujem peňaženku(y)…</translation>
    </message>
    <message>
        <source>Wallet %s resides outside wallet directory %s</source>
        <translation>Peňaženka %s sa nachádza mimo priečinku pre peňaženky %s </translation>
    </message>
    <message>
        <source>Warning</source>
        <translation>Upozornenie</translation>
    </message>
    <message>
        <source>Warning: unknown new rules activated (versionbit %i)</source>
        <translation>Upozornenie: aktivovaná neznáme nové pravidlá (verzový bit %i)</translation>
>>>>>>> 228c1378
    </message>
    <message>
        <source>Zapping all transactions from wallet...</source>
        <translation>Zmazať všetky transakcie z peňaženky...</translation>
    </message>
    <message>
        <source>-maxtxfee is set very high! Fees this large could be paid on a single transaction.</source>
        <translation>-maxtxfee je nastavené veľmi vysoko! Takto vysoký poplatok môže byť zaplatebý v jednej transakcii.</translation>
    </message>
    <message>
        <source>Error loading %s: You can't enable HD on an already existing non-HD wallet</source>
        <translation>Chyba pri načítaní %s: nemôžeš zapnúť HD u existujúcej nie-HD peňaženky</translation>
    </message>
    <message>
        <source>Set maximum BIP141 block weight to this * 4. Deprecated, use blockmaxweight</source>
        <translation>Nastaviť maximálnu váhu bloku pre BIP141 na toto * 4. Zastaralé, použite blockmaxweight</translation>
    </message>
    <message>
        <source>Sets the serialization of raw transaction or block hex returned in non-verbose mode, non-segwit(0) or segwit(1) (default: %d)</source>
        <translation>Nastaví serializáciu nespracovaných transakcií alebo bloov, ak sú vrátené v nehovoriacom móde: nie-segwit (0) alebo segwit (1) (predvolené: %d)</translation>
    </message>
    <message>
        <source>Specify directory to hold wallets (default: &lt;datadir&gt;/wallets if it exists, otherwise &lt;datadir&gt;)</source>
        <translation>Určiť cestu pre peňaženky (predvolená: &lt;datadir&gt;/wallets ak existuje, inak &lt;datadir&gt;)</translation>
    </message>
    <message>
        <source>Specify location of debug log file: this can be an absolute path or a path relative to the data directory (default: %s)</source>
        <translation>Zadajte cestu k súboru debug.log: tá môže byť buď absolútna alebo relatívna ku priečinku s dátami (predvolená: %s)</translation>
    </message>
    <message>
        <source>Support filtering of blocks and transaction with bloom filters (default: %u)</source>
        <translation>Umožniť filtrovanie blokov a transakcií pomocou Bloom filtra (predvolené: %u)</translation>
    </message>
    <message>
        <source>The fee rate (in %s/kB) that indicates your tolerance for discarding change by adding it to the fee (default: %s). Note: An output is discarded if it is dust at this rate, but we will always discard up to the dust relay fee and a discard fee above that is limited by the fee estimate for the longest target</source>
        <translation>Sadzba poplatku (v %s/kB), ktorá určuje Vašu ochotu v prípade potreby premeniť drobné v poplatok (predvolené: %s). Poznámka: výstup sa premení, ak sa pri tejto sadzbe zmení v prach. Každopádne meniť budeme do výške poplatku pre prenos prachu a premenený poplatok nad túto výšku bude obmedzený odhadom poplatku na nejdlhší čas</translation>
    </message>
    <message>
        <source>This is the transaction fee you may pay when fee estimates are not available.</source>
        <translation>Toto je poplatok za transakciu keď odhad poplatkov ešte nie je k dispozícii.</translation>
    </message>
    <message>
        <source>This product includes software developed by the OpenSSL Project for use in the OpenSSL Toolkit %s and cryptographic software written by Eric Young and UPnP software written by Thomas Bernard.</source>
        <translation>Tento produkt zahrňuje programy vyvinuté projektom OpenSSL pre použití v OpenSSL Toolkite %s a kryptografický program od Erika Younga a program UPnP od Thomasa Bernarda.</translation>
<<<<<<< HEAD
    </message>
    <message>
        <source>Total length of network version string (%i) exceeds maximum length (%i). Reduce the number or size of uacomments.</source>
        <translation>Celková dĺžka verzie sieťového reťazca (%i) prekračuje maximálnu dĺžku (%i). Znížte počet a veľkosť komentárov.</translation>
=======
>>>>>>> 228c1378
    </message>
    <message>
        <source>Total length of network version string (%i) exceeds maximum length (%i). Reduce the number or size of uacomments.</source>
        <translation>Celková dĺžka verzie sieťového reťazca (%i) prekračuje maximálnu dĺžku (%i). Znížte počet a veľkosť komentárov.</translation>
    </message>
    <message>
        <source>Unsupported argument -socks found. Setting SOCKS version isn't possible anymore, only SOCKS5 proxies are supported.</source>
        <translation>Nepodporovaný argument -socks nájdený. Nastavenie SOCKS verzie už nie je viac moźné, iba SOCKS5 proxies sú podporované.</translation>
    </message>
    <message>
        <source>Unsupported argument -whitelistalwaysrelay ignored, use -whitelistrelay and/or -whitelistforcerelay.</source>
        <translation>Nepodporovaný argument -whitelistalwaysrelay ignorovaný, použite -whitelistrelay a/alebo -whitelistforcerelay.</translation>
    </message>
    <message>
        <source>Warning: Unknown block versions being mined! It's possible unknown rules are in effect</source>
        <translation>Varovanie: Neznáma verzia blokov sa doluje! Je možné, že neznáme pravidlá majú efekt</translation>
    </message>
    <message>
        <source>Warning: Wallet file corrupt, data salvaged! Original %s saved as %s in %s; if your balance or transactions are incorrect you should restore from a backup.</source>
        <translation>Varovanie: Peňaženka poškodená, dáta boli zachránené! Originálna %s ako %s v %s; ak váš zostatok alebo transakcie sú nesprávne, mali by ste obnoviť zálohu.</translation>
    </message>
    <message>
        <source>%s is set very high!</source>
        <translation>Hodnota %s je nastavená veľmi vysoko!</translation>
    </message>
    <message>
<<<<<<< HEAD
        <source>(default: %s)</source>
        <translation>(predvolené: %s)</translation>
    </message>
    <message>
        <source>Always query for peer addresses via DNS lookup (default: %u)</source>
        <translation>Vždy sa dotazovať adresy partnerských uzlov cez vyhľadávanie DNS (predvolené: %u)</translation>
    </message>
    <message>
        <source>Error loading wallet %s. -wallet filename must be a regular file.</source>
        <translation>Chyba pri načítaní peňaženky %s. -wallet musí byť obyčajný súbor.</translation>
    </message>
    <message>
        <source>Error loading wallet %s. Duplicate -wallet filename specified.</source>
        <translation>Chyba pri načítaní peňaženky %s. Zadaný duplicitný názov súboru -wallet.</translation>
    </message>
    <message>
        <source>Error loading wallet %s. Invalid characters in -wallet filename.</source>
        <translation>Chyba pri načítaní peňaženky %s. Neplatné znaky v názvu souboru -wallet.</translation>
    </message>
    <message>
        <source>How many blocks to check at startup (default: %u, 0 = all)</source>
        <translation>Koľko blokov overiť pri spustení (predvolené: %u, 0 = všetky)</translation>
    </message>
    <message>
        <source>Include IP addresses in debug output (default: %u)</source>
        <translation>Zahrnúť IP adresy v ladiacom výstupe (predvolené: %u)</translation>
    </message>
    <message>
        <source>Keypool ran out, please call keypoolrefill first</source>
        <translation>Vyčerpal sa zásobník kľúčov, zavolať najskôr keypoolrefill</translation>
    </message>
    <message>
        <source>Listen for JSON-RPC connections on &lt;port&gt; (default: %u or testnet: %u)</source>
        <translation>Počúvať JSON-RPC pripojenia na &lt;port&gt; (predvolené: %u alebo testovacia sieť: %u)</translation>
    </message>
    <message>
        <source>Listen for connections on &lt;port&gt; (default: %u or testnet: %u)</source>
        <translation>Počúvať pripojenia na &lt;port&gt; (predvolené: %u alebo testovacia sieť: %u)</translation>
    </message>
    <message>
        <source>Maintain at most &lt;n&gt; connections to peers (default: %u)</source>
        <translation>Udržiavať najviac &lt;n&gt; spojení s inými počítačmi (predvolené: %u)</translation>
    </message>
    <message>
        <source>Make the wallet broadcast transactions</source>
        <translation>Vysielať transakcie z peňaženky</translation>
    </message>
    <message>
        <source>Maximum per-connection receive buffer, &lt;n&gt;*1000 bytes (default: %u)</source>
        <translation>Maximálna prijímajúca medzipamäť pre pripojenie, &lt;n&gt;*1000 bajtov (predvolené: %u)</translation>
    </message>
    <message>
        <source>Maximum per-connection send buffer, &lt;n&gt;*1000 bytes (default: %u)</source>
        <translation>Maximálna odosielajúca medzipamäť pre pripojenie, &lt;n&gt;*1000 bajtov (predvolené: %u)</translation>
    </message>
    <message>
        <source>Prepend debug output with timestamp (default: %u)</source>
        <translation>Na začiatok pripojiť časovú známku k ladiacemu výstupu (predvolené: %u)</translation>
    </message>
    <message>
        <source>Relay and mine data carrier transactions (default: %u)</source>
        <translation>Prenášať a ťažiť transakcie nosných dát (predvolené: %u)</translation>
    </message>
    <message>
        <source>Relay non-P2SH multisig (default: %u)</source>
        <translation>Prenášať non-P2SH multi-podpis (predvolené: %u)</translation>
    </message>
    <message>
        <source>Set key pool size to &lt;n&gt; (default: %u)</source>
        <translation>Nastaviť veľkosť kľúča fronty na &lt;n&gt; (predvolené: %u)</translation>
    </message>
    <message>
        <source>Set maximum BIP141 block weight (default: %d)</source>
        <translation>Nastaviť maximálnu váhu bloku pre BIP141 (predvolené: %d)</translation>
    </message>
    <message>
        <source>Set the number of threads to service RPC calls (default: %d)</source>
        <translation>Nastaviť počet vlákien na obsluhu RPC volaní (predvolené: %d)</translation>
    </message>
    <message>
        <source>Specify configuration file (default: %s)</source>
        <translation>Zadať konfiguračný súbor (predvolené: %s)</translation>
    </message>
    <message>
        <source>Specify connection timeout in milliseconds (minimum: 1, default: %d)</source>
        <translation>Zadajte časový limit pripojenia v milisekundách (minimum: 1, predvolené: %d)</translation>
    </message>
    <message>
        <source>Specify pid file (default: %s)</source>
        <translation>Zadať pid súbor (predvolené: %s)</translation>
    </message>
    <message>
        <source>Spend unconfirmed change when sending transactions (default: %u)</source>
        <translation>Minúť nepotvrdené zmenu pri posielaní transakcií (predvolené: %u)</translation>
=======
        <source>Error loading wallet %s. Duplicate -wallet filename specified.</source>
        <translation>Chyba pri načítaní peňaženky %s. Zadaný duplicitný názov súboru -wallet.</translation>
    </message>
    <message>
        <source>Keypool ran out, please call keypoolrefill first</source>
        <translation>Vyčerpal sa zásobník kľúčov, zavolať najskôr keypoolrefill</translation>
>>>>>>> 228c1378
    </message>
    <message>
        <source>Starting network threads...</source>
        <translation>Spúšťajú sa sieťové vlákna...</translation>
    </message>
    <message>
        <source>The wallet will avoid paying less than the minimum relay fee.</source>
        <translation>Peňaženka zabráni zaplateniu menšej sumy ako je minimálny poplatok.</translation>
    </message>
    <message>
        <source>This is the minimum transaction fee you pay on every transaction.</source>
        <translation>Toto je minimálny poplatok za transakciu pri každej transakcii.</translation>
    </message>
    <message>
        <source>This is the transaction fee you will pay if you send a transaction.</source>
        <translation>Toto je poplatok za transakciu pri odoslaní transakcie.</translation>
    </message>
    <message>
        <source>Transaction amounts must not be negative</source>
        <translation>Sumy transakcií nesmú byť záporné</translation>
    </message>
    <message>
        <source>Transaction has too long of a mempool chain</source>
        <translation>Transakcia má v transakčnom zásobníku príliš dlhý reťazec</translation>
    </message>
    <message>
        <source>Transaction must have at least one recipient</source>
        <translation>Transakcia musí mať aspoň jedného príjemcu</translation>
    </message>
    <message>
        <source>Unknown network specified in -onlynet: '%s'</source>
        <translation>Neznáma sieť upresnená v -onlynet: '%s'</translation>
    </message>
    <message>
        <source>Insufficient funds</source>
        <translation>Nedostatok prostriedkov</translation>
    </message>
    <message>
        <source>Loading block index...</source>
        <translation>Načítavanie zoznamu blokov...</translation>
    </message>
    <message>
        <source>Loading wallet...</source>
        <translation>Načítavam peňaženku...</translation>
    </message>
    <message>
        <source>Cannot downgrade wallet</source>
        <translation>Nie je možné prejsť na nižšiu verziu peňaženky</translation>
    </message>
    <message>
        <source>Rescanning...</source>
        <translation>Nové prehľadávanie...</translation>
    </message>
    <message>
        <source>Done loading</source>
        <translation>Dokončené načítavanie</translation>
    </message>
    <message>
        <source>Error</source>
        <translation>Chyba</translation>
    </message>
</context>
</TS><|MERGE_RESOLUTION|>--- conflicted
+++ resolved
@@ -354,13 +354,10 @@
         <translation>Preindexúvam bloky na disku...</translation>
     </message>
     <message>
-<<<<<<< HEAD
-=======
         <source>Proxy is &lt;b&gt;enabled&lt;/b&gt;: %1</source>
         <translation>Proxy je &lt;b&gt;zapnuté&lt;/b&gt;: %1</translation>
     </message>
     <message>
->>>>>>> 228c1378
         <source>Send coins to a Qtum address</source>
         <translation>Poslať qtums na adresu</translation>
     </message>
@@ -458,11 +455,7 @@
     </message>
     <message numerus="yes">
         <source>%n active connection(s) to Qtum network</source>
-<<<<<<< HEAD
-        <translation><numerusform>%n aktívne pripojenie do siete Qtum</numerusform><numerusform>%n aktívne pripojenia do siete Qtum</numerusform><numerusform>%n aktívnych pripojení do siete Qtum</numerusform></translation>
-=======
         <translation><numerusform>%n aktívne pripojenie do siete Qtum</numerusform><numerusform>%n aktívne pripojenia do siete Qtum</numerusform><numerusform>%n aktívnych pripojení do siete Qtum</numerusform><numerusform>%n aktívnych pripojení do siete Qtum</numerusform></translation>
->>>>>>> 228c1378
     </message>
     <message>
         <source>Indexing blocks on disk...</source>
@@ -773,13 +766,6 @@
     <message>
         <source>The entered address "%1" is not a valid Qtum address.</source>
         <translation>Vložená adresa "%1" nieje platnou adresou Qtum.</translation>
-<<<<<<< HEAD
-    </message>
-    <message>
-        <source>The entered address "%1" is already in the address book.</source>
-        <translation>Vložená adresa "%1" sa už nachádza v adresári.</translation>
-=======
->>>>>>> 228c1378
     </message>
     <message>
         <source>Could not unlock wallet.</source>
@@ -865,39 +851,6 @@
     <message>
         <source>Use a custom data directory:</source>
         <translation>Použiť vlastný dátový adresár:</translation>
-    </message>
-    <message>
-        <source>Qtum</source>
-        <translation>Qtum</translation>
-    </message>
-    <message>
-        <source>At least %1 GB of data will be stored in this directory, and it will grow over time.</source>
-        <translation>Aspoň %1 GB dát bude uložených v tejto zložke a postupom času bude narastať.</translation>
-    </message>
-    <message>
-<<<<<<< HEAD
-        <source>When you click OK, %1 will begin to download and process the full %4 block chain (%2GB) starting with the earliest transactions in %3 when %4 initially launched.</source>
-        <translation>Hneď po stlačení OK, začne %1 stťahovať a spracovávať celý %4 reťazec blokov (%2 GB), začínajúc nejstaršími transakcemi z roku %3, kdey bol %4 spustený.</translation>
-    </message>
-    <message>
-        <source>This initial synchronisation is very demanding, and may expose hardware problems with your computer that had previously gone unnoticed. Each time you run %1, it will continue downloading where it left off.</source>
-        <translation>Prvá synchronizácia je veľmi náročná a môžu sa tak vďaka nej začat na Vašom počítači projavovať doteraz skryté hárdwarové problémy. Vždy, keď spustíte %1, bude sťahovanie pokračovať tam, kde skončilo.</translation>
-    </message>
-    <message>
-        <source>If you have chosen to limit block chain storage (pruning), the historical data must still be downloaded and processed, but will be deleted afterward to keep your disk usage low.</source>
-        <translation>Ak ste ombedzili úložný priestor pre reťazec blokov (tj. povolil prepezávanie), tak sa historické dáta sice stiahnu a zpracujú, ale následne sa zasa zzažú, aby nezaberala na disku miesto.</translation>
-=======
-        <source>Approximately %1 GB of data will be stored in this directory.</source>
-        <translation>Približne %1 GB dát bude uložených v tejto zložke.</translation>
->>>>>>> 228c1378
-    </message>
-    <message>
-        <source>%1 will download and store a copy of the Qtum block chain.</source>
-        <translation>%1 bude sťahovať kopiu reťazca blokov.</translation>
-    </message>
-    <message>
-        <source>The wallet will also be stored in this directory.</source>
-        <translation>Tvoja peňaženka bude uložena tiež v tomto adresári.</translation>
     </message>
     <message>
         <source>Qtum</source>
@@ -1553,22 +1506,6 @@
         <translation>%1 GB</translation>
     </message>
     <message>
-        <source>%1 B</source>
-        <translation>%1 B</translation>
-    </message>
-    <message>
-        <source>%1 KB</source>
-        <translation>%1 KB</translation>
-    </message>
-    <message>
-        <source>%1 MB</source>
-        <translation>%1 MB</translation>
-    </message>
-    <message>
-        <source>%1 GB</source>
-        <translation>%1 GB</translation>
-    </message>
-    <message>
         <source>%1 didn't yet exit safely...</source>
         <translation>%1 ešte nebol bezpečne ukončený...</translation>
     </message>
@@ -1584,13 +1521,6 @@
         <translation>Chyba: Zadaný adresár pre dáta „%1“ neexistuje.</translation>
     </message>
     <message>
-<<<<<<< HEAD
-        <source>Error: Cannot parse configuration file: %1. Only use key=value syntax.</source>
-        <translation>Chyba: Nemôžem spracovať konfiguračný súbor: %1. Používajte iba syntax klúč=hodnota.</translation>
-    </message>
-    <message>
-=======
->>>>>>> 228c1378
         <source>Error: %1</source>
         <translation>Chyba: %1</translation>
     </message>
@@ -1681,8 +1611,6 @@
         <translation>Využitie pamäte</translation>
     </message>
     <message>
-<<<<<<< HEAD
-=======
         <source>Wallet: </source>
         <translation>Peňaženka:</translation>
     </message>
@@ -1691,7 +1619,6 @@
         <translation>(žiadna)</translation>
     </message>
     <message>
->>>>>>> 228c1378
         <source>&amp;Reset</source>
         <translation>&amp;Vynulovať</translation>
     </message>
@@ -1865,7 +1792,10 @@
         <translation>predvolená peňaženka</translation>
     </message>
     <message>
-<<<<<<< HEAD
+        <source>Welcome to the %1 RPC console.</source>
+        <translation>Vitajte v %1 RPC konzole</translation>
+    </message>
+    <message>
         <source>Use up and down arrows to navigate history, and %1 to clear screen.</source>
         <translation>V histórii sa pohybujete šípkami hore a dole a pomocou %1 čistíte obrazovku.</translation>
     </message>
@@ -1882,28 +1812,6 @@
         <translation>UPOZORNENIE: Podvodníci sú aktívni a hovoria používateľom, aby sem zadávali príkazy, ktorými im ale následne vykradnú ich peňaženky. Nepoužívajte túto konzolu, ak plne nepoynáte dôsledky jednotlivých príkazov.</translation>
     </message>
     <message>
-=======
-        <source>Welcome to the %1 RPC console.</source>
-        <translation>Vitajte v %1 RPC konzole</translation>
-    </message>
-    <message>
-        <source>Use up and down arrows to navigate history, and %1 to clear screen.</source>
-        <translation>V histórii sa pohybujete šípkami hore a dole a pomocou %1 čistíte obrazovku.</translation>
-    </message>
-    <message>
-        <source>Type %1 for an overview of available commands.</source>
-        <translation>Napíš %1 pre prehľad dostupných príkazov.</translation>
-    </message>
-    <message>
-        <source>For more information on using this console type %1.</source>
-        <translation>Pre viac informácií ako používať túto konzolu napíšte %1.</translation>
-    </message>
-    <message>
-        <source>WARNING: Scammers have been active, telling users to type commands here, stealing their wallet contents. Do not use this console without fully understanding the ramifications of a command.</source>
-        <translation>UPOZORNENIE: Podvodníci sú aktívni a hovoria používateľom, aby sem zadávali príkazy, ktorými im ale následne vykradnú ich peňaženky. Nepoužívajte túto konzolu, ak plne nepoynáte dôsledky jednotlivých príkazov.</translation>
-    </message>
-    <message>
->>>>>>> 228c1378
         <source>Network activity disabled</source>
         <translation>Sieťová aktivita zakázaná</translation>
     </message>
@@ -1993,17 +1901,6 @@
     <message>
         <source>&amp;Request payment</source>
         <translation>&amp;Vyžiadať platbu</translation>
-<<<<<<< HEAD
-    </message>
-    <message>
-        <source>Bech32 addresses (BIP-173) are cheaper to spend from and offer better protection against typos. When unchecked a P2SH wrapped SegWit address will be created, compatible with older wallets.</source>
-        <translation>Je lacnejšie míňať z Bech32 adries (BIP-173), ktoré tiež ponúkajú lepšiu ochranu voči preklepom. Ak túto možnosť nevyberiete, bude vytvorená adresa typu P2SH so SegWit, kompatibilná so staršími peňaženkami.</translation>
-    </message>
-    <message>
-        <source>Generate Bech32 address</source>
-        <translation>Generovať adresu Bech32</translation>
-=======
->>>>>>> 228c1378
     </message>
     <message>
         <source>Show the selected request (does the same as double clicking an entry)</source>
@@ -2337,14 +2234,6 @@
     <message>
         <source>Total Amount</source>
         <translation>Celková suma</translation>
-    </message>
-    <message>
-        <source>You can increase the fee later (signals Replace-By-Fee, BIP-125).</source>
-        <translation>Poplatok môžete navýšiť neskôr (vysiela sa "Replace-By-Fee" - nahradenie poplatkom, BIP-125).</translation>
-    </message>
-    <message>
-        <source>Not signalling Replace-By-Fee, BIP-125.</source>
-        <translation>Nevysiela sa "Replace-By-Fee" - nahradenie poplatkom, BIP-125.</translation>
     </message>
     <message>
         <source>Confirm send coins</source>
@@ -2677,11 +2566,7 @@
     <name>TransactionDesc</name>
     <message numerus="yes">
         <source>Open for %n more block(s)</source>
-<<<<<<< HEAD
-        <translation><numerusform>Otvoriť pre %n ďalší blok</numerusform><numerusform>Otvoriť pre %n ďalšie bloky</numerusform><numerusform>Otvoriť pre %n ďalších blokov</numerusform></translation>
-=======
         <translation><numerusform>Otvoriť pre %n ďalší blok</numerusform><numerusform>Otvoriť pre %n ďalšie bloky</numerusform><numerusform>Otvoriť pre %n ďalších blokov</numerusform><numerusform>Otvoriť pre %n ďalších blokov</numerusform></translation>
->>>>>>> 228c1378
     </message>
     <message>
         <source>Open until %1</source>
@@ -2720,17 +2605,6 @@
         <translation>Stav</translation>
     </message>
     <message>
-<<<<<<< HEAD
-        <source>, has not been successfully broadcast yet</source>
-        <translation>, ešte nebola úspešne odoslaná</translation>
-    </message>
-    <message numerus="yes">
-        <source>, broadcast through %n node(s)</source>
-        <translation><numerusform>, vysielať cez %n uzol</numerusform><numerusform>, vysielať cez %n uzle </numerusform><numerusform>, vysielať cez %n uzolov</numerusform></translation>
-    </message>
-    <message>
-=======
->>>>>>> 228c1378
         <source>Date</source>
         <translation>Dátum</translation>
     </message>
@@ -2772,11 +2646,7 @@
     </message>
     <message numerus="yes">
         <source>matures in %n more block(s)</source>
-<<<<<<< HEAD
-        <translation><numerusform>dozreje za %n ďalší blok</numerusform><numerusform>dozreje za %n ďalšie bloky</numerusform><numerusform>dozreje za %n ďalších blokov</numerusform></translation>
-=======
         <translation><numerusform>dozreje za %n ďalší blok</numerusform><numerusform>dozreje za %n ďalšie bloky</numerusform><numerusform>dozreje za %n ďalších blokov</numerusform><numerusform>dozreje za %n ďalších blokov</numerusform></translation>
->>>>>>> 228c1378
     </message>
     <message>
         <source>not accepted</source>
@@ -2882,11 +2752,7 @@
     </message>
     <message numerus="yes">
         <source>Open for %n more block(s)</source>
-<<<<<<< HEAD
-        <translation><numerusform>Otvoriť pre %n ďalší blok</numerusform><numerusform>Otvoriť pre %n ďalšie bloky</numerusform><numerusform>Otvoriť pre %n ďalších blokov</numerusform></translation>
-=======
         <translation><numerusform>Otvoriť pre %n ďalší blok</numerusform><numerusform>Otvoriť pre %n ďalšie bloky</numerusform><numerusform>Otvoriť pre %n ďalších blokov</numerusform><numerusform>Otvoriť pre %n ďalších blokov</numerusform></translation>
->>>>>>> 228c1378
     </message>
     <message>
         <source>Open until %1</source>
@@ -3227,20 +3093,6 @@
         <source>The wallet data was successfully saved to %1.</source>
         <translation>Dáta peňaženky boli úspešne uložené do %1.</translation>
     </message>
-<<<<<<< HEAD
-</context>
-<context>
-    <name>qtum-core</name>
-    <message>
-        <source>Options:</source>
-        <translation>Možnosti:</translation>
-    </message>
-    <message>
-        <source>Specify data directory</source>
-        <translation>Určiť priečinok s dátami</translation>
-    </message>
-=======
->>>>>>> 228c1378
     <message>
         <source>Cancel</source>
         <translation>Zrušiť</translation>
@@ -3259,7 +3111,6 @@
     <message>
         <source>Prune: last wallet synchronisation goes beyond pruned data. You need to -reindex (download the whole blockchain again in case of pruned node)</source>
         <translation>Prerezávanie: posledná synchronizácia peňaženky prebehla pred už prerezanými dátami. Je treba previesť -reindex (v prípade prerezávacieho režimu stiahne znovu celý reťazec blokov)</translation>
-<<<<<<< HEAD
     </message>
     <message>
         <source>Rescans are not possible in pruned mode. You will need to use -reindex which will download the whole blockchain again.</source>
@@ -3268,16 +3119,6 @@
     <message>
         <source>Error: A fatal internal error occurred, see debug.log for details</source>
         <translation>Chyba: Vyskytla sa interná chyba, pre viac informácií zobrazte debug.log</translation>
-=======
->>>>>>> 228c1378
-    </message>
-    <message>
-        <source>Rescans are not possible in pruned mode. You will need to use -reindex which will download the whole blockchain again.</source>
-        <translation>V prerezávaciom režime nie je možné reťazec blokov preskenovať. Musíte vykonať -reindex, čo znova stiahne celý reťaec blokov.</translation>
-    </message>
-    <message>
-        <source>Error: A fatal internal error occurred, see debug.log for details</source>
-        <translation>Chyba: Vyskytla sa interná chyba, pre viac informácií zobrazte debug.log</translation>
     </message>
     <message>
         <source>Pruning blockstore...</source>
@@ -3296,73 +3137,16 @@
         <translation>Vývojári %s</translation>
     </message>
     <message>
-<<<<<<< HEAD
-        <source>A fee rate (in %s/kB) that will be used when fee estimation has insufficient data (default: %s)</source>
-        <translation>Sadzba poplatku (v %s/kB), ktorá sa použije, ak nebude k dispozícii dostatok dát pre automatický odhad poplatku (predvolené: %s)</translation>
-    </message>
-    <message>
-        <source>Accept relayed transactions received from whitelisted peers even when not relaying transactions (default: %d)</source>
-        <translation>Akceptovať postúpené transakcie od povolených partnerov aj keď normálne nepostupujete transakcie (predvolené: %d)</translation>
-    </message>
-    <message>
-        <source>Add a node to connect to and attempt to keep the connection open (see the `addnode` RPC command help for more info)</source>
-        <translation>Pridať uzol na pripojenie a pokus o udržanie otvoreného pripojenia (pre viac informácií si pozrite nápovedu pre RPC príkaz "addnode")</translation>
-    </message>
-    <message>
-        <source>Bind to given address and always listen on it. Use [host]:port notation for IPv6</source>
-        <translation>Spojiť s danou adresou a vždy na nej počúvať. Použite zápis [host]:port pre IPv6</translation>
-    </message>
-    <message>
-=======
->>>>>>> 228c1378
         <source>Cannot obtain a lock on data directory %s. %s is probably already running.</source>
         <translation>Nemožné uzamknúť zložku %s. %s pravdepodobne už beží.</translation>
     </message>
     <message>
         <source>Cannot provide specific connections and have addrman find outgoing connections at the same.</source>
         <translation>Nemôžete zadať konkrétne spojenia a zároveň mať nastavený addrman pre hľadanie odchádzajúcich spojení.</translation>
-<<<<<<< HEAD
-    </message>
-    <message>
-        <source>Connect only to the specified node(s); -connect=0 disables automatic connections (the rules for this peer are the same as for -addnode)</source>
-        <translation>Pripojiť sa iba k určenému uzlu(om); -connect=0 zakáže automatické pripojovanie (pravidlá pre tento uzol sú rovnaké ako pre -addnode)</translation>
-    </message>
-    <message>
-        <source>Delete all wallet transactions and only recover those parts of the blockchain through -rescan on startup</source>
-        <translation>Vymazať všetky transakcie z peňaženky a pri spustení znova získať z reťazca blokov iba tie získané pomocou -rescan</translation>
-=======
->>>>>>> 228c1378
     </message>
     <message>
         <source>Error reading %s! All keys read correctly, but transaction data or address book entries might be missing or incorrect.</source>
         <translation>Nastala chyba pri čítaní súboru %s! Všetkz kľúče sa prečítali správne, ale dáta o transakcíách alebo záznamy v adresári môžu chýbať alebo byť nesprávne.</translation>
-<<<<<<< HEAD
-    </message>
-    <message>
-        <source>Exclude debugging information for a category. Can be used in conjunction with -debug=1 to output debug logs for all categories except one or more specified categories.</source>
-        <translation>Vylúčiť ladiacu informáciu danej kategórie. Dá se zkombinovať s -debug=1, aby sa zaznamenávali ladice informácie všetkých kategórií pkrem jednej alebo niekolkých zvolených.</translation>
-    </message>
-    <message>
-        <source>Execute command when a wallet transaction changes (%s in cmd is replaced by TxID)</source>
-        <translation>Vykonaj príkaz keď sa zmení transakcia peňaženky (%s v príkaze je nahradená TxID)</translation>
-=======
->>>>>>> 228c1378
-    </message>
-    <message>
-        <source>Extra transactions to keep in memory for compact block reconstructions (default: %u)</source>
-        <translation>Počet extra transakcíí, ktoré sa majú držať v pamäti pre účely rekonštrukcie kompaktných blokov (predvolené: %u)</translation>
-    </message>
-    <message>
-        <source>If this block is in the chain assume that it and its ancestors are valid and potentially skip their script verification (0 to verify all, default: %s, testnet: %s)</source>
-        <translation>Pokiaľ je tento blok v reťazci blokov, tak predpokladať, že on i jeho následníci sú platní, a potenciálne preskočiť overovanie ich skriptov (0 = overovať všetko, predvolené: %s, testnet: %s)</translation>
-    </message>
-    <message>
-        <source>Maximum allowed median peer time offset adjustment. Local perspective of time may be influenced by peers forward or backward by this amount. (default: %u seconds)</source>
-        <translation>Maximálne povolené upravovanie času mediánom časov peerov. Miestne vnímanie času môže byť ovplivnené peerami, a to dopredu alebo dozadu až o toto množstvo. (predvolené: %u sekund)</translation>
-    </message>
-    <message>
-        <source>Maximum total fees (in %s) to use in a single wallet transaction or raw transaction; setting this too low may abort large transactions (default: %s)</source>
-        <translation>Horná hranica pre celkový poplatok (v %s) za jednu transakciu z peňaženky alebo jednu nespracovanú transakciu. Príliš nízká hodnota môže zmariť velké transakcie (predvolené: %s)</translation>
     </message>
     <message>
         <source>Please check that your computer's date and time are correct! If your clock is wrong, %s will not work properly.</source>
@@ -3373,25 +3157,6 @@
         <translation>Keď si myslíte, že %s je užitočný, podporte nás. Pre viac informácií o software navštívte %s.</translation>
     </message>
     <message>
-<<<<<<< HEAD
-        <source>Query for peer addresses via DNS lookup, if low on addresses (default: 1 unless -connect used)</source>
-        <translation>Pri nedostatku adries získať ďalších peerov z DNS (predvolené: 1, ak nie je použité -connect)</translation>
-    </message>
-    <message>
-        <source>Reduce storage requirements by enabling pruning (deleting) of old blocks. This allows the pruneblockchain RPC to be called to delete specific blocks, and enables automatic pruning of old blocks if a target size in MiB is provided. This mode is incompatible with -txindex and -rescan. Warning: Reverting this setting requires re-downloading the entire blockchain. (default: 0 = disable pruning blocks, 1 = allow manual pruning via RPC, &gt;%u = automatically prune block files to stay under the specified target size in MiB)</source>
-        <translation>Obmedziť nároky na úložný priestor prerezáváním (mazaním) starých blokov. Táto volba tiež umožní použiť RPC volanie pruneblockchain na zmazanie konkrétnych blokov a ďalej automatické prerezávanie starých blokov, ak je zadána cieľová velikosť súborov z blokmi v MiB. Tento režim nie je zlúčiteľný s -txindex ani -rescan. Upozornenie: opätovná zmena tohoto nastavenia bude vyžadovať nové stiahnutie celého reťazca blokov. (predvolené: 0 = bloky neprerezávať, 1 = povoliť ručné prerezávanie cez RPC, &gt;%u = automatické prerezávanie blokov tak, aby bola udržaná cieľová velikosť súborov s blokmi v MiB)</translation>
-    </message>
-    <message>
-        <source>Set lowest fee rate (in %s/kB) for transactions to be included in block creation. (default: %s)</source>
-        <translation>Nastaviť nejnižší akceptovateľný poplatok (v %s/kB) pre transakcie, ktoré majú byť zahrnutý do nových blokov. (predvolené: %s)</translation>
-    </message>
-    <message>
-        <source>Set the number of script verification threads (%u to %d, 0 = auto, &lt;0 = leave that many cores free, default: %d)</source>
-        <translation>Nastaviť počeť vlákien overujúcich skripty (%u až %d, 0 = auto, &lt;0 = nechať toľkoto jadier voľných, prednastavené: %d)</translation>
-    </message>
-    <message>
-=======
->>>>>>> 228c1378
         <source>The block database contains a block which appears to be from the future. This may be due to your computer's date and time being set incorrectly. Only rebuild the block database if you are sure that your computer's date and time are correct</source>
         <translation>Databáza blokov obsahuje blok, ktorý vyzerá byť z budúcnosti. Toto môže byť spôsobené nesprávnym systémovým časom vášho počítača. Obnovujte databázu blokov len keď ste si istý, že systémový čas je nastavený správne.</translation>
     </message>
@@ -3410,21 +3175,6 @@
     <message>
         <source>Unable to rewind the database to a pre-fork state. You will need to redownload the blockchain</source>
         <translation>Nedará sa vrátiť databázu do stavu pred rozdelením. Budete musieť znovu stiahnuť celý reťaztec blokov</translation>
-<<<<<<< HEAD
-    </message>
-    <message>
-        <source>Use UPnP to map the listening port (default: 1 when listening and no -proxy)</source>
-        <translation>Skúsiť použiť UPnP pre mapovanie počúvajúceho portu (predvolené: 1 počas počúvania a bez -proxy)</translation>
-=======
->>>>>>> 228c1378
-    </message>
-    <message>
-        <source>Username and hashed password for JSON-RPC connections. The field &lt;userpw&gt; comes in the format: &lt;USERNAME&gt;:&lt;SALT&gt;$&lt;HASH&gt;. A canonical python script is included in share/rpcuser. The client then connects normally using the rpcuser=&lt;USERNAME&gt;/rpcpassword=&lt;PASSWORD&gt; pair of arguments. This option can be specified multiple times</source>
-        <translation>Užívateľské meno a zahašované heslo pre JSON-RPC spojenie. Pole &lt;userpw&gt;  má formát: &lt;USERNAME&gt;:&lt;SALT&gt;$&lt;HASH&gt;. Pomocný python skript je priložený v share/rpcuser. Klient sa potom už pripojuje normálne pomocou páru argumentov rpcuser=&lt;USERNAME&gt;/rpcpassword=&lt;PASSWORD&gt;. Túto voľbu môžete použiť i viackrát</translation>
-    </message>
-    <message>
-        <source>Wallet will not create transactions that violate mempool chain limits (default: %u)</source>
-        <translation>Peňaženka nebude vytvárať transakcie, ktoré by porušovali limity transakčného zásobníku reťazcov (predvolené: %u)</translation>
     </message>
     <message>
         <source>Warning: The network does not appear to fully agree! Some miners appear to be experiencing issues.</source>
@@ -3435,13 +3185,6 @@
         <translation>Varovanie: Zjavne sa úplne nezhodujeme s našimi peer-mi! Možno potrebujete prejsť na novšiu verziu alebo ostatné uzly potrebujú vyššiu verziu.</translation>
     </message>
     <message>
-<<<<<<< HEAD
-        <source>Whether to save the mempool on shutdown and load on restart (default: %u)</source>
-        <translation>Či uchovať transakčný zásobník medzi vypnutím a zapnutím (predvolené: %u)</translation>
-    </message>
-    <message>
-=======
->>>>>>> 228c1378
         <source>%d of last 100 blocks have unexpected version</source>
         <translation>%d z poslednźých 100 blokov má neočakávanú verziu</translation>
     </message>
@@ -3454,37 +3197,8 @@
         <translation>-maxmempool musí byť najmenej %d MB</translation>
     </message>
     <message>
-<<<<<<< HEAD
-        <source>&lt;category&gt; can be:</source>
-        <translation>&lt;category&gt; môže byť:</translation>
-    </message>
-    <message>
-        <source>Accept connections from outside (default: 1 if no -proxy or -connect)</source>
-        <translation>Prijať spojenia zvonku (predvolené: 1 ak žiadne -proxy alebo -connect)</translation>
-    </message>
-    <message>
-        <source>Append comment to the user agent string</source>
-        <translation>Pripojiť komentár k typu klienta</translation>
-    </message>
-    <message>
-        <source>Attempt to recover private keys from a corrupt wallet on startup</source>
-        <translation>Pokúsiť sa o obnovenie privátnych kľúčov z poškodenej peňaženky pri spustení</translation>
-    </message>
-    <message>
-        <source>Block creation options:</source>
-        <translation>Voľby vytvorenia bloku:</translation>
-=======
         <source>Cannot resolve -%s address: '%s'</source>
         <translation>Nedá preložiť -%s adresu: '%s'</translation>
->>>>>>> 228c1378
-    </message>
-    <message>
-        <source>Cannot resolve -%s address: '%s'</source>
-        <translation>Nedá preložiť -%s adresu: '%s'</translation>
-    </message>
-    <message>
-        <source>Chain selection options:</source>
-        <translation>Možnosti výberu reťzca blokov:</translation>
     </message>
     <message>
         <source>Change index out of range</source>
@@ -3507,14 +3221,6 @@
         <translation>Chyba počas vytvárania %s: S touto verziou nemôžete vytvoriť ne-HD peňaženky.</translation>
     </message>
     <message>
-        <source>Enable transaction replacement in the memory pool (default: %u)</source>
-        <translation>Povoliť výmenu transakcií v transakčnom zásobníku (predvolené: %u)</translation>
-    </message>
-    <message>
-        <source>Error creating %s: You can't create non-HD wallets with this version.</source>
-        <translation>Chyba počas vytvárania %s: S touto verziou nemôžete vytvoriť ne-HD peňaženky.</translation>
-    </message>
-    <message>
         <source>Error initializing block database</source>
         <translation>Chyba inicializácie databázy blokov</translation>
     </message>
@@ -3573,15 +3279,14 @@
     <message>
         <source>Invalid amount for -discardfee=&lt;amount&gt;: '%s'</source>
         <translation>Neplatná čiastka pre -discardfee=&lt;čiastka&gt;: '%s'</translation>
-<<<<<<< HEAD
     </message>
     <message>
         <source>Invalid amount for -fallbackfee=&lt;amount&gt;: '%s'</source>
         <translation>Neplatná suma pre -fallbackfee=&lt;amount&gt;: '%s'</translation>
     </message>
     <message>
-        <source>Keep the transaction memory pool below &lt;n&gt; megabytes (default: %u)</source>
-        <translation>Udržovať zasobník transakcií menší než &lt;n&gt; megabajtov (predvolené: %u)</translation>
+        <source>Upgrading txindex database</source>
+        <translation>Inovuje sa txindex databáza</translation>
     </message>
     <message>
         <source>Loading P2P addresses...</source>
@@ -3590,24 +3295,6 @@
     <message>
         <source>Loading banlist...</source>
         <translation>Načítavam banlist...</translation>
-=======
-    </message>
-    <message>
-        <source>Invalid amount for -fallbackfee=&lt;amount&gt;: '%s'</source>
-        <translation>Neplatná suma pre -fallbackfee=&lt;amount&gt;: '%s'</translation>
->>>>>>> 228c1378
-    </message>
-    <message>
-        <source>Upgrading txindex database</source>
-        <translation>Inovuje sa txindex databáza</translation>
-    </message>
-    <message>
-        <source>Loading P2P addresses...</source>
-        <translation>Načítavam P2P adresy…</translation>
-    </message>
-    <message>
-        <source>Loading banlist...</source>
-        <translation>Načítavam banlist...</translation>
     </message>
     <message>
         <source>Not enough file descriptors available.</source>
@@ -3622,15 +3309,6 @@
         <translation>Redukovanie je nekompatibilné s -txindex.</translation>
     </message>
     <message>
-<<<<<<< HEAD
-        <source>Rebuild chain state and block index from the blk*.dat files on disk</source>
-        <translation>Obnoviť stav reťazca a index blokov zo súborov blk*.dat na disku.</translation>
-    </message>
-    <message>
-        <source>Rebuild chain state from the currently indexed blocks</source>
-        <translation>Obnoviť stav reťazca z aktuálne indexovaných blokov.</translation>
-    </message>
-    <message>
         <source>Replaying blocks...</source>
         <translation>Znovu sa aplikujú bloky…</translation>
     </message>
@@ -3639,26 +3317,6 @@
         <translation>Vracajú sa bloky dozadu…</translation>
     </message>
     <message>
-        <source>Send transactions with full-RBF opt-in enabled (RPC only, default: %u)</source>
-        <translation>Posielať transakcie so zapnutým plným RBF (Replace-By-Fee) (iba RPC, predvolené: %u)</translation>
-    </message>
-    <message>
-        <source>Set database cache size in megabytes (%d to %d, default: %d)</source>
-        <translation>Nastaviť veľkosť pomocnej pamäti databázy v megabajtoch (%d do %d, prednastavené: %d)</translation>
-    </message>
-    <message>
-        <source>Specify wallet file (within data directory)</source>
-        <translation>Označ súbor peňaženky (v priečinku s dátami)</translation>
-=======
-        <source>Replaying blocks...</source>
-        <translation>Znovu sa aplikujú bloky…</translation>
-    </message>
-    <message>
-        <source>Rewinding blocks...</source>
-        <translation>Vracajú sa bloky dozadu…</translation>
->>>>>>> 228c1378
-    </message>
-    <message>
         <source>The source code is available from %s.</source>
         <translation>Zdrojový kód je dostupný z %s</translation>
     </message>
@@ -3693,15 +3351,6 @@
     <message>
         <source>Upgrading UTXO database</source>
         <translation>Vylepšuje sa databáza neminutých výstupov (UTXO)</translation>
-<<<<<<< HEAD
-    </message>
-    <message>
-        <source>Use UPnP to map the listening port (default: %u)</source>
-        <translation>Použiť UPnP pre mapovanie počúvajúceho portu (predvolené: %u)</translation>
-    </message>
-    <message>
-        <source>Use the test chain</source>
-        <translation>Použiť testovaciu sieť</translation>
     </message>
     <message>
         <source>User Agent comment (%s) contains unsafe characters.</source>
@@ -3710,45 +3359,12 @@
     <message>
         <source>Verifying blocks...</source>
         <translation>Overujem bloky...</translation>
-=======
-    </message>
-    <message>
-        <source>User Agent comment (%s) contains unsafe characters.</source>
-        <translation>Komentár u typu klienta (%s) obsahuje riskantné znaky.</translation>
->>>>>>> 228c1378
-    </message>
-    <message>
-        <source>Verifying blocks...</source>
-        <translation>Overujem bloky...</translation>
     </message>
     <message>
         <source>Wallet needed to be rewritten: restart %s to complete</source>
         <translation>Peňaženka musí byť prepísaná: pre dokončenie reštartujte %s</translation>
     </message>
     <message>
-<<<<<<< HEAD
-        <source>Wallet options:</source>
-        <translation>Voľby peňaženky:</translation>
-    </message>
-    <message>
-        <source>Allow JSON-RPC connections from specified source. Valid for &lt;ip&gt; are a single IP (e.g. 1.2.3.4), a network/netmask (e.g. 1.2.3.4/255.255.255.0) or a network/CIDR (e.g. 1.2.3.4/24). This option can be specified multiple times</source>
-        <translation>Povoliť JSON-RPC pripojenia zo zadaného zdroja. Pre &lt;ip&gt; sú platné jednoduché IP (napr. 1.2.3.4), sieť/netmask (napr. 1.2.3.4/255.255.255.0) alebo sieť/CIDR (napr. 1.2.3.4/24). Táto možnosť môže byť zadaná niekoľko krát</translation>
-    </message>
-    <message>
-        <source>Bind to given address and whitelist peers connecting to it. Use [host]:port notation for IPv6</source>
-        <translation>Spojiť s danou adresou a povolenými partnerskými zariadeniami ktoré sa tam pripájajú. Použite zápis [host]:port pre IPv6</translation>
-    </message>
-    <message>
-        <source>Create new files with system default permissions, instead of umask 077 (only effective with disabled wallet functionality)</source>
-        <translation>Vytvoriť nové súbory z predvolenými systémovými právami, namiesto umask 077 (funguje iba z vypnutou funkcionalitou peňaženky)</translation>
-    </message>
-    <message>
-        <source>Discover own IP addresses (default: 1 when listening and no -externalip or -proxy)</source>
-        <translation>Zisti vlastnú IP adresu (predvolené: 1 pre listen a -externalip alebo -proxy)</translation>
-    </message>
-    <message>
-=======
->>>>>>> 228c1378
         <source>Error: Listening for incoming connections failed (listen returned error %s)</source>
         <translation>Chyba: Počúvanie prichádzajúcich spojení zlyhalo (vrátená chyba je %s)</translation>
     </message>
@@ -3757,59 +3373,24 @@
         <translation>Neplatná suma pre -maxtxfee=&lt;amount&gt;: '%s' (aby sa transakcia nezasekla, minimálny prenosový poplatok musí byť aspoň %s)</translation>
     </message>
     <message>
-<<<<<<< HEAD
-        <source>Maximum size of data in data carrier transactions we relay and mine (default: %u)</source>
-        <translation>Maximálna veľkosť dát v transakciách nosných dát, ktoré prenášame a ťažíme (predvolené: %u)</translation>
-    </message>
-    <message>
-=======
->>>>>>> 228c1378
         <source>The transaction amount is too small to send after the fee has been deducted</source>
         <translation>Suma je príliš malá pre odoslanie transakcie</translation>
     </message>
     <message>
-<<<<<<< HEAD
-        <source>Whitelisted peers cannot be DoS banned and their transactions are always relayed, even if they are already in the mempool, useful e.g. for a gateway</source>
-        <translation>Uzle na zoznam povolených nemôžu byť DoS zakázané a ich transakcie vždy postúpené ďalej, aj v prípade, ak sú už pamäťovej fronte. Užitočné napr. pre brány</translation>
-    </message>
-    <message>
         <source>You need to rebuild the database using -reindex to go back to unpruned mode.  This will redownload the entire blockchain</source>
         <translation>K návratu k neprerezávaciemu režimu je treba prestavať databázu použitím -reindex. Tiež sa znova stiahne celý reťazec blokov</translation>
     </message>
     <message>
-        <source>(default: %u)</source>
-        <translation>(predvolené: %u)</translation>
-    </message>
-    <message>
-        <source>Accept public REST requests (default: %u)</source>
-        <translation>Akceptovať verejné REST žiadosti (predvolené: %u)</translation>
-=======
-        <source>You need to rebuild the database using -reindex to go back to unpruned mode.  This will redownload the entire blockchain</source>
-        <translation>K návratu k neprerezávaciemu režimu je treba prestavať databázu použitím -reindex. Tiež sa znova stiahne celý reťazec blokov</translation>
->>>>>>> 228c1378
-    </message>
-    <message>
         <source>Error loading %s: You can't disable HD on an already existing HD wallet</source>
         <translation>Chyba pri načítání %s: nemôžeš vypnúť HD u existujúcej HD peňaženky</translation>
     </message>
     <message>
-        <source>Error loading %s: You can't disable HD on an already existing HD wallet</source>
-        <translation>Chyba pri načítání %s: nemôžeš vypnúť HD u existujúcej HD peňaženky</translation>
-    </message>
-    <message>
         <source>Error reading from database, shutting down.</source>
         <translation>Chyba pri načítaní z databázy, ukončuje sa.</translation>
     </message>
     <message>
         <source>Error upgrading chainstate database</source>
         <translation>Chyba pri vylepšení databáze reťzcov blokov</translation>
-<<<<<<< HEAD
-    </message>
-    <message>
-        <source>Imports blocks from external blk000??.dat file on startup</source>
-        <translation>Importovať bloky z externého súboru blk000??.dat pri štarte</translation>
-=======
->>>>>>> 228c1378
     </message>
     <message>
         <source>Information</source>
@@ -3840,22 +3421,6 @@
         <translation>Obmedzuje sa -maxconnections z %d na %d kvôli systémovým obmedzeniam.</translation>
     </message>
     <message>
-<<<<<<< HEAD
-        <source>Reducing -maxconnections from %d to %d, because of system limitations.</source>
-        <translation>Obmedzuje sa -maxconnections z %d na %d kvôli systémovým obmedzeniam.</translation>
-    </message>
-    <message>
-        <source>Rescan the block chain for missing wallet transactions on startup</source>
-        <translation>Pri spustení skontrolovať reťaz blokov pre chýbajúce transakcie peňaženky</translation>
-    </message>
-    <message>
-        <source>Send trace/debug info to console instead of debug.log file</source>
-        <translation>Odoslať trace/debug informácie na konzolu namiesto debug.info žurnálu</translation>
-    </message>
-    <message>
-        <source>Show all debugging options (usage: --help -help-debug)</source>
-        <translation>Zobraziť všetky možnosti ladenia (použitie: --help --help-debug)</translation>
-=======
         <source>Signing transaction failed</source>
         <translation>Podpísanie správy zlyhalo</translation>
     </message>
@@ -3866,7 +3431,6 @@
     <message>
         <source>Specified -walletdir "%s" is a relative path</source>
         <translation>Uvedená -walletdir "%s" je relatívna cesta</translation>
->>>>>>> 228c1378
     </message>
     <message>
         <source>Specified -walletdir "%s" is not a directory</source>
@@ -3879,18 +3443,6 @@
 </translation>
     </message>
     <message>
-        <source>Specified -walletdir "%s" does not exist</source>
-        <translation>Uvedená -walletdir "%s" neexistuje</translation>
-    </message>
-    <message>
-        <source>Specified -walletdir "%s" is a relative path</source>
-        <translation>Uvedená -walletdir "%s" je relatívna cesta</translation>
-    </message>
-    <message>
-        <source>Specified -walletdir "%s" is not a directory</source>
-        <translation>Uvedený -walletdir "%s" nie je priečinok</translation>
-    </message>
-    <message>
         <source>The transaction amount is too small to pay the fee</source>
         <translation>Suma transakcie je príliš malá na zaplatenie poplatku</translation>
     </message>
@@ -3899,17 +3451,6 @@
         <translation>Toto je experimentálny softvér.</translation>
     </message>
     <message>
-<<<<<<< HEAD
-        <source>Tor control port password (default: empty)</source>
-        <translation>Heslo na kontrolu portu pre Tor (predvolené: žiadne)</translation>
-    </message>
-    <message>
-        <source>Tor control port to use if onion listening enabled (default: %s)</source>
-        <translation>Ovládací port Toru, ak je zapnuté onion počúvanie (predvolené: %s)</translation>
-    </message>
-    <message>
-=======
->>>>>>> 228c1378
         <source>Transaction amount too small</source>
         <translation>Suma transakcie príliš malá</translation>
     </message>
@@ -3928,15 +3469,6 @@
     <message>
         <source>Unable to generate initial keys</source>
         <translation>Nepodarilo sa vygenerovať úvodné kľúče</translation>
-<<<<<<< HEAD
-    </message>
-    <message>
-        <source>Upgrade wallet to latest format on startup</source>
-        <translation>Aktualizovať peňaženku na posledný formát pri štarte</translation>
-    </message>
-    <message>
-        <source>Username for JSON-RPC connections</source>
-        <translation>Užívateľské meno pre JSON-RPC spojenia</translation>
     </message>
     <message>
         <source>Verifying wallet(s)...</source>
@@ -3955,145 +3487,28 @@
         <translation>Upozornenie: aktivovaná neznáme nové pravidlá (verzový bit %i)</translation>
     </message>
     <message>
-        <source>Whether to operate in a blocks only mode (default: %u)</source>
-        <translation>Či fungovat iba v čistom blokovom režime (predvolené: %u)</translation>
-    </message>
-    <message>
-        <source>You need to rebuild the database using -reindex to change -txindex</source>
-        <translation>Je teeba prestavať databázu použitím -reindex, aby bolo možné zmeniť -txindex</translation>
-    </message>
-    <message>
         <source>Zapping all transactions from wallet...</source>
         <translation>Zmazať všetky transakcie z peňaženky...</translation>
     </message>
     <message>
-        <source>ZeroMQ notification options:</source>
-        <translation>Možnosti pripojenia ZeroMQ:</translation>
-    </message>
-    <message>
-        <source>Password for JSON-RPC connections</source>
-        <translation>Heslo pre JSON-rPC spojenia</translation>
-    </message>
-    <message>
-        <source>Execute command when the best block changes (%s in cmd is replaced by block hash)</source>
-        <translation>Vykonaj príkaz, ak zmeny v najlepšom bloku (%s v príkaze nahradí blok hash)</translation>
-    </message>
-    <message>
-        <source>Allow DNS lookups for -addnode, -seednode and -connect</source>
-        <translation>Povoliť vyhľadávanie DNS pre pridanie nódy a spojenie</translation>
-    </message>
-    <message>
-        <source>(1 = keep tx meta data e.g. account owner and payment request information, 2 = drop tx meta data)</source>
-        <translation>(1 = zachovať metaúdaje tx napr. vlastníka účtu a informácie o platobných príkazoch, 2 = zahodiť metaúdaje tx)</translation>
-    </message>
-    <message>
         <source>-maxtxfee is set very high! Fees this large could be paid on a single transaction.</source>
         <translation>-maxtxfee je nastavené veľmi vysoko! Takto vysoký poplatok môže byť zaplatebý v jednej transakcii.</translation>
     </message>
     <message>
-        <source>Bind to given address to listen for JSON-RPC connections. This option is ignored unless -rpcallowip is also passed. Port is optional and overrides -rpcport. Use [host]:port notation for IPv6. This option can be specified multiple times (default: 127.0.0.1 and ::1 i.e., localhost, or if -rpcallowip has been specified, 0.0.0.0 and :: i.e., all addresses)</source>
-        <translation>Čakať na zadanej adrese na JSON-RPC spojenie. Táto volba sa ignoruje, ak súčastne nezadáš aj volbu -rpcallowip. Port je voliteľný a má prednosť pred -rpcport. Pre zápis IPv6 adresy použite notáciu [adresa]:port. Túto volbu je možné použiť i viackrát (predvolené: 127.0.0.1 a ::1, tzn. localhost, alebo ak je zadané -rpcallowip, tak 0.0.0.0 a ::, tzn. všetky adresy)</translation>
-    </message>
-    <message>
-        <source>Do not keep transactions in the mempool longer than &lt;n&gt; hours (default: %u)</source>
-        <translation>Nedržať transakcie v zásobníku dlhšie ako &lt;n&gt; hodín (predvolené: %u)</translation>
-    </message>
-    <message>
-        <source>Equivalent bytes per sigop in transactions for relay and mining (default: %u)</source>
-        <translation>Ekvivalent bajtov za každý sigop v transakciach pre účely preposielania a ťaženia (predvolené: %u)</translation>
-    </message>
-    <message>
         <source>Error loading %s: You can't enable HD on an already existing non-HD wallet</source>
         <translation>Chyba pri načítaní %s: nemôžeš zapnúť HD u existujúcej nie-HD peňaženky</translation>
     </message>
     <message>
-        <source>Error loading wallet %s. -wallet parameter must only specify a filename (not a path).</source>
-        <translation>Chyba pri načítaní peňaženky %s. Parameter -wallet môže obsahovať iba názov súboru (nie cestu k nemu).</translation>
-    </message>
-    <message>
-        <source>Fees (in %s/kB) smaller than this are considered zero fee for transaction creation (default: %s)</source>
-        <translation>Poplatky (v %s/kB) menšie ako toto, sú považované za nulový transakčný poplatok (predvolené: %s)</translation>
-    </message>
-    <message>
-        <source>Force relay of transactions from whitelisted peers even if they violate local relay policy (default: %d)</source>
-        <translation>Vynútiť preposíelanie transakcií od vždy vítaných peerov, aj keď porušujú míestne zásady pre preposielanie (predvolené: %d)</translation>
-    </message>
-    <message>
-        <source>How thorough the block verification of -checkblocks is (0-4, default: %u)</source>
-        <translation>Ako dôkladné je -checkblocks overenie blokov (0-4, predvolené: %u)</translation>
-=======
-    </message>
-    <message>
-        <source>Verifying wallet(s)...</source>
-        <translation>Kontrolujem peňaženku(y)…</translation>
-    </message>
-    <message>
-        <source>Wallet %s resides outside wallet directory %s</source>
-        <translation>Peňaženka %s sa nachádza mimo priečinku pre peňaženky %s </translation>
-    </message>
-    <message>
-        <source>Warning</source>
-        <translation>Upozornenie</translation>
-    </message>
-    <message>
-        <source>Warning: unknown new rules activated (versionbit %i)</source>
-        <translation>Upozornenie: aktivovaná neznáme nové pravidlá (verzový bit %i)</translation>
->>>>>>> 228c1378
-    </message>
-    <message>
-        <source>Zapping all transactions from wallet...</source>
-        <translation>Zmazať všetky transakcie z peňaženky...</translation>
-    </message>
-    <message>
-        <source>-maxtxfee is set very high! Fees this large could be paid on a single transaction.</source>
-        <translation>-maxtxfee je nastavené veľmi vysoko! Takto vysoký poplatok môže byť zaplatebý v jednej transakcii.</translation>
-    </message>
-    <message>
-        <source>Error loading %s: You can't enable HD on an already existing non-HD wallet</source>
-        <translation>Chyba pri načítaní %s: nemôžeš zapnúť HD u existujúcej nie-HD peňaženky</translation>
-    </message>
-    <message>
-        <source>Set maximum BIP141 block weight to this * 4. Deprecated, use blockmaxweight</source>
-        <translation>Nastaviť maximálnu váhu bloku pre BIP141 na toto * 4. Zastaralé, použite blockmaxweight</translation>
-    </message>
-    <message>
-        <source>Sets the serialization of raw transaction or block hex returned in non-verbose mode, non-segwit(0) or segwit(1) (default: %d)</source>
-        <translation>Nastaví serializáciu nespracovaných transakcií alebo bloov, ak sú vrátené v nehovoriacom móde: nie-segwit (0) alebo segwit (1) (predvolené: %d)</translation>
-    </message>
-    <message>
-        <source>Specify directory to hold wallets (default: &lt;datadir&gt;/wallets if it exists, otherwise &lt;datadir&gt;)</source>
-        <translation>Určiť cestu pre peňaženky (predvolená: &lt;datadir&gt;/wallets ak existuje, inak &lt;datadir&gt;)</translation>
-    </message>
-    <message>
-        <source>Specify location of debug log file: this can be an absolute path or a path relative to the data directory (default: %s)</source>
-        <translation>Zadajte cestu k súboru debug.log: tá môže byť buď absolútna alebo relatívna ku priečinku s dátami (predvolená: %s)</translation>
-    </message>
-    <message>
-        <source>Support filtering of blocks and transaction with bloom filters (default: %u)</source>
-        <translation>Umožniť filtrovanie blokov a transakcií pomocou Bloom filtra (predvolené: %u)</translation>
-    </message>
-    <message>
-        <source>The fee rate (in %s/kB) that indicates your tolerance for discarding change by adding it to the fee (default: %s). Note: An output is discarded if it is dust at this rate, but we will always discard up to the dust relay fee and a discard fee above that is limited by the fee estimate for the longest target</source>
-        <translation>Sadzba poplatku (v %s/kB), ktorá určuje Vašu ochotu v prípade potreby premeniť drobné v poplatok (predvolené: %s). Poznámka: výstup sa premení, ak sa pri tejto sadzbe zmení v prach. Každopádne meniť budeme do výške poplatku pre prenos prachu a premenený poplatok nad túto výšku bude obmedzený odhadom poplatku na nejdlhší čas</translation>
-    </message>
-    <message>
         <source>This is the transaction fee you may pay when fee estimates are not available.</source>
         <translation>Toto je poplatok za transakciu keď odhad poplatkov ešte nie je k dispozícii.</translation>
     </message>
     <message>
         <source>This product includes software developed by the OpenSSL Project for use in the OpenSSL Toolkit %s and cryptographic software written by Eric Young and UPnP software written by Thomas Bernard.</source>
         <translation>Tento produkt zahrňuje programy vyvinuté projektom OpenSSL pre použití v OpenSSL Toolkite %s a kryptografický program od Erika Younga a program UPnP od Thomasa Bernarda.</translation>
-<<<<<<< HEAD
     </message>
     <message>
         <source>Total length of network version string (%i) exceeds maximum length (%i). Reduce the number or size of uacomments.</source>
         <translation>Celková dĺžka verzie sieťového reťazca (%i) prekračuje maximálnu dĺžku (%i). Znížte počet a veľkosť komentárov.</translation>
-=======
->>>>>>> 228c1378
-    </message>
-    <message>
-        <source>Total length of network version string (%i) exceeds maximum length (%i). Reduce the number or size of uacomments.</source>
-        <translation>Celková dĺžka verzie sieťového reťazca (%i) prekračuje maximálnu dĺžku (%i). Znížte počet a veľkosť komentárov.</translation>
     </message>
     <message>
         <source>Unsupported argument -socks found. Setting SOCKS version isn't possible anymore, only SOCKS5 proxies are supported.</source>
@@ -4116,111 +3531,14 @@
         <translation>Hodnota %s je nastavená veľmi vysoko!</translation>
     </message>
     <message>
-<<<<<<< HEAD
-        <source>(default: %s)</source>
-        <translation>(predvolené: %s)</translation>
-    </message>
-    <message>
-        <source>Always query for peer addresses via DNS lookup (default: %u)</source>
-        <translation>Vždy sa dotazovať adresy partnerských uzlov cez vyhľadávanie DNS (predvolené: %u)</translation>
-    </message>
-    <message>
-        <source>Error loading wallet %s. -wallet filename must be a regular file.</source>
-        <translation>Chyba pri načítaní peňaženky %s. -wallet musí byť obyčajný súbor.</translation>
-    </message>
-    <message>
         <source>Error loading wallet %s. Duplicate -wallet filename specified.</source>
         <translation>Chyba pri načítaní peňaženky %s. Zadaný duplicitný názov súboru -wallet.</translation>
     </message>
     <message>
-        <source>Error loading wallet %s. Invalid characters in -wallet filename.</source>
-        <translation>Chyba pri načítaní peňaženky %s. Neplatné znaky v názvu souboru -wallet.</translation>
-    </message>
-    <message>
-        <source>How many blocks to check at startup (default: %u, 0 = all)</source>
-        <translation>Koľko blokov overiť pri spustení (predvolené: %u, 0 = všetky)</translation>
-    </message>
-    <message>
-        <source>Include IP addresses in debug output (default: %u)</source>
-        <translation>Zahrnúť IP adresy v ladiacom výstupe (predvolené: %u)</translation>
-    </message>
-    <message>
         <source>Keypool ran out, please call keypoolrefill first</source>
         <translation>Vyčerpal sa zásobník kľúčov, zavolať najskôr keypoolrefill</translation>
     </message>
     <message>
-        <source>Listen for JSON-RPC connections on &lt;port&gt; (default: %u or testnet: %u)</source>
-        <translation>Počúvať JSON-RPC pripojenia na &lt;port&gt; (predvolené: %u alebo testovacia sieť: %u)</translation>
-    </message>
-    <message>
-        <source>Listen for connections on &lt;port&gt; (default: %u or testnet: %u)</source>
-        <translation>Počúvať pripojenia na &lt;port&gt; (predvolené: %u alebo testovacia sieť: %u)</translation>
-    </message>
-    <message>
-        <source>Maintain at most &lt;n&gt; connections to peers (default: %u)</source>
-        <translation>Udržiavať najviac &lt;n&gt; spojení s inými počítačmi (predvolené: %u)</translation>
-    </message>
-    <message>
-        <source>Make the wallet broadcast transactions</source>
-        <translation>Vysielať transakcie z peňaženky</translation>
-    </message>
-    <message>
-        <source>Maximum per-connection receive buffer, &lt;n&gt;*1000 bytes (default: %u)</source>
-        <translation>Maximálna prijímajúca medzipamäť pre pripojenie, &lt;n&gt;*1000 bajtov (predvolené: %u)</translation>
-    </message>
-    <message>
-        <source>Maximum per-connection send buffer, &lt;n&gt;*1000 bytes (default: %u)</source>
-        <translation>Maximálna odosielajúca medzipamäť pre pripojenie, &lt;n&gt;*1000 bajtov (predvolené: %u)</translation>
-    </message>
-    <message>
-        <source>Prepend debug output with timestamp (default: %u)</source>
-        <translation>Na začiatok pripojiť časovú známku k ladiacemu výstupu (predvolené: %u)</translation>
-    </message>
-    <message>
-        <source>Relay and mine data carrier transactions (default: %u)</source>
-        <translation>Prenášať a ťažiť transakcie nosných dát (predvolené: %u)</translation>
-    </message>
-    <message>
-        <source>Relay non-P2SH multisig (default: %u)</source>
-        <translation>Prenášať non-P2SH multi-podpis (predvolené: %u)</translation>
-    </message>
-    <message>
-        <source>Set key pool size to &lt;n&gt; (default: %u)</source>
-        <translation>Nastaviť veľkosť kľúča fronty na &lt;n&gt; (predvolené: %u)</translation>
-    </message>
-    <message>
-        <source>Set maximum BIP141 block weight (default: %d)</source>
-        <translation>Nastaviť maximálnu váhu bloku pre BIP141 (predvolené: %d)</translation>
-    </message>
-    <message>
-        <source>Set the number of threads to service RPC calls (default: %d)</source>
-        <translation>Nastaviť počet vlákien na obsluhu RPC volaní (predvolené: %d)</translation>
-    </message>
-    <message>
-        <source>Specify configuration file (default: %s)</source>
-        <translation>Zadať konfiguračný súbor (predvolené: %s)</translation>
-    </message>
-    <message>
-        <source>Specify connection timeout in milliseconds (minimum: 1, default: %d)</source>
-        <translation>Zadajte časový limit pripojenia v milisekundách (minimum: 1, predvolené: %d)</translation>
-    </message>
-    <message>
-        <source>Specify pid file (default: %s)</source>
-        <translation>Zadať pid súbor (predvolené: %s)</translation>
-    </message>
-    <message>
-        <source>Spend unconfirmed change when sending transactions (default: %u)</source>
-        <translation>Minúť nepotvrdené zmenu pri posielaní transakcií (predvolené: %u)</translation>
-=======
-        <source>Error loading wallet %s. Duplicate -wallet filename specified.</source>
-        <translation>Chyba pri načítaní peňaženky %s. Zadaný duplicitný názov súboru -wallet.</translation>
-    </message>
-    <message>
-        <source>Keypool ran out, please call keypoolrefill first</source>
-        <translation>Vyčerpal sa zásobník kľúčov, zavolať najskôr keypoolrefill</translation>
->>>>>>> 228c1378
-    </message>
-    <message>
         <source>Starting network threads...</source>
         <translation>Spúšťajú sa sieťové vlákna...</translation>
     </message>
