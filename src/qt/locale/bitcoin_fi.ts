<TS language="fi" version="2.1">
<context>
    <name>AddressBookPage</name>
    <message>
        <source>Right-click to edit address or label</source>
        <translation>Valitse hiiren oikealla painikkeella muokataksesi osoitetta tai nimikettä</translation>
    </message>
    <message>
        <source>Create a new address</source>
        <translation>Luo uusi osoite</translation>
    </message>
    <message>
        <source>&amp;New</source>
        <translation>&amp;Uusi</translation>
    </message>
    <message>
        <source>Copy the currently selected address to the system clipboard</source>
        <translation>Kopioi valittu osoite leikepöydälle</translation>
    </message>
    <message>
        <source>&amp;Copy</source>
        <translation>&amp;Kopioi</translation>
    </message>
    <message>
        <source>C&amp;lose</source>
        <translation>S&amp;ulje</translation>
    </message>
    <message>
        <source>Delete the currently selected address from the list</source>
        <translation>Poista valittu osoite listalta</translation>
    </message>
    <message>
        <source>Enter address or label to search</source>
        <translation>Anna etsittävä osoite tai tunniste</translation>
    </message>
    <message>
        <source>Export the data in the current tab to a file</source>
        <translation>Vie auki olevan välilehden tiedot tiedostoon</translation>
    </message>
    <message>
        <source>&amp;Export</source>
        <translation>&amp;Vie</translation>
    </message>
    <message>
        <source>&amp;Delete</source>
        <translation>&amp;Poista</translation>
    </message>
    <message>
        <source>Choose the address to send coins to</source>
        <translation>Valitse osoite johon kolikot lähetetään</translation>
    </message>
    <message>
        <source>Choose the address to receive coins with</source>
        <translation>Valitse osoite kolikoiden vastaanottamiseen</translation>
    </message>
    <message>
        <source>C&amp;hoose</source>
        <translation>V&amp;alitse</translation>
    </message>
    <message>
        <source>Sending addresses</source>
        <translation>Lähetysosoitteet</translation>
    </message>
    <message>
        <source>Receiving addresses</source>
        <translation>Vastaanotto-osoitteet</translation>
    </message>
    <message>
        <source>These are your Qtum addresses for sending payments. Always check the amount and the receiving address before sending coins.</source>
        <translation>Nämä ovat Qtum-osoitteesi maksujen lähettämistä varten. Tarkista aina määrä ja vastaanotto-osoite ennen kolikoiden lähettämistä.</translation>
    </message>
    <message>
<<<<<<< HEAD
        <source>These are your Qtum addresses for receiving payments. It is recommended to use a new receiving address for each transaction.</source>
        <translation>Tässä ovat Qtum vastaanotto-osoitteesi. On suositeltavaa käyttää uutta vastaanotto-osoitetta jokaista lähetystä varten.</translation>
=======
        <source>These are your Qtum addresses for receiving payments. Use the 'Create new receiving address' button in the receive tab to create new addresses.</source>
        <translation>Nämä ovat sinun Qtum osoitteesi maksujen vastaanottamista varten. Käytä 'Luo uusi vastaanotto-osoite' painiketta vastaantto tabissä luodaksesi uuden osoitteen.</translation>
>>>>>>> 451880b9
    </message>
    <message>
        <source>&amp;Copy Address</source>
        <translation>&amp;Kopioi osoite</translation>
    </message>
    <message>
        <source>Copy &amp;Label</source>
        <translation>Kopioi &amp;nimike</translation>
    </message>
    <message>
        <source>&amp;Edit</source>
        <translation>&amp;Muokkaa</translation>
    </message>
    <message>
        <source>Export Address List</source>
        <translation>Vie osoitelista</translation>
    </message>
    <message>
        <source>Comma separated file (*.csv)</source>
        <translation>Pilkuilla erotettu tiedosto (*.csv)</translation>
    </message>
    <message>
        <source>Exporting Failed</source>
        <translation>Vienti epäonnistui</translation>
    </message>
    <message>
        <source>There was an error trying to save the address list to %1. Please try again.</source>
        <translation>Virhe tallentaessa osoitelistaa kohteeseen %1. Yritä uudelleen.</translation>
    </message>
</context>
<context>
    <name>AddressTableModel</name>
    <message>
        <source>Label</source>
        <translation>Nimike</translation>
    </message>
    <message>
        <source>Address</source>
        <translation>Osoite</translation>
    </message>
    <message>
        <source>(no label)</source>
        <translation>(ei nimikettä)</translation>
    </message>
</context>
<context>
    <name>AskPassphraseDialog</name>
    <message>
        <source>Passphrase Dialog</source>
        <translation>Tunnuslauseen tekstinsyöttökenttä</translation>
    </message>
    <message>
        <source>Enter passphrase</source>
        <translation>Kirjoita tunnuslause</translation>
    </message>
    <message>
        <source>New passphrase</source>
        <translation>Uusi tunnuslause</translation>
    </message>
    <message>
        <source>Repeat new passphrase</source>
        <translation>Toista uusi tunnuslause</translation>
    </message>
    <message>
        <source>Show passphrase</source>
        <translation>Näytä salasanalause</translation>
    </message>
    <message>
        <source>Encrypt wallet</source>
        <translation>Salaa lompakko</translation>
    </message>
    <message>
        <source>This operation needs your wallet passphrase to unlock the wallet.</source>
        <translation>Tämä toiminto vaatii lompakkosi tunnuslauseen sen avaamiseksi</translation>
    </message>
    <message>
        <source>Unlock wallet</source>
        <translation>Avaa lompakko</translation>
    </message>
    <message>
        <source>This operation needs your wallet passphrase to decrypt the wallet.</source>
        <translation>Tämä toiminto vaatii lompakkosia tunnuslauseen salauksen purkuun</translation>
    </message>
    <message>
        <source>Decrypt wallet</source>
        <translation>Pura lompakon salaus</translation>
    </message>
    <message>
        <source>Change passphrase</source>
        <translation>Vaihda salasana</translation>
    </message>
    <message>
        <source>Confirm wallet encryption</source>
        <translation>Vahvista lompakon salaaminen</translation>
    </message>
    <message>
        <source>Warning: If you encrypt your wallet and lose your passphrase, you will &lt;b&gt;LOSE ALL OF YOUR QTUMS&lt;/b&gt;!</source>
        <translation>Varoitus: Jos salaat lompakkosi ja menetät tunnuslauseesi, &lt;b&gt;MENETÄT KAIKKI QTUMISI&lt;/b&gt;!</translation>
    </message>
    <message>
        <source>Are you sure you wish to encrypt your wallet?</source>
        <translation>Oletko varma että haluat salata lompakkosi?</translation>
    </message>
    <message>
        <source>Wallet encrypted</source>
        <translation>Lompakko salattiin</translation>
    </message>
    <message>
<<<<<<< HEAD
        <source>Your wallet is now encrypted. Remember that encrypting your wallet cannot fully protect your qtums from being stolen by malware infecting your computer.</source>
        <translation>Lompakkosi on nyt salattu. Muistathan, että lompakon salaus ei riitä suojaamaan qtumejasi viruksen tai muun haittaohjelman tekemältä varkaudelta.</translation>
=======
        <source>Enter the new passphrase for the wallet.&lt;br/&gt;Please use a passphrase of &lt;b&gt;ten or more random characters&lt;/b&gt;, or &lt;b&gt;eight or more words&lt;/b&gt;.</source>
        <translation>Syötä uusi salasanalause lompakolle &lt;br/&gt;Ole hyvä ja käytä salasanalausetta, jossa on &lt;b&gt;kymmenen tai enemmän sattumanvaraisia merkkjä tai &lt;b&gt;kahdeksan tai enemmän sanoja&lt;/b&gt; .</translation>
    </message>
    <message>
        <source>Enter the old passphrase and new passphrase for the wallet.</source>
        <translation>Syötä vanha ja uusi salasanalause lompakolle.</translation>
    </message>
    <message>
        <source>Remember that encrypting your wallet cannot fully protect your qtums from being stolen by malware infecting your computer.</source>
        <translation>Muista, että salaamalla lompakkosi et täysin pysty suojaamaan qtumeja varkaudelta, jotka aiheutuvat koneellasi olevista haittaohjelmista.</translation>
    </message>
    <message>
        <source>Wallet to be encrypted</source>
        <translation>Lompakko tulee salata</translation>
    </message>
    <message>
        <source>Your wallet is about to be encrypted. </source>
        <translation>Lompakkosi tulee kohta salatuksi.</translation>
    </message>
    <message>
        <source>Your wallet is now encrypted. </source>
        <translation>Lompakkosi on nyt salattu.</translation>
>>>>>>> 451880b9
    </message>
    <message>
        <source>IMPORTANT: Any previous backups you have made of your wallet file should be replaced with the newly generated, encrypted wallet file. For security reasons, previous backups of the unencrypted wallet file will become useless as soon as you start using the new, encrypted wallet.</source>
        <translation>TÄRKEÄÄ: Kaikki tekemäsi vanhan lompakon varmuuskopiot pitäisi korvata uusilla suojatuilla varmuuskopioilla. Turvallisuussyistä edelliset varmuuskopiot muuttuvat turhiksi, kun aloitat uuden suojatun lompakon käytön.</translation>
    </message>
    <message>
        <source>Wallet encryption failed</source>
        <translation>Lompakon salaaminen epäonnistui</translation>
    </message>
    <message>
        <source>Wallet encryption failed due to an internal error. Your wallet was not encrypted.</source>
        <translation>Lompakon salaaminen epäonnistui sisäisen virheen vuoksi. Lompakkoasi ei salattu.</translation>
    </message>
    <message>
        <source>The supplied passphrases do not match.</source>
        <translation>Annetut salauslauseet eivät täsmää.</translation>
    </message>
    <message>
        <source>Wallet unlock failed</source>
        <translation>Lompakon lukituksen avaaminen epäonnistui</translation>
    </message>
    <message>
        <source>The passphrase entered for the wallet decryption was incorrect.</source>
        <translation>Annettu salauslause lompakon avaamiseksi oli väärä.</translation>
    </message>
    <message>
        <source>Wallet decryption failed</source>
        <translation>Lompakon salauksen purkaminen epäonnistui</translation>
    </message>
    <message>
        <source>Wallet passphrase was successfully changed.</source>
        <translation>Lompakon salasana vaihdettiin onnistuneesti.</translation>
    </message>
    <message>
        <source>Warning: The Caps Lock key is on!</source>
        <translation>Varoitus: Caps Lock-painike on päällä!</translation>
    </message>
</context>
<context>
    <name>BanTableModel</name>
    <message>
        <source>IP/Netmask</source>
        <translation>IP/Verkon peite</translation>
    </message>
    <message>
        <source>Banned Until</source>
        <translation>Estetty kunnes</translation>
    </message>
</context>
<context>
    <name>QtumGUI</name>
    <message>
        <source>Sign &amp;message...</source>
        <translation>&amp;Allekirjoita viesti...</translation>
    </message>
    <message>
        <source>Synchronizing with network...</source>
        <translation>Synkronoidaan verkon kanssa...</translation>
    </message>
    <message>
        <source>&amp;Overview</source>
        <translation>&amp;Yleisnäkymä</translation>
    </message>
    <message>
        <source>Show general overview of wallet</source>
        <translation>Lompakon tilanteen yleiskatsaus</translation>
    </message>
    <message>
        <source>&amp;Transactions</source>
        <translation>&amp;Rahansiirrot</translation>
    </message>
    <message>
        <source>Browse transaction history</source>
        <translation>Selaa rahansiirtohistoriaa</translation>
    </message>
    <message>
        <source>E&amp;xit</source>
        <translation>L&amp;opeta</translation>
    </message>
    <message>
        <source>Quit application</source>
        <translation>Sulje ohjelma</translation>
    </message>
    <message>
        <source>&amp;About %1</source>
        <translation>&amp;Tietoja %1</translation>
    </message>
    <message>
        <source>Show information about %1</source>
        <translation>Näytä tietoa aiheesta %1</translation>
    </message>
    <message>
        <source>About &amp;Qt</source>
        <translation>Tietoja &amp;Qt</translation>
    </message>
    <message>
        <source>Show information about Qt</source>
        <translation>Näytä tietoja Qt:ta</translation>
    </message>
    <message>
        <source>&amp;Options...</source>
        <translation>&amp;Asetukset...</translation>
    </message>
    <message>
        <source>Modify configuration options for %1</source>
        <translation>Muuta kohteen %1 kokoonpanoasetuksia</translation>
    </message>
    <message>
        <source>&amp;Encrypt Wallet...</source>
        <translation>&amp;Salaa lompakko...</translation>
    </message>
    <message>
        <source>&amp;Backup Wallet...</source>
        <translation>&amp;Varmuuskopioi Lompakko...</translation>
    </message>
    <message>
        <source>&amp;Change Passphrase...</source>
        <translation>&amp;Vaihda Tunnuslause...</translation>
    </message>
    <message>
        <source>Open &amp;URI...</source>
        <translation>Avaa &amp;URI...</translation>
<<<<<<< HEAD
=======
    </message>
    <message>
        <source>Create Wallet...</source>
        <translation>Luo lompakko...</translation>
    </message>
    <message>
        <source>Create a new wallet</source>
        <translation>Luo uusi lompakko</translation>
>>>>>>> 451880b9
    </message>
    <message>
        <source>Wallet:</source>
        <translation>Lompakko:</translation>
    </message>
    <message>
        <source>Click to disable network activity.</source>
        <translation>Paina poistaaksesi verkkoyhteysilmaisin käytöstä.</translation>
    </message>
    <message>
        <source>Network activity disabled.</source>
        <translation>Verkkoyhteysmittari pois käytöstä</translation>
    </message>
    <message>
        <source>Click to enable network activity again.</source>
        <translation>Paina ottaaksesi verkkoyhteysilmaisin uudelleen käyttöön.</translation>
    </message>
    <message>
        <source>Syncing Headers (%1%)...</source>
        <translation>Synkronoidaan Tunnisteita (%1%)...</translation>
    </message>
    <message>
        <source>Reindexing blocks on disk...</source>
        <translation>Ladataan lohkoindeksiä...</translation>
    </message>
    <message>
        <source>Proxy is &lt;b&gt;enabled&lt;/b&gt;: %1</source>
        <translation>Välipalvelin on &lt;b&gt;käytössä&lt;/b&gt;: %1</translation>
    </message>
    <message>
        <source>Send coins to a Qtum address</source>
        <translation>Lähetä kolikoita Qtum-osoitteeseen</translation>
    </message>
    <message>
        <source>Backup wallet to another location</source>
        <translation>Varmuuskopioi lompakko toiseen sijaintiin</translation>
    </message>
    <message>
        <source>Change the passphrase used for wallet encryption</source>
        <translation>Vaihda lompakon salaukseen käytettävä tunnuslause</translation>
    </message>
    <message>
        <source>&amp;Debug window</source>
        <translation>&amp;Testausikkuna</translation>
    </message>
    <message>
        <source>Open debugging and diagnostic console</source>
        <translation>Avaa debuggaus- ja diagnostiikkakonsoli</translation>
    </message>
    <message>
        <source>&amp;Verify message...</source>
        <translation>Varmista &amp;viesti...</translation>
    </message>
    <message>
<<<<<<< HEAD
        <source>Qtum</source>
        <translation>Qtum</translation>
    </message>
    <message>
=======
>>>>>>> 451880b9
        <source>&amp;Send</source>
        <translation>&amp;Lähetä</translation>
    </message>
    <message>
        <source>&amp;Receive</source>
        <translation>&amp;Vastaanota</translation>
    </message>
    <message>
        <source>&amp;Show / Hide</source>
        <translation>&amp;Näytä / Piilota</translation>
    </message>
    <message>
        <source>Show or hide the main Window</source>
        <translation>Näytä tai piilota Qtum-ikkuna</translation>
    </message>
    <message>
        <source>Encrypt the private keys that belong to your wallet</source>
        <translation>Suojaa yksityiset avaimet, jotka kuuluvat lompakkoosi</translation>
    </message>
    <message>
        <source>Sign messages with your Qtum addresses to prove you own them</source>
        <translation>Allekirjoita viestisi omalla Qtum -osoitteellasi todistaaksesi, että omistat ne</translation>
    </message>
    <message>
        <source>Verify messages to ensure they were signed with specified Qtum addresses</source>
        <translation>Varmista, että viestisi on allekirjoitettu määritetyllä Qtum -osoitteella</translation>
    </message>
    <message>
        <source>&amp;File</source>
        <translation>&amp;Tiedosto</translation>
    </message>
    <message>
        <source>&amp;Settings</source>
        <translation>&amp;Asetukset</translation>
    </message>
    <message>
        <source>&amp;Help</source>
        <translation>&amp;Apua</translation>
    </message>
    <message>
        <source>Tabs toolbar</source>
        <translation>Välilehtipalkki</translation>
    </message>
    <message>
        <source>Request payments (generates QR codes and qtum: URIs)</source>
        <translation>Pyydä maksuja (Luo QR koodit ja qtum: URIt)</translation>
    </message>
    <message>
        <source>Show the list of used sending addresses and labels</source>
        <translation>Näytä lähettämiseen käytettyjen osoitteiden ja nimien lista</translation>
    </message>
    <message>
        <source>Show the list of used receiving addresses and labels</source>
        <translation>Näytä vastaanottamiseen käytettyjen osoitteiden ja nimien lista</translation>
    </message>
    <message>
        <source>Open a qtum: URI or payment request</source>
        <translation>Avaa qtum: URI tai maksupyyntö</translation>
    </message>
    <message>
        <source>&amp;Command-line options</source>
        <translation>&amp;Komentorivin valinnat</translation>
    </message>
    <message numerus="yes">
        <source>%n active connection(s) to Qtum network</source>
        <translation><numerusform>%n aktiivinen yhteys Qtum-verkkoon</numerusform><numerusform>%n aktiivista yhteyttä Qtum-verkkoon</numerusform></translation>
    </message>
    <message>
        <source>Indexing blocks on disk...</source>
        <translation>Ladataan lohkoindeksiä...</translation>
    </message>
    <message>
        <source>Processing blocks on disk...</source>
        <translation>Käsitellään lohkoja levyllä...</translation>
    </message>
    <message numerus="yes">
        <source>Processed %n block(s) of transaction history.</source>
        <translation><numerusform>Käsitelty %n lohko rahansiirtohistoriasta.</numerusform><numerusform>Käsitelty %n lohkoa rahansiirtohistoriasta.</numerusform></translation>
    </message>
    <message>
        <source>%1 behind</source>
        <translation>%1 jäljessä</translation>
    </message>
    <message>
        <source>Last received block was generated %1 ago.</source>
        <translation>Viimeisin vastaanotettu lohko tuotettu %1.</translation>
    </message>
    <message>
        <source>Transactions after this will not yet be visible.</source>
        <translation>Tämän jälkeiset rahansiirrot eivät ole vielä näkyvissä.</translation>
    </message>
    <message>
        <source>Error</source>
        <translation>Virhe</translation>
    </message>
    <message>
        <source>Warning</source>
        <translation>Varoitus</translation>
    </message>
    <message>
        <source>Information</source>
        <translation>Tietoa</translation>
    </message>
    <message>
        <source>Up to date</source>
        <translation>Rahansiirtohistoria on ajan tasalla</translation>
    </message>
    <message>
<<<<<<< HEAD
=======
        <source>&amp;Sending addresses</source>
        <translation>&amp;Lähetysosoitteet</translation>
    </message>
    <message>
        <source>&amp;Receiving addresses</source>
        <translation>&amp;Vastaanotto-osoitteet</translation>
    </message>
    <message>
        <source>Open Wallet</source>
        <translation>Avaa lompakko</translation>
    </message>
    <message>
        <source>Open a wallet</source>
        <translation>Avaa lompakko</translation>
    </message>
    <message>
        <source>Close Wallet...</source>
        <translation>Sulje lompakko...</translation>
    </message>
    <message>
        <source>Close wallet</source>
        <translation>Sulje lompakko</translation>
    </message>
    <message>
>>>>>>> 451880b9
        <source>Show the %1 help message to get a list with possible Qtum command-line options</source>
        <translation>Näytä %1 ohjeet saadaksesi listan mahdollisista Qtumin komentorivivalinnoista</translation>
    </message>
    <message>
        <source>default wallet</source>
        <translation>oletuslompakko</translation>
    </message>
    <message>
<<<<<<< HEAD
=======
        <source>No wallets available</source>
        <translation>Lompakoita ei ole saatavilla</translation>
    </message>
    <message>
>>>>>>> 451880b9
        <source>&amp;Window</source>
        <translation>&amp;Ikkuna</translation>
    </message>
    <message>
        <source>Minimize</source>
        <translation>Pienennä</translation>
    </message>
    <message>
<<<<<<< HEAD
        <source>Restore</source>
        <translation>Palauta</translation>
=======
        <source>Zoom</source>
        <translation>Lähennä/loitonna</translation>
>>>>>>> 451880b9
    </message>
    <message>
        <source>Main Window</source>
        <translation>Pääikkuna</translation>
    </message>
    <message>
        <source>%1 client</source>
        <translation>%1-asiakas</translation>
    </message>
    <message>
        <source>Connecting to peers...</source>
        <translation>Yhdistetään vertaisiin...</translation>
    </message>
    <message>
        <source>Catching up...</source>
        <translation>Saavutetaan verkkoa...</translation>
    </message>
    <message>
        <source>Error: %1</source>
        <translation>Virhe: %1</translation>
    </message>
    <message>
        <source>Warning: %1</source>
        <translation>Varoitus: %1</translation>
    </message>
    <message>
        <source>Date: %1
</source>
        <translation>Päivämäärä: %1
</translation>
    </message>
    <message>
        <source>Amount: %1
</source>
        <translation>Määrä: %1
</translation>
    </message>
    <message>
        <source>Wallet: %1
</source>
        <translation>Lompakko: %1
</translation>
    </message>
    <message>
        <source>Type: %1
</source>
        <translation>Tyyppi: %1
</translation>
    </message>
    <message>
        <source>Label: %1
</source>
        <translation>Nimike: %1
</translation>
    </message>
    <message>
        <source>Address: %1
</source>
        <translation>Osoite: %1
</translation>
    </message>
    <message>
        <source>Sent transaction</source>
        <translation>Lähetetyt rahansiirrot</translation>
    </message>
    <message>
        <source>Incoming transaction</source>
        <translation>Saapuva rahansiirto</translation>
    </message>
    <message>
        <source>HD key generation is &lt;b&gt;enabled&lt;/b&gt;</source>
        <translation>HD avaimen generointi on &lt;b&gt;päällä&lt;/b&gt;</translation>
    </message>
    <message>
        <source>HD key generation is &lt;b&gt;disabled&lt;/b&gt;</source>
        <translation>HD avaimen generointi on &lt;/b&gt;pois päältä&lt;/b&gt;</translation>
    </message>
    <message>
        <source>Private key &lt;b&gt;disabled&lt;/b&gt;</source>
        <translation>Yksityisavain &lt;b&gt;ei käytössä&lt;/b&gt;</translation>
    </message>
    <message>
        <source>Wallet is &lt;b&gt;encrypted&lt;/b&gt; and currently &lt;b&gt;unlocked&lt;/b&gt;</source>
        <translation>Lompakko on &lt;b&gt;salattu&lt;/b&gt; ja tällä hetkellä &lt;b&gt;avoinna&lt;/b&gt;</translation>
    </message>
    <message>
        <source>Wallet is &lt;b&gt;encrypted&lt;/b&gt; and currently &lt;b&gt;locked&lt;/b&gt;</source>
        <translation>Lompakko on &lt;b&gt;salattu&lt;/b&gt; ja tällä hetkellä &lt;b&gt;lukittuna&lt;/b&gt;</translation>
    </message>
    <message>
        <source>A fatal error occurred. Qtum can no longer continue safely and will quit.</source>
        <translation>Peruuttamaton virhe on tapahtunut. Qtum ei voi enää jatkaa turvallisesti ja sammutetaan.</translation>
    </message>
</context>
<context>
    <name>CoinControlDialog</name>
    <message>
        <source>Coin Selection</source>
        <translation>Kolikoiden valinta</translation>
    </message>
    <message>
        <source>Quantity:</source>
        <translation>Määrä:</translation>
    </message>
    <message>
        <source>Bytes:</source>
        <translation>Tavuja:</translation>
    </message>
    <message>
        <source>Amount:</source>
        <translation>Määrä:</translation>
    </message>
    <message>
        <source>Fee:</source>
        <translation>Palkkio:</translation>
    </message>
    <message>
        <source>Dust:</source>
        <translation>Tomu:</translation>
    </message>
    <message>
        <source>After Fee:</source>
        <translation>Palkkion jälkeen:</translation>
    </message>
    <message>
        <source>Change:</source>
        <translation>Vaihtoraha:</translation>
    </message>
    <message>
        <source>(un)select all</source>
        <translation>(epä)valitse kaikki</translation>
    </message>
    <message>
        <source>Tree mode</source>
        <translation>Puurakenne</translation>
    </message>
    <message>
        <source>List mode</source>
        <translation>Listarakenne</translation>
    </message>
    <message>
        <source>Amount</source>
        <translation>Määrä</translation>
    </message>
    <message>
        <source>Received with label</source>
        <translation>Vastaanotettu nimikkeellä</translation>
    </message>
    <message>
        <source>Received with address</source>
        <translation>Vastaanotettu osoitteella</translation>
    </message>
    <message>
        <source>Date</source>
        <translation>Aika</translation>
    </message>
    <message>
        <source>Confirmations</source>
        <translation>Vahvistuksia</translation>
    </message>
    <message>
        <source>Confirmed</source>
        <translation>Vahvistettu</translation>
    </message>
    <message>
        <source>Copy address</source>
        <translation>Kopioi osoite</translation>
    </message>
    <message>
        <source>Copy label</source>
        <translation>Kopioi nimike</translation>
    </message>
    <message>
        <source>Copy amount</source>
        <translation>Kopioi määrä</translation>
    </message>
    <message>
        <source>Copy transaction ID</source>
        <translation>Kopioi siirron ID</translation>
    </message>
    <message>
        <source>Lock unspent</source>
        <translation>Lukitse käyttämättömät</translation>
    </message>
    <message>
        <source>Unlock unspent</source>
        <translation>Avaa käyttämättömien lukitus</translation>
    </message>
    <message>
        <source>Copy quantity</source>
        <translation>Kopioi lukumäärä</translation>
    </message>
    <message>
        <source>Copy fee</source>
        <translation>Kopioi rahansiirtokulu</translation>
    </message>
    <message>
        <source>Copy after fee</source>
        <translation>Kopioi rahansiirtokulun jälkeen</translation>
    </message>
    <message>
        <source>Copy bytes</source>
        <translation>Kopioi tavut</translation>
    </message>
    <message>
        <source>Copy dust</source>
        <translation>Kopioi tomu</translation>
    </message>
    <message>
        <source>Copy change</source>
        <translation>Kopioi vaihtorahat</translation>
    </message>
    <message>
        <source>(%1 locked)</source>
        <translation>(%1 lukittu)</translation>
    </message>
    <message>
        <source>yes</source>
        <translation>kyllä</translation>
    </message>
    <message>
        <source>no</source>
        <translation>ei</translation>
    </message>
    <message>
        <source>This label turns red if any recipient receives an amount smaller than the current dust threshold.</source>
        <translation>Tämä nimike muuttuu punaiseksi, jos jokin vastaanottajista on saamassa tämänhetkistä tomun rajaa pienemmän summan.</translation>
    </message>
    <message>
        <source>Can vary +/- %1 satoshi(s) per input.</source>
        <translation>Saattaa vaihdella +/- %1 satoshia per syöte.</translation>
    </message>
    <message>
        <source>(no label)</source>
        <translation>(ei nimikettä)</translation>
    </message>
    <message>
        <source>change from %1 (%2)</source>
        <translation>Vaihda %1 (%2)</translation>
    </message>
    <message>
        <source>(change)</source>
        <translation>(vaihtoraha)</translation>
    </message>
</context>
<context>
    <name>CreateWalletActivity</name>
    <message>
        <source>Creating Wallet &lt;b&gt;%1&lt;/b&gt;...</source>
        <translation>Luodaan lompakkoa &lt;b&gt;%1&lt;/b&gt;...</translation>
    </message>
    </context>
<context>
    <name>CreateWalletDialog</name>
    <message>
        <source>Create Wallet</source>
        <translation>Luo lompakko</translation>
    </message>
    <message>
        <source>Wallet Name</source>
        <translation>Lompakon nimi</translation>
    </message>
    <message>
        <source>Encrypt the wallet. The wallet will be encrypted with a passphrase of your choice.</source>
        <translation>Salaa lompakko. Lompakko salataan valitsemallasa salasanalla.</translation>
    </message>
    <message>
        <source>Encrypt Wallet</source>
        <translation>Salaa lompakko</translation>
    </message>
    <message>
        <source>Make Blank Wallet</source>
        <translation>Luo tyhjä lompakko</translation>
    </message>
    <message>
        <source>Create</source>
        <translation>Luo</translation>
    </message>
</context>
<context>
    <name>EditAddressDialog</name>
    <message>
        <source>Edit Address</source>
        <translation>Muokkaa osoitetta</translation>
    </message>
    <message>
        <source>&amp;Label</source>
        <translation>&amp;Nimi</translation>
    </message>
    <message>
        <source>The label associated with this address list entry</source>
        <translation>Tähän osoitteeseen liitetty nimi</translation>
    </message>
    <message>
        <source>The address associated with this address list entry. This can only be modified for sending addresses.</source>
        <translation>Osoite liitettynä tähän osoitekirjan alkioon. Tämä voidaan muokata vain lähetysosoitteissa.</translation>
    </message>
    <message>
        <source>&amp;Address</source>
        <translation>&amp;Osoite</translation>
    </message>
    <message>
        <source>New sending address</source>
        <translation>Uusi lähetysosoite</translation>
    </message>
    <message>
        <source>Edit receiving address</source>
        <translation>Muokkaa vastaanottavaa osoitetta</translation>
    </message>
    <message>
        <source>Edit sending address</source>
        <translation>Muokkaa lähettävää osoitetta</translation>
    </message>
    <message>
        <source>The entered address "%1" is not a valid Qtum address.</source>
        <translation>Antamasi osoite "%1" ei ole kelvollinen Qtum-osoite.</translation>
    </message>
    <message>
        <source>Address "%1" already exists as a receiving address with label "%2" and so cannot be added as a sending address.</source>
        <translation>Osoite "%1" on jo vastaanotto-osoitteena nimellä "%2", joten sitä ei voi lisätä lähetysosoitteeksi.</translation>
    </message>
    <message>
        <source>The entered address "%1" is already in the address book with label "%2".</source>
        <translation>Syötetty osoite "%1" on jo osoitekirjassa nimellä "%2".</translation>
    </message>
    <message>
        <source>Could not unlock wallet.</source>
        <translation>Lompakkoa ei voitu avata.</translation>
    </message>
    <message>
        <source>New key generation failed.</source>
        <translation>Uuden avaimen luonti epäonnistui.</translation>
    </message>
</context>
<context>
    <name>FreespaceChecker</name>
    <message>
        <source>A new data directory will be created.</source>
        <translation>Luodaan uusi kansio.</translation>
    </message>
    <message>
        <source>name</source>
        <translation>Nimi</translation>
    </message>
    <message>
        <source>Directory already exists. Add %1 if you intend to create a new directory here.</source>
        <translation>Hakemisto on jo olemassa. Lisää %1 jos tarkoitus on luoda hakemisto tänne.</translation>
    </message>
    <message>
        <source>Path already exists, and is not a directory.</source>
        <translation>Polku on jo olemassa, eikä se ole kansio.</translation>
    </message>
    <message>
        <source>Cannot create data directory here.</source>
        <translation>Ei voida luoda data-hakemistoa tänne.</translation>
    </message>
</context>
<context>
    <name>HelpMessageDialog</name>
    <message>
        <source>version</source>
        <translation>versio</translation>
    </message>
    <message>
        <source>(%1-bit)</source>
        <translation>(%1-bit)</translation>
    </message>
    <message>
        <source>About %1</source>
        <translation>Tietoja %1</translation>
    </message>
    <message>
        <source>Command-line options</source>
        <translation>Komentorivi parametrit</translation>
    </message>
</context>
<context>
    <name>Intro</name>
    <message>
        <source>Welcome</source>
        <translation>Tervetuloa</translation>
    </message>
    <message>
        <source>Welcome to %1.</source>
        <translation>Tervetuloa %1 pariin.</translation>
    </message>
    <message>
        <source>As this is the first time the program is launched, you can choose where %1 will store its data.</source>
        <translation>Tämä on ensimmäinen kerta, kun %1 on käynnistetty, joten voit valita data-hakemiston paikan.</translation>
    </message>
    <message>
        <source>When you click OK, %1 will begin to download and process the full %4 block chain (%2GB) starting with the earliest transactions in %3 when %4 initially launched.</source>
        <translation>Kun valitset OK, %1 aloittaa lataamaan ja käsittelemään koko %4 lohkoketjua (%2GB) aloittaen ensimmäisestä siirrosta %3 jolloin %4 käynnistettiin ensimmäistä kertaa.</translation>
    </message>
    <message>
        <source>This initial synchronisation is very demanding, and may expose hardware problems with your computer that had previously gone unnoticed. Each time you run %1, it will continue downloading where it left off.</source>
        <translation>Tämä alustava synkronointi on erittäin vaativa ja saattaa tuoda esiin laiteongelmia, joita ei aikaisemmin ole havaittu. Aina kun ajat %1:n, jatketaan siitä kohdasta, mihin viimeksi jäätiin.</translation>
    </message>
    <message>
        <source>If you have chosen to limit block chain storage (pruning), the historical data must still be downloaded and processed, but will be deleted afterward to keep your disk usage low.</source>
        <translation>Vaikka olisitkin valinnut rajoittaa lohkoketjun tallennustilaa (karsinnalla), täytyy historiatiedot silti ladata ja käsitellä, mutta ne poistetaan jälkikäteen levytilan säästämiseksi.</translation>
    </message>
    <message>
        <source>Use the default data directory</source>
        <translation>Käytä oletuskansiota</translation>
    </message>
    <message>
        <source>Use a custom data directory:</source>
        <translation>Määritä oma kansio:</translation>
    </message>
    <message>
        <source>Qtum</source>
        <translation>Qtum</translation>
    </message>
    <message>
        <source>At least %1 GB of data will be stored in this directory, and it will grow over time.</source>
        <translation>Ainakin %1 GB tietoa varastoidaan tähän hakemistoon ja tarve kasvaa ajan myötä.</translation>
    </message>
    <message>
        <source>Approximately %1 GB of data will be stored in this directory.</source>
        <translation>Noin %1 GB tietoa varastoidaan tähän hakemistoon.</translation>
    </message>
    <message>
        <source>%1 will download and store a copy of the Qtum block chain.</source>
        <translation>%1 lataa ja tallentaa kopion Qtumin lohkoketjusta.</translation>
    </message>
    <message>
        <source>The wallet will also be stored in this directory.</source>
        <translation>Lompakko tallennetaan myös tähän hakemistoon.</translation>
    </message>
    <message>
        <source>Error: Specified data directory "%1" cannot be created.</source>
        <translation>Virhe: Annettu datahakemistoa "%1" ei voida luoda.</translation>
    </message>
    <message>
        <source>Error</source>
        <translation>Virhe</translation>
    </message>
    <message numerus="yes">
        <source>%n GB of free space available</source>
        <translation><numerusform>%n GB tilaa vapaana</numerusform><numerusform>%n GB tilaa vapaana</numerusform></translation>
    </message>
    <message numerus="yes">
        <source>(of %n GB needed)</source>
        <translation><numerusform>(tarvitaan %n GB)</numerusform><numerusform>(tarvitaan %n GB)</numerusform></translation>
    </message>
    </context>
<context>
    <name>ModalOverlay</name>
    <message>
        <source>Form</source>
        <translation>Lomake</translation>
    </message>
    <message>
        <source>Recent transactions may not yet be visible, and therefore your wallet's balance might be incorrect. This information will be correct once your wallet has finished synchronizing with the qtum network, as detailed below.</source>
        <translation>Viimeiset tapahtumat eivät välttämättä vielä näy, joten lompakkosi saldo voi olla virheellinen. Tieto korjautuu, kunhan lompakkosi synkronointi qtum-verkon kanssa on päättynyt. Tiedot näkyvät alla.</translation>
    </message>
    <message>
        <source>Attempting to spend qtums that are affected by not-yet-displayed transactions will not be accepted by the network.</source>
        <translation>Verkko ei tule hyväksymään sellaisten qtumien käyttämistä, jotka liittyvät vielä näkymättömissä oleviin siirtoihin.</translation>
    </message>
    <message>
        <source>Number of blocks left</source>
        <translation>Lohkoja jäljellä</translation>
    </message>
    <message>
        <source>Unknown...</source>
        <translation>Tunnistamaton..</translation>
    </message>
    <message>
        <source>Last block time</source>
        <translation>Viimeisimmän lohkon aika</translation>
    </message>
    <message>
        <source>Progress</source>
        <translation>Edistyminen</translation>
    </message>
    <message>
        <source>Progress increase per hour</source>
        <translation>Edistymisen kasvu tunnissa</translation>
    </message>
    <message>
        <source>calculating...</source>
        <translation>lasketaan..</translation>
    </message>
    <message>
        <source>Estimated time left until synced</source>
        <translation>Arvioitu jäljellä oleva aika, kunnes synkronoitu</translation>
    </message>
    <message>
        <source>Hide</source>
        <translation>Piilota</translation>
    </message>
<<<<<<< HEAD
    </context>
=======
    <message>
        <source>Unknown. Syncing Headers (%1, %2%)...</source>
        <translation>Tuntematon. Synkronoidaan tunnisteita (%1, %2%)...</translation>
    </message>
</context>
>>>>>>> 451880b9
<context>
    <name>OpenURIDialog</name>
    <message>
        <source>Open URI</source>
        <translation>Avaa URI</translation>
    </message>
    <message>
        <source>Open payment request from URI or file</source>
        <translation>Avaa maksupyyntö URI:sta tai tiedostosta</translation>
    </message>
    <message>
        <source>URI:</source>
        <translation>URI:</translation>
    </message>
    <message>
        <source>Select payment request file</source>
        <translation>Valitse maksupyynnön tiedosto</translation>
    </message>
    <message>
        <source>Select payment request file to open</source>
        <translation>Valitse maksypyynnön tiedosto avattavaksi</translation>
    </message>
</context>
<context>
    <name>OpenWalletActivity</name>
    <message>
        <source>Open wallet failed</source>
        <translation>Lompakon avaaminen epäonnistui</translation>
    </message>
    <message>
        <source>default wallet</source>
        <translation>oletuslompakko</translation>
    </message>
    <message>
        <source>Opening Wallet &lt;b&gt;%1&lt;/b&gt;...</source>
        <translation>Avataan lompakkoa &lt;b&gt;%1&lt;/b&gt;...</translation>
    </message>
</context>
<context>
    <name>OptionsDialog</name>
    <message>
        <source>Options</source>
        <translation>Asetukset</translation>
    </message>
    <message>
        <source>&amp;Main</source>
        <translation>&amp;Yleiset</translation>
    </message>
    <message>
        <source>Automatically start %1 after logging in to the system.</source>
        <translation>Käynnistä %1 automaattisesti järjestelmään kirjautumisen jälkeen.</translation>
    </message>
    <message>
        <source>&amp;Start %1 on system login</source>
        <translation>&amp;Käynnistä %1 järjestelmään kirjautuessa</translation>
    </message>
    <message>
        <source>Size of &amp;database cache</source>
        <translation>&amp;Tietokannan välimuistin koko</translation>
    </message>
    <message>
        <source>Number of script &amp;verification threads</source>
        <translation>Säikeiden määrä skriptien &amp;varmistuksessa</translation>
    </message>
    <message>
        <source>IP address of the proxy (e.g. IPv4: 127.0.0.1 / IPv6: ::1)</source>
        <translation>IP osoite proxille (esim. IPv4: 127.0.0.1 / IPv6: ::1)</translation>
    </message>
    <message>
        <source>Shows if the supplied default SOCKS5 proxy is used to reach peers via this network type.</source>
        <translation>Ilmoittaa, mikäli oletetettua SOCKS5-välityspalvelinta käytetään vertaisten tavoittamiseen tämän verkkotyypin kautta.</translation>
    </message>
    <message>
        <source>Use separate SOCKS&amp;5 proxy to reach peers via Tor hidden services:</source>
        <translation>Käytä SOCKS&amp;5-välityspalvelinta tavoittamaan Tor-verkon piilotetut palvelut:</translation>
    </message>
    <message>
        <source>Hide the icon from the system tray.</source>
        <translation>Piilota kuvake järjestelmäpalkista.</translation>
    </message>
    <message>
        <source>&amp;Hide tray icon</source>
        <translation>&amp;Piilota tehtäväpalkin kuvake</translation>
    </message>
    <message>
        <source>Minimize instead of exit the application when the window is closed. When this option is enabled, the application will be closed only after selecting Exit in the menu.</source>
        <translation>Minimoi ikkuna ohjelman sulkemisen sijasta kun ikkuna suljetaan. Kun tämä asetus on käytössä, ohjelma suljetaan vain valittaessa valikosta Poistu.</translation>
    </message>
    <message>
        <source>Third party URLs (e.g. a block explorer) that appear in the transactions tab as context menu items. %s in the URL is replaced by transaction hash. Multiple URLs are separated by vertical bar |.</source>
<<<<<<< HEAD
        <translation>Ulkopuoliset URL-osoitteet (esim. block explorer,) jotka esiintyvät siirrot-välilehdellä valikossa. %s URL-osoitteessa korvataan siirtotunnuksella. Useampi URL-osoite on eroteltu pystyviivalla |.</translation>
=======
        <translation>Ulkopuoliset URL-osoitteet (esim. block explorer), jotka esiintyvät siirrot-välilehdellä valikossa. %s URL-osoitteessa korvataan siirtotunnuksella. Useampi URL-osoite on eroteltu pystyviivalla |.</translation>
>>>>>>> 451880b9
    </message>
    <message>
        <source>Open the %1 configuration file from the working directory.</source>
        <translation>Avaa %1 asetustiedosto työhakemistosta.</translation>
    </message>
    <message>
        <source>Open Configuration File</source>
        <translation>Avaa asetustiedosto.</translation>
    </message>
    <message>
        <source>Reset all client options to default.</source>
        <translation>Palauta kaikki asetukset takaisin alkuperäisiksi.</translation>
    </message>
    <message>
        <source>&amp;Reset Options</source>
        <translation>&amp;Palauta asetukset</translation>
    </message>
    <message>
        <source>&amp;Network</source>
        <translation>&amp;Verkko</translation>
    </message>
    <message>
        <source>Disables some advanced features but all blocks will still be fully validated. Reverting this setting requires re-downloading the entire blockchain. Actual disk usage may be somewhat higher.</source>
        <translation>Jättää pois joitain edistyneitä ominaisuuksia, mutta silti varmistaa kaikki lohkot kokonaan. Tämän asetuksen muutto vaatii koko lohkoketjun uudelleen lataamisen. Levyn käyttöaste saattaa olla hiukan suurempaa.</translation>
    </message>
    <message>
        <source>Prune &amp;block storage to</source>
        <translation>Karsi lohkovaraston kooksi</translation>
    </message>
    <message>
        <source>GB</source>
        <translation>Gt</translation>
    </message>
    <message>
        <source>Reverting this setting requires re-downloading the entire blockchain.</source>
        <translation>Tämän asetuksen muuttaminen vaatii koko lohkoketjun uudelleenlataamista.</translation>
    </message>
    <message>
        <source>MiB</source>
        <translation>MiB</translation>
    </message>
    <message>
        <source>(0 = auto, &lt;0 = leave that many cores free)</source>
        <translation>(0 = auto, &lt;0 = jätä näin monta ydintä vapaaksi)</translation>
    </message>
    <message>
        <source>W&amp;allet</source>
        <translation>&amp;Lompakko</translation>
    </message>
    <message>
        <source>Expert</source>
        <translation>Expertti</translation>
    </message>
    <message>
        <source>Enable coin &amp;control features</source>
        <translation>Ota käytöön &amp;Kolikkokontrolli-ominaisuudet</translation>
    </message>
    <message>
        <source>If you disable the spending of unconfirmed change, the change from a transaction cannot be used until that transaction has at least one confirmation. This also affects how your balance is computed.</source>
        <translation>Jos poistat varmistamattomien vaihtorahojen käytön, ei siirtojen vaihtorahaa ei voida käyttää ennen vähintään yhtä varmistusta. Tämä vaikuttaa myös taseesi lasketaan.</translation>
    </message>
    <message>
        <source>&amp;Spend unconfirmed change</source>
        <translation>&amp;Käytä varmistamattomia vaihtorahoja</translation>
    </message>
    <message>
        <source>Automatically open the Qtum client port on the router. This only works when your router supports UPnP and it is enabled.</source>
        <translation>Avaa Qtum-asiakasohjelman portti reitittimellä automaattisesti. Tämä toimii vain, jos reitittimesi tukee UPnP:tä ja se on käytössä.</translation>
    </message>
    <message>
        <source>Map port using &amp;UPnP</source>
        <translation>Portin uudelleenohjaus &amp;UPnP:llä</translation>
    </message>
    <message>
        <source>Accept connections from outside.</source>
        <translation>Hyväksy yhteysiä ulkopuolelta</translation>
    </message>
    <message>
        <source>Allow incomin&amp;g connections</source>
        <translation>Hyväksy sisääntulevia yhteyksiä</translation>
    </message>
    <message>
        <source>Connect to the Qtum network through a SOCKS5 proxy.</source>
        <translation>Yhdistä Qtum-verkkoon SOCKS5-välityspalvelimen kautta.</translation>
    </message>
    <message>
        <source>&amp;Connect through SOCKS5 proxy (default proxy):</source>
        <translation>&amp;Yhdistä SOCKS5-välityspalvelimen kautta (oletus välityspalvelin):</translation>
    </message>
    <message>
        <source>Proxy &amp;IP:</source>
        <translation>Proxyn &amp;IP:</translation>
    </message>
    <message>
        <source>&amp;Port:</source>
        <translation>&amp;Portti</translation>
    </message>
    <message>
        <source>Port of the proxy (e.g. 9050)</source>
        <translation>Proxyn Portti (esim. 9050)</translation>
    </message>
    <message>
        <source>Used for reaching peers via:</source>
        <translation>Vertaisten saavuttamiseen käytettävät verkkotyypit:</translation>
    </message>
    <message>
        <source>IPv4</source>
        <translation>IPv4</translation>
    </message>
    <message>
        <source>IPv6</source>
        <translation>IPv6</translation>
    </message>
    <message>
        <source>Tor</source>
        <translation>Tor</translation>
    </message>
    <message>
        <source>Connect to the Qtum network through a separate SOCKS5 proxy for Tor hidden services.</source>
        <translation>Yhdistä Qtum-verkkoon erillisen SOCKS5-välityspalvelimen kautta piilotettuja Tor-palveluja varten.</translation>
    </message>
    <message>
        <source>&amp;Window</source>
        <translation>&amp;Ikkuna</translation>
    </message>
    <message>
        <source>Show only a tray icon after minimizing the window.</source>
        <translation>Näytä ainoastaan ilmaisinalueella ikkunan pienentämisen jälkeen.</translation>
    </message>
    <message>
        <source>&amp;Minimize to the tray instead of the taskbar</source>
        <translation>&amp;Pienennä ilmaisinalueelle työkalurivin sijasta</translation>
    </message>
    <message>
        <source>M&amp;inimize on close</source>
        <translation>P&amp;ienennä suljettaessa</translation>
    </message>
    <message>
        <source>&amp;Display</source>
        <translation>&amp;Käyttöliittymä</translation>
    </message>
    <message>
        <source>User Interface &amp;language:</source>
        <translation>&amp;Käyttöliittymän kieli</translation>
    </message>
    <message>
        <source>The user interface language can be set here. This setting will take effect after restarting %1.</source>
        <translation>Tässä voit määritellä käyttöliittymän kielen. Muutokset astuvat voimaan seuraavan kerran, kun %1 käynnistetään.</translation>
    </message>
    <message>
        <source>&amp;Unit to show amounts in:</source>
        <translation>Yksikkö jona qtum-määrät näytetään</translation>
    </message>
    <message>
        <source>Choose the default subdivision unit to show in the interface and when sending coins.</source>
        <translation>Valitse mitä yksikköä käytetään ensisijaisesti qtum-määrien näyttämiseen.</translation>
    </message>
    <message>
        <source>Whether to show coin control features or not.</source>
        <translation>Näytetäänkö kolikkokontrollin ominaisuuksia vai ei</translation>
    </message>
    <message>
        <source>&amp;Third party transaction URLs</source>
        <translation>&amp;Kolmannen osapuolen rahansiirto URL:t</translation>
    </message>
    <message>
        <source>Options set in this dialog are overridden by the command line or in the configuration file:</source>
        <translation>Seuraavat komentorivillä tai asetustiedostossa annetut määritykset menevät tässä ikkunassa asetettujen asetusten edelle:</translation>
    </message>
    <message>
        <source>&amp;OK</source>
        <translation>&amp;OK</translation>
    </message>
    <message>
        <source>&amp;Cancel</source>
        <translation>&amp;Peruuta</translation>
    </message>
    <message>
        <source>default</source>
        <translation>oletus</translation>
    </message>
    <message>
        <source>none</source>
        <translation>ei mitään</translation>
    </message>
    <message>
        <source>Confirm options reset</source>
        <translation>Varmista asetusten palautus</translation>
    </message>
    <message>
        <source>Client restart required to activate changes.</source>
        <translation>Ohjelman uudelleenkäynnistys aktivoi muutokset.</translation>
    </message>
    <message>
        <source>Client will be shut down. Do you want to proceed?</source>
        <translation>Asiakasohjelma sammutetaan. Haluatko jatkaa?</translation>
    </message>
    <message>
        <source>Configuration options</source>
        <translation>Kokoonpanoasetukset</translation>
    </message>
    <message>
        <source>The configuration file is used to specify advanced user options which override GUI settings. Additionally, any command-line options will override this configuration file.</source>
        <translation>Asetustiedostoa käytetään määrittämään kokeneen käyttäjän lisävalintoja, jotka ylikirjoittavat graafisen käyttöliittymän asetukset. Lisäksi komentokehoitteen valinnat ylikirjoittavat kyseisen asetustiedoston.</translation>
    </message>
    <message>
        <source>Error</source>
        <translation>Virhe</translation>
    </message>
    <message>
        <source>The configuration file could not be opened.</source>
        <translation>Asetustiedostoa ei voitu avata.</translation>
    </message>
    <message>
        <source>This change would require a client restart.</source>
        <translation>Tämä muutos vaatii ohjelman uudelleenkäynnistyksen.</translation>
    </message>
    <message>
        <source>The supplied proxy address is invalid.</source>
        <translation>Antamasi proxy-osoite on virheellinen.</translation>
    </message>
</context>
<context>
    <name>OverviewPage</name>
    <message>
        <source>Form</source>
        <translation>Lomake</translation>
    </message>
    <message>
        <source>The displayed information may be out of date. Your wallet automatically synchronizes with the Qtum network after a connection is established, but this process has not completed yet.</source>
        <translation>Näytetyt tiedot eivät välttämättä ole ajantasalla. Lompakkosi synkronoituu Qtum-verkon kanssa automaattisesti yhteyden muodostamisen jälkeen, mutta synkronointi on vielä meneillään.</translation>
    </message>
    <message>
        <source>Watch-only:</source>
        <translation>Seuranta:</translation>
    </message>
    <message>
        <source>Available:</source>
        <translation>Käytettävissä:</translation>
    </message>
    <message>
        <source>Your current spendable balance</source>
        <translation>Nykyinen käytettävissä oleva tase</translation>
    </message>
    <message>
        <source>Pending:</source>
        <translation>Odotetaan:</translation>
    </message>
    <message>
        <source>Total of transactions that have yet to be confirmed, and do not yet count toward the spendable balance</source>
        <translation>Varmistamattomien rahansiirtojen summa, jota ei lasketa käytettävissä olevaan taseeseen.</translation>
    </message>
    <message>
        <source>Immature:</source>
        <translation>Epäkypsää:</translation>
    </message>
    <message>
        <source>Mined balance that has not yet matured</source>
        <translation>Louhittu saldo, joka ei ole vielä kypsynyt</translation>
    </message>
    <message>
        <source>Balances</source>
        <translation>Saldot</translation>
    </message>
    <message>
        <source>Total:</source>
        <translation>Yhteensä:</translation>
    </message>
    <message>
        <source>Your current total balance</source>
        <translation>Tililläsi tällä hetkellä olevien Qtumien määrä</translation>
    </message>
    <message>
        <source>Your current balance in watch-only addresses</source>
        <translation>Nykyinen tase seurantaosoitetteissa</translation>
    </message>
    <message>
        <source>Spendable:</source>
        <translation>Käytettävissä:</translation>
    </message>
    <message>
        <source>Recent transactions</source>
        <translation>Viimeisimmät rahansiirrot</translation>
    </message>
    <message>
        <source>Unconfirmed transactions to watch-only addresses</source>
        <translation>Vahvistamattomat rahansiirrot vain katseltaviin osoitteisiin</translation>
    </message>
    <message>
        <source>Mined balance in watch-only addresses that has not yet matured</source>
        <translation>Louhittu, ei vielä kypsynyt saldo vain katseltavissa osoitteissa</translation>
    </message>
    <message>
        <source>Current total balance in watch-only addresses</source>
        <translation>Nykyinen tase seurantaosoitetteissa</translation>
    </message>
</context>
<context>
    <name>PaymentServer</name>
    <message>
        <source>Payment request error</source>
        <translation>Maksupyyntövirhe</translation>
    </message>
    <message>
        <source>Cannot start qtum: click-to-pay handler</source>
        <translation>Qtumia ei voi käynnistää: klikkaa-maksaaksesi -käsittelijän virhe</translation>
    </message>
    <message>
        <source>URI handling</source>
        <translation>URI käsittely</translation>
    </message>
    <message>
        <source>'qtum://' is not a valid URI. Use 'qtum:' instead.</source>
        <translation>'qtum://' ei ole kelvollinen URI. Käytä 'qtum:' sen sijaan.</translation>
<<<<<<< HEAD
=======
    </message>
    <message>
        <source>You are using a BIP70 URL which will be unsupported in the future.</source>
        <translation>Käytät BIP70 -URL:ia, jonka tuki päättyy lähitulevaisuudessa.</translation>
>>>>>>> 451880b9
    </message>
    <message>
        <source>Payment request fetch URL is invalid: %1</source>
        <translation>Maksupyynnön haku URL on virheellinen: %1</translation>
    </message>
    <message>
        <source>Cannot process payment request because BIP70 support was not compiled in.</source>
        <translation>Maksupyyntöä ei voida käsitellä, sillä BIP70-tukea ei ole käännetty ohjelmaan.</translation>
    </message>
    <message>
        <source>Invalid payment address %1</source>
        <translation>Virheellinen maksuosoite %1</translation>
    </message>
    <message>
        <source>URI cannot be parsed! This can be caused by an invalid Qtum address or malformed URI parameters.</source>
        <translation>URIa ei voitu jäsentää! Tämä voi johtua virheellisestä Qtum-osoitteesta tai väärin muotoilluista URI parametreista.</translation>
    </message>
    <message>
        <source>Payment request file handling</source>
        <translation>Maksupyynnön tiedoston käsittely</translation>
    </message>
    <message>
        <source>Payment request file cannot be read! This can be caused by an invalid payment request file.</source>
        <translation>Maksupyyntötiedostoa ei voi lukea! Tämä saattaa johtua epäkelvosta maksupyyntötiedostosta.</translation>
    </message>
    <message>
        <source>Payment request rejected</source>
        <translation>Maksupyyntö hylätty</translation>
    </message>
    <message>
        <source>Payment request network doesn't match client network.</source>
        <translation>Maksupyyntoverkko ei täsmää asiakasohjelman verkon kanssa.</translation>
    </message>
    <message>
        <source>Payment request expired.</source>
        <translation>Maksupyyntö vanhentui.</translation>
    </message>
    <message>
        <source>Payment request is not initialized.</source>
        <translation>Maksupyyntöä ei ole alustettu.</translation>
    </message>
    <message>
        <source>Unverified payment requests to custom payment scripts are unsupported.</source>
        <translation>Varmistamattomia maksupyyntöjä kustomoituun maksupalveluun ei tueta.</translation>
    </message>
    <message>
        <source>Invalid payment request.</source>
        <translation>Virheellinen maksupyyntö.</translation>
    </message>
    <message>
        <source>Requested payment amount of %1 is too small (considered dust).</source>
        <translation>Maksupyyntö %1 on liian pieni (kohdellaan tomuna).</translation>
    </message>
    <message>
        <source>Refund from %1</source>
        <translation>Maksupalautus %1:sta</translation>
    </message>
    <message>
        <source>Payment request %1 is too large (%2 bytes, allowed %3 bytes).</source>
        <translation>Maksupyyntö %1 on liian suuri (%2 tavua, sallittu %3 tavua).</translation>
    </message>
    <message>
        <source>Error communicating with %1: %2</source>
        <translation>Virhe kommunikoidessa %1n kanssa: %2</translation>
    </message>
    <message>
        <source>Payment request cannot be parsed!</source>
        <translation>Maksupyyntöä ei voida jäsentää!</translation>
    </message>
    <message>
        <source>Bad response from server %1</source>
        <translation>Virheellinen vastaus palvelimelta %1</translation>
    </message>
    <message>
        <source>Network request error</source>
        <translation>Tietoverkon pyyntövirhe</translation>
    </message>
    <message>
        <source>Payment acknowledged</source>
        <translation>Rahansiirto tunnistettu</translation>
    </message>
</context>
<context>
    <name>PeerTableModel</name>
    <message>
        <source>User Agent</source>
        <translation>Käyttöliittymä</translation>
    </message>
    <message>
        <source>Node/Service</source>
        <translation>Noodi/Palvelu</translation>
    </message>
    <message>
        <source>NodeId</source>
        <translation>NodeId</translation>
    </message>
    <message>
        <source>Ping</source>
        <translation>Vasteaika</translation>
    </message>
    <message>
        <source>Sent</source>
        <translation>Lähetetyt</translation>
    </message>
    <message>
        <source>Received</source>
        <translation>Vastaanotetut</translation>
    </message>
</context>
<context>
    <name>QObject</name>
    <message>
        <source>Amount</source>
        <translation>Määrä</translation>
    </message>
    <message>
        <source>Enter a Qtum address (e.g. %1)</source>
        <translation>Syötä Qtum-osoite (esim. %1)</translation>
    </message>
    <message>
        <source>%1 d</source>
        <translation>%1 d</translation>
    </message>
    <message>
        <source>%1 h</source>
        <translation>%1 h</translation>
    </message>
    <message>
        <source>%1 m</source>
        <translation>%1 m</translation>
    </message>
    <message>
        <source>%1 s</source>
        <translation>%1 s</translation>
    </message>
    <message>
        <source>None</source>
        <translation>Ei yhtään</translation>
    </message>
    <message>
        <source>N/A</source>
        <translation>Ei saatavilla</translation>
    </message>
    <message>
        <source>%1 ms</source>
        <translation>%1 ms</translation>
    </message>
    <message numerus="yes">
        <source>%n second(s)</source>
        <translation><numerusform>%n sekunti</numerusform><numerusform>%n sekuntia</numerusform></translation>
    </message>
    <message numerus="yes">
        <source>%n minute(s)</source>
        <translation><numerusform>%n minuutti</numerusform><numerusform>%n minuuttia</numerusform></translation>
    </message>
    <message numerus="yes">
        <source>%n hour(s)</source>
        <translation><numerusform>%n tunti</numerusform><numerusform>%n tuntia</numerusform></translation>
    </message>
    <message numerus="yes">
        <source>%n day(s)</source>
        <translation><numerusform>%n päivä</numerusform><numerusform>%n päivää</numerusform></translation>
    </message>
    <message numerus="yes">
        <source>%n week(s)</source>
        <translation><numerusform>%n viikko</numerusform><numerusform>%n viikkoa</numerusform></translation>
    </message>
    <message>
        <source>%1 and %2</source>
        <translation>%1 ja %2</translation>
    </message>
    <message numerus="yes">
        <source>%n year(s)</source>
        <translation><numerusform>%n vuosi</numerusform><numerusform>%n vuotta</numerusform></translation>
    </message>
    <message>
        <source>%1 B</source>
        <translation>%1 B</translation>
    </message>
    <message>
        <source>%1 KB</source>
        <translation>%1 KB</translation>
    </message>
    <message>
        <source>%1 MB</source>
        <translation>%1 MB</translation>
    </message>
    <message>
        <source>%1 GB</source>
        <translation>%1 GB</translation>
    </message>
    <message>
        <source>Error: Specified data directory "%1" does not exist.</source>
        <translation>Virhe: Annettua data-hakemistoa "%1" ei ole olemassa.</translation>
    </message>
    <message>
        <source>Error: Cannot parse configuration file: %1.</source>
        <translation>Virhe: Asetustiedostoa ei voida käsitellä: %1.</translation>
    </message>
    <message>
        <source>Error: %1</source>
        <translation>Virhe: %1</translation>
    </message>
    <message>
        <source>%1 didn't yet exit safely...</source>
        <translation>%1 ei vielä sulkeutunut turvallisesti...</translation>
    </message>
    <message>
        <source>unknown</source>
        <translation>tuntematon</translation>
    </message>
</context>
<context>
    <name>QRImageWidget</name>
    <message>
        <source>&amp;Save Image...</source>
        <translation>&amp;Tallenna kuva</translation>
    </message>
    <message>
        <source>&amp;Copy Image</source>
        <translation>&amp;Kopioi kuva</translation>
    </message>
    <message>
        <source>Resulting URI too long, try to reduce the text for label / message.</source>
        <translation>Tuloksen URI on liian pitkä, yritä lyhentää otsikon tai viestin tekstiä.</translation>
    </message>
    <message>
        <source>Error encoding URI into QR Code.</source>
        <translation>Virhe käännettäessä URI:a QR-koodiksi.</translation>
    </message>
    <message>
        <source>Save QR Code</source>
        <translation>Tallenna QR-koodi</translation>
    </message>
    <message>
        <source>PNG Image (*.png)</source>
        <translation>PNG kuva (*.png)</translation>
    </message>
</context>
<context>
    <name>RPCConsole</name>
    <message>
        <source>N/A</source>
        <translation>Ei saatavilla</translation>
    </message>
    <message>
        <source>Client version</source>
        <translation>Pääteohjelman versio</translation>
    </message>
    <message>
        <source>&amp;Information</source>
        <translation>T&amp;ietoa</translation>
    </message>
    <message>
        <source>Debug window</source>
        <translation>&amp;Debug-ikkuna</translation>
    </message>
    <message>
        <source>General</source>
        <translation>Yleinen</translation>
    </message>
    <message>
        <source>Using BerkeleyDB version</source>
        <translation>Käyttää BerkeleyDB-versiota</translation>
    </message>
    <message>
        <source>Datadir</source>
        <translation>Data-hakemisto</translation>
    </message>
    <message>
        <source>To specify a non-default location of the data directory use the '%1' option.</source>
        <translation>Käytä '%1' -valitsinta määritelläksesi muun kuin oletuksen data-hakemistolle.</translation>
    </message>
    <message>
        <source>Blocksdir</source>
        <translation>Blocksdir</translation>
    </message>
    <message>
        <source>To specify a non-default location of the blocks directory use the '%1' option.</source>
        <translation>Käytä '%1' -valitsinta määritelläksesi muun kuin oletuksen lohkohakemistolle.</translation>
    </message>
    <message>
        <source>Startup time</source>
        <translation>Käynnistysaika</translation>
    </message>
    <message>
        <source>Network</source>
        <translation>Verkko</translation>
    </message>
    <message>
        <source>Name</source>
        <translation>Nimi</translation>
    </message>
    <message>
        <source>Number of connections</source>
        <translation>Yhteyksien lukumäärä</translation>
    </message>
    <message>
        <source>Block chain</source>
        <translation>Lohkoketju</translation>
    </message>
    <message>
        <source>Current number of blocks</source>
        <translation>Nykyinen Lohkojen määrä</translation>
    </message>
    <message>
        <source>Memory Pool</source>
        <translation>Muistiallas</translation>
    </message>
    <message>
        <source>Current number of transactions</source>
        <translation>Tämänhetkinen rahansiirtojen määrä</translation>
    </message>
    <message>
        <source>Memory usage</source>
        <translation>Muistin käyttö</translation>
    </message>
    <message>
        <source>Wallet: </source>
        <translation>Lompakko:</translation>
    </message>
    <message>
<<<<<<< HEAD
=======
        <source>(none)</source>
        <translation>(tyhjä)</translation>
    </message>
    <message>
>>>>>>> 451880b9
        <source>&amp;Reset</source>
        <translation>&amp;Nollaa</translation>
    </message>
    <message>
        <source>Received</source>
        <translation>Vastaanotetut</translation>
    </message>
    <message>
        <source>Sent</source>
        <translation>Lähetetyt</translation>
    </message>
    <message>
        <source>&amp;Peers</source>
        <translation>&amp;Vertaiset</translation>
    </message>
    <message>
        <source>Banned peers</source>
        <translation>Estetyt vertaiset</translation>
    </message>
    <message>
        <source>Select a peer to view detailed information.</source>
        <translation>Valitse vertainen eriteltyjä tietoja varten.</translation>
    </message>
    <message>
        <source>Whitelisted</source>
        <translation>Sallittu</translation>
    </message>
    <message>
        <source>Direction</source>
        <translation>Suunta</translation>
    </message>
    <message>
        <source>Version</source>
        <translation>Versio</translation>
    </message>
    <message>
        <source>Starting Block</source>
        <translation>Alkaen lohkosta</translation>
    </message>
    <message>
        <source>Synced Headers</source>
        <translation>Synkronoidut ylätunnisteet</translation>
    </message>
    <message>
        <source>Synced Blocks</source>
        <translation>Synkronoidut lohkot</translation>
    </message>
    <message>
        <source>User Agent</source>
        <translation>Käyttöliittymä</translation>
    </message>
    <message>
        <source>Open the %1 debug log file from the current data directory. This can take a few seconds for large log files.</source>
        <translation>Avaa %1 -debug-loki tämänhetkisestä data-hakemistosta. Tämä voi viedä muutaman sekunnin suurille lokitiedostoille.</translation>
    </message>
    <message>
        <source>Decrease font size</source>
        <translation>Pienennä fontin kokoa</translation>
    </message>
    <message>
        <source>Increase font size</source>
        <translation>Suurenna fontin kokoa</translation>
    </message>
    <message>
        <source>Services</source>
        <translation>Palvelut</translation>
    </message>
    <message>
        <source>Ban Score</source>
        <translation>Panna-pisteytys</translation>
    </message>
    <message>
        <source>Connection Time</source>
        <translation>Yhteysaika</translation>
    </message>
    <message>
        <source>Last Send</source>
        <translation>Viimeisin lähetetty</translation>
    </message>
    <message>
        <source>Last Receive</source>
        <translation>Viimeisin vastaanotettu</translation>
    </message>
    <message>
        <source>Ping Time</source>
        <translation>Vasteaika</translation>
    </message>
    <message>
        <source>The duration of a currently outstanding ping.</source>
        <translation>Tämänhetkisen merkittävän yhteyskokeilun kesto.</translation>
    </message>
    <message>
        <source>Ping Wait</source>
        <translation>Yhteyskokeilun odotus</translation>
    </message>
    <message>
        <source>Min Ping</source>
        <translation>Pienin vasteaika</translation>
    </message>
    <message>
        <source>Time Offset</source>
        <translation>Ajan poikkeama</translation>
    </message>
    <message>
        <source>Last block time</source>
        <translation>Viimeisimmän lohkon aika</translation>
    </message>
    <message>
        <source>&amp;Open</source>
        <translation>&amp;Avaa</translation>
    </message>
    <message>
        <source>&amp;Console</source>
        <translation>&amp;Konsoli</translation>
    </message>
    <message>
        <source>&amp;Network Traffic</source>
        <translation>&amp;Verkkoliikenne</translation>
    </message>
    <message>
        <source>Totals</source>
        <translation>Yhteensä</translation>
    </message>
    <message>
        <source>In:</source>
        <translation>Sisään:</translation>
    </message>
    <message>
        <source>Out:</source>
        <translation>Ulos:</translation>
    </message>
    <message>
        <source>Debug log file</source>
        <translation>Debug lokitiedosto</translation>
    </message>
    <message>
        <source>Clear console</source>
        <translation>Tyhjennä konsoli</translation>
    </message>
    <message>
        <source>1 &amp;hour</source>
        <translation>1 &amp;tunti</translation>
    </message>
    <message>
        <source>1 &amp;day</source>
        <translation>1 &amp;päivä</translation>
    </message>
    <message>
        <source>1 &amp;week</source>
        <translation>1 &amp;viikko</translation>
    </message>
    <message>
        <source>1 &amp;year</source>
        <translation>1 &amp;vuosi</translation>
    </message>
    <message>
        <source>&amp;Disconnect</source>
        <translation>&amp;Katkaise yhteys</translation>
    </message>
    <message>
        <source>Ban for</source>
        <translation>Estä</translation>
    </message>
    <message>
        <source>&amp;Unban</source>
        <translation>&amp;Poista esto</translation>
    </message>
    <message>
        <source>Welcome to the %1 RPC console.</source>
        <translation>Tervetuloa %1 RPC-konsoliin.</translation>
    </message>
    <message>
        <source>Use up and down arrows to navigate history, and %1 to clear screen.</source>
        <translation>Käytä nuolia ylös ja alas selataksesi historiaa, sekä %1 tyhjentääkseksi ruudun.</translation>
    </message>
    <message>
        <source>Type %1 for an overview of available commands.</source>
        <translation>Kirjoita %1 nähdäksesi yleiskatsauksen käytettävissä olevista komennoista.</translation>
    </message>
    <message>
        <source>For more information on using this console type %1.</source>
        <translation>Lisätietoja konsolin käytöstä saat kirjoittamalla %1.</translation>
    </message>
    <message>
        <source>WARNING: Scammers have been active, telling users to type commands here, stealing their wallet contents. Do not use this console without fully understanding the ramifications of a command.</source>
        <translation>VAROITUS: aktiiviset huijarit neuvovat kirjoittamaan komentoja tähän komentoriviin, varastaen lompakkosi sisällön. Älä käytä komentoriviä ilman täyttä ymmärrystä kirjoittamasi komennon toiminnasta.</translation>
    </message>
    <message>
        <source>Network activity disabled</source>
        <translation>Verkkoliikenne pysäytetty</translation>
    </message>
    <message>
        <source>Executing command without any wallet</source>
        <translation>Suoritetaan komento ilman lomakkoa</translation>
    </message>
    <message>
        <source>Executing command using "%1" wallet</source>
        <translation>Suoritetaan komento käyttäen lompakkoa "%1"</translation>
    </message>
    <message>
        <source>(node id: %1)</source>
        <translation>(solmukohdan id: %1)</translation>
    </message>
    <message>
        <source>via %1</source>
        <translation>%1 kautta</translation>
    </message>
    <message>
        <source>never</source>
        <translation>ei koskaan</translation>
    </message>
    <message>
        <source>Inbound</source>
        <translation>Sisääntuleva</translation>
    </message>
    <message>
        <source>Outbound</source>
        <translation>Ulosmenevä</translation>
    </message>
    <message>
        <source>Yes</source>
        <translation>Kyllä</translation>
    </message>
    <message>
        <source>No</source>
        <translation>Ei</translation>
    </message>
    <message>
        <source>Unknown</source>
        <translation>Tuntematon</translation>
    </message>
</context>
<context>
    <name>ReceiveCoinsDialog</name>
    <message>
        <source>&amp;Amount:</source>
        <translation>&amp;Määrä</translation>
    </message>
    <message>
        <source>&amp;Label:</source>
        <translation>&amp;Nimi:</translation>
    </message>
    <message>
        <source>&amp;Message:</source>
        <translation>&amp;Viesti:</translation>
    </message>
    <message>
        <source>An optional message to attach to the payment request, which will be displayed when the request is opened. Note: The message will not be sent with the payment over the Qtum network.</source>
        <translation>Valinnainen viesti liitetään maksupyyntöön ja näytetään avattaessa. Viestiä ei lähetetä Qtum-verkkoon.</translation>
    </message>
    <message>
        <source>An optional label to associate with the new receiving address.</source>
        <translation>Valinnainen nimi liitetään vastaanottavaan osoitteeseen.</translation>
    </message>
    <message>
        <source>Use this form to request payments. All fields are &lt;b&gt;optional&lt;/b&gt;.</source>
        <translation>Käytä lomaketta maksupyyntöihin. Kaikki kentät ovat &lt;b&gt;valinnaisia&lt;/b&gt;.</translation>
    </message>
    <message>
        <source>An optional amount to request. Leave this empty or zero to not request a specific amount.</source>
        <translation>Valinnainen pyyntömäärä. Jätä tyhjäksi tai nollaksi jos et pyydä tiettyä määrää.</translation>
    </message>
    <message>
        <source>Clear all fields of the form.</source>
        <translation>Tyhjennä lomakkeen kaikki kentät.</translation>
    </message>
    <message>
        <source>Clear</source>
        <translation>Tyhjennä</translation>
    </message>
    <message>
        <source>Native segwit addresses (aka Bech32 or BIP-173) reduce your transaction fees later on and offer better protection against typos, but old wallets don't support them. When unchecked, an address compatible with older wallets will be created instead.</source>
        <translation>Natiivi segwit osoite (nk. Bech32 tai BIP173) rajoittaa siirtomaksuja myöhemmin ja tarjoaa paremman suojan kirjoitusvihreitä vastaan, mutta vanhat lompakot eivät tue ominaisuutta. Jos tätä ei valita, luodaan vanhojen lompakoiden kanssa yhteensopivia osoitteita.</translation>
    </message>
    <message>
        <source>Generate native segwit (Bech32) address</source>
        <translation>Luo natiivi segwit (Bech32) -osoite</translation>
    </message>
    <message>
        <source>Requested payments history</source>
        <translation>Pyydettyjen maksujen historia</translation>
    </message>
    <message>
        <source>Show the selected request (does the same as double clicking an entry)</source>
        <translation>Näytä valittu pyyntö (sama toiminta kuin alkion tuplaklikkaus)</translation>
    </message>
    <message>
        <source>Show</source>
        <translation>Näytä</translation>
    </message>
    <message>
        <source>Remove the selected entries from the list</source>
        <translation>Poista valitut alkiot listasta</translation>
    </message>
    <message>
        <source>Remove</source>
        <translation>Poista</translation>
    </message>
    <message>
        <source>Copy URI</source>
        <translation>Kopioi URI</translation>
    </message>
    <message>
        <source>Copy label</source>
        <translation>Kopioi nimike</translation>
    </message>
    <message>
        <source>Copy message</source>
        <translation>Kopioi viesti</translation>
    </message>
    <message>
        <source>Copy amount</source>
        <translation>Kopioi määrä</translation>
    </message>
</context>
<context>
    <name>ReceiveRequestDialog</name>
    <message>
        <source>QR Code</source>
        <translation>QR-koodi</translation>
    </message>
    <message>
        <source>Copy &amp;URI</source>
        <translation>Kopioi &amp;URI</translation>
    </message>
    <message>
        <source>Copy &amp;Address</source>
        <translation>Kopioi &amp;Osoite</translation>
    </message>
    <message>
        <source>&amp;Save Image...</source>
        <translation>&amp;Tallenna kuva</translation>
    </message>
    <message>
        <source>Request payment to %1</source>
        <translation>Pyydä maksua osoitteeseen %1</translation>
    </message>
    <message>
        <source>Payment information</source>
        <translation>Maksutiedot</translation>
    </message>
    <message>
        <source>URI</source>
        <translation>URI</translation>
    </message>
    <message>
        <source>Address</source>
        <translation>Osoite</translation>
    </message>
    <message>
        <source>Amount</source>
        <translation>Määrä</translation>
    </message>
    <message>
        <source>Label</source>
        <translation>Nimike</translation>
    </message>
    <message>
        <source>Message</source>
        <translation>Viesti</translation>
    </message>
    <message>
        <source>Wallet</source>
        <translation>Lompakko</translation>
    </message>
</context>
<context>
    <name>RecentRequestsTableModel</name>
    <message>
        <source>Date</source>
        <translation>Aika</translation>
    </message>
    <message>
        <source>Label</source>
        <translation>Nimike</translation>
    </message>
    <message>
        <source>Message</source>
        <translation>Viesti</translation>
    </message>
    <message>
        <source>(no label)</source>
        <translation>(ei nimikettä)</translation>
    </message>
    <message>
        <source>(no message)</source>
        <translation>(ei viestiä)</translation>
    </message>
    <message>
        <source>(no amount requested)</source>
        <translation>(ei pyydettyä määrää)</translation>
    </message>
    <message>
        <source>Requested</source>
        <translation>Pyydetty</translation>
    </message>
</context>
<context>
    <name>SendCoinsDialog</name>
    <message>
        <source>Send Coins</source>
        <translation>Lähetä kolikoita</translation>
    </message>
    <message>
        <source>Coin Control Features</source>
        <translation>Kolikkokontrolli ominaisuudet</translation>
    </message>
    <message>
        <source>Inputs...</source>
        <translation>Sisääntulot...</translation>
    </message>
    <message>
        <source>automatically selected</source>
        <translation>automaattisesti valitut</translation>
    </message>
    <message>
        <source>Insufficient funds!</source>
        <translation>Lompakon saldo ei riitä!</translation>
    </message>
    <message>
        <source>Quantity:</source>
        <translation>Määrä:</translation>
    </message>
    <message>
        <source>Bytes:</source>
        <translation>Tavuja:</translation>
    </message>
    <message>
        <source>Amount:</source>
        <translation>Määrä:</translation>
    </message>
    <message>
        <source>Fee:</source>
        <translation>Palkkio:</translation>
    </message>
    <message>
        <source>After Fee:</source>
        <translation>Palkkion jälkeen:</translation>
    </message>
    <message>
        <source>Change:</source>
        <translation>Vaihtoraha:</translation>
    </message>
    <message>
        <source>If this is activated, but the change address is empty or invalid, change will be sent to a newly generated address.</source>
        <translation>Jos tämä aktivoidaan mutta vaihtorahan osoite on tyhjä tai virheellinen, vaihtoraha tullaan lähettämään uuteen luotuun osoitteeseen.</translation>
    </message>
    <message>
        <source>Custom change address</source>
        <translation>Kustomoitu vaihtorahan osoite</translation>
    </message>
    <message>
        <source>Transaction Fee:</source>
        <translation>Rahansiirtokulu:</translation>
    </message>
    <message>
        <source>Choose...</source>
        <translation>Valitse...</translation>
    </message>
    <message>
        <source>Using the fallbackfee can result in sending a transaction that will take several hours or days (or never) to confirm. Consider choosing your fee manually or wait until you have validated the complete chain.</source>
        <translation>Fallbackfeen käyttö voi johtaa useita tunteja, päiviä (tai loputtomiin) kestävän siirron lähettämiseen. Harkitse palkkion valitsemista itse tai odota kunnes koko ketju on vahvistettu.</translation>
    </message>
    <message>
        <source>Warning: Fee estimation is currently not possible.</source>
        <translation>Varoitus: Kulujen arviointi ei ole juuri nyt mahdollista.</translation>
    </message>
    <message>
        <source>collapse fee-settings</source>
        <translation>pudota kulujen asetukset</translation>
    </message>
    <message>
        <source>Specify a custom fee per kB (1,000 bytes) of the transaction's virtual size.

Note:  Since the fee is calculated on a per-byte basis, a fee of "100 satoshis per kB" for a transaction size of 500 bytes (half of 1 kB) would ultimately yield a fee of only 50 satoshis.</source>
        <translation>Määrittele siirtotapahtuman näennäiskooksi siirtomaksu kilotavua (1,000 tavua) kohti.

Huom: Koska siirtomaksu lasketaan tavujen mukaan, niin määrittelemällä 500 tavun (puoli kt) siirrolle "100 sat / kt", johtaa tämä lopulta vain 50 satoshin maksuun.</translation>
    </message>
    <message>
        <source>per kilobyte</source>
        <translation>per kilotavu</translation>
    </message>
    <message>
        <source>Hide</source>
        <translation>Piilota</translation>
    </message>
    <message>
        <source>Recommended:</source>
        <translation>Suositeltu:</translation>
    </message>
    <message>
        <source>Custom:</source>
        <translation>Muokattu:</translation>
    </message>
    <message>
        <source>(Smart fee not initialized yet. This usually takes a few blocks...)</source>
        <translation>(Älykästä rahansiirtokulua ei ole vielä alustettu. Tähän kuluu yleensä aikaa muutaman lohkon verran...)</translation>
    </message>
    <message>
        <source>Send to multiple recipients at once</source>
        <translation>Lähetä usealla vastaanottajalle samanaikaisesti</translation>
    </message>
    <message>
        <source>Add &amp;Recipient</source>
        <translation>Lisää &amp;Vastaanottaja</translation>
    </message>
    <message>
        <source>Clear all fields of the form.</source>
        <translation>Tyhjennä lomakkeen kaikki kentät.</translation>
    </message>
    <message>
        <source>Dust:</source>
        <translation>Tomu:</translation>
    </message>
    <message>
        <source>When there is less transaction volume than space in the blocks, miners as well as relaying nodes may enforce a minimum fee. Paying only this minimum fee is just fine, but be aware that this can result in a never confirming transaction once there is more demand for qtum transactions than the network can process.</source>
        <translation>Mikäli lohkoissa ei ole tilaa kaikille siirtotapahtumille, voi louhijat sekä välittävät solmut pakottaa vähimmäispalkkion. Tämän vähimmäispalkkion maksaminen on täysin OK, mutta huomaa, että se saattaa johtaa siihen, ettei siirto vahvistu koskaan, jos qtum-siirtoja on enemmän kuin mitä verkko pystyy käsittelemään.</translation>
    </message>
    <message>
        <source>A too low fee might result in a never confirming transaction (read the tooltip)</source>
        <translation>Liian alhainen maksu saattaa johtaa siirtoon, joka ei koskaan vahvistu (lue työkaluohje)</translation>
    </message>
    <message>
        <source>Confirmation time target:</source>
        <translation>Vahvistusajan tavoite:</translation>
    </message>
    <message>
        <source>Enable Replace-By-Fee</source>
        <translation>Käytä Replace-By-Fee:tä</translation>
    </message>
    <message>
        <source>With Replace-By-Fee (BIP-125) you can increase a transaction's fee after it is sent. Without this, a higher fee may be recommended to compensate for increased transaction delay risk.</source>
        <translation>Replace-By-Fee:tä (BIP-125) käyttämällä voit korottaa siirtotapahtuman palkkiota sen lähettämisen jälkeen. Ilman tätä saatetaan suositella käyttämään suurempaa palkkiota kompensoimaan viiveen kasvamisen riskiä.</translation>
    </message>
    <message>
        <source>Clear &amp;All</source>
        <translation>&amp;Tyhjennnä Kaikki</translation>
    </message>
    <message>
        <source>Balance:</source>
        <translation>Balanssi:</translation>
    </message>
    <message>
        <source>Confirm the send action</source>
        <translation>Vahvista lähetys</translation>
    </message>
    <message>
        <source>S&amp;end</source>
        <translation>&amp;Lähetä</translation>
    </message>
    <message>
        <source>Copy quantity</source>
        <translation>Kopioi lukumäärä</translation>
    </message>
    <message>
        <source>Copy amount</source>
        <translation>Kopioi määrä</translation>
    </message>
    <message>
        <source>Copy fee</source>
        <translation>Kopioi rahansiirtokulu</translation>
    </message>
    <message>
        <source>Copy after fee</source>
        <translation>Kopioi rahansiirtokulun jälkeen</translation>
    </message>
    <message>
        <source>Copy bytes</source>
        <translation>Kopioi tavut</translation>
    </message>
    <message>
        <source>Copy dust</source>
        <translation>Kopioi tomu</translation>
    </message>
    <message>
        <source>Copy change</source>
        <translation>Kopioi vaihtorahat</translation>
    </message>
    <message>
        <source>%1 (%2 blocks)</source>
        <translation>%1 (%2 lohkoa)</translation>
    </message>
    <message>
        <source>%1 to %2</source>
        <translation>%1 to %2</translation>
    </message>
    <message>
        <source>Are you sure you want to send?</source>
        <translation>Oletko varma, että haluat lähettää?</translation>
    </message>
    <message>
        <source>or</source>
        <translation>tai</translation>
    </message>
    <message>
        <source>You can increase the fee later (signals Replace-By-Fee, BIP-125).</source>
        <translation>Voit korottaa palkkiota myöhemmin (osoittaa Replace-By-Fee:tä, BIP-125).</translation>
    </message>
    <message>
        <source>Please, review your transaction.</source>
        <translation>Tarkistathan siirtosi.</translation>
    </message>
    <message>
        <source>Transaction fee</source>
        <translation>Siirtokulu</translation>
    </message>
    <message>
        <source>Total Amount</source>
        <translation>Yhteensä</translation>
    </message>
    <message>
        <source>Confirm send coins</source>
        <translation>Vahvista kolikoiden lähetys</translation>
    </message>
    <message>
        <source>The recipient address is not valid. Please recheck.</source>
        <translation>Vastaanottajan osoite ei ole kelvollinen. Tarkista osoite.</translation>
    </message>
    <message>
        <source>The amount to pay must be larger than 0.</source>
        <translation>Maksettavan määrän täytyy olla suurempi kuin 0.</translation>
    </message>
    <message>
        <source>The amount exceeds your balance.</source>
        <translation>Määrä ylittää tilisi saldon.</translation>
    </message>
    <message>
        <source>The total exceeds your balance when the %1 transaction fee is included.</source>
        <translation>Kokonaismäärä ylittää saldosi kun %1 siirtomaksu lisätään summaan.</translation>
    </message>
    <message>
        <source>Duplicate address found: addresses should only be used once each.</source>
        <translation>Osoite esiintyy useaan kertaan: osoitteita tulisi käyttää vain kerran kutakin.</translation>
    </message>
    <message>
        <source>Transaction creation failed!</source>
        <translation>Rahansiirron luonti epäonnistui!</translation>
    </message>
    <message>
        <source>The transaction was rejected with the following reason: %1</source>
        <translation>Siirto hylättiin seuraavasta syystä: %1</translation>
    </message>
    <message>
        <source>A fee higher than %1 is considered an absurdly high fee.</source>
        <translation>%1:tä ja korkeampaa siirtokulua pidetään mielettömän korkeana.</translation>
    </message>
    <message>
        <source>Payment request expired.</source>
        <translation>Maksupyyntö vanhentui.</translation>
    </message>
    <message numerus="yes">
        <source>Estimated to begin confirmation within %n block(s).</source>
        <translation><numerusform>Vahvistuminen alkaa arviolta %n lohkon sisällä.</numerusform><numerusform>Vahvistuminen alkaa arviolta %n lohkon sisällä.</numerusform></translation>
    </message>
    <message>
        <source>Warning: Invalid Qtum address</source>
<<<<<<< HEAD
        <translation>Varoitus: Virheellinen Qtum-osoite </translation>
=======
        <translation>Varoitus: Virheellinen Qtum-osoite</translation>
>>>>>>> 451880b9
    </message>
    <message>
        <source>Warning: Unknown change address</source>
        <translation>Varoitus: Tuntematon vaihtorahan osoite</translation>
    </message>
    <message>
        <source>Confirm custom change address</source>
        <translation>Vahvista kustomoitu vaihtorahan osoite</translation>
    </message>
    <message>
        <source>The address you selected for change is not part of this wallet. Any or all funds in your wallet may be sent to this address. Are you sure?</source>
        <translation>Valitsemasi vaihtorahan osoite ei kuulu tähän lompakkoon. Osa tai kaikki varoista lompakossasi voidaan lähettää tähän osoitteeseen. Oletko varma?</translation>
    </message>
    <message>
        <source>(no label)</source>
        <translation>(ei nimikettä)</translation>
    </message>
</context>
<context>
    <name>SendCoinsEntry</name>
    <message>
        <source>A&amp;mount:</source>
        <translation>M&amp;äärä:</translation>
    </message>
    <message>
        <source>Pay &amp;To:</source>
        <translation>Maksun saaja:</translation>
    </message>
    <message>
        <source>&amp;Label:</source>
        <translation>&amp;Nimi:</translation>
    </message>
    <message>
        <source>Choose previously used address</source>
        <translation>Valitse aikaisemmin käytetty osoite</translation>
    </message>
    <message>
        <source>This is a normal payment.</source>
        <translation>Tämä on normaali maksu.</translation>
    </message>
    <message>
        <source>The Qtum address to send the payment to</source>
        <translation>Qtum-osoite johon maksu lähetetään</translation>
    </message>
    <message>
        <source>Alt+A</source>
        <translation>Alt+A</translation>
    </message>
    <message>
        <source>Paste address from clipboard</source>
        <translation>Liitä osoite leikepöydältä</translation>
    </message>
    <message>
        <source>Alt+P</source>
        <translation>Alt+P</translation>
    </message>
    <message>
        <source>Remove this entry</source>
        <translation>Poista tämä alkio</translation>
    </message>
    <message>
        <source>The fee will be deducted from the amount being sent. The recipient will receive less qtums than you enter in the amount field. If multiple recipients are selected, the fee is split equally.</source>
        <translation>Kulu vähennetään lähetettävästä määrästä. Saaja vastaanottaa vähemmän qtumeja kuin merkitset Määrä-kenttään. Jos saajia on monia, kulu jaetaan tasan.</translation>
    </message>
    <message>
        <source>S&amp;ubtract fee from amount</source>
        <translation>V&amp;ähennä maksukulu määrästä</translation>
    </message>
    <message>
        <source>Use available balance</source>
        <translation>Käytä saatavilla oleva saldo</translation>
    </message>
    <message>
        <source>Message:</source>
        <translation>Viesti:</translation>
    </message>
    <message>
        <source>This is an unauthenticated payment request.</source>
        <translation>Tämä on todentamaton maksupyyntö.</translation>
    </message>
    <message>
        <source>This is an authenticated payment request.</source>
        <translation>Tämä on todennettu maksupyyntö.</translation>
    </message>
    <message>
        <source>Enter a label for this address to add it to the list of used addresses</source>
        <translation>Aseta nimi tälle osoitteelle lisätäksesi sen käytettyjen osoitteiden listalle.</translation>
    </message>
    <message>
        <source>A message that was attached to the qtum: URI which will be stored with the transaction for your reference. Note: This message will not be sent over the Qtum network.</source>
        <translation>Viesti joka liitettiin qtum: URI:iin tallennetaan rahansiirtoon viitteeksi. Tätä viestiä ei lähetetä Qtum-verkkoon.</translation>
    </message>
    <message>
        <source>Pay To:</source>
        <translation>Saaja:</translation>
    </message>
    <message>
        <source>Memo:</source>
        <translation>Muistio:</translation>
    </message>
    <message>
        <source>Enter a label for this address to add it to your address book</source>
        <translation>Syötä tälle osoitteelle nimi lisätäksesi sen osoitekirjaan</translation>
    </message>
</context>
<context>
    <name>SendConfirmationDialog</name>
    <message>
        <source>Yes</source>
        <translation>Kyllä</translation>
    </message>
</context>
<context>
    <name>ShutdownWindow</name>
    <message>
        <source>%1 is shutting down...</source>
        <translation>%1 sulkeutuu...</translation>
    </message>
    <message>
        <source>Do not shut down the computer until this window disappears.</source>
        <translation>Älä sammuta tietokonetta ennenkuin tämä ikkuna katoaa.</translation>
    </message>
</context>
<context>
    <name>SignVerifyMessageDialog</name>
    <message>
        <source>Signatures - Sign / Verify a Message</source>
        <translation>Allekirjoitukset - Allekirjoita / Varmista viesti</translation>
    </message>
    <message>
        <source>&amp;Sign Message</source>
        <translation>&amp;Allekirjoita viesti</translation>
    </message>
    <message>
        <source>You can sign messages/agreements with your addresses to prove you can receive qtums sent to them. Be careful not to sign anything vague or random, as phishing attacks may try to trick you into signing your identity over to them. Only sign fully-detailed statements you agree to.</source>
        <translation>Voit allekirjoittaa viestit / sopimukset omalla osoitteellasi todistaaksesi että voit vastaanottaa siihen lähetetyt qtumit. Varo allekirjoittamasta mitään epämääräistä, sillä phishing-hyökkääjät voivat huijata sinua luovuttamaan henkilöllisyytesi allekirjoituksella. Allekirjoita ainoastaan täysin yksityiskohtainen selvitys siitä, mihin olet sitoutumassa.</translation>
    </message>
    <message>
        <source>The Qtum address to sign the message with</source>
        <translation>Qtum-osoite jolla viesti allekirjoitetaan</translation>
    </message>
    <message>
        <source>Choose previously used address</source>
        <translation>Valitse aikaisemmin käytetty osoite</translation>
    </message>
    <message>
        <source>Alt+A</source>
        <translation>Alt+A</translation>
    </message>
    <message>
        <source>Paste address from clipboard</source>
        <translation>Liitä osoite leikepöydältä</translation>
    </message>
    <message>
        <source>Alt+P</source>
        <translation>Alt+P</translation>
    </message>
    <message>
        <source>Enter the message you want to sign here</source>
        <translation>Kirjoita tähän viesti minkä haluat allekirjoittaa</translation>
    </message>
    <message>
        <source>Signature</source>
        <translation>Allekirjoitus</translation>
    </message>
    <message>
        <source>Copy the current signature to the system clipboard</source>
        <translation>Kopioi tämänhetkinen allekirjoitus leikepöydälle</translation>
    </message>
    <message>
        <source>Sign the message to prove you own this Qtum address</source>
        <translation>Allekirjoita viesti todistaaksesi, että omistat tämän Qtum-osoitteen</translation>
    </message>
    <message>
        <source>Sign &amp;Message</source>
        <translation>Allekirjoita &amp;viesti</translation>
    </message>
    <message>
        <source>Reset all sign message fields</source>
        <translation>Tyhjennä kaikki allekirjoita-viesti-kentät</translation>
    </message>
    <message>
        <source>Clear &amp;All</source>
        <translation>&amp;Tyhjennnä Kaikki</translation>
    </message>
    <message>
        <source>&amp;Verify Message</source>
        <translation>&amp;Varmista viesti</translation>
    </message>
    <message>
        <source>Enter the receiver's address, message (ensure you copy line breaks, spaces, tabs, etc. exactly) and signature below to verify the message. Be careful not to read more into the signature than what is in the signed message itself, to avoid being tricked by a man-in-the-middle attack. Note that this only proves the signing party receives with the address, it cannot prove sendership of any transaction!</source>
        <translation>Syötä vastaanottajan osoite, viesti ja allekirjoitus (varmista että kopioit rivinvaihdot, välilyönnit, sarkaimet yms. täsmälleen) alle vahvistaaksesi viestin. Varo lukemasta allekirjoitukseen enempää kuin mitä viestissä itsessään on välttääksesi man-in-the-middle -hyökkäyksiltä. Huomaa, että tämä todentaa ainoastaan allekirjoittavan vastaanottajan osoitteen, tämä ei voi todentaa minkään tapahtuman lähettäjää!</translation>
    </message>
    <message>
        <source>The Qtum address the message was signed with</source>
        <translation>Qtum-osoite jolla viesti on allekirjoitettu</translation>
    </message>
    <message>
        <source>Verify the message to ensure it was signed with the specified Qtum address</source>
        <translation>Tarkista viestin allekirjoitus varmistaaksesi, että se allekirjoitettiin tietyllä Qtum-osoitteella</translation>
    </message>
    <message>
        <source>Verify &amp;Message</source>
        <translation>Varmista &amp;viesti...</translation>
    </message>
    <message>
        <source>Reset all verify message fields</source>
        <translation>Tyhjennä kaikki varmista-viesti-kentät</translation>
    </message>
    <message>
        <source>Click "Sign Message" to generate signature</source>
        <translation>Valitse "Allekirjoita Viesti" luodaksesi allekirjoituksen.</translation>
    </message>
    <message>
        <source>The entered address is invalid.</source>
        <translation>Syötetty osoite on virheellinen.</translation>
    </message>
    <message>
        <source>Please check the address and try again.</source>
        <translation>Tarkista osoite ja yritä uudelleen.</translation>
    </message>
    <message>
        <source>The entered address does not refer to a key.</source>
        <translation>Syötetty osoite ei viittaa tunnettuun avaimeen.</translation>
    </message>
    <message>
        <source>Wallet unlock was cancelled.</source>
        <translation>Lompakon avaaminen peruttiin.</translation>
    </message>
    <message>
        <source>Private key for the entered address is not available.</source>
        <translation>Yksityistä avainta syötetylle osoitteelle ei ole saatavilla.</translation>
    </message>
    <message>
        <source>Message signing failed.</source>
        <translation>Viestin allekirjoitus epäonnistui.</translation>
    </message>
    <message>
        <source>Message signed.</source>
        <translation>Viesti allekirjoitettu.</translation>
    </message>
    <message>
        <source>The signature could not be decoded.</source>
        <translation>Allekirjoitusta ei pystytty tulkitsemaan.</translation>
    </message>
    <message>
        <source>Please check the signature and try again.</source>
        <translation>Tarkista allekirjoitus ja yritä uudelleen.</translation>
    </message>
    <message>
        <source>The signature did not match the message digest.</source>
        <translation>Allekirjoitus ei täsmää viestin tiivisteeseen.</translation>
    </message>
    <message>
        <source>Message verification failed.</source>
        <translation>Viestin varmistus epäonnistui.</translation>
    </message>
    <message>
        <source>Message verified.</source>
        <translation>Viesti varmistettu.</translation>
    </message>
</context>
<context>
    <name>TrafficGraphWidget</name>
    <message>
        <source>KB/s</source>
        <translation>KB/s</translation>
    </message>
</context>
<context>
    <name>TransactionDesc</name>
    <message numerus="yes">
        <source>Open for %n more block(s)</source>
        <translation><numerusform>Avoinna vielä %n lohkon ajan</numerusform><numerusform>Avoinna vielä %n lohkon ajan</numerusform></translation>
    </message>
    <message>
        <source>Open until %1</source>
        <translation>Avoinna %1 asti</translation>
    </message>
    <message>
        <source>conflicted with a transaction with %1 confirmations</source>
        <translation>ristiriidassa maksutapahtumalle, jolla on %1 varmistusta</translation>
    </message>
    <message>
        <source>0/unconfirmed, %1</source>
        <translation>0/varmistamaton, %1</translation>
    </message>
    <message>
        <source>in memory pool</source>
        <translation>muistialtaassa</translation>
    </message>
    <message>
        <source>not in memory pool</source>
        <translation>ei muistialtaassa</translation>
    </message>
    <message>
        <source>abandoned</source>
        <translation>hylätty</translation>
    </message>
    <message>
        <source>%1/unconfirmed</source>
        <translation>%1/vahvistamaton</translation>
    </message>
    <message>
        <source>%1 confirmations</source>
        <translation>%1 vahvistusta</translation>
    </message>
    <message>
        <source>Status</source>
        <translation>Tila</translation>
    </message>
    <message>
        <source>Date</source>
        <translation>Aika</translation>
    </message>
    <message>
        <source>Source</source>
        <translation>Lähde</translation>
    </message>
    <message>
        <source>Generated</source>
        <translation>Generoitu</translation>
    </message>
    <message>
        <source>From</source>
        <translation>Lähettäjä</translation>
    </message>
    <message>
        <source>unknown</source>
        <translation>tuntematon</translation>
    </message>
    <message>
        <source>To</source>
        <translation>Saaja</translation>
    </message>
    <message>
        <source>own address</source>
        <translation>oma osoite</translation>
    </message>
    <message>
        <source>watch-only</source>
        <translation>vain katseltava</translation>
    </message>
    <message>
        <source>label</source>
        <translation>nimi</translation>
    </message>
    <message>
        <source>Credit</source>
        <translation>Krediitti</translation>
    </message>
    <message numerus="yes">
        <source>matures in %n more block(s)</source>
        <translation><numerusform>kypsyy %n lohkon kuluttua</numerusform><numerusform>kypsyy %n lohkon kuluttua</numerusform></translation>
    </message>
    <message>
        <source>not accepted</source>
        <translation>ei hyväksytty</translation>
    </message>
    <message>
        <source>Debit</source>
        <translation>Debiitti</translation>
    </message>
    <message>
        <source>Total debit</source>
        <translation>Debiitti yhteensä</translation>
    </message>
    <message>
        <source>Total credit</source>
        <translation>Krediitti yhteensä</translation>
    </message>
    <message>
        <source>Transaction fee</source>
        <translation>Siirtokulu</translation>
    </message>
    <message>
        <source>Net amount</source>
        <translation>Nettomäärä</translation>
    </message>
    <message>
        <source>Message</source>
        <translation>Viesti</translation>
    </message>
    <message>
        <source>Comment</source>
        <translation>Kommentti</translation>
    </message>
    <message>
        <source>Transaction ID</source>
        <translation>Maksutapahtuman tunnus</translation>
    </message>
    <message>
        <source>Transaction total size</source>
        <translation>Maksutapahtuman kokonaiskoko</translation>
    </message>
    <message>
        <source>Transaction virtual size</source>
        <translation>Tapahtuman näennäiskoko</translation>
    </message>
    <message>
        <source>Merchant</source>
        <translation>Kauppias</translation>
    </message>
    <message>
        <source>Generated coins must mature %1 blocks before they can be spent. When you generated this block, it was broadcast to the network to be added to the block chain. If it fails to get into the chain, its state will change to "not accepted" and it won't be spendable. This may occasionally happen if another node generates a block within a few seconds of yours.</source>
        <translation>Luotujen kolikoiden täytyy kypsyä vielä %1 lohkoa ennenkuin niitä voidaan käyttää. Luotuasi tämän lohkon, se kuulutettiin verkolle lohkoketjuun lisättäväksi. Mikäli lohko ei kuitenkaan pääse ketjuun, sen tilaksi vaihdetaan "ei hyväksytty" ja sitä ei voida käyttää. Toisinaan näin tapahtuu, jos jokin verkon toinen solmu luo lohkon lähes samanaikaisesti sinun lohkosi kanssa.</translation>
    </message>
    <message>
        <source>Debug information</source>
        <translation>Debug tiedot</translation>
    </message>
    <message>
        <source>Transaction</source>
        <translation>Maksutapahtuma</translation>
    </message>
    <message>
        <source>Inputs</source>
        <translation>Sisääntulot</translation>
    </message>
    <message>
        <source>Amount</source>
        <translation>Määrä</translation>
    </message>
    <message>
        <source>true</source>
        <translation>tosi</translation>
    </message>
    <message>
        <source>false</source>
        <translation>epätosi</translation>
    </message>
</context>
<context>
    <name>TransactionDescDialog</name>
    <message>
        <source>This pane shows a detailed description of the transaction</source>
        <translation>Tämä ruutu näyttää yksityiskohtaisen tiedon rahansiirrosta</translation>
    </message>
    <message>
        <source>Details for %1</source>
        <translation>%1:n yksityiskohdat</translation>
    </message>
</context>
<context>
    <name>TransactionTableModel</name>
    <message>
        <source>Date</source>
        <translation>Aika</translation>
    </message>
    <message>
        <source>Type</source>
        <translation>Tyyppi</translation>
    </message>
    <message>
        <source>Label</source>
        <translation>Nimike</translation>
    </message>
    <message numerus="yes">
        <source>Open for %n more block(s)</source>
        <translation><numerusform>Avoinna vielä %n lohkon ajan</numerusform><numerusform>Avoinna vielä %n lohkon ajan</numerusform></translation>
    </message>
    <message>
        <source>Open until %1</source>
        <translation>Avoinna %1 asti</translation>
    </message>
    <message>
        <source>Unconfirmed</source>
        <translation>Varmistamaton</translation>
    </message>
    <message>
        <source>Abandoned</source>
        <translation>Hylätty</translation>
    </message>
    <message>
        <source>Confirming (%1 of %2 recommended confirmations)</source>
        <translation>Varmistetaan (%1 suositellusta %2 varmistuksesta)</translation>
    </message>
    <message>
        <source>Confirmed (%1 confirmations)</source>
        <translation>Varmistettu (%1 varmistusta)</translation>
    </message>
    <message>
        <source>Conflicted</source>
        <translation>Ristiriitainen</translation>
    </message>
    <message>
        <source>Immature (%1 confirmations, will be available after %2)</source>
        <translation>Epäkypsä (%1 varmistusta, saatavilla %2 jälkeen)</translation>
    </message>
    <message>
        <source>Generated but not accepted</source>
        <translation>Luotu, mutta ei hyäksytty</translation>
    </message>
    <message>
        <source>Received with</source>
        <translation>Vastaanotettu osoitteella</translation>
    </message>
    <message>
        <source>Received from</source>
        <translation>Vastaanotettu</translation>
    </message>
    <message>
        <source>Sent to</source>
        <translation>Lähetetty vastaanottajalle</translation>
    </message>
    <message>
        <source>Payment to yourself</source>
        <translation>Maksu itsellesi</translation>
    </message>
    <message>
        <source>Mined</source>
        <translation>Louhittu</translation>
    </message>
    <message>
        <source>watch-only</source>
        <translation>vain katseltava</translation>
    </message>
    <message>
        <source>(n/a)</source>
        <translation>(ei saatavilla)</translation>
    </message>
    <message>
        <source>(no label)</source>
        <translation>(ei nimikettä)</translation>
    </message>
    <message>
        <source>Transaction status. Hover over this field to show number of confirmations.</source>
        <translation>Rahansiirron tila. Siirrä osoitin kentän päälle nähdäksesi vahvistusten lukumäärä.</translation>
    </message>
    <message>
        <source>Date and time that the transaction was received.</source>
        <translation>Rahansiirron vastaanottamisen päivämäärä ja aika.</translation>
    </message>
    <message>
        <source>Type of transaction.</source>
        <translation>Maksutapahtuman tyyppi.</translation>
    </message>
    <message>
        <source>Whether or not a watch-only address is involved in this transaction.</source>
        <translation>Onko rahansiirrossa mukana ainoastaan katseltava osoite vai ei.</translation>
    </message>
    <message>
        <source>User-defined intent/purpose of the transaction.</source>
        <translation>Käyttäjän määrittämä käyttötarkoitus rahansiirrolle.</translation>
    </message>
    <message>
        <source>Amount removed from or added to balance.</source>
        <translation>Saldoon lisätty tai siitä vähennetty määrä.</translation>
    </message>
</context>
<context>
    <name>TransactionView</name>
    <message>
        <source>All</source>
        <translation>Kaikki</translation>
    </message>
    <message>
        <source>Today</source>
        <translation>Tänään</translation>
    </message>
    <message>
        <source>This week</source>
        <translation>Tällä viikolla</translation>
    </message>
    <message>
        <source>This month</source>
        <translation>Tässä kuussa</translation>
    </message>
    <message>
        <source>Last month</source>
        <translation>Viime kuussa</translation>
    </message>
    <message>
        <source>This year</source>
        <translation>Tänä vuonna</translation>
    </message>
    <message>
        <source>Range...</source>
        <translation>Alue...</translation>
    </message>
    <message>
        <source>Received with</source>
        <translation>Vastaanotettu osoitteella</translation>
    </message>
    <message>
        <source>Sent to</source>
        <translation>Lähetetty vastaanottajalle</translation>
    </message>
    <message>
        <source>To yourself</source>
        <translation>Itsellesi</translation>
    </message>
    <message>
        <source>Mined</source>
        <translation>Louhittu</translation>
    </message>
    <message>
        <source>Other</source>
        <translation>Muu</translation>
    </message>
    <message>
        <source>Enter address, transaction id, or label to search</source>
        <translation>Kirjoita osoite, siirron tunniste tai nimiö etsiäksesi</translation>
    </message>
    <message>
        <source>Min amount</source>
        <translation>Minimimäärä</translation>
    </message>
    <message>
        <source>Abandon transaction</source>
        <translation>Hylkää siirto</translation>
    </message>
    <message>
        <source>Increase transaction fee</source>
        <translation>Kasvata siirtokulun määrää</translation>
    </message>
    <message>
        <source>Copy address</source>
        <translation>Kopioi osoite</translation>
    </message>
    <message>
        <source>Copy label</source>
        <translation>Kopioi nimike</translation>
    </message>
    <message>
        <source>Copy amount</source>
        <translation>Kopioi määrä</translation>
    </message>
    <message>
        <source>Copy transaction ID</source>
        <translation>Kopioi transaktion ID</translation>
    </message>
    <message>
        <source>Copy raw transaction</source>
        <translation>Kopioi rahansiirron raakavedos</translation>
    </message>
    <message>
        <source>Copy full transaction details</source>
        <translation>Kopioi rahansiirron täydet yksityiskohdat</translation>
    </message>
    <message>
        <source>Edit label</source>
        <translation>Muokkaa nimeä</translation>
    </message>
    <message>
        <source>Show transaction details</source>
        <translation>Näytä rahansiirron yksityiskohdat</translation>
    </message>
    <message>
        <source>Export Transaction History</source>
        <translation>Vie rahansiirtohistoria</translation>
    </message>
    <message>
        <source>Comma separated file (*.csv)</source>
        <translation>Pilkuilla erotettu tiedosto (*.csv)</translation>
    </message>
    <message>
        <source>Confirmed</source>
        <translation>Vahvistettu</translation>
    </message>
    <message>
        <source>Watch-only</source>
        <translation>Vain katseltava</translation>
    </message>
    <message>
        <source>Date</source>
        <translation>Aika</translation>
    </message>
    <message>
        <source>Type</source>
        <translation>Tyyppi</translation>
    </message>
    <message>
        <source>Label</source>
        <translation>Nimike</translation>
    </message>
    <message>
        <source>Address</source>
        <translation>Osoite</translation>
    </message>
    <message>
        <source>ID</source>
        <translation>ID</translation>
    </message>
    <message>
        <source>Exporting Failed</source>
        <translation>Vienti epäonnistui</translation>
    </message>
    <message>
        <source>There was an error trying to save the transaction history to %1.</source>
        <translation>Rahansiirron historian tallentamisessa tapahtui virhe paikkaan %1.</translation>
    </message>
    <message>
        <source>Exporting Successful</source>
        <translation>Vienti onnistui</translation>
    </message>
    <message>
        <source>The transaction history was successfully saved to %1.</source>
        <translation>Rahansiirron historia tallennettiin onnistuneesti kohteeseen %1.</translation>
    </message>
    <message>
        <source>Range:</source>
        <translation>Alue:</translation>
    </message>
    <message>
        <source>to</source>
        <translation>vastaanottaja</translation>
    </message>
</context>
<context>
    <name>UnitDisplayStatusBarControl</name>
    <message>
        <source>Unit to show amounts in. Click to select another unit.</source>
        <translation>Yksikkö jossa määrät näytetään. Klikkaa valitaksesi toisen yksikön.</translation>
    </message>
</context>
<context>
    <name>WalletController</name>
<<<<<<< HEAD
    </context>
=======
    <message>
        <source>Close wallet</source>
        <translation>Sulje lompakko</translation>
    </message>
    <message>
        <source>Closing the wallet for too long can result in having to resync the entire chain if pruning is enabled.</source>
        <translation>Lompakon sulkeminen liian pitkäksi aikaa saattaa johtaa tarpeeseen synkronoida koko ketju uudelleen, mikäli karsinta on käytössä.</translation>
    </message>
</context>
>>>>>>> 451880b9
<context>
    <name>WalletFrame</name>
    <message>
        <source>No wallet has been loaded.</source>
        <translation>Lomakkoa ei ole ladattu.</translation>
    </message>
</context>
<context>
    <name>WalletModel</name>
    <message>
        <source>Send Coins</source>
        <translation>Lähetä kolikoita</translation>
    </message>
    <message>
        <source>Fee bump error</source>
        <translation>Virhe nostaessa palkkiota.</translation>
    </message>
    <message>
        <source>Increasing transaction fee failed</source>
        <translation>Siirtokulun nosto epäonnistui</translation>
    </message>
    <message>
        <source>Do you want to increase the fee?</source>
        <translation>Haluatko nostaa siirtomaksua?</translation>
    </message>
    <message>
        <source>Current fee:</source>
        <translation>Nykyinen palkkio:</translation>
    </message>
    <message>
        <source>Increase:</source>
        <translation>Korota:</translation>
    </message>
    <message>
        <source>New fee:</source>
        <translation>Uusi palkkio:</translation>
    </message>
    <message>
        <source>Confirm fee bump</source>
        <translation>Vahvista palkkion korotus</translation>
    </message>
    <message>
        <source>Can't sign transaction.</source>
        <translation>Siirtoa ei voida allekirjoittaa.</translation>
    </message>
    <message>
        <source>Could not commit transaction</source>
        <translation>Siirtoa ei voitu tehdä</translation>
    </message>
    <message>
        <source>default wallet</source>
        <translation>oletuslompakko</translation>
    </message>
</context>
<context>
    <name>WalletView</name>
    <message>
        <source>&amp;Export</source>
        <translation>&amp;Vie</translation>
    </message>
    <message>
        <source>Export the data in the current tab to a file</source>
        <translation>Vie auki olevan välilehden tiedot tiedostoon</translation>
    </message>
    <message>
        <source>Backup Wallet</source>
        <translation>Varmuuskopioi lompakko</translation>
    </message>
    <message>
        <source>Wallet Data (*.dat)</source>
        <translation>Lompakkodata (*.dat)</translation>
    </message>
    <message>
        <source>Backup Failed</source>
        <translation>Varmuuskopio epäonnistui</translation>
    </message>
    <message>
        <source>There was an error trying to save the wallet data to %1.</source>
        <translation>Lompakon tallennuksessa tapahtui virhe %1.</translation>
    </message>
    <message>
        <source>Backup Successful</source>
        <translation>Varmuuskopio Onnistui</translation>
    </message>
    <message>
        <source>The wallet data was successfully saved to %1.</source>
        <translation>Lompakko tallennettiin onnistuneesti tiedostoon %1.</translation>
    </message>
    <message>
        <source>Cancel</source>
        <translation>Peruuta</translation>
    </message>
</context>
<context>
    <name>qtum-core</name>
    <message>
        <source>Distributed under the MIT software license, see the accompanying file %s or %s</source>
        <translation>Jaettu MIT -ohjelmistolisenssin alaisuudessa, katso mukana tuleva %s tiedosto tai %s</translation>
    </message>
    <message>
        <source>Prune configured below the minimum of %d MiB.  Please use a higher number.</source>
        <translation>Karsinta konfiguroitu alle minimin %d MiB. Käytä surempaa numeroa.</translation>
    </message>
    <message>
        <source>Prune: last wallet synchronisation goes beyond pruned data. You need to -reindex (download the whole blockchain again in case of pruned node)</source>
        <translation>Karsinta: viime lompakon synkronisointi menee karsitun datan taakse. Sinun tarvitsee ajaa -reindex (lataa koko lohkoketju uudelleen tapauksessa jossa karsiva noodi)</translation>
    </message>
    <message>
        <source>Rescans are not possible in pruned mode. You will need to use -reindex which will download the whole blockchain again.</source>
        <translation>Uudelleenskannaukset eivät ole mahdollisia karsivassa tilassa. Sinun täytyy käyttää -reindex joka lataa koko lohkoketjun uudelleen.</translation>
    </message>
    <message>
        <source>Error: A fatal internal error occurred, see debug.log for details</source>
        <translation>Virhe: Kriittinen sisäinen virhe kohdattiin, katso debug.log lisätietoja varten</translation>
    </message>
    <message>
        <source>Pruning blockstore...</source>
        <translation>Karsitaan lohkovarastoa...</translation>
    </message>
    <message>
        <source>Unable to start HTTP server. See debug log for details.</source>
        <translation>HTTP-palvelinta ei voitu käynnistää. Katso debug-lokista lisätietoja.</translation>
    </message>
    <message>
<<<<<<< HEAD
        <source>Qtum Core</source>
        <translation>Qtum-ydin</translation>
    </message>
    <message>
=======
>>>>>>> 451880b9
        <source>The %s developers</source>
        <translation>%s kehittäjät</translation>
    </message>
    <message>
        <source>Can't generate a change-address key. No keys in the internal keypool and can't generate any keys.</source>
        <translation>Vaihtorahaosoitetta ei voida luoda. Sisäisessä varannossa ei ole avaimia, eikä uusia avaimia voida luoda.</translation>
    </message>
    <message>
        <source>Cannot obtain a lock on data directory %s. %s is probably already running.</source>
        <translation>Ei voida lukita data-hakemistoa %s. %s on luultavasti jo käynnissä.</translation>
    </message>
    <message>
        <source>Error reading %s! All keys read correctly, but transaction data or address book entries might be missing or incorrect.</source>
        <translation>Virhe luettaessa %s! Avaimet luetttiin oikein, mutta rahansiirtotiedot tai osoitekirjan sisältö saattavat olla puutteellisia tai vääriä.</translation>
    </message>
    <message>
        <source>Please check that your computer's date and time are correct! If your clock is wrong, %s will not work properly.</source>
        <translation>Tarkistathan että tietokoneesi päivämäärä ja kellonaika ovat oikeassa! Jos kellosi on väärässä, %s ei toimi oikein.</translation>
    </message>
    <message>
        <source>Please contribute if you find %s useful. Visit %s for further information about the software.</source>
        <translation>Ole hyvä ja avusta, jos %s on mielestäsi hyödyllinen. Vieraile %s saadaksesi lisää tietoa ohjelmistosta.</translation>
    </message>
    <message>
        <source>The block database contains a block which appears to be from the future. This may be due to your computer's date and time being set incorrectly. Only rebuild the block database if you are sure that your computer's date and time are correct</source>
        <translation>Lohkotietokanta sisältää lohkon, joka vaikuttaa olevan tulevaisuudesta. Tämä saattaa johtua tietokoneesi virheellisesti asetetuista aika-asetuksista. Rakenna lohkotietokanta uudelleen vain jos olet varma, että tietokoneesi päivämäärä ja aika ovat oikein.</translation>
    </message>
    <message>
        <source>This is a pre-release test build - use at your own risk - do not use for mining or merchant applications</source>
        <translation>Tämä on esi-julkaistu kokeiluversio - Käyttö omalla vastuullasi - Ethän käytä louhimiseen tai kauppasovelluksiin.</translation>
    </message>
    <message>
        <source>This is the transaction fee you may discard if change is smaller than dust at this level</source>
        <translation>Voit ohittaa tämän siirtomaksun, mikäli vaihtoraha on pienempi kuin tomun arvo tällä hetkellä</translation>
    </message>
    <message>
        <source>Unable to replay blocks. You will need to rebuild the database using -reindex-chainstate.</source>
        <translation>Lohkoja ei voida uudelleenlukea. Joulut uudelleenrakentamaan tietokannan käyttämällä -reindex-chainstate -valitsinta.</translation>
    </message>
    <message>
        <source>Unable to rewind the database to a pre-fork state. You will need to redownload the blockchain</source>
        <translation>Tietokantaa ei onnistuttu palauttamaan tilaan ennen haarautumista. Lohkoketju pitää ladata uudestaan.</translation>
    </message>
    <message>
        <source>Warning: The network does not appear to fully agree! Some miners appear to be experiencing issues.</source>
        <translation>Varoitus: Tietoverkko ei ole sovussa! Luohijat näyttävät kokevan virhetilanteita.</translation>
    </message>
    <message>
        <source>Warning: We do not appear to fully agree with our peers! You may need to upgrade, or other nodes may need to upgrade.</source>
        <translation>Varoitus: Olemme ristiriidassa vertaisten kanssa! Sinun tulee päivittää tai toisten solmujen tulee päivitää.</translation>
    </message>
    <message>
        <source>%d of last 100 blocks have unexpected version</source>
        <translation>%d viimeisestä 100 lohkosta sisälsi odottamattoman versiotiedon</translation>
    </message>
    <message>
        <source>%s corrupt, salvage failed</source>
        <translation>%s vioittunut, korjaaminen epäonnistui</translation>
    </message>
    <message>
        <source>-maxmempool must be at least %d MB</source>
        <translation>-maxmempool on oltava vähintään %d MB</translation>
    </message>
    <message>
        <source>Cannot resolve -%s address: '%s'</source>
        <translation>-%s -osoitteen '%s' selvittäminen epäonnistui</translation>
    </message>
    <message>
        <source>Copyright (C) %i-%i</source>
        <translation>Tekijänoikeus (C) %i-%i</translation>
    </message>
    <message>
        <source>Corrupted block database detected</source>
        <translation>Vioittunut lohkotietokanta havaittu</translation>
    </message>
    <message>
        <source>Do you want to rebuild the block database now?</source>
        <translation>Haluatko uudelleenrakentaa lohkotietokannan nyt?</translation>
    </message>
    <message>
        <source>Error initializing block database</source>
        <translation>Virhe alustaessa lohkotietokantaa</translation>
    </message>
    <message>
        <source>Error initializing wallet database environment %s!</source>
        <translation>Virhe alustaessa lompakon tietokantaympäristöä %s!</translation>
    </message>
    <message>
        <source>Error loading %s</source>
        <translation>Virhe ladattaessa %s</translation>
    </message>
    <message>
        <source>Error loading %s: Wallet corrupted</source>
        <translation>Virhe ladattaessa %s: Lompakko vioittunut</translation>
    </message>
    <message>
        <source>Error loading %s: Wallet requires newer version of %s</source>
        <translation>Virhe ladattaessa %s: Tarvitset uudemman %s -version</translation>
    </message>
    <message>
        <source>Error loading block database</source>
        <translation>Virhe avattaessa lohkoketjua</translation>
    </message>
    <message>
        <source>Error opening block database</source>
        <translation>Virhe avattaessa lohkoindeksiä</translation>
    </message>
    <message>
        <source>Failed to listen on any port. Use -listen=0 if you want this.</source>
        <translation>Ei onnistuttu kuuntelemaan missään portissa. Käytä -listen=0 jos haluat tätä.</translation>
    </message>
    <message>
        <source>Failed to rescan the wallet during initialization</source>
        <translation>Lompakkoa ei voitu tarkastaa alustuksen yhteydessä.</translation>
    </message>
    <message>
        <source>Importing...</source>
        <translation>Tuodaan...</translation>
    </message>
    <message>
        <source>Incorrect or no genesis block found. Wrong datadir for network?</source>
        <translation>Virheellinen tai olematon alkulohko löydetty. Väärä data-hakemisto verkolle?</translation>
    </message>
    <message>
        <source>Initialization sanity check failed. %s is shutting down.</source>
        <translation>Alustava järkevyyden tarkistus epäonnistui. %s sulkeutuu.</translation>
    </message>
    <message>
        <source>Invalid amount for -%s=&lt;amount&gt;: '%s'</source>
        <translation>Virheellinen määrä -%s=&lt;amount&gt;: '%s'</translation>
    </message>
    <message>
        <source>Invalid amount for -discardfee=&lt;amount&gt;: '%s'</source>
        <translation>Virheellinen määrä -discardfee=&lt;amount&gt;: '%s'</translation>
    </message>
    <message>
        <source>Invalid amount for -fallbackfee=&lt;amount&gt;: '%s'</source>
        <translation>Virheellinen määrä -fallbackfee=&lt;amount&gt;: '%s'</translation>
    </message>
    <message>
        <source>Specified blocks directory "%s" does not exist.</source>
        <translation>Määrättyä lohkohakemistoa "%s" ei ole olemassa.</translation>
    </message>
    <message>
        <source>Upgrading txindex database</source>
        <translation>Päivitetään txindex -tietokantaa</translation>
    </message>
    <message>
        <source>Loading P2P addresses...</source>
        <translation>Ladataan P2P-vertaisten osoitteita...</translation>
    </message>
    <message>
        <source>Loading banlist...</source>
        <translation>Ladataan kieltolistaa...</translation>
    </message>
    <message>
        <source>Not enough file descriptors available.</source>
        <translation>Ei tarpeeksi tiedostomerkintöjä vapaana.</translation>
    </message>
    <message>
        <source>Prune cannot be configured with a negative value.</source>
        <translation>Karsintaa ei voi toteuttaa negatiivisella arvolla.</translation>
    </message>
    <message>
        <source>Prune mode is incompatible with -txindex.</source>
        <translation>Karsittu tila ei ole yhteensopiva -txindex:n kanssa.</translation>
    </message>
    <message>
        <source>Replaying blocks...</source>
        <translation>Tarkastetaan lohkoja..</translation>
    </message>
    <message>
        <source>Rewinding blocks...</source>
        <translation>Varmistetaan lohkoja...</translation>
    </message>
    <message>
        <source>The source code is available from %s.</source>
        <translation>Lähdekoodi löytyy %s.</translation>
    </message>
    <message>
        <source>Transaction fee and change calculation failed</source>
        <translation>Siirtokulun ja vaihtorahan laskenta epäonnistui</translation>
    </message>
    <message>
        <source>Unable to bind to %s on this computer. %s is probably already running.</source>
        <translation>Kytkeytyminen kohteeseen %s ei onnistu tällä tietokoneella. %s on luultavasti jo käynnissä.</translation>
    </message>
    <message>
        <source>Unable to generate keys</source>
        <translation>Avaimia ei voitu luoda</translation>
    </message>
    <message>
        <source>Unsupported logging category %s=%s.</source>
        <translation>Lokikategoriaa %s=%s ei tueta.</translation>
    </message>
    <message>
        <source>Upgrading UTXO database</source>
        <translation>Päivitetään UTXO-tietokantaa</translation>
    </message>
    <message>
        <source>User Agent comment (%s) contains unsafe characters.</source>
        <translation>User Agent -kommentti (%s) sisältää turvattomia merkkejä.</translation>
    </message>
    <message>
        <source>Verifying blocks...</source>
        <translation>Varmistetaan lohkoja...</translation>
    </message>
    <message>
        <source>Wallet needed to be rewritten: restart %s to complete</source>
        <translation>Lompakko tarvitsee uudelleenkirjoittaa: käynnistä %s uudelleen</translation>
    </message>
    <message>
        <source>Error: Listening for incoming connections failed (listen returned error %s)</source>
        <translation>Virhe: Saapuvien yhteyksien kuuntelu epäonnistui (kuuntelu palautti virheen %s)</translation>
    </message>
    <message>
        <source>The transaction amount is too small to send after the fee has been deducted</source>
        <translation>Siirtomäärä on liian pieni lähetettäväksi kulun vähentämisen jälkeen.</translation>
    </message>
    <message>
        <source>You need to rebuild the database using -reindex to go back to unpruned mode.  This will redownload the entire blockchain</source>
        <translation>Palataksesi karsimattomaan tilaan joudut uudelleenrakentamaan tietokannan -reindex -valinnalla. Tämä lataa koko lohkoketjun uudestaan.</translation>
    </message>
    <message>
        <source>Error reading from database, shutting down.</source>
        <translation>Virheitä tietokantaa luettaessa, ohjelma pysäytetään.</translation>
    </message>
    <message>
        <source>Error upgrading chainstate database</source>
        <translation>Virhe päivittäessä chainstate-tietokantaa</translation>
    </message>
    <message>
        <source>Error: Disk space is low for %s</source>
        <translation>Virhe: levytila vähissä kohteessa %s</translation>
    </message>
    <message>
        <source>Invalid -onion address or hostname: '%s'</source>
        <translation>Virheellinen -onion osoite tai isäntänimi: '%s'</translation>
    </message>
    <message>
        <source>Invalid -proxy address or hostname: '%s'</source>
        <translation>Virheellinen -proxy osoite tai isäntänimi: '%s'</translation>
    </message>
    <message>
        <source>Invalid amount for -paytxfee=&lt;amount&gt;: '%s' (must be at least %s)</source>
        <translation>Kelvoton määrä argumentille -paytxfee=&lt;amount&gt;: '%s' (pitää olla vähintään %s)</translation>
    </message>
    <message>
        <source>Invalid netmask specified in -whitelist: '%s'</source>
        <translation>Kelvoton verkkopeite määritelty argumentissa -whitelist: '%s'</translation>
    </message>
    <message>
        <source>Need to specify a port with -whitebind: '%s'</source>
        <translation>Pitää määritellä portti argumentilla -whitebind: '%s'</translation>
    </message>
    <message>
        <source>Reducing -maxconnections from %d to %d, because of system limitations.</source>
        <translation>Vähennetään -maxconnections arvoa %d:stä %d:hen järjestelmän rajoitusten vuoksi.</translation>
    </message>
    <message>
        <source>Signing transaction failed</source>
        <translation>Siirron vahvistus epäonnistui</translation>
    </message>
    <message>
        <source>Specified -walletdir "%s" does not exist</source>
        <translation>Määriteltyä lompakon hakemistoa "%s" ei ole olemassa.</translation>
    </message>
    <message>
        <source>Specified -walletdir "%s" is a relative path</source>
        <translation>Määritelty lompakkohakemisto "%s" sijaitsee suhteellisessa polussa</translation>
    </message>
    <message>
        <source>Specified -walletdir "%s" is not a directory</source>
        <translation>Määritelty -walletdir "%s" ei ole hakemisto</translation>
    </message>
    <message>
        <source>The specified config file %s does not exist
</source>
        <translation>Määriteltyä asetustiedostoa %s ei löytynyt
</translation>
    </message>
    <message>
        <source>The transaction amount is too small to pay the fee</source>
        <translation>Rahansiirron määrä on liian pieni kattaakseen maksukulun</translation>
    </message>
    <message>
        <source>This is experimental software.</source>
        <translation>Tämä on ohjelmistoa kokeelliseen käyttöön.</translation>
    </message>
    <message>
        <source>Transaction amount too small</source>
        <translation>Siirtosumma liian pieni</translation>
    </message>
    <message>
        <source>Transaction too large</source>
        <translation>Siirtosumma liian iso</translation>
    </message>
    <message>
        <source>Unable to bind to %s on this computer (bind returned error %s)</source>
        <translation>Kytkeytyminen kohteeseen %s ei onnistunut tällä tietokonella (kytkeytyminen palautti virheen %s)</translation>
    </message>
    <message>
        <source>Unable to create the PID file '%s': %s</source>
        <translation>PID-tiedostoa '%s' ei voitu luoda: %s</translation>
    </message>
    <message>
        <source>Verifying wallet(s)...</source>
        <translation>Varmistetaan lompakko(ja)...</translation>
    </message>
    <message>
        <source>Warning: unknown new rules activated (versionbit %i)</source>
        <translation>Varoitus: tuntemattomia uusia sääntöjä aktivoitu (versiobitti %i)</translation>
    </message>
    <message>
        <source>Zapping all transactions from wallet...</source>
        <translation>Tyhjennetään kaikki rahansiirrot lompakosta....</translation>
    </message>
    <message>
        <source>-maxtxfee is set very high! Fees this large could be paid on a single transaction.</source>
        <translation>-maxtxfee on asetettu erittäin suureksi! Tämänkokoisia kuluja saatetaan maksaa yhdessä rahansiirrossa.</translation>
    </message>
    <message>
        <source>This is the transaction fee you may pay when fee estimates are not available.</source>
        <translation>Tämän siirtomaksun maksat, kun siirtomaksun arviointi ei ole käytettävissä.</translation>
    </message>
    <message>
<<<<<<< HEAD
=======
        <source>Total length of network version string (%i) exceeds maximum length (%i). Reduce the number or size of uacomments.</source>
        <translation>Verkon versiokenttä (%i) ylittää sallitun pituuden (%i). Vähennä uacomments:in arvoa tai kokoa.</translation>
    </message>
    <message>
        <source>Warning: Wallet file corrupt, data salvaged! Original %s saved as %s in %s; if your balance or transactions are incorrect you should restore from a backup.</source>
        <translation>Varoitus: Lompakkotiedosto on vioittunut, tiedot on korjattu. Alkuperäinen %s talletettu nimellä %s kohteeseen %s; mikäli taseesi tai siirtotapahtumat ovat virheellisiä, on suositeltavaa palauttaa lompakko varmuuskopioista.</translation>
    </message>
    <message>
>>>>>>> 451880b9
        <source>%s is set very high!</source>
        <translation>%s on asetettu todella korkeaksi!</translation>
    </message>
    <message>
        <source>Error loading wallet %s. Duplicate -wallet filename specified.</source>
        <translation>Virhe ladattaessa lompakkoa %s. -wallet -tiedostonimi esiintyy useaan kertaan.</translation>
    </message>
    <message>
        <source>Starting network threads...</source>
        <translation>Käynnistetään verkkoa...</translation>
    </message>
    <message>
        <source>The wallet will avoid paying less than the minimum relay fee.</source>
        <translation>Lompakko välttää maksamasta alle vähimmäisen välityskulun.</translation>
    </message>
    <message>
        <source>This is the minimum transaction fee you pay on every transaction.</source>
        <translation>Tämä on jokaisesta siirrosta maksettava vähimmäismaksu.</translation>
    </message>
    <message>
        <source>This is the transaction fee you will pay if you send a transaction.</source>
        <translation>Tämä on lähetyksestä maksettava maksu jonka maksat</translation>
    </message>
    <message>
        <source>Transaction amounts must not be negative</source>
        <translation>Lähetyksen siirtosumman tulee olla positiivinen</translation>
    </message>
    <message>
        <source>Transaction has too long of a mempool chain</source>
        <translation>Maksutapahtumalla on liian pitkä muistialtaan ketju</translation>
    </message>
    <message>
        <source>Transaction must have at least one recipient</source>
        <translation>Lähetyksessä tulee olla ainakin yksi vastaanottaja</translation>
    </message>
    <message>
        <source>Unknown network specified in -onlynet: '%s'</source>
        <translation>Tuntematon verkko -onlynet parametrina: '%s'</translation>
    </message>
    <message>
        <source>Insufficient funds</source>
        <translation>Lompakon saldo ei riitä</translation>
    </message>
    <message>
        <source>Fee estimation failed. Fallbackfee is disabled. Wait a few blocks or enable -fallbackfee.</source>
        <translation>Siirtomaksun arviointi epäonnistui. Odota muutama lohko tai käytä -fallbackfee -valintaa..</translation>
    </message>
    <message>
        <source>Cannot write to data directory '%s'; check permissions.</source>
        <translation>Hakemistoon '%s' ei voida kirjoittaa. Tarkista käyttöoikeudet.</translation>
    </message>
    <message>
        <source>Loading block index...</source>
        <translation>Ladataan lohkoindeksiä...</translation>
    </message>
    <message>
        <source>Loading wallet...</source>
        <translation>Ladataan lompakkoa...</translation>
    </message>
    <message>
        <source>Cannot downgrade wallet</source>
        <translation>Et voi päivittää lompakkoasi vanhempaan versioon</translation>
    </message>
    <message>
        <source>Rescanning...</source>
        <translation>Skannataan uudelleen...</translation>
    </message>
    <message>
        <source>Done loading</source>
        <translation>Lataus on valmis</translation>
    </message>
</context>
</TS><|MERGE_RESOLUTION|>--- conflicted
+++ resolved
@@ -70,13 +70,8 @@
         <translation>Nämä ovat Qtum-osoitteesi maksujen lähettämistä varten. Tarkista aina määrä ja vastaanotto-osoite ennen kolikoiden lähettämistä.</translation>
     </message>
     <message>
-<<<<<<< HEAD
-        <source>These are your Qtum addresses for receiving payments. It is recommended to use a new receiving address for each transaction.</source>
-        <translation>Tässä ovat Qtum vastaanotto-osoitteesi. On suositeltavaa käyttää uutta vastaanotto-osoitetta jokaista lähetystä varten.</translation>
-=======
         <source>These are your Qtum addresses for receiving payments. Use the 'Create new receiving address' button in the receive tab to create new addresses.</source>
         <translation>Nämä ovat sinun Qtum osoitteesi maksujen vastaanottamista varten. Käytä 'Luo uusi vastaanotto-osoite' painiketta vastaantto tabissä luodaksesi uuden osoitteen.</translation>
->>>>>>> 451880b9
     </message>
     <message>
         <source>&amp;Copy Address</source>
@@ -185,10 +180,6 @@
         <translation>Lompakko salattiin</translation>
     </message>
     <message>
-<<<<<<< HEAD
-        <source>Your wallet is now encrypted. Remember that encrypting your wallet cannot fully protect your qtums from being stolen by malware infecting your computer.</source>
-        <translation>Lompakkosi on nyt salattu. Muistathan, että lompakon salaus ei riitä suojaamaan qtumejasi viruksen tai muun haittaohjelman tekemältä varkaudelta.</translation>
-=======
         <source>Enter the new passphrase for the wallet.&lt;br/&gt;Please use a passphrase of &lt;b&gt;ten or more random characters&lt;/b&gt;, or &lt;b&gt;eight or more words&lt;/b&gt;.</source>
         <translation>Syötä uusi salasanalause lompakolle &lt;br/&gt;Ole hyvä ja käytä salasanalausetta, jossa on &lt;b&gt;kymmenen tai enemmän sattumanvaraisia merkkjä tai &lt;b&gt;kahdeksan tai enemmän sanoja&lt;/b&gt; .</translation>
     </message>
@@ -211,7 +202,6 @@
     <message>
         <source>Your wallet is now encrypted. </source>
         <translation>Lompakkosi on nyt salattu.</translation>
->>>>>>> 451880b9
     </message>
     <message>
         <source>IMPORTANT: Any previous backups you have made of your wallet file should be replaced with the newly generated, encrypted wallet file. For security reasons, previous backups of the unencrypted wallet file will become useless as soon as you start using the new, encrypted wallet.</source>
@@ -334,8 +324,6 @@
     <message>
         <source>Open &amp;URI...</source>
         <translation>Avaa &amp;URI...</translation>
-<<<<<<< HEAD
-=======
     </message>
     <message>
         <source>Create Wallet...</source>
@@ -344,7 +332,6 @@
     <message>
         <source>Create a new wallet</source>
         <translation>Luo uusi lompakko</translation>
->>>>>>> 451880b9
     </message>
     <message>
         <source>Wallet:</source>
@@ -399,13 +386,6 @@
         <translation>Varmista &amp;viesti...</translation>
     </message>
     <message>
-<<<<<<< HEAD
-        <source>Qtum</source>
-        <translation>Qtum</translation>
-    </message>
-    <message>
-=======
->>>>>>> 451880b9
         <source>&amp;Send</source>
         <translation>&amp;Lähetä</translation>
     </message>
@@ -514,8 +494,6 @@
         <translation>Rahansiirtohistoria on ajan tasalla</translation>
     </message>
     <message>
-<<<<<<< HEAD
-=======
         <source>&amp;Sending addresses</source>
         <translation>&amp;Lähetysosoitteet</translation>
     </message>
@@ -540,7 +518,6 @@
         <translation>Sulje lompakko</translation>
     </message>
     <message>
->>>>>>> 451880b9
         <source>Show the %1 help message to get a list with possible Qtum command-line options</source>
         <translation>Näytä %1 ohjeet saadaksesi listan mahdollisista Qtumin komentorivivalinnoista</translation>
     </message>
@@ -549,13 +526,10 @@
         <translation>oletuslompakko</translation>
     </message>
     <message>
-<<<<<<< HEAD
-=======
         <source>No wallets available</source>
         <translation>Lompakoita ei ole saatavilla</translation>
     </message>
     <message>
->>>>>>> 451880b9
         <source>&amp;Window</source>
         <translation>&amp;Ikkuna</translation>
     </message>
@@ -564,13 +538,8 @@
         <translation>Pienennä</translation>
     </message>
     <message>
-<<<<<<< HEAD
-        <source>Restore</source>
-        <translation>Palauta</translation>
-=======
         <source>Zoom</source>
         <translation>Lähennä/loitonna</translation>
->>>>>>> 451880b9
     </message>
     <message>
         <source>Main Window</source>
@@ -1064,15 +1033,11 @@
         <source>Hide</source>
         <translation>Piilota</translation>
     </message>
-<<<<<<< HEAD
-    </context>
-=======
     <message>
         <source>Unknown. Syncing Headers (%1, %2%)...</source>
         <translation>Tuntematon. Synkronoidaan tunnisteita (%1, %2%)...</translation>
     </message>
 </context>
->>>>>>> 451880b9
 <context>
     <name>OpenURIDialog</name>
     <message>
@@ -1163,11 +1128,7 @@
     </message>
     <message>
         <source>Third party URLs (e.g. a block explorer) that appear in the transactions tab as context menu items. %s in the URL is replaced by transaction hash. Multiple URLs are separated by vertical bar |.</source>
-<<<<<<< HEAD
-        <translation>Ulkopuoliset URL-osoitteet (esim. block explorer,) jotka esiintyvät siirrot-välilehdellä valikossa. %s URL-osoitteessa korvataan siirtotunnuksella. Useampi URL-osoite on eroteltu pystyviivalla |.</translation>
-=======
         <translation>Ulkopuoliset URL-osoitteet (esim. block explorer), jotka esiintyvät siirrot-välilehdellä valikossa. %s URL-osoitteessa korvataan siirtotunnuksella. Useampi URL-osoite on eroteltu pystyviivalla |.</translation>
->>>>>>> 451880b9
     </message>
     <message>
         <source>Open the %1 configuration file from the working directory.</source>
@@ -1482,13 +1443,10 @@
     <message>
         <source>'qtum://' is not a valid URI. Use 'qtum:' instead.</source>
         <translation>'qtum://' ei ole kelvollinen URI. Käytä 'qtum:' sen sijaan.</translation>
-<<<<<<< HEAD
-=======
     </message>
     <message>
         <source>You are using a BIP70 URL which will be unsupported in the future.</source>
         <translation>Käytät BIP70 -URL:ia, jonka tuki päättyy lähitulevaisuudessa.</translation>
->>>>>>> 451880b9
     </message>
     <message>
         <source>Payment request fetch URL is invalid: %1</source>
@@ -1811,13 +1769,10 @@
         <translation>Lompakko:</translation>
     </message>
     <message>
-<<<<<<< HEAD
-=======
         <source>(none)</source>
         <translation>(tyhjä)</translation>
     </message>
     <message>
->>>>>>> 451880b9
         <source>&amp;Reset</source>
         <translation>&amp;Nollaa</translation>
     </message>
@@ -2475,11 +2430,7 @@
     </message>
     <message>
         <source>Warning: Invalid Qtum address</source>
-<<<<<<< HEAD
-        <translation>Varoitus: Virheellinen Qtum-osoite </translation>
-=======
         <translation>Varoitus: Virheellinen Qtum-osoite</translation>
->>>>>>> 451880b9
     </message>
     <message>
         <source>Warning: Unknown change address</source>
@@ -3198,9 +3149,6 @@
 </context>
 <context>
     <name>WalletController</name>
-<<<<<<< HEAD
-    </context>
-=======
     <message>
         <source>Close wallet</source>
         <translation>Sulje lompakko</translation>
@@ -3210,7 +3158,6 @@
         <translation>Lompakon sulkeminen liian pitkäksi aikaa saattaa johtaa tarpeeseen synkronoida koko ketju uudelleen, mikäli karsinta on käytössä.</translation>
     </message>
 </context>
->>>>>>> 451880b9
 <context>
     <name>WalletFrame</name>
     <message>
@@ -3335,13 +3282,6 @@
         <translation>HTTP-palvelinta ei voitu käynnistää. Katso debug-lokista lisätietoja.</translation>
     </message>
     <message>
-<<<<<<< HEAD
-        <source>Qtum Core</source>
-        <translation>Qtum-ydin</translation>
-    </message>
-    <message>
-=======
->>>>>>> 451880b9
         <source>The %s developers</source>
         <translation>%s kehittäjät</translation>
     </message>
@@ -3668,8 +3608,6 @@
         <translation>Tämän siirtomaksun maksat, kun siirtomaksun arviointi ei ole käytettävissä.</translation>
     </message>
     <message>
-<<<<<<< HEAD
-=======
         <source>Total length of network version string (%i) exceeds maximum length (%i). Reduce the number or size of uacomments.</source>
         <translation>Verkon versiokenttä (%i) ylittää sallitun pituuden (%i). Vähennä uacomments:in arvoa tai kokoa.</translation>
     </message>
@@ -3678,7 +3616,6 @@
         <translation>Varoitus: Lompakkotiedosto on vioittunut, tiedot on korjattu. Alkuperäinen %s talletettu nimellä %s kohteeseen %s; mikäli taseesi tai siirtotapahtumat ovat virheellisiä, on suositeltavaa palauttaa lompakko varmuuskopioista.</translation>
     </message>
     <message>
->>>>>>> 451880b9
         <source>%s is set very high!</source>
         <translation>%s on asetettu todella korkeaksi!</translation>
     </message>
