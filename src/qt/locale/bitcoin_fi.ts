<TS language="fi" version="2.1">
<context>
    <name>AddressBookPage</name>
    <message>
        <source>Right-click to edit address or label</source>
        <translation>Valitse hiiren oikealla painikkeella muokataksesi osoitetta tai nimikettä</translation>
    </message>
    <message>
        <source>Create a new address</source>
        <translation>Luo uusi osoite</translation>
    </message>
    <message>
        <source>&amp;New</source>
        <translation>&amp;Uusi</translation>
    </message>
    <message>
        <source>Copy the currently selected address to the system clipboard</source>
        <translation>Kopioi valittu osoite leikepöydälle</translation>
    </message>
    <message>
        <source>&amp;Copy</source>
        <translation>&amp;Kopioi</translation>
    </message>
    <message>
        <source>C&amp;lose</source>
        <translation>S&amp;ulje</translation>
    </message>
    <message>
        <source>Delete the currently selected address from the list</source>
        <translation>Poista valittu osoite listalta</translation>
    </message>
    <message>
        <source>Enter address or label to search</source>
        <translation>Anna etsittävä osoite tai tunniste</translation>
    </message>
    <message>
        <source>Export the data in the current tab to a file</source>
        <translation>Vie auki olevan välilehden tiedot tiedostoon</translation>
    </message>
    <message>
        <source>&amp;Export</source>
        <translation>&amp;Vie</translation>
    </message>
    <message>
        <source>&amp;Delete</source>
        <translation>&amp;Poista</translation>
    </message>
    <message>
        <source>Choose the address to send coins to</source>
        <translation>Valitse osoite johon kolikot lähetetään</translation>
    </message>
    <message>
        <source>Choose the address to receive coins with</source>
        <translation>Valitse osoite kolikoiden vastaanottamiseen</translation>
    </message>
    <message>
        <source>C&amp;hoose</source>
        <translation>V&amp;alitse</translation>
    </message>
    <message>
        <source>Sending addresses</source>
        <translation>Lähetysosoitteet</translation>
    </message>
    <message>
        <source>Receiving addresses</source>
        <translation>Vastaanotto-osoitteet</translation>
    </message>
    <message>
        <source>These are your Qtum addresses for sending payments. Always check the amount and the receiving address before sending coins.</source>
        <translation>Nämä ovat Qtum-osoitteesi maksujen lähettämistä varten. Tarkista aina määrä ja vastaanotto-osoite ennen kolikoiden lähettämistä.</translation>
    </message>
    <message>
        <source>These are your Qtum addresses for receiving payments. It is recommended to use a new receiving address for each transaction.</source>
        <translation>Tässä ovat Qtum vastaanotto-osoitteesi. On suositeltavaa käyttää uutta vastaanotto-osoitetta jokaista lähetystä varten.</translation>
    </message>
    <message>
        <source>&amp;Copy Address</source>
        <translation>&amp;Kopioi osoite</translation>
    </message>
    <message>
        <source>Copy &amp;Label</source>
        <translation>Kopioi &amp;nimike</translation>
    </message>
    <message>
        <source>&amp;Edit</source>
        <translation>&amp;Muokkaa</translation>
    </message>
    <message>
        <source>Export Address List</source>
        <translation>Vie osoitelista</translation>
    </message>
    <message>
        <source>Comma separated file (*.csv)</source>
        <translation>Pilkuilla erotettu tiedosto (*.csv)</translation>
    </message>
    <message>
        <source>Exporting Failed</source>
        <translation>Vienti epäonnistui</translation>
    </message>
    <message>
        <source>There was an error trying to save the address list to %1. Please try again.</source>
        <translation>Virhe tallentaessa osoitelistaa kohteeseen %1. Yritä uudelleen.</translation>
    </message>
</context>
<context>
    <name>AddressTableModel</name>
    <message>
        <source>Label</source>
        <translation>Nimike</translation>
    </message>
    <message>
        <source>Address</source>
        <translation>Osoite</translation>
    </message>
    <message>
        <source>(no label)</source>
        <translation>(ei nimikettä)</translation>
    </message>
</context>
<context>
    <name>AskPassphraseDialog</name>
    <message>
        <source>Passphrase Dialog</source>
        <translation>Tunnuslauseen tekstinsyöttökenttä</translation>
    </message>
    <message>
        <source>Enter passphrase</source>
        <translation>Kirjoita tunnuslause</translation>
    </message>
    <message>
        <source>New passphrase</source>
        <translation>Uusi tunnuslause</translation>
    </message>
    <message>
        <source>Repeat new passphrase</source>
        <translation>Toista uusi tunnuslause</translation>
    </message>
    <message>
        <source>Show password</source>
        <translation>Näytä salasana</translation>
    </message>
    <message>
        <source>Enter the new passphrase to the wallet.&lt;br/&gt;Please use a passphrase of &lt;b&gt;ten or more random characters&lt;/b&gt;, or &lt;b&gt;eight or more words&lt;/b&gt;.</source>
        <translation>Kirjoita uusi salauslause lompakolle.&lt;br/&gt;Käytä salauslausetta jossa on joko&lt;b&gt;kymmenen tai useampi satunnainen merkki&lt;/b&gt;, tai&lt;b&gt;vähintään kahdeksan sanaa&lt;/b&gt;</translation>
    </message>
    <message>
        <source>Encrypt wallet</source>
        <translation>Salaa lompakko</translation>
    </message>
    <message>
        <source>This operation needs your wallet passphrase to unlock the wallet.</source>
        <translation>Tämä toiminto vaatii lompakkosi tunnuslauseen sen avaamiseksi</translation>
    </message>
    <message>
        <source>Unlock wallet</source>
        <translation>Avaa lompakko</translation>
    </message>
    <message>
        <source>This operation needs your wallet passphrase to decrypt the wallet.</source>
        <translation>Tämä toiminto vaatii lompakkosia tunnuslauseen salauksen purkuun</translation>
    </message>
    <message>
        <source>Decrypt wallet</source>
        <translation>Pura lompakon salaus</translation>
    </message>
    <message>
        <source>Change passphrase</source>
        <translation>Vaihda salasana</translation>
    </message>
    <message>
        <source>Enter the old passphrase and new passphrase to the wallet.</source>
        <translation>Syötä vanha ja uusi tunnuslause lompakolle.</translation>
    </message>
    <message>
        <source>Confirm wallet encryption</source>
        <translation>Vahvista lompakon salaaminen</translation>
    </message>
    <message>
        <source>Warning: If you encrypt your wallet and lose your passphrase, you will &lt;b&gt;LOSE ALL OF YOUR QTUMS&lt;/b&gt;!</source>
        <translation>Varoitus: Jos salaat lompakkosi ja menetät tunnuslauseesi, &lt;b&gt;MENETÄT KAIKKI QTUMISI&lt;/b&gt;!</translation>
    </message>
    <message>
        <source>Are you sure you wish to encrypt your wallet?</source>
        <translation>Oletko varma että haluat salata lompakkosi?</translation>
    </message>
    <message>
        <source>Wallet encrypted</source>
        <translation>Lompakko salattiin</translation>
    </message>
    <message>
        <source>%1 will close now to finish the encryption process. Remember that encrypting your wallet cannot fully protect your qtums from being stolen by malware infecting your computer.</source>
        <translation>%1 sulkeutuu lopettaakseen salausprosessin. Muista, että salattukaan lompakko ei täysin suojaa sitä haittaohjelmien aiheuttamilta varkauksilta.</translation>
    </message>
    <message>
        <source>IMPORTANT: Any previous backups you have made of your wallet file should be replaced with the newly generated, encrypted wallet file. For security reasons, previous backups of the unencrypted wallet file will become useless as soon as you start using the new, encrypted wallet.</source>
        <translation>TÄRKEÄÄ: Kaikki tekemäsi vanhan lompakon varmuuskopiot pitäisi korvata uusilla suojatuilla varmuuskopioilla. Turvallisuussyistä edelliset varmuuskopiot muuttuvat turhiksi, kun aloitat uuden suojatun lompakon käytön.</translation>
    </message>
    <message>
        <source>Wallet encryption failed</source>
        <translation>Lompakon salaaminen epäonnistui</translation>
    </message>
    <message>
        <source>Wallet encryption failed due to an internal error. Your wallet was not encrypted.</source>
        <translation>Lompakon salaaminen epäonnistui sisäisen virheen vuoksi. Lompakkoasi ei salattu.</translation>
    </message>
    <message>
        <source>The supplied passphrases do not match.</source>
        <translation>Annetut salauslauseet eivät täsmää.</translation>
    </message>
    <message>
        <source>Wallet unlock failed</source>
        <translation>Lompakon lukituksen avaaminen epäonnistui</translation>
    </message>
    <message>
        <source>The passphrase entered for the wallet decryption was incorrect.</source>
        <translation>Annettu salauslause lompakon avaamiseksi oli väärä.</translation>
    </message>
    <message>
        <source>Wallet decryption failed</source>
        <translation>Lompakon salauksen purkaminen epäonnistui</translation>
    </message>
    <message>
        <source>Wallet passphrase was successfully changed.</source>
        <translation>Lompakon salasana vaihdettiin onnistuneesti.</translation>
    </message>
    <message>
        <source>Warning: The Caps Lock key is on!</source>
        <translation>Varoitus: Caps Lock-painike on päällä!</translation>
    </message>
</context>
<context>
    <name>BanTableModel</name>
    <message>
        <source>IP/Netmask</source>
        <translation>IP/Verkon peite</translation>
    </message>
    <message>
        <source>Banned Until</source>
        <translation>Estetty kunnes</translation>
    </message>
</context>
<context>
    <name>QtumGUI</name>
    <message>
        <source>Sign &amp;message...</source>
        <translation>&amp;Allekirjoita viesti...</translation>
    </message>
    <message>
        <source>Synchronizing with network...</source>
        <translation>Synkronoidaan verkon kanssa...</translation>
    </message>
    <message>
        <source>&amp;Overview</source>
        <translation>&amp;Yleisnäkymä</translation>
    </message>
    <message>
        <source>Node</source>
        <translation>Solmu</translation>
    </message>
    <message>
        <source>Show general overview of wallet</source>
        <translation>Lompakon tilanteen yleiskatsaus</translation>
    </message>
    <message>
        <source>&amp;Transactions</source>
        <translation>&amp;Rahansiirrot</translation>
    </message>
    <message>
        <source>Browse transaction history</source>
        <translation>Selaa rahansiirtohistoriaa</translation>
    </message>
    <message>
        <source>E&amp;xit</source>
        <translation>L&amp;opeta</translation>
    </message>
    <message>
        <source>Quit application</source>
        <translation>Sulje ohjelma</translation>
    </message>
    <message>
        <source>&amp;About %1</source>
        <translation>&amp;Tietoja %1</translation>
    </message>
    <message>
        <source>Show information about %1</source>
        <translation>Näytä tietoa aiheesta %1</translation>
    </message>
    <message>
        <source>About &amp;Qt</source>
        <translation>Tietoja &amp;Qt</translation>
    </message>
    <message>
        <source>Show information about Qt</source>
        <translation>Näytä tietoja Qt:ta</translation>
    </message>
    <message>
        <source>&amp;Options...</source>
        <translation>&amp;Asetukset...</translation>
    </message>
    <message>
        <source>Modify configuration options for %1</source>
        <translation>Muuta kohteen %1 kokoonpanoasetuksia</translation>
    </message>
    <message>
        <source>&amp;Encrypt Wallet...</source>
        <translation>&amp;Salaa lompakko...</translation>
    </message>
    <message>
        <source>&amp;Backup Wallet...</source>
        <translation>&amp;Varmuuskopioi Lompakko...</translation>
    </message>
    <message>
        <source>&amp;Change Passphrase...</source>
        <translation>&amp;Vaihda Tunnuslause...</translation>
    </message>
    <message>
        <source>&amp;Sending addresses...</source>
        <translation>&amp;Lähetysosoitteet...</translation>
    </message>
    <message>
        <source>&amp;Receiving addresses...</source>
        <translation>&amp;Vastaanotto-osoitteet...</translation>
    </message>
    <message>
        <source>Open &amp;URI...</source>
        <translation>Avaa &amp;URI...</translation>
    </message>
    <message>
        <source>Click to disable network activity.</source>
        <translation>Paina poistaaksesi verkkoyhteysilmaisin käytöstä.</translation>
    </message>
    <message>
        <source>Network activity disabled.</source>
        <translation>Verkkoyhteysmittari pois käytöstä</translation>
    </message>
    <message>
        <source>Click to enable network activity again.</source>
        <translation>Paina ottaaksesi verkkoyhteysilmaisin uudelleen käyttöön.</translation>
    </message>
    <message>
        <source>Syncing Headers (%1%)...</source>
        <translation>Synkronoidaan Tunnisteita (%1%)...</translation>
    </message>
    <message>
        <source>Reindexing blocks on disk...</source>
        <translation>Ladataan lohkoindeksiä...</translation>
    </message>
    <message>
        <source>Send coins to a Qtum address</source>
        <translation>Lähetä kolikoita Qtum-osoitteeseen</translation>
    </message>
    <message>
        <source>Backup wallet to another location</source>
        <translation>Varmuuskopioi lompakko toiseen sijaintiin</translation>
    </message>
    <message>
        <source>Change the passphrase used for wallet encryption</source>
        <translation>Vaihda lompakon salaukseen käytettävä tunnuslause</translation>
    </message>
    <message>
        <source>&amp;Debug window</source>
        <translation>&amp;Testausikkuna</translation>
    </message>
    <message>
        <source>Open debugging and diagnostic console</source>
        <translation>Avaa debuggaus- ja diagnostiikkakonsoli</translation>
    </message>
    <message>
        <source>&amp;Verify message...</source>
        <translation>Varmista &amp;viesti...</translation>
    </message>
    <message>
        <source>Qtum</source>
        <translation>Qtum</translation>
    </message>
    <message>
        <source>Wallet</source>
        <translation>Lompakko</translation>
    </message>
    <message>
        <source>&amp;Send</source>
        <translation>&amp;Lähetä</translation>
    </message>
    <message>
        <source>&amp;Receive</source>
        <translation>&amp;Vastaanota</translation>
    </message>
    <message>
        <source>&amp;Show / Hide</source>
        <translation>&amp;Näytä / Piilota</translation>
    </message>
    <message>
        <source>Show or hide the main Window</source>
        <translation>Näytä tai piilota Qtum-ikkuna</translation>
    </message>
    <message>
        <source>Encrypt the private keys that belong to your wallet</source>
        <translation>Suojaa yksityiset avaimet, jotka kuuluvat lompakkoosi</translation>
    </message>
    <message>
        <source>Sign messages with your Qtum addresses to prove you own them</source>
        <translation>Allekirjoita viestisi omalla Qtum -osoitteellasi todistaaksesi, että omistat ne</translation>
    </message>
    <message>
        <source>Verify messages to ensure they were signed with specified Qtum addresses</source>
        <translation>Varmista, että viestisi on allekirjoitettu määritetyllä Qtum -osoitteella</translation>
    </message>
    <message>
        <source>&amp;File</source>
        <translation>&amp;Tiedosto</translation>
    </message>
    <message>
        <source>&amp;Settings</source>
        <translation>&amp;Asetukset</translation>
    </message>
    <message>
        <source>&amp;Help</source>
        <translation>&amp;Apua</translation>
    </message>
    <message>
        <source>Tabs toolbar</source>
        <translation>Välilehtipalkki</translation>
    </message>
    <message>
        <source>Request payments (generates QR codes and qtum: URIs)</source>
        <translation>Pyydä maksuja (Luo QR koodit ja qtum: URIt)</translation>
    </message>
    <message>
        <source>Show the list of used sending addresses and labels</source>
        <translation>Näytä lähettämiseen käytettyjen osoitteiden ja nimien lista</translation>
    </message>
    <message>
        <source>Show the list of used receiving addresses and labels</source>
        <translation>Näytä vastaanottamiseen käytettyjen osoitteiden ja nimien lista</translation>
    </message>
    <message>
        <source>Open a qtum: URI or payment request</source>
        <translation>Avaa qtum: URI tai maksupyyntö</translation>
    </message>
    <message>
        <source>&amp;Command-line options</source>
        <translation>&amp;Komentorivin valinnat</translation>
    </message>
    <message>
        <source>Indexing blocks on disk...</source>
        <translation>Ladataan lohkoindeksiä...</translation>
    </message>
    <message>
        <source>Processing blocks on disk...</source>
        <translation>Käsitellään lohkoja levyllä...</translation>
    </message>
    <message>
        <source>%1 behind</source>
        <translation>%1 jäljessä</translation>
    </message>
    <message>
        <source>Last received block was generated %1 ago.</source>
        <translation>Viimeisin vastaanotettu lohko tuotettu %1.</translation>
    </message>
    <message>
        <source>Transactions after this will not yet be visible.</source>
        <translation>Tämän jälkeiset rahansiirrot eivät ole vielä näkyvissä.</translation>
    </message>
    <message>
        <source>Error</source>
        <translation>Virhe</translation>
    </message>
    <message>
        <source>Warning</source>
        <translation>Varoitus</translation>
    </message>
    <message>
        <source>Information</source>
        <translation>Tietoa</translation>
    </message>
    <message>
        <source>Up to date</source>
        <translation>Rahansiirtohistoria on ajan tasalla</translation>
    </message>
    <message>
        <source>Show the %1 help message to get a list with possible Qtum command-line options</source>
        <translation>Näytä %1 ohjeet saadaksesi listan mahdollisista Qtumin komentorivivalinnoista</translation>
    </message>
    <message>
        <source>%1 client</source>
        <translation>%1-asiakas</translation>
    </message>
    <message>
        <source>Connecting to peers...</source>
        <translation>Yhdistetään vertaisiin...</translation>
    </message>
    <message>
        <source>Catching up...</source>
        <translation>Saavutetaan verkkoa...</translation>
    </message>
    <message>
        <source>Date: %1
</source>
        <translation>Päivämäärä: %1
</translation>
    </message>
    <message>
        <source>Amount: %1
</source>
        <translation>Määrä: %1
</translation>
    </message>
    <message>
        <source>Type: %1
</source>
        <translation>Tyyppi: %1
</translation>
    </message>
    <message>
        <source>Label: %1
</source>
        <translation>Nimike: %1
</translation>
    </message>
    <message>
        <source>Address: %1
</source>
        <translation>Osoite: %1
</translation>
    </message>
    <message>
        <source>Sent transaction</source>
        <translation>Lähetetyt rahansiirrot</translation>
    </message>
    <message>
        <source>Incoming transaction</source>
        <translation>Saapuva rahansiirto</translation>
    </message>
    <message>
        <source>HD key generation is &lt;b&gt;enabled&lt;/b&gt;</source>
        <translation>HD avaimen generointi on &lt;b&gt;päällä&lt;/b&gt;</translation>
    </message>
    <message>
        <source>HD key generation is &lt;b&gt;disabled&lt;/b&gt;</source>
        <translation>HD avaimen generointi on &lt;/b&gt;pois päältä&lt;/b&gt;</translation>
    </message>
    <message>
        <source>Wallet is &lt;b&gt;encrypted&lt;/b&gt; and currently &lt;b&gt;unlocked&lt;/b&gt;</source>
        <translation>Lompakko on &lt;b&gt;salattu&lt;/b&gt; ja tällä hetkellä &lt;b&gt;avoinna&lt;/b&gt;</translation>
    </message>
    <message>
        <source>Wallet is &lt;b&gt;encrypted&lt;/b&gt; and currently &lt;b&gt;locked&lt;/b&gt;</source>
        <translation>Lompakko on &lt;b&gt;salattu&lt;/b&gt; ja tällä hetkellä &lt;b&gt;lukittuna&lt;/b&gt;</translation>
    </message>
    <message>
        <source>A fatal error occurred. Qtum can no longer continue safely and will quit.</source>
        <translation>Peruuttamaton virhe on tapahtunut. Qtum ei voi enää jatkaa turvallisesti ja sammutetaan.</translation>
    </message>
</context>
<context>
    <name>CoinControlDialog</name>
    <message>
        <source>Coin Selection</source>
        <translation>Kolikoiden valinta</translation>
    </message>
    <message>
        <source>Quantity:</source>
        <translation>Määrä:</translation>
    </message>
    <message>
        <source>Bytes:</source>
        <translation>Tavuja:</translation>
    </message>
    <message>
        <source>Amount:</source>
        <translation>Määrä:</translation>
    </message>
    <message>
        <source>Fee:</source>
        <translation>Palkkio:</translation>
    </message>
    <message>
        <source>Dust:</source>
        <translation>Tomu:</translation>
    </message>
    <message>
        <source>After Fee:</source>
        <translation>Palkkion jälkeen:</translation>
    </message>
    <message>
        <source>Change:</source>
        <translation>Vaihtoraha:</translation>
    </message>
    <message>
        <source>(un)select all</source>
        <translation>(epä)valitse kaikki</translation>
    </message>
    <message>
        <source>Tree mode</source>
        <translation>Puurakenne</translation>
    </message>
    <message>
        <source>List mode</source>
        <translation>Listarakenne</translation>
    </message>
    <message>
        <source>Amount</source>
        <translation>Määrä</translation>
    </message>
    <message>
        <source>Received with label</source>
        <translation>Vastaanotettu nimikkeellä</translation>
    </message>
    <message>
        <source>Received with address</source>
        <translation>Vastaanotettu osoitteella</translation>
    </message>
    <message>
        <source>Date</source>
        <translation>Aika</translation>
    </message>
    <message>
        <source>Confirmations</source>
        <translation>Vahvistuksia</translation>
    </message>
    <message>
        <source>Confirmed</source>
        <translation>Vahvistettu</translation>
    </message>
    <message>
        <source>Copy address</source>
        <translation>Kopioi osoite</translation>
    </message>
    <message>
        <source>Copy label</source>
        <translation>Kopioi nimike</translation>
    </message>
    <message>
        <source>Copy amount</source>
        <translation>Kopioi määrä</translation>
    </message>
    <message>
        <source>Copy transaction ID</source>
        <translation>Kopioi transaktion ID</translation>
    </message>
    <message>
        <source>Lock unspent</source>
        <translation>Lukitse käyttämättömät</translation>
    </message>
    <message>
        <source>Unlock unspent</source>
        <translation>Avaa käyttämättömien lukitus</translation>
    </message>
    <message>
        <source>Copy quantity</source>
        <translation>Kopioi lukumäärä</translation>
    </message>
    <message>
        <source>Copy fee</source>
        <translation>Kopioi rahansiirtokulu</translation>
    </message>
    <message>
        <source>Copy after fee</source>
        <translation>Kopioi rahansiirtokulun jälkeen</translation>
    </message>
    <message>
        <source>Copy bytes</source>
        <translation>Kopioi tavut</translation>
    </message>
    <message>
        <source>Copy dust</source>
        <translation>Kopioi tomu</translation>
    </message>
    <message>
        <source>Copy change</source>
        <translation>Kopioi vaihtorahat</translation>
    </message>
    <message>
        <source>(%1 locked)</source>
        <translation>(%1 lukittu)</translation>
    </message>
    <message>
        <source>yes</source>
        <translation>kyllä</translation>
    </message>
    <message>
        <source>no</source>
        <translation>ei</translation>
    </message>
    <message>
        <source>This label turns red if any recipient receives an amount smaller than the current dust threshold.</source>
        <translation>Tämä nimike muuttuu punaiseksi, jos jokin vastaanottajista on saamassa tämänhetkistä tomun rajaa pienemmän summan.</translation>
    </message>
    <message>
        <source>Can vary +/- %1 satoshi(s) per input.</source>
        <translation>Saattaa vaihdella +/- %1 satoshia per syöte.</translation>
    </message>
    <message>
        <source>(no label)</source>
        <translation>(ei nimikettä)</translation>
    </message>
    <message>
        <source>change from %1 (%2)</source>
        <translation>Vaihda %1 (%2)</translation>
    </message>
    <message>
        <source>(change)</source>
        <translation>(vaihtoraha)</translation>
    </message>
</context>
<context>
    <name>EditAddressDialog</name>
    <message>
        <source>Edit Address</source>
        <translation>Muokkaa osoitetta</translation>
    </message>
    <message>
        <source>&amp;Label</source>
        <translation>&amp;Nimi</translation>
    </message>
    <message>
        <source>The label associated with this address list entry</source>
        <translation>Tähän osoitteeseen liitetty nimi</translation>
    </message>
    <message>
        <source>The address associated with this address list entry. This can only be modified for sending addresses.</source>
        <translation>Osoite liitettynä tähän osoitekirjan alkioon. Tämä voidaan muokata vain lähetysosoitteissa.</translation>
    </message>
    <message>
        <source>&amp;Address</source>
        <translation>&amp;Osoite</translation>
    </message>
    <message>
        <source>New sending address</source>
        <translation>Uusi lähetysosoite</translation>
    </message>
    <message>
        <source>Edit receiving address</source>
        <translation>Muokkaa vastaanottavaa osoitetta</translation>
    </message>
    <message>
        <source>Edit sending address</source>
        <translation>Muokkaa lähettävää osoitetta</translation>
    </message>
    <message>
        <source>The entered address "%1" is not a valid Qtum address.</source>
        <translation>Antamasi osoite "%1" ei ole kelvollinen Qtum-osoite.</translation>
<<<<<<< HEAD
    </message>
    <message>
        <source>The entered address "%1" is already in the address book.</source>
        <translation>Antamasi osoite "%1" on jo osoitekirjassa</translation>
=======
>>>>>>> 228c1378
    </message>
    <message>
        <source>Could not unlock wallet.</source>
        <translation>Lompakkoa ei voitu avata.</translation>
    </message>
    <message>
        <source>New key generation failed.</source>
        <translation>Uuden avaimen luonti epäonnistui.</translation>
    </message>
</context>
<context>
    <name>FreespaceChecker</name>
    <message>
        <source>A new data directory will be created.</source>
        <translation>Luodaan uusi kansio.</translation>
    </message>
    <message>
        <source>name</source>
        <translation>Nimi</translation>
    </message>
    <message>
        <source>Directory already exists. Add %1 if you intend to create a new directory here.</source>
        <translation>Hakemisto on jo olemassa. Lisää %1 jos tarkoitus on luoda hakemisto tänne.</translation>
    </message>
    <message>
        <source>Path already exists, and is not a directory.</source>
        <translation>Polku on jo olemassa, eikä se ole kansio.</translation>
    </message>
    <message>
        <source>Cannot create data directory here.</source>
        <translation>Ei voida luoda data-hakemistoa tänne.</translation>
    </message>
</context>
<context>
    <name>HelpMessageDialog</name>
    <message>
        <source>version</source>
        <translation>versio</translation>
    </message>
    <message>
        <source>(%1-bit)</source>
        <translation>(%1-bit)</translation>
    </message>
    <message>
        <source>About %1</source>
        <translation>Tietoja %1</translation>
    </message>
    <message>
        <source>Command-line options</source>
        <translation>Komentorivi parametrit</translation>
    </message>
</context>
<context>
    <name>Intro</name>
    <message>
        <source>Welcome</source>
        <translation>Tervetuloa</translation>
    </message>
    <message>
        <source>Welcome to %1.</source>
        <translation>Tervetuloa %1 pariin.</translation>
    </message>
    <message>
        <source>As this is the first time the program is launched, you can choose where %1 will store its data.</source>
        <translation>Tämä on ensimmäinen kerta, kun %1 on käynnistetty, joten voit valita data-hakemiston paikan.</translation>
    </message>
    <message>
        <source>When you click OK, %1 will begin to download and process the full %4 block chain (%2GB) starting with the earliest transactions in %3 when %4 initially launched.</source>
        <translation>Kun valitset OK, %1 aloittaa lataamaan ja käsittelemään koko %4 lohkoketjua (%2GB) aloittaen ensimmäisestä siirrosta %3 jolloin %4 käynnistettiin ensimmäistä kertaa.</translation>
    </message>
    <message>
        <source>This initial synchronisation is very demanding, and may expose hardware problems with your computer that had previously gone unnoticed. Each time you run %1, it will continue downloading where it left off.</source>
        <translation>Tämä alustava synkronointi on erittäin vaativa ja saattaa tuoda esiin laiteongelmia, joita ei aikaisemmin ole havaittu. Aina kun ajat %1:n, jatketaan siitä kohdasta, mihin viimeksi jäätiin.</translation>
    </message>
    <message>
        <source>If you have chosen to limit block chain storage (pruning), the historical data must still be downloaded and processed, but will be deleted afterward to keep your disk usage low.</source>
        <translation>Vaikka olisitkin valinnut rajoittaa lohkoketjun tallennustilaa (karsinnalla), täytyy historiatiedot silti ladata ja käsitellä, mutta ne poistetaan jälkikäteen levytilan säästämiseksi.</translation>
    </message>
    <message>
        <source>Use the default data directory</source>
        <translation>Käytä oletuskansiota</translation>
    </message>
    <message>
        <source>Use a custom data directory:</source>
        <translation>Määritä oma kansio:</translation>
    </message>
    <message>
        <source>Qtum</source>
        <translation>Qtum</translation>
    </message>
    <message>
        <source>At least %1 GB of data will be stored in this directory, and it will grow over time.</source>
        <translation>Ainakin %1 GB tietoa varastoidaan tähän hakemistoon ja tarve kasvaa ajan myötä.</translation>
    </message>
    <message>
<<<<<<< HEAD
        <source>When you click OK, %1 will begin to download and process the full %4 block chain (%2GB) starting with the earliest transactions in %3 when %4 initially launched.</source>
        <translation>Kun valitset OK, %1 aloittaa lataamaan ja käsittelemään koko %4 lohkoketjua (%2GB) aloittaen ensimmäisestä siirrosta %3 jolloin %4 käynnistettiin ensimmäistä kertaa.</translation>
    </message>
    <message>
        <source>This initial synchronisation is very demanding, and may expose hardware problems with your computer that had previously gone unnoticed. Each time you run %1, it will continue downloading where it left off.</source>
        <translation>Tämä alustava synkronointi on erittäin vaativa ja saattaa tuoda esiin laiteongelmia, joita ei aikaisemmin ole havaittu. Aina kun ajat %1:n, jatketaan siitä kohdasta, mihin viimeksi jäätiin.</translation>
    </message>
    <message>
        <source>If you have chosen to limit block chain storage (pruning), the historical data must still be downloaded and processed, but will be deleted afterward to keep your disk usage low.</source>
        <translation>Vaikka olisitkin valinnut rajoittaa lohkoketjun tallennustilaa (karsinnalla), täytyy historiatiedot silti ladata ja käsitellä, mutta ne poistetaan jälkikäteen levytilan säästämiseksi.</translation>
=======
        <source>Approximately %1 GB of data will be stored in this directory.</source>
        <translation>Noin %1 GB tietoa varastoidaan tähän hakemistoon.</translation>
>>>>>>> 228c1378
    </message>
    <message>
        <source>%1 will download and store a copy of the Qtum block chain.</source>
        <translation>%1 lataa ja tallentaa kopion Qtumin lohkoketjusta.</translation>
    </message>
    <message>
        <source>The wallet will also be stored in this directory.</source>
        <translation>Lompakko tallennetaan myös tähän hakemistoon.</translation>
    </message>
    <message>
        <source>Qtum</source>
        <translation>Qtum</translation>
    </message>
    <message>
        <source>At least %1 GB of data will be stored in this directory, and it will grow over time.</source>
        <translation>Ainakin %1 GB tietoa varastoidaan tähän hakemistoon ja tarve kasvaa ajan myötä.</translation>
    </message>
    <message>
        <source>Approximately %1 GB of data will be stored in this directory.</source>
        <translation>Noin %1 GB tietoa varastoidaan tähän hakemistoon.</translation>
    </message>
    <message>
        <source>%1 will download and store a copy of the Qtum block chain.</source>
        <translation>%1 lataa ja tallentaa kopion Qtumin lohkoketjusta.</translation>
    </message>
    <message>
        <source>The wallet will also be stored in this directory.</source>
        <translation>Lompakko tallennetaan myös tähän hakemistoon.</translation>
    </message>
    <message>
        <source>Error: Specified data directory "%1" cannot be created.</source>
        <translation>Virhe: Annettu datahakemistoa "%1" ei voida luoda.</translation>
    </message>
    <message>
        <source>Error</source>
        <translation>Virhe</translation>
    </message>
    </context>
<context>
    <name>ModalOverlay</name>
    <message>
        <source>Form</source>
        <translation>Lomake</translation>
    </message>
    <message>
        <source>Recent transactions may not yet be visible, and therefore your wallet's balance might be incorrect. This information will be correct once your wallet has finished synchronizing with the qtum network, as detailed below.</source>
        <translation>Viimeiset tapahtumat eivät välttämättä vielä näy, joten lompakkosi saldo voi olla virheellinen. Tieto korjautuu, kunhan lompakkosi synkronointi qtum-verkon kanssa on päättynyt. Tiedot näkyvät alla.</translation>
    </message>
    <message>
        <source>Attempting to spend qtums that are affected by not-yet-displayed transactions will not be accepted by the network.</source>
        <translation>Verkko ei tule hyväksymään sellaisten qtumien käyttämistä, jotka liittyvät vielä näkymättömissä oleviin siirtoihin.</translation>
    </message>
    <message>
        <source>Number of blocks left</source>
        <translation>Lohkoja jäljellä</translation>
    </message>
    <message>
        <source>Unknown...</source>
        <translation>Tunnistamaton..</translation>
    </message>
    <message>
        <source>Last block time</source>
        <translation>Viimeisimmän lohkon aika</translation>
    </message>
    <message>
        <source>Progress</source>
        <translation>Edistyminen</translation>
    </message>
    <message>
        <source>Progress increase per hour</source>
        <translation>Edistymisen kasvu tunnissa</translation>
    </message>
    <message>
        <source>calculating...</source>
        <translation>lasketaan..</translation>
    </message>
    <message>
        <source>Estimated time left until synced</source>
        <translation>Arvioitu jäljellä oleva aika, kunnes synkronoitu</translation>
    </message>
    <message>
        <source>Hide</source>
        <translation>Piilota</translation>
    </message>
    <message>
        <source>Unknown. Syncing Headers (%1)...</source>
        <translation>Tuntematon. Synkronoidaan tunnisteita (%1)...</translation>
    </message>
</context>
<context>
    <name>OpenURIDialog</name>
    <message>
        <source>Open URI</source>
        <translation>Avaa URI</translation>
    </message>
    <message>
        <source>Open payment request from URI or file</source>
        <translation>Avaa maksupyyntö URI:sta tai tiedostosta</translation>
    </message>
    <message>
        <source>URI:</source>
        <translation>URI:</translation>
    </message>
    <message>
        <source>Select payment request file</source>
        <translation>Valitse maksupyynnön tiedosto</translation>
    </message>
    <message>
        <source>Select payment request file to open</source>
        <translation>Valitse maksypyynnön tiedosto avattavaksi</translation>
    </message>
</context>
<context>
    <name>OptionsDialog</name>
    <message>
        <source>Options</source>
        <translation>Asetukset</translation>
    </message>
    <message>
        <source>&amp;Main</source>
        <translation>&amp;Yleiset</translation>
    </message>
    <message>
        <source>Automatically start %1 after logging in to the system.</source>
        <translation>Käynnistä %1 automaattisesti järjestelmään kirjautumisen jälkeen.</translation>
    </message>
    <message>
        <source>&amp;Start %1 on system login</source>
        <translation>&amp;Käynnistä %1 järjestelmään kirjautuessa</translation>
    </message>
    <message>
        <source>Size of &amp;database cache</source>
        <translation>&amp;Tietokannan välimuistin koko</translation>
    </message>
    <message>
        <source>MB</source>
        <translation>MB</translation>
    </message>
    <message>
        <source>Number of script &amp;verification threads</source>
        <translation>Script &amp;varmistuksen threadien määrä</translation>
    </message>
    <message>
        <source>IP address of the proxy (e.g. IPv4: 127.0.0.1 / IPv6: ::1)</source>
        <translation>IP osoite proxille (esim. IPv4: 127.0.0.1 / IPv6: ::1)</translation>
<<<<<<< HEAD
=======
    </message>
    <message>
        <source>Shows if the supplied default SOCKS5 proxy is used to reach peers via this network type.</source>
        <translation>Ilmoittaa, mikäli oletetettua SOCKS5-välityspalvelinta käytetään vertaisten tavoittamiseen tämän verkkotyypin kautta.</translation>
    </message>
    <message>
        <source>Hide the icon from the system tray.</source>
        <translation>Piilota kuvake järjestelmäpalkista.</translation>
    </message>
    <message>
        <source>&amp;Hide tray icon</source>
        <translation>&amp;Piilota tehtäväpalkin kuvake</translation>
>>>>>>> 228c1378
    </message>
    <message>
        <source>Shows if the supplied default SOCKS5 proxy is used to reach peers via this network type.</source>
        <translation>Ilmoittaa, mikäli oletetettua SOCKS5-välityspalvelinta käytetään vertaisten tavoittamiseen tämän verkkotyypin kautta.</translation>
    </message>
    <message>
        <source>Minimize instead of exit the application when the window is closed. When this option is enabled, the application will be closed only after selecting Exit in the menu.</source>
        <translation>Minimoi ikkuna ohjelman sulkemisen sijasta kun ikkuna suljetaan. Kun tämä asetus on käytössä, ohjelma suljetaan vain valittaessa valikosta Poistu.</translation>
    </message>
    <message>
        <source>Third party URLs (e.g. a block explorer) that appear in the transactions tab as context menu items. %s in the URL is replaced by transaction hash. Multiple URLs are separated by vertical bar |.</source>
        <translation>Ulkopuoliset URL-osoitteet (esim. block explorer,) jotka esiintyvät siirrot-välilehdellä valikossa. %s URL-osoitteessa korvataan siirtotunnuksella. Useampi URL-osoite on eroteltu pystyviivalla |.</translation>
    </message>
    <message>
        <source>Active command-line options that override above options:</source>
        <translation>Aktiiviset komentorivivalinnat jotka ohittavat ylläolevat valinnat:</translation>
    </message>
    <message>
        <source>Open the %1 configuration file from the working directory.</source>
        <translation>Avaa %1 asetustiedosto työhakemistosta.</translation>
    </message>
    <message>
        <source>Open Configuration File</source>
        <translation>Avaa asetustiedosto.</translation>
    </message>
    <message>
        <source>Reset all client options to default.</source>
        <translation>Palauta kaikki asetukset takaisin alkuperäisiksi.</translation>
    </message>
    <message>
        <source>&amp;Reset Options</source>
        <translation>&amp;Palauta asetukset</translation>
    </message>
    <message>
        <source>&amp;Network</source>
        <translation>&amp;Verkko</translation>
    </message>
    <message>
        <source>(0 = auto, &lt;0 = leave that many cores free)</source>
        <translation>(0 = auto, &lt;0 = jätä näin monta ydintä vapaaksi)</translation>
    </message>
    <message>
        <source>W&amp;allet</source>
        <translation>&amp;Lompakko</translation>
    </message>
    <message>
        <source>Expert</source>
        <translation>Expertti</translation>
    </message>
    <message>
        <source>Enable coin &amp;control features</source>
        <translation>Ota käytöön &amp;Kolikkokontrolli-ominaisuudet</translation>
    </message>
    <message>
        <source>If you disable the spending of unconfirmed change, the change from a transaction cannot be used until that transaction has at least one confirmation. This also affects how your balance is computed.</source>
        <translation>Jos poistat varmistamattomien vaihtorahojen käytön, rahansiirron vaihtorahaa ei voida käyttää ennen vähintään yhtä varmistusta. Tämä vaikuttaa myös kuinka taseesi lasketaan.</translation>
    </message>
    <message>
        <source>&amp;Spend unconfirmed change</source>
        <translation>&amp;Käytä varmistamattomia vaihtorahoja</translation>
    </message>
    <message>
        <source>Automatically open the Qtum client port on the router. This only works when your router supports UPnP and it is enabled.</source>
        <translation>Avaa Qtum-asiakasohjelman portti reitittimellä automaattisesti. Tämä toimii vain, jos reitittimesi tukee UPnP:tä ja se on käytössä.</translation>
    </message>
    <message>
        <source>Map port using &amp;UPnP</source>
        <translation>Portin uudelleenohjaus &amp;UPnP:llä</translation>
    </message>
    <message>
<<<<<<< HEAD
=======
        <source>Accept connections from outside.</source>
        <translation>Hyväksy yhteysiä ulkopuolelta</translation>
    </message>
    <message>
        <source>Allow incomin&amp;g connections</source>
        <translation>Hyväksy sisääntulevia yhteyksiä</translation>
    </message>
    <message>
>>>>>>> 228c1378
        <source>Connect to the Qtum network through a SOCKS5 proxy.</source>
        <translation>Yhdistä Qtum-verkkoon SOCKS5-välityspalvelimen kautta.</translation>
    </message>
    <message>
        <source>&amp;Connect through SOCKS5 proxy (default proxy):</source>
        <translation>&amp;Yhdistä SOCKS5-välityspalvelimen kautta (oletus välityspalvelin):</translation>
    </message>
    <message>
        <source>Proxy &amp;IP:</source>
        <translation>Proxyn &amp;IP:</translation>
    </message>
    <message>
        <source>&amp;Port:</source>
        <translation>&amp;Portti</translation>
    </message>
    <message>
        <source>Port of the proxy (e.g. 9050)</source>
        <translation>Proxyn Portti (esim. 9050)</translation>
    </message>
    <message>
        <source>Used for reaching peers via:</source>
        <translation>Vertaisten saavuttamiseen käytettävät verkkotyypit:</translation>
    </message>
    <message>
        <source>IPv4</source>
        <translation>IPv4</translation>
    </message>
    <message>
        <source>IPv6</source>
        <translation>IPv6</translation>
    </message>
    <message>
        <source>Tor</source>
        <translation>Tor</translation>
    </message>
    <message>
        <source>Connect to the Qtum network through a separate SOCKS5 proxy for Tor hidden services.</source>
        <translation>Yhdistä Qtum-verkkoon erillisen SOCKS5-välityspalvelimen kautta piilotettuja Tor-palveluja varten.</translation>
    </message>
    <message>
        <source>&amp;Window</source>
        <translation>&amp;Ikkuna</translation>
    </message>
    <message>
        <source>Show only a tray icon after minimizing the window.</source>
        <translation>Näytä ainoastaan ilmaisinalueella ikkunan pienentämisen jälkeen.</translation>
    </message>
    <message>
        <source>&amp;Minimize to the tray instead of the taskbar</source>
        <translation>&amp;Pienennä ilmaisinalueelle työkalurivin sijasta</translation>
    </message>
    <message>
        <source>M&amp;inimize on close</source>
        <translation>P&amp;ienennä suljettaessa</translation>
    </message>
    <message>
        <source>&amp;Display</source>
        <translation>&amp;Käyttöliittymä</translation>
    </message>
    <message>
        <source>User Interface &amp;language:</source>
        <translation>&amp;Käyttöliittymän kieli</translation>
    </message>
    <message>
        <source>The user interface language can be set here. This setting will take effect after restarting %1.</source>
        <translation>Tässä voit määritellä käyttöliittymän kielen. Muutokset astuvat voimaan seuraavan kerran, kun %1 käynnistetään.</translation>
    </message>
    <message>
        <source>&amp;Unit to show amounts in:</source>
        <translation>Yksikkö jona qtum-määrät näytetään</translation>
    </message>
    <message>
        <source>Choose the default subdivision unit to show in the interface and when sending coins.</source>
        <translation>Valitse mitä yksikköä käytetään ensisijaisesti qtum-määrien näyttämiseen.</translation>
    </message>
    <message>
        <source>Whether to show coin control features or not.</source>
        <translation>Näytetäänkö kolikkokontrollin ominaisuuksia vai ei</translation>
    </message>
    <message>
        <source>&amp;Third party transaction URLs</source>
        <translation>&amp;Kolmannen osapuolen rahansiirto URL:t</translation>
    </message>
    <message>
        <source>&amp;OK</source>
        <translation>&amp;OK</translation>
    </message>
    <message>
        <source>&amp;Cancel</source>
        <translation>&amp;Peruuta</translation>
    </message>
    <message>
        <source>default</source>
        <translation>oletus</translation>
    </message>
    <message>
        <source>none</source>
        <translation>ei mitään</translation>
    </message>
    <message>
        <source>Confirm options reset</source>
        <translation>Varmista asetusten palautus</translation>
    </message>
    <message>
        <source>Client restart required to activate changes.</source>
        <translation>Ohjelman uudelleenkäynnistys aktivoi muutokset.</translation>
    </message>
    <message>
        <source>Client will be shut down. Do you want to proceed?</source>
        <translation>Asiakasohjelma sammutetaan. Haluatko jatkaa?</translation>
    </message>
    <message>
        <source>Configuration options</source>
        <translation>Kokoonpanoasetukset</translation>
    </message>
    <message>
        <source>The configuration file is used to specify advanced user options which override GUI settings. Additionally, any command-line options will override this configuration file.</source>
        <translation>Asetustiedostoa käytetään määrittämään kokeneen käyttäjän lisävalintoja, jotka ylikirjoittavat graafisen käyttöliittymän asetukset. Lisäksi komentokehoitteen valinnat ylikirjoittavat kyseisen asetustiedoston.</translation>
    </message>
    <message>
        <source>Error</source>
        <translation>Virhe</translation>
    </message>
    <message>
        <source>The configuration file could not be opened.</source>
        <translation>Asetustiedostoa ei voitu avata.</translation>
    </message>
    <message>
        <source>This change would require a client restart.</source>
        <translation>Tämä muutos vaatii ohjelman uudelleenkäynnistyksen.</translation>
    </message>
    <message>
        <source>The supplied proxy address is invalid.</source>
        <translation>Antamasi proxy-osoite on virheellinen.</translation>
    </message>
</context>
<context>
    <name>OverviewPage</name>
    <message>
        <source>Form</source>
        <translation>Lomake</translation>
    </message>
    <message>
        <source>The displayed information may be out of date. Your wallet automatically synchronizes with the Qtum network after a connection is established, but this process has not completed yet.</source>
        <translation>Näytetyt tiedot eivät välttämättä ole ajantasalla. Lompakkosi synkronoituu Qtum-verkon kanssa automaattisesti yhteyden muodostamisen jälkeen, mutta synkronointi on vielä meneillään.</translation>
    </message>
    <message>
        <source>Watch-only:</source>
        <translation>Seuranta:</translation>
    </message>
    <message>
        <source>Available:</source>
        <translation>Käytettävissä:</translation>
    </message>
    <message>
        <source>Your current spendable balance</source>
        <translation>Nykyinen käytettävissä oleva tase</translation>
    </message>
    <message>
        <source>Pending:</source>
        <translation>Odotetaan:</translation>
    </message>
    <message>
        <source>Total of transactions that have yet to be confirmed, and do not yet count toward the spendable balance</source>
        <translation>Varmistamattomien rahansiirtojen summa, jota ei lasketa käytettävissä olevaan taseeseen.</translation>
    </message>
    <message>
        <source>Immature:</source>
        <translation>Epäkypsää:</translation>
    </message>
    <message>
        <source>Mined balance that has not yet matured</source>
        <translation>Louhittu saldo, joka ei ole vielä kypsynyt</translation>
    </message>
    <message>
        <source>Balances</source>
        <translation>Saldot</translation>
    </message>
    <message>
        <source>Total:</source>
        <translation>Yhteensä:</translation>
    </message>
    <message>
        <source>Your current total balance</source>
        <translation>Tililläsi tällä hetkellä olevien Qtumien määrä</translation>
    </message>
    <message>
        <source>Your current balance in watch-only addresses</source>
        <translation>Nykyinen tase seurantaosoitetteissa</translation>
    </message>
    <message>
        <source>Spendable:</source>
        <translation>Käytettävissä:</translation>
    </message>
    <message>
        <source>Recent transactions</source>
        <translation>Viimeisimmät rahansiirrot</translation>
    </message>
    <message>
        <source>Unconfirmed transactions to watch-only addresses</source>
        <translation>Vahvistamattomat rahansiirrot vain katseltaviin osoitteisiin</translation>
    </message>
    <message>
        <source>Mined balance in watch-only addresses that has not yet matured</source>
        <translation>Louhittu, ei vielä kypsynyt saldo vain katseltavissa osoitteissa</translation>
    </message>
    <message>
        <source>Current total balance in watch-only addresses</source>
        <translation>Nykyinen tase seurantaosoitetteissa</translation>
    </message>
</context>
<context>
    <name>PaymentServer</name>
    <message>
        <source>Payment request error</source>
        <translation>Maksupyyntövirhe</translation>
    </message>
    <message>
        <source>Cannot start qtum: click-to-pay handler</source>
        <translation>Qtumia ei voi käynnistää: klikkaa-maksaaksesi -käsittelijän virhe</translation>
    </message>
    <message>
        <source>URI handling</source>
        <translation>URI käsittely</translation>
    </message>
    <message>
        <source>Payment request fetch URL is invalid: %1</source>
        <translation>Maksupyynnön haku URL on virheellinen: %1</translation>
    </message>
    <message>
        <source>Invalid payment address %1</source>
        <translation>Virheellinen maksuosoite %1</translation>
    </message>
    <message>
        <source>URI cannot be parsed! This can be caused by an invalid Qtum address or malformed URI parameters.</source>
        <translation>URIa ei voitu jäsentää! Tämä voi johtua virheellisestä Qtum-osoitteesta tai väärin muotoilluista URI parametreista.</translation>
    </message>
    <message>
        <source>Payment request file handling</source>
        <translation>Maksupyynnön tiedoston käsittely</translation>
    </message>
    <message>
        <source>Payment request file cannot be read! This can be caused by an invalid payment request file.</source>
        <translation>Maksupyyntötiedostoa ei voi lukea! Tämä saattaa johtua epäkelvosta maksupyyntötiedostosta.</translation>
    </message>
    <message>
        <source>Payment request rejected</source>
        <translation>Maksupyyntö hylätty</translation>
    </message>
    <message>
        <source>Payment request network doesn't match client network.</source>
        <translation>Maksupyyntoverkko ei täsmää asiakasohjelman verkon kanssa.</translation>
    </message>
    <message>
        <source>Payment request expired.</source>
        <translation>Maksupyyntö vanhentui.</translation>
    </message>
    <message>
        <source>Payment request is not initialized.</source>
        <translation>Maksupyyntöä ei ole alustettu.</translation>
    </message>
    <message>
        <source>Unverified payment requests to custom payment scripts are unsupported.</source>
        <translation>Varmistamattomia maksupyyntöjä kustomoituun maksupalveluun ei tueta.</translation>
    </message>
    <message>
        <source>Invalid payment request.</source>
        <translation>Virheellinen maksupyyntö.</translation>
    </message>
    <message>
        <source>Requested payment amount of %1 is too small (considered dust).</source>
        <translation>Maksupyyntö %1 on liian pieni (kohdellaan tomuna).</translation>
    </message>
    <message>
        <source>Refund from %1</source>
        <translation>Maksupalautus %1:sta</translation>
    </message>
    <message>
        <source>Payment request %1 is too large (%2 bytes, allowed %3 bytes).</source>
        <translation>Maksupyyntö %1 on liian suuri (%2 tavua, sallittu %3 tavua).</translation>
    </message>
    <message>
        <source>Error communicating with %1: %2</source>
        <translation>Virhe kommunikoidessa %1n kanssa: %2</translation>
    </message>
    <message>
        <source>Payment request cannot be parsed!</source>
        <translation>Maksupyyntöä ei voida jäsentää!</translation>
    </message>
    <message>
        <source>Bad response from server %1</source>
        <translation>Virheellinen vastaus palvelimelta %1</translation>
    </message>
    <message>
        <source>Network request error</source>
        <translation>Tietoverkon pyyntövirhe</translation>
    </message>
    <message>
        <source>Payment acknowledged</source>
        <translation>Rahansiirto tunnistettu</translation>
    </message>
</context>
<context>
    <name>PeerTableModel</name>
    <message>
        <source>User Agent</source>
        <translation>Käyttöliittymä</translation>
    </message>
    <message>
        <source>Node/Service</source>
        <translation>Noodi/Palvelu</translation>
    </message>
    <message>
        <source>NodeId</source>
        <translation>NodeId</translation>
    </message>
    <message>
        <source>Ping</source>
        <translation>Vasteaika</translation>
    </message>
    <message>
        <source>Sent</source>
        <translation>Lähetetyt</translation>
    </message>
    <message>
        <source>Received</source>
        <translation>Vastaanotetut</translation>
    </message>
</context>
<context>
    <name>QObject</name>
    <message>
        <source>Amount</source>
        <translation>Määrä</translation>
    </message>
    <message>
        <source>Enter a Qtum address (e.g. %1)</source>
        <translation>Syötä Qtum-osoite (esim. %1)</translation>
    </message>
    <message>
        <source>%1 d</source>
        <translation>%1 d</translation>
    </message>
    <message>
        <source>%1 h</source>
        <translation>%1 h</translation>
    </message>
    <message>
        <source>%1 m</source>
        <translation>%1 m</translation>
    </message>
    <message>
        <source>%1 s</source>
        <translation>%1 s</translation>
    </message>
    <message>
        <source>None</source>
        <translation>Ei yhtään</translation>
    </message>
    <message>
        <source>N/A</source>
        <translation>Ei saatavilla</translation>
    </message>
    <message>
        <source>%1 ms</source>
        <translation>%1 ms</translation>
    </message>
    <message>
        <source>%1 and %2</source>
        <translation>%1 ja %2</translation>
    </message>
    <message>
        <source>%1 B</source>
        <translation>%1 B</translation>
    </message>
    <message>
        <source>%1 KB</source>
        <translation>%1 KB</translation>
    </message>
    <message>
        <source>%1 MB</source>
        <translation>%1 MB</translation>
    </message>
    <message>
        <source>%1 GB</source>
        <translation>%1 GB</translation>
    </message>
    <message>
        <source>%1 didn't yet exit safely...</source>
        <translation>%1 ei vielä sulkeutunut turvallisesti...</translation>
    </message>
    <message>
        <source>unknown</source>
        <translation>tuntematon</translation>
    </message>
</context>
<context>
    <name>QObject::QObject</name>
    <message>
        <source>Error: Specified data directory "%1" does not exist.</source>
        <translation>Virhe: Annettua data-hakemistoa "%1" ei ole olemassa.</translation>
    </message>
    <message>
<<<<<<< HEAD
        <source>Error: Cannot parse configuration file: %1. Only use key=value syntax.</source>
        <translation>Virhe: asetustiedostoa %1 ei voida jäsentää. Käytä vain avain=arvo merkintätapaa.</translation>
    </message>
    <message>
=======
>>>>>>> 228c1378
        <source>Error: %1</source>
        <translation>Virhe: %1</translation>
    </message>
</context>
<context>
    <name>QRImageWidget</name>
    <message>
        <source>&amp;Save Image...</source>
        <translation>&amp;Tallenna kuva</translation>
    </message>
    <message>
        <source>&amp;Copy Image</source>
        <translation>&amp;Kopioi kuva</translation>
    </message>
    <message>
        <source>Save QR Code</source>
        <translation>Tallenna QR-koodi</translation>
    </message>
    <message>
        <source>PNG Image (*.png)</source>
        <translation>PNG kuva (*.png)</translation>
    </message>
</context>
<context>
    <name>RPCConsole</name>
    <message>
        <source>N/A</source>
        <translation>Ei saatavilla</translation>
    </message>
    <message>
        <source>Client version</source>
        <translation>Pääteohjelman versio</translation>
    </message>
    <message>
        <source>&amp;Information</source>
        <translation>T&amp;ietoa</translation>
    </message>
    <message>
        <source>Debug window</source>
        <translation>&amp;Debug-ikkuna</translation>
    </message>
    <message>
        <source>General</source>
        <translation>Yleinen</translation>
    </message>
    <message>
        <source>Using BerkeleyDB version</source>
        <translation>Käyttää BerkeleyDB-versiota</translation>
    </message>
    <message>
        <source>Datadir</source>
        <translation>Data-hakemisto</translation>
    </message>
    <message>
        <source>Startup time</source>
        <translation>Käynnistysaika</translation>
    </message>
    <message>
        <source>Network</source>
        <translation>Verkko</translation>
    </message>
    <message>
        <source>Name</source>
        <translation>Nimi</translation>
    </message>
    <message>
        <source>Number of connections</source>
        <translation>Yhteyksien lukumäärä</translation>
    </message>
    <message>
        <source>Block chain</source>
        <translation>Lohkoketju</translation>
    </message>
    <message>
        <source>Current number of blocks</source>
        <translation>Nykyinen Lohkojen määrä</translation>
    </message>
    <message>
        <source>Memory Pool</source>
        <translation>Muistiallas</translation>
    </message>
    <message>
        <source>Current number of transactions</source>
        <translation>Tämänhetkinen rahansiirtojen määrä</translation>
    </message>
    <message>
        <source>Memory usage</source>
        <translation>Muistin käyttö</translation>
    </message>
    <message>
        <source>&amp;Reset</source>
        <translation>&amp;Nollaa</translation>
    </message>
    <message>
        <source>Received</source>
        <translation>Vastaanotetut</translation>
    </message>
    <message>
        <source>Sent</source>
        <translation>Lähetetyt</translation>
    </message>
    <message>
        <source>&amp;Peers</source>
        <translation>&amp;Vertaiset</translation>
    </message>
    <message>
        <source>Banned peers</source>
        <translation>Estetyt vertaiset</translation>
    </message>
    <message>
        <source>Select a peer to view detailed information.</source>
        <translation>Valitse vertainen eriteltyjä tietoja varten.</translation>
    </message>
    <message>
        <source>Whitelisted</source>
        <translation>Sallittu</translation>
    </message>
    <message>
        <source>Direction</source>
        <translation>Suunta</translation>
    </message>
    <message>
        <source>Version</source>
        <translation>Versio</translation>
    </message>
    <message>
        <source>Starting Block</source>
        <translation>Alkaen lohkosta</translation>
    </message>
    <message>
        <source>Synced Headers</source>
        <translation>Synkronoidut ylätunnisteet</translation>
    </message>
    <message>
        <source>Synced Blocks</source>
        <translation>Synkronoidut lohkot</translation>
    </message>
    <message>
        <source>User Agent</source>
        <translation>Käyttöliittymä</translation>
    </message>
    <message>
        <source>Open the %1 debug log file from the current data directory. This can take a few seconds for large log files.</source>
        <translation>Avaa %1 -debug-loki tämänhetkisestä data-hakemistosta. Tämä voi viedä muutaman sekunnin suurille lokitiedostoille.</translation>
    </message>
    <message>
        <source>Decrease font size</source>
        <translation>Pienennä fontin kokoa</translation>
    </message>
    <message>
        <source>Increase font size</source>
        <translation>Suurenna fontin kokoa</translation>
    </message>
    <message>
        <source>Services</source>
        <translation>Palvelut</translation>
    </message>
    <message>
        <source>Ban Score</source>
        <translation>Panna-pisteytys</translation>
    </message>
    <message>
        <source>Connection Time</source>
        <translation>Yhteysaika</translation>
    </message>
    <message>
        <source>Last Send</source>
        <translation>Viimeisin lähetetty</translation>
    </message>
    <message>
        <source>Last Receive</source>
        <translation>Viimeisin vastaanotettu</translation>
    </message>
    <message>
        <source>Ping Time</source>
        <translation>Vasteaika</translation>
    </message>
    <message>
        <source>The duration of a currently outstanding ping.</source>
        <translation>Tämänhetkisen merkittävän yhteyskokeilun kesto.</translation>
    </message>
    <message>
        <source>Ping Wait</source>
        <translation>Yhteyskokeilun odotus</translation>
    </message>
    <message>
        <source>Min Ping</source>
        <translation>Pienin vasteaika</translation>
    </message>
    <message>
        <source>Time Offset</source>
        <translation>Ajan poikkeama</translation>
    </message>
    <message>
        <source>Last block time</source>
        <translation>Viimeisimmän lohkon aika</translation>
    </message>
    <message>
        <source>&amp;Open</source>
        <translation>&amp;Avaa</translation>
    </message>
    <message>
        <source>&amp;Console</source>
        <translation>&amp;Konsoli</translation>
    </message>
    <message>
        <source>&amp;Network Traffic</source>
        <translation>&amp;Verkkoliikenne</translation>
    </message>
    <message>
        <source>Totals</source>
        <translation>Yhteensä</translation>
    </message>
    <message>
        <source>In:</source>
        <translation>Sisään:</translation>
    </message>
    <message>
        <source>Out:</source>
        <translation>Ulos:</translation>
    </message>
    <message>
        <source>Debug log file</source>
        <translation>Debug lokitiedosto</translation>
    </message>
    <message>
        <source>Clear console</source>
        <translation>Tyhjennä konsoli</translation>
    </message>
    <message>
        <source>1 &amp;hour</source>
        <translation>1 &amp;tunti</translation>
    </message>
    <message>
        <source>1 &amp;day</source>
        <translation>1 &amp;päivä</translation>
    </message>
    <message>
        <source>1 &amp;week</source>
        <translation>1 &amp;viikko</translation>
    </message>
    <message>
        <source>1 &amp;year</source>
        <translation>1 &amp;vuosi</translation>
    </message>
    <message>
        <source>&amp;Disconnect</source>
        <translation>&amp;Katkaise yhteys</translation>
    </message>
    <message>
        <source>Ban for</source>
        <translation>Estä </translation>
    </message>
    <message>
        <source>&amp;Unban</source>
        <translation>&amp;Poista esto</translation>
    </message>
    <message>
        <source>Welcome to the %1 RPC console.</source>
        <translation>Tervetuloa %1 RPC-konsoliin.</translation>
    </message>
    <message>
        <source>Use up and down arrows to navigate history, and %1 to clear screen.</source>
        <translation>Käytä nuolia ylös ja alas selataksesi historiaa, sekä %1 tyhjentääkseksi ruudun.</translation>
    </message>
    <message>
<<<<<<< HEAD
        <source>WARNING: Scammers have been active, telling users to type commands here, stealing their wallet contents. Do not use this console without fully understanding the ramifications of a command.</source>
        <translation>VAROITUS: aktiiviset huijarit neuvovat kirjoittamaan komentoja tähän komentoriviin, varastaen lompakkosi sisällön. Älä käytä komentoriviä ilman täyttä ymmärrystä kirjoittamasi komennon toiminnasta.</translation>
    </message>
    <message>
=======
        <source>For more information on using this console type %1.</source>
        <translation>Lisätietoja konsolin käytöstä saat kirjoittamalla %1.</translation>
    </message>
    <message>
        <source>WARNING: Scammers have been active, telling users to type commands here, stealing their wallet contents. Do not use this console without fully understanding the ramifications of a command.</source>
        <translation>VAROITUS: aktiiviset huijarit neuvovat kirjoittamaan komentoja tähän komentoriviin, varastaen lompakkosi sisällön. Älä käytä komentoriviä ilman täyttä ymmärrystä kirjoittamasi komennon toiminnasta.</translation>
    </message>
    <message>
>>>>>>> 228c1378
        <source>Network activity disabled</source>
        <translation>Verkkoliikenne pysäytetty</translation>
    </message>
    <message>
        <source>(node id: %1)</source>
        <translation>(solmukohdan id: %1)</translation>
    </message>
    <message>
        <source>via %1</source>
        <translation>%1 kautta</translation>
    </message>
    <message>
        <source>never</source>
        <translation>ei koskaan</translation>
    </message>
    <message>
        <source>Inbound</source>
        <translation>Sisääntuleva</translation>
    </message>
    <message>
        <source>Outbound</source>
        <translation>Ulosmenevä</translation>
    </message>
    <message>
        <source>Yes</source>
        <translation>Kyllä</translation>
    </message>
    <message>
        <source>No</source>
        <translation>Ei</translation>
    </message>
    <message>
        <source>Unknown</source>
        <translation>Tuntematon</translation>
    </message>
</context>
<context>
    <name>ReceiveCoinsDialog</name>
    <message>
        <source>&amp;Amount:</source>
        <translation>&amp;Määrä</translation>
    </message>
    <message>
        <source>&amp;Label:</source>
        <translation>&amp;Nimi:</translation>
    </message>
    <message>
        <source>&amp;Message:</source>
        <translation>&amp;Viesti:</translation>
    </message>
    <message>
        <source>An optional message to attach to the payment request, which will be displayed when the request is opened. Note: The message will not be sent with the payment over the Qtum network.</source>
        <translation>Valinnainen viesti liitetään maksupyyntöön ja näytetään avattaessa. Viestiä ei lähetetä Qtum-verkkoon.</translation>
    </message>
    <message>
        <source>An optional label to associate with the new receiving address.</source>
        <translation>Valinnainen nimi liitetään vastaanottavaan osoitteeseen.</translation>
    </message>
    <message>
        <source>Use this form to request payments. All fields are &lt;b&gt;optional&lt;/b&gt;.</source>
        <translation>Käytä lomaketta maksupyyntöihin. Kaikki kentät ovat &lt;b&gt;valinnaisia&lt;/b&gt;.</translation>
    </message>
    <message>
        <source>An optional amount to request. Leave this empty or zero to not request a specific amount.</source>
        <translation>Valinnainen pyyntömäärä. Jätä tyhjäksi tai nollaksi jos et pyydä tiettyä määrää.</translation>
    </message>
    <message>
        <source>Clear all fields of the form.</source>
        <translation>Tyhjennä lomakkeen kaikki kentät.</translation>
    </message>
    <message>
        <source>Clear</source>
        <translation>Tyhjennä</translation>
    </message>
    <message>
        <source>Requested payments history</source>
        <translation>Pyydettyjen maksujen historia</translation>
    </message>
    <message>
        <source>&amp;Request payment</source>
        <translation>&amp;Vastaanota maksu</translation>
    </message>
    <message>
        <source>Generate Bech32 address</source>
        <translation>Luo Bech32-osoite</translation>
    </message>
    <message>
        <source>Show the selected request (does the same as double clicking an entry)</source>
        <translation>Näytä valittu pyyntö (sama toiminta kuin alkion tuplaklikkaus)</translation>
    </message>
    <message>
        <source>Show</source>
        <translation>Näytä</translation>
    </message>
    <message>
        <source>Remove the selected entries from the list</source>
        <translation>Poista valitut alkiot listasta</translation>
    </message>
    <message>
        <source>Remove</source>
        <translation>Poista</translation>
    </message>
    <message>
        <source>Copy URI</source>
        <translation>Kopioi URI</translation>
    </message>
    <message>
        <source>Copy label</source>
        <translation>Kopioi nimike</translation>
    </message>
    <message>
        <source>Copy message</source>
        <translation>Kopioi viesti</translation>
    </message>
    <message>
        <source>Copy amount</source>
        <translation>Kopioi määrä</translation>
    </message>
</context>
<context>
    <name>ReceiveRequestDialog</name>
    <message>
        <source>QR Code</source>
        <translation>QR-koodi</translation>
    </message>
    <message>
        <source>Copy &amp;URI</source>
        <translation>Kopioi &amp;URI</translation>
    </message>
    <message>
        <source>Copy &amp;Address</source>
        <translation>Kopioi &amp;Osoite</translation>
    </message>
    <message>
        <source>&amp;Save Image...</source>
        <translation>&amp;Tallenna kuva</translation>
    </message>
    <message>
        <source>Request payment to %1</source>
        <translation>Pyydä maksua osoitteeseen %1</translation>
    </message>
    <message>
        <source>Payment information</source>
        <translation>Maksutiedot</translation>
    </message>
    <message>
        <source>URI</source>
        <translation>URI</translation>
    </message>
    <message>
        <source>Address</source>
        <translation>Osoite</translation>
    </message>
    <message>
        <source>Amount</source>
        <translation>Määrä</translation>
    </message>
    <message>
        <source>Label</source>
        <translation>Nimike</translation>
    </message>
    <message>
        <source>Message</source>
        <translation>Viesti</translation>
    </message>
    <message>
<<<<<<< HEAD
=======
        <source>Wallet</source>
        <translation>Lompakko</translation>
    </message>
    <message>
>>>>>>> 228c1378
        <source>Resulting URI too long, try to reduce the text for label / message.</source>
        <translation>Tuloksen URI on liian pitkä, yritä lyhentää otsikon tai viestin tekstiä.</translation>
    </message>
    <message>
        <source>Error encoding URI into QR Code.</source>
        <translation>Virhe käännettäessä URI:a QR-koodiksi.</translation>
    </message>
</context>
<context>
    <name>RecentRequestsTableModel</name>
    <message>
        <source>Date</source>
        <translation>Aika</translation>
    </message>
    <message>
        <source>Label</source>
        <translation>Nimike</translation>
    </message>
    <message>
        <source>Message</source>
        <translation>Viesti</translation>
    </message>
    <message>
        <source>(no label)</source>
        <translation>(ei nimikettä)</translation>
    </message>
    <message>
        <source>(no message)</source>
        <translation>(ei viestiä)</translation>
    </message>
    <message>
        <source>(no amount requested)</source>
        <translation>(ei pyydettyä määrää)</translation>
    </message>
    <message>
        <source>Requested</source>
        <translation>Pyydetty</translation>
    </message>
</context>
<context>
    <name>SendCoinsDialog</name>
    <message>
        <source>Send Coins</source>
        <translation>Lähetä kolikoita</translation>
    </message>
    <message>
        <source>Coin Control Features</source>
        <translation>Kolikkokontrolli ominaisuudet</translation>
    </message>
    <message>
        <source>Inputs...</source>
        <translation>Sisääntulot...</translation>
    </message>
    <message>
        <source>automatically selected</source>
        <translation>automaattisesti valitut</translation>
    </message>
    <message>
        <source>Insufficient funds!</source>
        <translation>Lompakon saldo ei riitä!</translation>
    </message>
    <message>
        <source>Quantity:</source>
        <translation>Määrä:</translation>
    </message>
    <message>
        <source>Bytes:</source>
        <translation>Tavuja:</translation>
    </message>
    <message>
        <source>Amount:</source>
        <translation>Määrä:</translation>
    </message>
    <message>
        <source>Fee:</source>
        <translation>Palkkio:</translation>
    </message>
    <message>
        <source>After Fee:</source>
        <translation>Palkkion jälkeen:</translation>
    </message>
    <message>
        <source>Change:</source>
        <translation>Vaihtoraha:</translation>
    </message>
    <message>
        <source>If this is activated, but the change address is empty or invalid, change will be sent to a newly generated address.</source>
        <translation>Jos tämä aktivoidaan mutta vaihtorahan osoite on tyhjä tai virheellinen, vaihtoraha tullaan lähettämään uuteen luotuun osoitteeseen.</translation>
    </message>
    <message>
        <source>Custom change address</source>
        <translation>Kustomoitu vaihtorahan osoite</translation>
    </message>
    <message>
        <source>Transaction Fee:</source>
        <translation>Rahansiirtokulu:</translation>
    </message>
    <message>
        <source>Choose...</source>
        <translation>Valitse...</translation>
    </message>
    <message>
        <source>Using the fallbackfee can result in sending a transaction that will take several hours or days (or never) to confirm. Consider choosing your fee manually or wait until you have validated the complete chain.</source>
        <translation>Fallbackfeen käyttö voi johtaa useita tunteja, päiviä (tai loputtomiin) kestävän siirron lähettämiseen. Harkitse palkkion valitsemista itse tai odota kunnes koko ketju on vahvistettu.</translation>
    </message>
    <message>
        <source>Warning: Fee estimation is currently not possible.</source>
        <translation>Varoitus: Kulujen arviointi ei ole juuri nyt mahdollista.</translation>
    </message>
    <message>
        <source>collapse fee-settings</source>
        <translation>pudota kulujen asetukset</translation>
    </message>
    <message>
        <source>per kilobyte</source>
        <translation>per kilotavu</translation>
    </message>
    <message>
        <source>If the custom fee is set to 1000 satoshis and the transaction is only 250 bytes, then "per kilobyte" only pays 250 satoshis in fee, while "total at least" pays 1000 satoshis. For transactions bigger than a kilobyte both pay by kilobyte.</source>
        <translation>Jos määritelty palkkio on asetettu 1000 satoshiin ja siirto on vain 250 tavua, niin "kilotavua kohti" maksaa vain 250 satoshin palkkion, kun "vähintään" maksaa 1000 satoshia. Kilotavua suuremmilla siirroilla molemmat maksavat jokaista kilotavua kohti.</translation>
    </message>
    <message>
<<<<<<< HEAD
        <source>Hide</source>
        <translation>Piilota</translation>
    </message>
    <message>
=======
>>>>>>> 228c1378
        <source>(read the tooltip)</source>
        <translation>(lue työkaluvinkki)</translation>
    </message>
    <message>
        <source>Recommended:</source>
        <translation>Suositeltu:</translation>
    </message>
    <message>
        <source>Custom:</source>
        <translation>Muokattu:</translation>
    </message>
    <message>
        <source>(Smart fee not initialized yet. This usually takes a few blocks...)</source>
        <translation>(Älykästä rahansiirtokulua ei ole vielä alustettu. Tähän kuluu yleensä aikaa muutaman lohkon verran...)</translation>
    </message>
    <message>
        <source>Send to multiple recipients at once</source>
        <translation>Lähetä usealla vastaanottajalle samanaikaisesti</translation>
    </message>
    <message>
        <source>Add &amp;Recipient</source>
        <translation>Lisää &amp;Vastaanottaja</translation>
    </message>
    <message>
        <source>Clear all fields of the form.</source>
        <translation>Tyhjennä lomakkeen kaikki kentät.</translation>
    </message>
    <message>
        <source>Dust:</source>
        <translation>Tomu:</translation>
    </message>
    <message>
        <source>Confirmation time target:</source>
        <translation>Vahvistusajan tavoite:</translation>
    </message>
    <message>
<<<<<<< HEAD
=======
        <source>Enable Replace-By-Fee</source>
        <translation>Käytä Replace-By-Fee:tä</translation>
    </message>
    <message>
>>>>>>> 228c1378
        <source>Clear &amp;All</source>
        <translation>&amp;Tyhjennnä Kaikki</translation>
    </message>
    <message>
        <source>Balance:</source>
        <translation>Balanssi:</translation>
    </message>
    <message>
        <source>Confirm the send action</source>
        <translation>Vahvista lähetys</translation>
    </message>
    <message>
        <source>S&amp;end</source>
        <translation>&amp;Lähetä</translation>
    </message>
    <message>
        <source>Copy quantity</source>
        <translation>Kopioi lukumäärä</translation>
    </message>
    <message>
        <source>Copy amount</source>
        <translation>Kopioi määrä</translation>
    </message>
    <message>
        <source>Copy fee</source>
        <translation>Kopioi rahansiirtokulu</translation>
    </message>
    <message>
        <source>Copy after fee</source>
        <translation>Kopioi rahansiirtokulun jälkeen</translation>
    </message>
    <message>
        <source>Copy bytes</source>
        <translation>Kopioi tavut</translation>
    </message>
    <message>
        <source>Copy dust</source>
        <translation>Kopioi tomu</translation>
    </message>
    <message>
        <source>Copy change</source>
        <translation>Kopioi vaihtorahat</translation>
    </message>
    <message>
        <source>%1 (%2 blocks)</source>
        <translation>%1 (%2 lohkoa)</translation>
    </message>
    <message>
        <source>%1 to %2</source>
        <translation>%1 to %2</translation>
    </message>
    <message>
        <source>Are you sure you want to send?</source>
        <translation>Oletko varma, että haluat lähettää?</translation>
<<<<<<< HEAD
    </message>
    <message>
        <source>added as transaction fee</source>
        <translation>lisätty rahansiirtomaksuna</translation>
    </message>
    <message>
        <source>Total Amount %1</source>
        <translation>Kokonaismäärä %1</translation>
=======
>>>>>>> 228c1378
    </message>
    <message>
        <source>or</source>
        <translation>tai</translation>
    </message>
    <message>
<<<<<<< HEAD
        <source>Confirm send coins</source>
        <translation>Vahvista kolikoiden lähetys</translation>
    </message>
    <message>
        <source>The recipient address is not valid. Please recheck.</source>
        <translation>Vastaanottajan osoite ei ole kelvollinen. Tarkista osoite.</translation>
    </message>
    <message>
        <source>The amount to pay must be larger than 0.</source>
        <translation>Maksettavan määrän täytyy olla suurempi kuin 0.</translation>
    </message>
    <message>
        <source>The amount exceeds your balance.</source>
        <translation>Määrä ylittää tilisi saldon.</translation>
    </message>
    <message>
        <source>The total exceeds your balance when the %1 transaction fee is included.</source>
        <translation>Kokonaismäärä ylittää saldosi kun %1 siirtomaksu lisätään summaan.</translation>
    </message>
    <message>
        <source>Duplicate address found: addresses should only be used once each.</source>
        <translation>Osoite esiintyy useaan kertaan: osoitteita tulisi käyttää vain kerran kutakin.</translation>
    </message>
    <message>
        <source>Transaction creation failed!</source>
        <translation>Rahansiirron luonti epäonnistui!</translation>
    </message>
    <message>
        <source>The transaction was rejected with the following reason: %1</source>
        <translation>Siirto hylättiin seuraavasta syystä: %1</translation>
    </message>
    <message>
        <source>A fee higher than %1 is considered an absurdly high fee.</source>
        <translation>%1:tä ja korkeampaa siirtokulua pidetään mielettömän korkeana.</translation>
    </message>
    <message>
        <source>Payment request expired.</source>
        <translation>Maksupyyntö vanhentui.</translation>
    </message>
    <message>
        <source>Pay only the required fee of %1</source>
        <translation>Maksa vain vaadittu kulu %1 </translation>
    </message>
    <message>
        <source>Warning: Invalid Qtum address</source>
        <translation>Varoitus: Virheellinen Qtum-osoite </translation>
    </message>
    <message>
        <source>Warning: Unknown change address</source>
        <translation>Varoitus: Tuntematon vaihtorahan osoite</translation>
    </message>
    <message>
        <source>Confirm custom change address</source>
        <translation>Vahvista kustomoitu vaihtorahan osoite</translation>
    </message>
    <message>
        <source>The address you selected for change is not part of this wallet. Any or all funds in your wallet may be sent to this address. Are you sure?</source>
        <translation>Valitsemasi vaihtorahan osoite ei kuulu tähän lompakkoon. Osa tai kaikki varoista lompakossasi voidaan lähettää tähän osoitteeseen. Oletko varma?</translation>
    </message>
    <message>
        <source>(no label)</source>
        <translation>(ei nimikettä)</translation>
=======
        <source>Transaction fee</source>
        <translation>Siirtokulu</translation>
>>>>>>> 228c1378
    </message>
    <message>
        <source>Confirm send coins</source>
        <translation>Vahvista kolikoiden lähetys</translation>
    </message>
    <message>
        <source>The recipient address is not valid. Please recheck.</source>
        <translation>Vastaanottajan osoite ei ole kelvollinen. Tarkista osoite.</translation>
    </message>
    <message>
        <source>The amount to pay must be larger than 0.</source>
        <translation>Maksettavan määrän täytyy olla suurempi kuin 0.</translation>
    </message>
    <message>
        <source>The amount exceeds your balance.</source>
        <translation>Määrä ylittää tilisi saldon.</translation>
    </message>
    <message>
        <source>The total exceeds your balance when the %1 transaction fee is included.</source>
        <translation>Kokonaismäärä ylittää saldosi kun %1 siirtomaksu lisätään summaan.</translation>
    </message>
    <message>
        <source>Duplicate address found: addresses should only be used once each.</source>
        <translation>Osoite esiintyy useaan kertaan: osoitteita tulisi käyttää vain kerran kutakin.</translation>
    </message>
    <message>
        <source>Transaction creation failed!</source>
        <translation>Rahansiirron luonti epäonnistui!</translation>
    </message>
    <message>
        <source>The transaction was rejected with the following reason: %1</source>
        <translation>Siirto hylättiin seuraavasta syystä: %1</translation>
    </message>
    <message>
        <source>A fee higher than %1 is considered an absurdly high fee.</source>
        <translation>%1:tä ja korkeampaa siirtokulua pidetään mielettömän korkeana.</translation>
    </message>
    <message>
        <source>Payment request expired.</source>
        <translation>Maksupyyntö vanhentui.</translation>
    </message>
    <message>
        <source>Pay only the required fee of %1</source>
        <translation>Maksa vain vaadittu kulu %1 </translation>
    </message>
    <message>
        <source>Warning: Invalid Qtum address</source>
        <translation>Varoitus: Virheellinen Qtum-osoite </translation>
    </message>
    <message>
        <source>Warning: Unknown change address</source>
        <translation>Varoitus: Tuntematon vaihtorahan osoite</translation>
    </message>
    <message>
        <source>Confirm custom change address</source>
        <translation>Vahvista kustomoitu vaihtorahan osoite</translation>
    </message>
    <message>
        <source>The address you selected for change is not part of this wallet. Any or all funds in your wallet may be sent to this address. Are you sure?</source>
        <translation>Valitsemasi vaihtorahan osoite ei kuulu tähän lompakkoon. Osa tai kaikki varoista lompakossasi voidaan lähettää tähän osoitteeseen. Oletko varma?</translation>
    </message>
    <message>
        <source>(no label)</source>
        <translation>(ei nimikettä)</translation>
    </message>
</context>
<context>
    <name>SendCoinsEntry</name>
    <message>
        <source>A&amp;mount:</source>
        <translation>M&amp;äärä:</translation>
    </message>
    <message>
        <source>Pay &amp;To:</source>
        <translation>Maksun saaja:</translation>
    </message>
    <message>
        <source>&amp;Label:</source>
        <translation>&amp;Nimi:</translation>
    </message>
    <message>
        <source>Choose previously used address</source>
        <translation>Valitse aikaisemmin käytetty osoite</translation>
    </message>
    <message>
        <source>This is a normal payment.</source>
        <translation>Tämä on normaali maksu.</translation>
    </message>
    <message>
        <source>The Qtum address to send the payment to</source>
        <translation>Qtum-osoite johon maksu lähetetään</translation>
    </message>
    <message>
        <source>Alt+A</source>
        <translation>Alt+A</translation>
    </message>
    <message>
        <source>Paste address from clipboard</source>
        <translation>Liitä osoite leikepöydältä</translation>
    </message>
    <message>
        <source>Alt+P</source>
        <translation>Alt+P</translation>
    </message>
    <message>
        <source>Remove this entry</source>
        <translation>Poista tämä alkio</translation>
    </message>
    <message>
        <source>The fee will be deducted from the amount being sent. The recipient will receive less qtums than you enter in the amount field. If multiple recipients are selected, the fee is split equally.</source>
        <translation>Kulu vähennetään lähetettävästä määrästä. Saaja vastaanottaa vähemmän qtumeja kuin merkitset Määrä-kenttään. Jos saajia on monia, kulu jaetaan tasan.</translation>
    </message>
    <message>
        <source>S&amp;ubtract fee from amount</source>
        <translation>V&amp;ähennä maksukulu määrästä</translation>
    </message>
    <message>
        <source>Use available balance</source>
        <translation>Käytä saatavilla oleva saldo</translation>
    </message>
    <message>
        <source>Message:</source>
        <translation>Viesti:</translation>
    </message>
    <message>
        <source>This is an unauthenticated payment request.</source>
        <translation>Tämä on todentamaton maksupyyntö.</translation>
    </message>
    <message>
        <source>This is an authenticated payment request.</source>
        <translation>Tämä on todennettu maksupyyntö.</translation>
    </message>
    <message>
        <source>Enter a label for this address to add it to the list of used addresses</source>
        <translation>Aseta nimi tälle osoitteelle lisätäksesi sen käytettyjen osoitteiden listalle.</translation>
    </message>
    <message>
        <source>A message that was attached to the qtum: URI which will be stored with the transaction for your reference. Note: This message will not be sent over the Qtum network.</source>
        <translation>Viesti joka liitettiin qtum: URI:iin tallennetaan rahansiirtoon viitteeksi. Tätä viestiä ei lähetetä Qtum-verkkoon.</translation>
    </message>
    <message>
        <source>Pay To:</source>
        <translation>Saaja:</translation>
    </message>
    <message>
        <source>Memo:</source>
        <translation>Muistio:</translation>
    </message>
    <message>
        <source>Enter a label for this address to add it to your address book</source>
        <translation>Syötä tälle osoitteelle nimi lisätäksesi sen osoitekirjaan</translation>
    </message>
</context>
<context>
    <name>SendConfirmationDialog</name>
    <message>
        <source>Yes</source>
        <translation>Kyllä</translation>
    </message>
</context>
<context>
    <name>ShutdownWindow</name>
    <message>
        <source>%1 is shutting down...</source>
        <translation>%1 sulkeutuu...</translation>
    </message>
    <message>
        <source>Do not shut down the computer until this window disappears.</source>
        <translation>Älä sammuta tietokonetta ennenkuin tämä ikkuna katoaa.</translation>
    </message>
</context>
<context>
    <name>SignVerifyMessageDialog</name>
    <message>
        <source>Signatures - Sign / Verify a Message</source>
        <translation>Allekirjoitukset - Allekirjoita / Varmista viesti</translation>
    </message>
    <message>
        <source>&amp;Sign Message</source>
        <translation>&amp;Allekirjoita viesti</translation>
    </message>
    <message>
        <source>You can sign messages/agreements with your addresses to prove you can receive qtums sent to them. Be careful not to sign anything vague or random, as phishing attacks may try to trick you into signing your identity over to them. Only sign fully-detailed statements you agree to.</source>
        <translation>Voit allekirjoittaa viestit / sopimukset omalla osoitteellasi todistaaksesi että voit vastaanottaa siihen lähetetyt qtumit. Varo allekirjoittamasta mitään epämääräistä, sillä phishing-hyökkääjät voivat huijata sinua luovuttamaan henkilöllisyytesi allekirjoituksella. Allekirjoita ainoastaan täysin yksityiskohtainen selvitys siitä, mihin olet sitoutumassa.</translation>
    </message>
    <message>
        <source>The Qtum address to sign the message with</source>
        <translation>Qtum-osoite jolla viesti allekirjoitetaan</translation>
    </message>
    <message>
        <source>Choose previously used address</source>
        <translation>Valitse aikaisemmin käytetty osoite</translation>
    </message>
    <message>
        <source>Alt+A</source>
        <translation>Alt+A</translation>
    </message>
    <message>
        <source>Paste address from clipboard</source>
        <translation>Liitä osoite leikepöydältä</translation>
    </message>
    <message>
        <source>Alt+P</source>
        <translation>Alt+P</translation>
    </message>
    <message>
        <source>Enter the message you want to sign here</source>
        <translation>Kirjoita tähän viesti minkä haluat allekirjoittaa</translation>
    </message>
    <message>
        <source>Signature</source>
        <translation>Allekirjoitus</translation>
    </message>
    <message>
        <source>Copy the current signature to the system clipboard</source>
        <translation>Kopioi tämänhetkinen allekirjoitus leikepöydälle</translation>
    </message>
    <message>
        <source>Sign the message to prove you own this Qtum address</source>
        <translation>Allekirjoita viesti todistaaksesi, että omistat tämän Qtum-osoitteen</translation>
    </message>
    <message>
        <source>Sign &amp;Message</source>
        <translation>Allekirjoita &amp;viesti</translation>
    </message>
    <message>
        <source>Reset all sign message fields</source>
        <translation>Tyhjennä kaikki allekirjoita-viesti-kentät</translation>
    </message>
    <message>
        <source>Clear &amp;All</source>
        <translation>&amp;Tyhjennnä Kaikki</translation>
    </message>
    <message>
        <source>&amp;Verify Message</source>
        <translation>&amp;Varmista viesti</translation>
    </message>
    <message>
        <source>Enter the receiver's address, message (ensure you copy line breaks, spaces, tabs, etc. exactly) and signature below to verify the message. Be careful not to read more into the signature than what is in the signed message itself, to avoid being tricked by a man-in-the-middle attack. Note that this only proves the signing party receives with the address, it cannot prove sendership of any transaction!</source>
        <translation>Syötä vastaanottajan osoite, viesti ja allekirjoitus (varmista että kopioit rivinvaihdot, välilyönnit, sarkaimet yms. täsmälleen) alle vahvistaaksesi viestin. Varo lukemasta allekirjoitukseen enempää kuin mitä viestissä itsessään on välttääksesi man-in-the-middle -hyökkäyksiltä. Huomaa, että tämä todentaa ainoastaan allekirjoittavan vastaanottajan osoitteen, tämä ei voi todentaa minkään tapahtuman lähettäjää!</translation>
<<<<<<< HEAD
    </message>
    <message>
        <source>The Qtum address the message was signed with</source>
        <translation>Qtum-osoite jolla viesti on allekirjoitettu</translation>
    </message>
    <message>
=======
    </message>
    <message>
        <source>The Qtum address the message was signed with</source>
        <translation>Qtum-osoite jolla viesti on allekirjoitettu</translation>
    </message>
    <message>
>>>>>>> 228c1378
        <source>Verify the message to ensure it was signed with the specified Qtum address</source>
        <translation>Tarkista viestin allekirjoitus varmistaaksesi, että se allekirjoitettiin tietyllä Qtum-osoitteella</translation>
    </message>
    <message>
        <source>Verify &amp;Message</source>
        <translation>Varmista &amp;viesti...</translation>
    </message>
    <message>
        <source>Reset all verify message fields</source>
        <translation>Tyhjennä kaikki varmista-viesti-kentät</translation>
    </message>
    <message>
        <source>Click "Sign Message" to generate signature</source>
        <translation>Valitse "Allekirjoita Viesti" luodaksesi allekirjoituksen.</translation>
<<<<<<< HEAD
=======
    </message>
    <message>
        <source>The entered address is invalid.</source>
        <translation>Syötetty osoite on virheellinen.</translation>
    </message>
    <message>
        <source>Please check the address and try again.</source>
        <translation>Tarkista osoite ja yritä uudelleen.</translation>
    </message>
    <message>
        <source>The entered address does not refer to a key.</source>
        <translation>Syötetty osoite ei viittaa tunnettuun avaimeen.</translation>
    </message>
    <message>
        <source>Wallet unlock was cancelled.</source>
        <translation>Lompakon avaaminen peruttiin.</translation>
    </message>
    <message>
        <source>Private key for the entered address is not available.</source>
        <translation>Yksityistä avainta syötetylle osoitteelle ei ole saatavilla.</translation>
    </message>
    <message>
        <source>Message signing failed.</source>
        <translation>Viestin allekirjoitus epäonnistui.</translation>
    </message>
    <message>
        <source>Message signed.</source>
        <translation>Viesti allekirjoitettu.</translation>
    </message>
    <message>
        <source>The signature could not be decoded.</source>
        <translation>Allekirjoitusta ei pystytty tulkitsemaan.</translation>
    </message>
    <message>
        <source>Please check the signature and try again.</source>
        <translation>Tarkista allekirjoitus ja yritä uudelleen.</translation>
    </message>
    <message>
        <source>The signature did not match the message digest.</source>
        <translation>Allekirjoitus ei täsmää viestin tiivisteeseen.</translation>
    </message>
    <message>
        <source>Message verification failed.</source>
        <translation>Viestin varmistus epäonnistui.</translation>
    </message>
    <message>
        <source>Message verified.</source>
        <translation>Viesti varmistettu.</translation>
>>>>>>> 228c1378
    </message>
    <message>
        <source>The entered address is invalid.</source>
        <translation>Syötetty osoite on virheellinen.</translation>
    </message>
    <message>
        <source>Please check the address and try again.</source>
        <translation>Tarkista osoite ja yritä uudelleen.</translation>
    </message>
    <message>
        <source>The entered address does not refer to a key.</source>
        <translation>Syötetty osoite ei viittaa tunnettuun avaimeen.</translation>
    </message>
    <message>
        <source>Wallet unlock was cancelled.</source>
        <translation>Lompakon avaaminen peruttiin.</translation>
    </message>
    <message>
        <source>Private key for the entered address is not available.</source>
        <translation>Yksityistä avainta syötetylle osoitteelle ei ole saatavilla.</translation>
    </message>
    <message>
        <source>Message signing failed.</source>
        <translation>Viestin allekirjoitus epäonnistui.</translation>
    </message>
    <message>
        <source>Message signed.</source>
        <translation>Viesti allekirjoitettu.</translation>
    </message>
    <message>
        <source>The signature could not be decoded.</source>
        <translation>Allekirjoitusta ei pystytty tulkitsemaan.</translation>
    </message>
    <message>
        <source>Please check the signature and try again.</source>
        <translation>Tarkista allekirjoitus ja yritä uudelleen.</translation>
    </message>
    <message>
        <source>The signature did not match the message digest.</source>
        <translation>Allekirjoitus ei täsmää viestin tiivisteeseen.</translation>
    </message>
    <message>
        <source>Message verification failed.</source>
        <translation>Viestin varmistus epäonnistui.</translation>
    </message>
    <message>
        <source>Message verified.</source>
        <translation>Viesti varmistettu.</translation>
    </message>
</context>
<context>
    <name>SplashScreen</name>
    <message>
        <source>[testnet]</source>
        <translation>[testnet]</translation>
    </message>
</context>
<context>
    <name>TrafficGraphWidget</name>
    <message>
        <source>KB/s</source>
        <translation>KB/s</translation>
    </message>
</context>
<context>
    <name>TransactionDesc</name>
    <message>
        <source>Open until %1</source>
        <translation>Avoinna %1 asti</translation>
    </message>
    <message>
        <source>conflicted with a transaction with %1 confirmations</source>
        <translation>ristiriidassa maksutapahtumalle, jolla on %1 varmistusta</translation>
    </message>
    <message>
<<<<<<< HEAD
        <source>%1/offline</source>
        <translation>%1/ei linjalla</translation>
    </message>
    <message>
=======
>>>>>>> 228c1378
        <source>0/unconfirmed, %1</source>
        <translation>0/varmistamaton, %1</translation>
    </message>
    <message>
        <source>in memory pool</source>
        <translation>muistialtaassa</translation>
    </message>
    <message>
        <source>not in memory pool</source>
        <translation>ei muistialtaassa</translation>
    </message>
    <message>
        <source>abandoned</source>
        <translation>hylätty</translation>
    </message>
    <message>
        <source>%1/unconfirmed</source>
        <translation>%1/vahvistamaton</translation>
    </message>
    <message>
        <source>%1 confirmations</source>
        <translation>%1 vahvistusta</translation>
    </message>
    <message>
        <source>Status</source>
        <translation>Tila</translation>
    </message>
    <message>
<<<<<<< HEAD
        <source>, has not been successfully broadcast yet</source>
        <translation>, ei ole vielä onnistuneesti kuulutettu</translation>
    </message>
    <message>
=======
>>>>>>> 228c1378
        <source>Date</source>
        <translation>Aika</translation>
    </message>
    <message>
        <source>Source</source>
        <translation>Lähde</translation>
    </message>
    <message>
        <source>Generated</source>
        <translation>Generoitu</translation>
    </message>
    <message>
        <source>From</source>
        <translation>Lähettäjä</translation>
    </message>
    <message>
        <source>unknown</source>
        <translation>tuntematon</translation>
    </message>
    <message>
        <source>To</source>
        <translation>Saaja</translation>
    </message>
    <message>
        <source>own address</source>
        <translation>oma osoite</translation>
    </message>
    <message>
        <source>watch-only</source>
        <translation>vain katseltava</translation>
    </message>
    <message>
        <source>label</source>
        <translation>nimi</translation>
    </message>
    <message>
        <source>Credit</source>
        <translation>Krediitti</translation>
    </message>
    <message>
        <source>not accepted</source>
        <translation>ei hyväksytty</translation>
    </message>
    <message>
        <source>Debit</source>
        <translation>Debiitti</translation>
    </message>
    <message>
        <source>Total debit</source>
        <translation>Debiitti yhteensä</translation>
    </message>
    <message>
        <source>Total credit</source>
        <translation>Krediitti yhteensä</translation>
    </message>
    <message>
        <source>Transaction fee</source>
        <translation>Siirtokulu</translation>
    </message>
    <message>
        <source>Net amount</source>
        <translation>Nettomäärä</translation>
    </message>
    <message>
        <source>Message</source>
        <translation>Viesti</translation>
    </message>
    <message>
        <source>Comment</source>
        <translation>Kommentti</translation>
    </message>
    <message>
        <source>Transaction ID</source>
        <translation>Maksutapahtuman tunnus</translation>
    </message>
    <message>
        <source>Transaction total size</source>
        <translation>Maksutapahtuman kokonaiskoko</translation>
    </message>
    <message>
        <source>Merchant</source>
        <translation>Kauppias</translation>
    </message>
    <message>
        <source>Generated coins must mature %1 blocks before they can be spent. When you generated this block, it was broadcast to the network to be added to the block chain. If it fails to get into the chain, its state will change to "not accepted" and it won't be spendable. This may occasionally happen if another node generates a block within a few seconds of yours.</source>
        <translation>Luotujen kolikoiden täytyy kypsyä vielä %1 lohkoa ennenkuin niitä voidaan käyttää. Luotuasi tämän lohkon, se kuulutettiin verkolle lohkoketjuun lisättäväksi. Mikäli lohko ei kuitenkaan pääse ketjuun, sen tilaksi vaihdetaan "ei hyväksytty" ja sitä ei voida käyttää. Toisinaan näin tapahtuu, jos jokin verkon toinen solmu luo lohkon lähes samanaikaisesti sinun lohkosi kanssa.</translation>
    </message>
    <message>
        <source>Debug information</source>
        <translation>Debug tiedot</translation>
    </message>
    <message>
        <source>Transaction</source>
        <translation>Maksutapahtuma</translation>
    </message>
    <message>
        <source>Inputs</source>
        <translation>Sisääntulot</translation>
    </message>
    <message>
        <source>Amount</source>
        <translation>Määrä</translation>
    </message>
    <message>
        <source>true</source>
        <translation>tosi</translation>
    </message>
    <message>
        <source>false</source>
        <translation>epätosi</translation>
    </message>
</context>
<context>
    <name>TransactionDescDialog</name>
    <message>
        <source>This pane shows a detailed description of the transaction</source>
        <translation>Tämä ruutu näyttää yksityiskohtaisen tiedon rahansiirrosta</translation>
    </message>
    <message>
        <source>Details for %1</source>
        <translation>%1:n yksityiskohdat</translation>
    </message>
</context>
<context>
    <name>TransactionTableModel</name>
    <message>
        <source>Date</source>
        <translation>Aika</translation>
    </message>
    <message>
        <source>Type</source>
        <translation>Tyyppi</translation>
    </message>
    <message>
        <source>Label</source>
        <translation>Nimike</translation>
    </message>
    <message>
        <source>Open until %1</source>
        <translation>Avoinna %1 asti</translation>
    </message>
    <message>
<<<<<<< HEAD
        <source>Offline</source>
        <translation>Ei yhteydessä</translation>
    </message>
    <message>
=======
>>>>>>> 228c1378
        <source>Unconfirmed</source>
        <translation>Varmistamaton</translation>
    </message>
    <message>
        <source>Abandoned</source>
        <translation>Hylätty</translation>
    </message>
    <message>
        <source>Confirming (%1 of %2 recommended confirmations)</source>
        <translation>Varmistetaan (%1 suositellusta %2 varmistuksesta)</translation>
    </message>
    <message>
        <source>Confirmed (%1 confirmations)</source>
        <translation>Varmistettu (%1 varmistusta)</translation>
    </message>
    <message>
        <source>Conflicted</source>
        <translation>Ristiriitainen</translation>
    </message>
    <message>
        <source>Immature (%1 confirmations, will be available after %2)</source>
        <translation>Epäkypsä (%1 varmistusta, saatavilla %2 jälkeen)</translation>
    </message>
    <message>
<<<<<<< HEAD
        <source>This block was not received by any other nodes and will probably not be accepted!</source>
        <translation>Tätä lohkoa ei vastaanotettu mistään muusta solmusta ja sitä ei mahdollisesti hyväksytä!</translation>
    </message>
    <message>
=======
>>>>>>> 228c1378
        <source>Generated but not accepted</source>
        <translation>Luotu, mutta ei hyäksytty</translation>
    </message>
    <message>
        <source>Received with</source>
        <translation>Vastaanotettu osoitteella</translation>
    </message>
    <message>
        <source>Received from</source>
        <translation>Vastaanotettu</translation>
    </message>
    <message>
        <source>Sent to</source>
        <translation>Lähetetty vastaanottajalle</translation>
    </message>
    <message>
        <source>Payment to yourself</source>
        <translation>Maksu itsellesi</translation>
    </message>
    <message>
        <source>Mined</source>
        <translation>Louhittu</translation>
    </message>
    <message>
        <source>watch-only</source>
        <translation>vain katseltava</translation>
    </message>
    <message>
        <source>(n/a)</source>
        <translation>(ei saatavilla)</translation>
    </message>
    <message>
        <source>(no label)</source>
        <translation>(ei nimikettä)</translation>
    </message>
    <message>
        <source>Transaction status. Hover over this field to show number of confirmations.</source>
        <translation>Rahansiirron tila. Siirrä osoitin kentän päälle nähdäksesi vahvistusten lukumäärä.</translation>
    </message>
    <message>
        <source>Date and time that the transaction was received.</source>
        <translation>Rahansiirron vastaanottamisen päivämäärä ja aika.</translation>
    </message>
    <message>
        <source>Type of transaction.</source>
        <translation>Maksutapahtuman tyyppi.</translation>
    </message>
    <message>
        <source>Whether or not a watch-only address is involved in this transaction.</source>
        <translation>Onko rahansiirrossa mukana ainoastaan katseltava osoite vai ei.</translation>
    </message>
    <message>
        <source>User-defined intent/purpose of the transaction.</source>
        <translation>Käyttäjän määrittämä käyttötarkoitus rahansiirrolle.</translation>
    </message>
    <message>
        <source>Amount removed from or added to balance.</source>
        <translation>Saldoon lisätty tai siitä vähennetty määrä.</translation>
    </message>
</context>
<context>
    <name>TransactionView</name>
    <message>
        <source>All</source>
        <translation>Kaikki</translation>
    </message>
    <message>
        <source>Today</source>
        <translation>Tänään</translation>
    </message>
    <message>
        <source>This week</source>
        <translation>Tällä viikolla</translation>
    </message>
    <message>
        <source>This month</source>
        <translation>Tässä kuussa</translation>
    </message>
    <message>
        <source>Last month</source>
        <translation>Viime kuussa</translation>
    </message>
    <message>
        <source>This year</source>
        <translation>Tänä vuonna</translation>
    </message>
    <message>
        <source>Range...</source>
        <translation>Alue...</translation>
    </message>
    <message>
        <source>Received with</source>
        <translation>Vastaanotettu osoitteella</translation>
    </message>
    <message>
        <source>Sent to</source>
        <translation>Lähetetty vastaanottajalle</translation>
    </message>
    <message>
        <source>To yourself</source>
        <translation>Itsellesi</translation>
    </message>
    <message>
        <source>Mined</source>
        <translation>Louhittu</translation>
    </message>
    <message>
        <source>Other</source>
        <translation>Muu</translation>
    </message>
    <message>
<<<<<<< HEAD
=======
        <source>Enter address, transaction id, or label to search</source>
        <translation>Kirjoita osoite, siirron tunniste tai nimiö etsiäksesi</translation>
    </message>
    <message>
>>>>>>> 228c1378
        <source>Min amount</source>
        <translation>Minimimäärä</translation>
    </message>
    <message>
        <source>Abandon transaction</source>
        <translation>Hylkää siirto</translation>
    </message>
    <message>
        <source>Increase transaction fee</source>
        <translation>Kasvata siirtokulun määrää</translation>
    </message>
    <message>
        <source>Copy address</source>
        <translation>Kopioi osoite</translation>
    </message>
    <message>
        <source>Copy label</source>
        <translation>Kopioi nimike</translation>
    </message>
    <message>
        <source>Copy amount</source>
        <translation>Kopioi määrä</translation>
    </message>
    <message>
        <source>Copy transaction ID</source>
        <translation>Kopioi transaktion ID</translation>
    </message>
    <message>
        <source>Copy raw transaction</source>
        <translation>Kopioi rahansiirron raakavedos</translation>
    </message>
    <message>
        <source>Copy full transaction details</source>
        <translation>Kopioi rahansiirron täydet yksityiskohdat</translation>
    </message>
    <message>
        <source>Edit label</source>
        <translation>Muokkaa nimeä</translation>
    </message>
    <message>
        <source>Show transaction details</source>
        <translation>Näytä rahansiirron yksityiskohdat</translation>
    </message>
    <message>
        <source>Export Transaction History</source>
        <translation>Vie rahansiirtohistoria</translation>
    </message>
    <message>
        <source>Comma separated file (*.csv)</source>
        <translation>Pilkuilla erotettu tiedosto (*.csv)</translation>
    </message>
    <message>
        <source>Confirmed</source>
        <translation>Vahvistettu</translation>
    </message>
    <message>
        <source>Watch-only</source>
        <translation>Vain katseltava</translation>
    </message>
    <message>
        <source>Date</source>
        <translation>Aika</translation>
    </message>
    <message>
        <source>Type</source>
        <translation>Tyyppi</translation>
    </message>
    <message>
        <source>Label</source>
        <translation>Nimike</translation>
    </message>
    <message>
        <source>Address</source>
        <translation>Osoite</translation>
    </message>
    <message>
        <source>ID</source>
        <translation>ID</translation>
    </message>
    <message>
        <source>Exporting Failed</source>
        <translation>Vienti epäonnistui</translation>
    </message>
    <message>
        <source>There was an error trying to save the transaction history to %1.</source>
        <translation>Rahansiirron historian tallentamisessa tapahtui virhe paikkaan %1.</translation>
    </message>
    <message>
        <source>Exporting Successful</source>
        <translation>Vienti onnistui</translation>
    </message>
    <message>
        <source>The transaction history was successfully saved to %1.</source>
        <translation>Rahansiirron historia tallennettiin onnistuneesti kohteeseen %1.</translation>
    </message>
    <message>
        <source>Range:</source>
        <translation>Alue:</translation>
    </message>
    <message>
        <source>to</source>
        <translation>vastaanottaja</translation>
    </message>
</context>
<context>
    <name>UnitDisplayStatusBarControl</name>
    <message>
        <source>Unit to show amounts in. Click to select another unit.</source>
        <translation>Yksikkö jossa määrät näytetään. Klikkaa valitaksesi toisen yksikön.</translation>
    </message>
</context>
<context>
    <name>WalletFrame</name>
    <message>
        <source>No wallet has been loaded.</source>
        <translation>Lomakkoa ei ole ladattu.</translation>
    </message>
</context>
<context>
    <name>WalletModel</name>
    <message>
        <source>Send Coins</source>
        <translation>Lähetä kolikoita</translation>
    </message>
    <message>
        <source>Increasing transaction fee failed</source>
        <translation>Siirtokulun nosto epäonnistui</translation>
    </message>
    <message>
        <source>Do you want to increase the fee?</source>
        <translation>Haluatko nostaa siirtomaksua?</translation>
    </message>
    <message>
        <source>Current fee:</source>
        <translation>Nykyinen palkkio:</translation>
    </message>
    <message>
<<<<<<< HEAD
=======
        <source>Increase:</source>
        <translation>Korota:</translation>
    </message>
    <message>
>>>>>>> 228c1378
        <source>New fee:</source>
        <translation>Uusi palkkio:</translation>
    </message>
    <message>
<<<<<<< HEAD
=======
        <source>Confirm fee bump</source>
        <translation>Vahvista palkkion korotus</translation>
    </message>
    <message>
>>>>>>> 228c1378
        <source>Can't sign transaction.</source>
        <translation>Siirtoa ei voida allekirjoittaa.</translation>
    </message>
    <message>
        <source>Could not commit transaction</source>
        <translation>Siirtoa ei voitu tehdä</translation>
    </message>
</context>
<context>
    <name>WalletView</name>
    <message>
        <source>&amp;Export</source>
        <translation>&amp;Vie</translation>
    </message>
    <message>
        <source>Export the data in the current tab to a file</source>
        <translation>Vie auki olevan välilehden tiedot tiedostoon</translation>
    </message>
    <message>
        <source>Backup Wallet</source>
        <translation>Varmuuskopioi lompakko</translation>
    </message>
    <message>
        <source>Wallet Data (*.dat)</source>
        <translation>Lompakkodata (*.dat)</translation>
    </message>
    <message>
        <source>Backup Failed</source>
        <translation>Varmuuskopio epäonnistui</translation>
    </message>
    <message>
        <source>There was an error trying to save the wallet data to %1.</source>
        <translation>Lompakon tallennuksessa tapahtui virhe %1.</translation>
<<<<<<< HEAD
    </message>
    <message>
        <source>Backup Successful</source>
        <translation>Varmuuskopio Onnistui</translation>
    </message>
    <message>
        <source>The wallet data was successfully saved to %1.</source>
        <translation>Lompakko tallennettiin onnistuneesti tiedostoon %1.</translation>
    </message>
</context>
<context>
    <name>qtum-core</name>
    <message>
        <source>Options:</source>
        <translation>Asetukset:</translation>
    </message>
    <message>
        <source>Specify data directory</source>
        <translation>Määritä data-hakemisto</translation>
=======
>>>>>>> 228c1378
    </message>
    <message>
        <source>Backup Successful</source>
        <translation>Varmuuskopio Onnistui</translation>
    </message>
    <message>
        <source>The wallet data was successfully saved to %1.</source>
        <translation>Lompakko tallennettiin onnistuneesti tiedostoon %1.</translation>
    </message>
    </context>
<context>
    <name>qtum-core</name>
    <message>
        <source>Distributed under the MIT software license, see the accompanying file %s or %s</source>
        <translation>Jaettu MIT -ohjelmistolisenssin alaisuudessa, katso mukana tuleva %s tiedosto tai %s</translation>
<<<<<<< HEAD
    </message>
    <message>
        <source>If &lt;category&gt; is not supplied or if &lt;category&gt; = 1, output all debugging information.</source>
        <translation>Jos &lt;category&gt; on toimittamatta tai jos &lt;category&gt; = 1, tulosta kaikki debug-tieto.</translation>
=======
>>>>>>> 228c1378
    </message>
    <message>
        <source>Prune configured below the minimum of %d MiB.  Please use a higher number.</source>
        <translation>Karsinta konfiguroitu alle minimin %d MiB. Käytä surempaa numeroa.</translation>
    </message>
    <message>
        <source>Prune: last wallet synchronisation goes beyond pruned data. You need to -reindex (download the whole blockchain again in case of pruned node)</source>
        <translation>Karsinta: viime lompakon synkronisointi menee karsitun datan taakse. Sinun tarvitsee ajaa -reindex (lataa koko lohkoketju uudelleen tapauksessa jossa karsiva noodi)</translation>
    </message>
    <message>
        <source>Rescans are not possible in pruned mode. You will need to use -reindex which will download the whole blockchain again.</source>
        <translation>Uudelleenskannaukset eivät ole mahdollisia karsivassa tilassa. Sinun täytyy käyttää -reindex joka lataa koko lohkoketjun uudelleen.</translation>
    </message>
    <message>
        <source>Error: A fatal internal error occurred, see debug.log for details</source>
        <translation>Virhe: Kriittinen sisäinen virhe kohdattiin, katso debug.log lisätietoja varten</translation>
    </message>
    <message>
        <source>Pruning blockstore...</source>
        <translation>Karsitaan lohkovarastoa...</translation>
    </message>
    <message>
        <source>Unable to start HTTP server. See debug log for details.</source>
        <translation>HTTP-palvelinta ei voitu käynnistää. Katso debug-lokista lisätietoja.</translation>
    </message>
    <message>
        <source>Qtum Core</source>
        <translation>Qtum-ydin</translation>
    </message>
    <message>
        <source>The %s developers</source>
        <translation>%s kehittäjät</translation>
    </message>
    <message>
<<<<<<< HEAD
        <source>A fee rate (in %s/kB) that will be used when fee estimation has insufficient data (default: %s)</source>
        <translation>Kulusuhde (%s/kt) jota käytetään, kun kulun arviointiin tarvittava tietomäärä ei riitä (oletus: %s)</translation>
    </message>
    <message>
        <source>Accept relayed transactions received from whitelisted peers even when not relaying transactions (default: %d)</source>
        <translation>Hyväksy valkolistatuilta vertaisilta vastaanotetut, välitetyt siirrot silloinkin, kun siirtojen välitys ei ole käytössä (oletus: %d)</translation>
    </message>
    <message>
        <source>Bind to given address and always listen on it. Use [host]:port notation for IPv6</source>
        <translation>Kytkeydy annettuun osoitteeseen ja pidä linja aina auki. Käytä [host]:portin merkintätapaa IPv6:lle.</translation>
    </message>
    <message>
=======
>>>>>>> 228c1378
        <source>Cannot obtain a lock on data directory %s. %s is probably already running.</source>
        <translation>Ei voida lukita data-hakemistoa %s. %s on luultavasti jo käynnissä.</translation>
    </message>
    <message>
<<<<<<< HEAD
        <source>Delete all wallet transactions and only recover those parts of the blockchain through -rescan on startup</source>
        <translation>Poista kaikki lompakon rahasiirrot ja palauta vain määrätyt osat lohkoketjusta -rescan -valitsimella käynnistyksen yhteydessä.</translation>
    </message>
    <message>
        <source>Error reading %s! All keys read correctly, but transaction data or address book entries might be missing or incorrect.</source>
        <translation>Virhe luettaessa %s! Avaimet luetttiin oikein, mutta rahansiirtotiedot tai osoitekirjan sisältö saattavat olla puutteellisia tai vääriä.</translation>
    </message>
    <message>
        <source>Execute command when a wallet transaction changes (%s in cmd is replaced by TxID)</source>
        <translation>Suorita käsky kun lompakossa rahansiirto muuttuu (%s cmd on vaihdettu TxID kanssa)</translation>
=======
        <source>Error reading %s! All keys read correctly, but transaction data or address book entries might be missing or incorrect.</source>
        <translation>Virhe luettaessa %s! Avaimet luetttiin oikein, mutta rahansiirtotiedot tai osoitekirjan sisältö saattavat olla puutteellisia tai vääriä.</translation>
>>>>>>> 228c1378
    </message>
    <message>
        <source>Extra transactions to keep in memory for compact block reconstructions (default: %u)</source>
        <translation>Muistissa pidettävien rahansiirtojen määrä tiiviiden lohkojen muodostusta varten (oletus: %u)</translation>
    </message>
    <message>
        <source>If this block is in the chain assume that it and its ancestors are valid and potentially skip their script verification (0 to verify all, default: %s, testnet: %s)</source>
        <translation>Jos tämä lohko on ketjussa, oleta lohkon sekä sen edeltäjien olevan kelvollisia ja mahdollisesti ohita niiden skriptin vahvistus (0 vahvistaa kaiken, oletus: %s, testnet: %s)</translation>
    </message>
    <message>
        <source>Please check that your computer's date and time are correct! If your clock is wrong, %s will not work properly.</source>
        <translation>Tarkistathan että tietokoneesi päivämäärä ja kellonaika ovat oikeassa! Jos kellosi on väärässä, %s ei toimi oikein.</translation>
    </message>
    <message>
        <source>Please contribute if you find %s useful. Visit %s for further information about the software.</source>
        <translation>Ole hyvä ja avusta, jos %s on mielestäsi hyödyllinen. Vieraile %s saadaksesi lisää tietoa ohjelmistosta.</translation>
    </message>
    <message>
<<<<<<< HEAD
        <source>Query for peer addresses via DNS lookup, if low on addresses (default: 1 unless -connect used)</source>
        <translation>Pyydä vertaisten osoitteita DNS-kyselyjen avulla, mikäli osoitteita on vähän (oletus: 1, ellei -connect valitsinta käytetä)</translation>
    </message>
    <message>
        <source>Set lowest fee rate (in %s/kB) for transactions to be included in block creation. (default: %s)</source>
        <translation>Aseta lohkon luonnissa lisättävien siirtojen vähimmäispalkkion suhde (%s/kt) (oletus: %s)</translation>
    </message>
    <message>
        <source>Set the number of script verification threads (%u to %d, 0 = auto, &lt;0 = leave that many cores free, default: %d)</source>
        <translation>Aseta script varmistuksen threadien lukumäärä (%u - %d, 0= auto, &lt;0 = jätä näin monta ydintä vapaaksi, oletus: %d)</translation>
    </message>
    <message>
=======
>>>>>>> 228c1378
        <source>The block database contains a block which appears to be from the future. This may be due to your computer's date and time being set incorrectly. Only rebuild the block database if you are sure that your computer's date and time are correct</source>
        <translation>Lohkotietokanta sisältää lohkon, joka vaikuttaa olevan tulevaisuudesta. Tämä saattaa johtua tietokoneesi virheellisesti asetetuista aika-asetuksista. Rakenna lohkotietokanta uudelleen vain jos olet varma, että tietokoneesi päivämäärä ja aika ovat oikein.</translation>
    </message>
    <message>
        <source>This is a pre-release test build - use at your own risk - do not use for mining or merchant applications</source>
        <translation>Tämä on esi-julkaistu kokeiluversio - Käyttö omalla vastuullasi - Ethän käytä louhimiseen tai kauppasovelluksiin.</translation>
<<<<<<< HEAD
    </message>
    <message>
        <source>Unable to replay blocks. You will need to rebuild the database using -reindex-chainstate.</source>
        <translation>Lohkoja ei voida uudelleenlukea. Joulut uudelleenrakentamaan tietokannan käyttämällä -reindex-chainstate -valitsinta.</translation>
    </message>
    <message>
        <source>Unable to rewind the database to a pre-fork state. You will need to redownload the blockchain</source>
        <translation>Tietokantaa ei onnistuttu palauttamaan tilaan ennen haarautumista. Lohkoketju pitää ladata uudestaan.</translation>
    </message>
    <message>
        <source>Use UPnP to map the listening port (default: 1 when listening and no -proxy)</source>
        <translation>Käytä UPnP:ta kuuntelevan portin kartoitukseen (oletus: 1 kun kuunnellaan ja -proxy ei käytössä)</translation>
    </message>
    <message>
        <source>Warning: The network does not appear to fully agree! Some miners appear to be experiencing issues.</source>
        <translation>Varoitus: Tietoverkko ei ole sovussa! Luohijat näyttävät kokevan virhetilanteita.</translation>
    </message>
    <message>
        <source>Warning: We do not appear to fully agree with our peers! You may need to upgrade, or other nodes may need to upgrade.</source>
        <translation>Varoitus: Olemme ristiriidassa vertaisten kanssa! Sinun tulee päivittää tai toisten solmujen tulee päivitää.</translation>
    </message>
    <message>
        <source>Whether to save the mempool on shutdown and load on restart (default: %u)</source>
        <translation>Tallennetaanko muistivaranto sulkemisen yhteydessä ja ladataanko se käynnistyksessä (oletus: %u)</translation>
    </message>
    <message>
        <source>%d of last 100 blocks have unexpected version</source>
        <translation>%d viimeisestä 100 lohkosta sisälsi odottamattoman versiotiedon</translation>
=======
    </message>
    <message>
        <source>Unable to replay blocks. You will need to rebuild the database using -reindex-chainstate.</source>
        <translation>Lohkoja ei voida uudelleenlukea. Joulut uudelleenrakentamaan tietokannan käyttämällä -reindex-chainstate -valitsinta.</translation>
>>>>>>> 228c1378
    </message>
    <message>
        <source>Unable to rewind the database to a pre-fork state. You will need to redownload the blockchain</source>
        <translation>Tietokantaa ei onnistuttu palauttamaan tilaan ennen haarautumista. Lohkoketju pitää ladata uudestaan.</translation>
    </message>
    <message>
        <source>Warning: The network does not appear to fully agree! Some miners appear to be experiencing issues.</source>
        <translation>Varoitus: Tietoverkko ei ole sovussa! Luohijat näyttävät kokevan virhetilanteita.</translation>
    </message>
    <message>
        <source>Warning: We do not appear to fully agree with our peers! You may need to upgrade, or other nodes may need to upgrade.</source>
        <translation>Varoitus: Olemme ristiriidassa vertaisten kanssa! Sinun tulee päivittää tai toisten solmujen tulee päivitää.</translation>
    </message>
    <message>
<<<<<<< HEAD
        <source>Accept connections from outside (default: 1 if no -proxy or -connect)</source>
        <translation>Hyväksy yhteyksiä ulkopuolelta (vakioasetus: 1 jos -proxy tai -connect ei määritelty)</translation>
    </message>
    <message>
        <source>Attempt to recover private keys from a corrupt wallet on startup</source>
        <translation>Yritä palauttaa yksityiset avaimet korruptoituneesta lompakosta käynnistyksen yhteydessä</translation>
=======
        <source>%d of last 100 blocks have unexpected version</source>
        <translation>%d viimeisestä 100 lohkosta sisälsi odottamattoman versiotiedon</translation>
>>>>>>> 228c1378
    </message>
    <message>
        <source>%s corrupt, salvage failed</source>
        <translation>%s korruptoitunut, korjaaminen epäonnistui</translation>
    </message>
    <message>
        <source>-maxmempool must be at least %d MB</source>
        <translation>-maxmempool on oltava vähintään %d MB</translation>
    </message>
    <message>
        <source>Cannot resolve -%s address: '%s'</source>
        <translation>-%s -osoitteen '%s' selvittäminen epäonnistui</translation>
    </message>
    <message>
        <source>Copyright (C) %i-%i</source>
        <translation>Tekijänoikeus (C) %i-%i</translation>
    </message>
    <message>
        <source>Corrupted block database detected</source>
        <translation>Vioittunut lohkotietokanta havaittu</translation>
    </message>
    <message>
        <source>Do you want to rebuild the block database now?</source>
        <translation>Haluatko uudelleenrakentaa lohkotietokannan nyt?</translation>
    </message>
    <message>
        <source>Error creating %s: You can't create non-HD wallets with this version.</source>
        <translation>Virhe luodessa %s: Et voi luoda ei-HD lompakkoja tällä versiolla.</translation>
    </message>
    <message>
        <source>Enable transaction replacement in the memory pool (default: %u)</source>
        <translation>Ota rahansiirron korvaaminen käyttöön muistivarannossa (oletus: %u)</translation>
    </message>
    <message>
        <source>Error initializing block database</source>
        <translation>Virhe alustaessa lohkotietokantaa</translation>
    </message>
    <message>
        <source>Error initializing wallet database environment %s!</source>
        <translation>Virhe alustaessa lompakon tietokantaympäristöä %s!</translation>
    </message>
    <message>
        <source>Error loading %s</source>
        <translation>Virhe ladattaessa %s</translation>
    </message>
    <message>
        <source>Error loading %s: Wallet corrupted</source>
        <translation>Virhe ladattaessa %s: Lompakko vioittunut</translation>
    </message>
    <message>
        <source>Error loading %s: Wallet requires newer version of %s</source>
        <translation>Virhe ladattaessa %s: Tarvitset uudemman %s -version</translation>
    </message>
    <message>
        <source>Error loading block database</source>
        <translation>Virhe avattaessa lohkoketjua</translation>
    </message>
    <message>
        <source>Error opening block database</source>
        <translation>Virhe avattaessa lohkoindeksiä</translation>
    </message>
    <message>
        <source>Error: Disk space is low!</source>
        <translation>Varoitus: Levytila on vähissä!</translation>
    </message>
    <message>
        <source>Failed to listen on any port. Use -listen=0 if you want this.</source>
        <translation>Ei onnistuttu kuuntelemaan missään portissa. Käytä -listen=0 jos haluat tätä.</translation>
    </message>
    <message>
        <source>Importing...</source>
        <translation>Tuodaan...</translation>
    </message>
    <message>
        <source>Incorrect or no genesis block found. Wrong datadir for network?</source>
        <translation>Virheellinen tai olematon alkulohko löydetty. Väärä data-hakemisto verkolle?</translation>
    </message>
    <message>
        <source>Initialization sanity check failed. %s is shutting down.</source>
        <translation>Alustava järkevyyden tarkistus epäonnistui. %s sulkeutuu.</translation>
    </message>
    <message>
        <source>Invalid amount for -%s=&lt;amount&gt;: '%s'</source>
        <translation>Virheellinen määrä -%s=&lt;amount&gt;: '%s'</translation>
    </message>
    <message>
        <source>Invalid amount for -discardfee=&lt;amount&gt;: '%s'</source>
        <translation>Virheellinen määrä -discardfee=&lt;amount&gt;: '%s'</translation>
    </message>
    <message>
        <source>Invalid amount for -fallbackfee=&lt;amount&gt;: '%s'</source>
        <translation>Virheellinen määrä -fallbackfee=&lt;amount&gt;: '%s'</translation>
    </message>
    <message>
<<<<<<< HEAD
        <source>Keep the transaction memory pool below &lt;n&gt; megabytes (default: %u)</source>
        <translation>Pidä siirtojen muistivaranto alle &lt;n&gt; megatavun (oletus: %u)</translation>
    </message>
    <message>
        <source>Loading P2P addresses...</source>
        <translation>Ladataan P2P-vertaisten osoitteita...</translation>
    </message>
    <message>
        <source>Loading banlist...</source>
        <translation>Ladataan kieltolistaa...</translation>
=======
        <source>Loading P2P addresses...</source>
        <translation>Ladataan P2P-vertaisten osoitteita...</translation>
>>>>>>> 228c1378
    </message>
    <message>
        <source>Loading banlist...</source>
        <translation>Ladataan kieltolistaa...</translation>
    </message>
    <message>
        <source>Not enough file descriptors available.</source>
        <translation>Ei tarpeeksi tiedostomerkintöjä vapaana.</translation>
    </message>
    <message>
        <source>Prune cannot be configured with a negative value.</source>
        <translation>Karsintaa ei voi toteuttaa negatiivisella arvolla.</translation>
    </message>
    <message>
        <source>Prune cannot be configured with a negative value.</source>
        <translation>Karsintaa ei voi toteuttaa negatiivisella arvolla.</translation>
    </message>
    <message>
        <source>Prune mode is incompatible with -txindex.</source>
        <translation>Karsittu tila ei ole yhteensopiva -txindex:n kanssa.</translation>
    </message>
    <message>
        <source>Rebuild chain state and block index from the blk*.dat files on disk</source>
        <translation>Muodosta ketjun tila ja lohkoindeksi levyllä olevista blk*.dat -tiedostoista</translation>
    </message>
    <message>
        <source>Rebuild chain state from the currently indexed blocks</source>
        <translation>Muodosta ketjun tila tällä hetkellä indeksoiduista lohkoista</translation>
    </message>
    <message>
        <source>Rewinding blocks...</source>
        <translation>Varmistetaan lohkoja...</translation>
    </message>
    <message>
<<<<<<< HEAD
        <source>Set database cache size in megabytes (%d to %d, default: %d)</source>
        <translation>Aseta tietokannan välimuistin koko megatavuissa (%d - %d, oletus: %d</translation>
    </message>
    <message>
        <source>Specify wallet file (within data directory)</source>
        <translation>Aseta lompakkotiedosto (data-hakemiston sisällä)</translation>
=======
        <source>The source code is available from %s.</source>
        <translation>Lähdekoodi löytyy %s.</translation>
    </message>
    <message>
        <source>Transaction fee and change calculation failed</source>
        <translation>Siirtokulun ja vaihtorahan laskenta epäonnistui</translation>
>>>>>>> 228c1378
    </message>
    <message>
        <source>Unable to bind to %s on this computer. %s is probably already running.</source>
        <translation>Kytkeytyminen kohteeseen %s ei onnistu tällä tietokoneella. %s on luultavasti jo käynnissä.</translation>
    </message>
    <message>
        <source>Transaction fee and change calculation failed</source>
        <translation>Siirtokulun ja vaihtorahan laskenta epäonnistui</translation>
    </message>
    <message>
        <source>Unable to bind to %s on this computer. %s is probably already running.</source>
        <translation>Kytkeytyminen kohteeseen %s ei onnistu tällä tietokoneella. %s on luultavasti jo käynnissä.</translation>
    </message>
    <message>
        <source>Unsupported argument -benchmark ignored, use -debug=bench.</source>
        <translation>Argumenttia -benchmark ei tueta, käytä -debug=bench.</translation>
    </message>
    <message>
        <source>Unsupported argument -debugnet ignored, use -debug=net.</source>
        <translation>Argumenttia -debugnet ei tueta, käytä -debug=net.</translation>
    </message>
    <message>
        <source>Unsupported argument -tor found, use -onion.</source>
        <translation>Argumenttia -tor ei tueta, käytä -onion.</translation>
    </message>
    <message>
        <source>Unsupported logging category %s=%s.</source>
        <translation>Lokikategoriaa %s=%s ei tueta.</translation>
<<<<<<< HEAD
    </message>
    <message>
        <source>Upgrading UTXO database</source>
        <translation>Päivitetään UTXO-tietokantaa</translation>
    </message>
    <message>
        <source>Use UPnP to map the listening port (default: %u)</source>
        <translation>Käytä UPnP:ta kuuntelevan portin kartoittamiseen (oletus: %u)</translation>
    </message>
    <message>
        <source>Use the test chain</source>
        <translation>Käytä testiketjua</translation>
    </message>
    <message>
        <source>Verifying blocks...</source>
        <translation>Varmistetaan lohkoja...</translation>
    </message>
    <message>
        <source>Wallet debugging/testing options:</source>
        <translation>Lompakon debug- ja testausvalinnat:</translation>
=======
    </message>
    <message>
        <source>Upgrading UTXO database</source>
        <translation>Päivitetään UTXO-tietokantaa</translation>
    </message>
    <message>
        <source>Verifying blocks...</source>
        <translation>Varmistetaan lohkoja...</translation>
>>>>>>> 228c1378
    </message>
    <message>
        <source>Wallet needed to be rewritten: restart %s to complete</source>
        <translation>Lompakko tarvitsee uudelleenkirjoittaa: käynnistä %s uudelleen</translation>
    </message>
    <message>
<<<<<<< HEAD
        <source>Wallet options:</source>
        <translation>Lompakon valinnat:</translation>
    </message>
    <message>
        <source>Allow JSON-RPC connections from specified source. Valid for &lt;ip&gt; are a single IP (e.g. 1.2.3.4), a network/netmask (e.g. 1.2.3.4/255.255.255.0) or a network/CIDR (e.g. 1.2.3.4/24). This option can be specified multiple times</source>
        <translation>Salli JSON-RPC-yhteydet määritetystä lähteestä. Kelvolliset arvot &lt;ip&gt; ovat yksittäinen IP (esim. 1.2.3.4), verkko/verkkomaski (esim. 1.2.3.4/255.255.255.0) tai verkko/luokaton reititys (esim. 1.2.3.4/24). Tätä valintatapaa voidaan käyttää useita kertoja</translation>
    </message>
    <message>
        <source>Bind to given address and whitelist peers connecting to it. Use [host]:port notation for IPv6</source>
        <translation>Kytkeydy osoitteeseen ja valkolistaa siihen yhdistävät vertaiset. Käytä [isäntä]:portti -merkintätapaa IPv6:lle</translation>
    </message>
    <message>
        <source>Create new files with system default permissions, instead of umask 077 (only effective with disabled wallet functionality)</source>
        <translation>Luo uudet tiedostot järjestelmän oletusoikeuksilla, älä umask 077:llä (toimii vain, jos lompakkotoiminto on poissa käytöstä)</translation>
    </message>
    <message>
        <source>Discover own IP addresses (default: 1 when listening and no -externalip or -proxy)</source>
        <translation>Paljasta omat IP-osoitteet (oletus: 1 kun kuunnellaan ja -externalip tai -proxy ei ole käytössä)</translation>
    </message>
    <message>
=======
>>>>>>> 228c1378
        <source>Error: Listening for incoming connections failed (listen returned error %s)</source>
        <translation>Virhe: Saapuvien yhteyksien kuuntelu epäonnistui (kuuntelu palautti virheen %s)</translation>
    </message>
    <message>
<<<<<<< HEAD
        <source>Execute command when a relevant alert is received or we see a really long fork (%s in cmd is replaced by message)</source>
        <translation>Aja komento kun olennainen hälytys vastaanotetaan tai nähdään todella pitkä haara (%s komennossa korvataan viestillä)</translation>
    </message>
    <message>
        <source>Fees (in %s/kB) smaller than this are considered zero fee for relaying, mining and transaction creation (default: %s)</source>
        <translation>Tätä pienempiä palkkioita (%s/kt) kohdellaan väittäessä, louhittaessa ja siirtoja luodessa nollana (oletus: %s)</translation>
    </message>
    <message>
        <source>If paytxfee is not set, include enough fee so transactions begin confirmation on average within n blocks (default: %u)</source>
        <translation>Mikäli paytxfee -valitsinta ei ole asetettu, sisällytä riittävä maksu, jotta siirron vahvistus alkaa keskimäärin n lohkon sisällä (oletus: %u)</translation>
    </message>
    <message>
        <source>Maximum size of data in data carrier transactions we relay and mine (default: %u)</source>
        <translation>Suurin tietoa kantavien rahasiirtojen tietomäärä, joita välitetään ja louhitaan (oletus: %u)</translation>
    </message>
    <message>
        <source>Randomize credentials for every proxy connection. This enables Tor stream isolation (default: %u)</source>
        <translation>Satunnaista tunnisteet jokaiselle välityspalvelinyhteydelle. Tämä mahdollistaa Tor -virran eristämisen (oletus: %u)</translation>
    </message>
    <message>
=======
>>>>>>> 228c1378
        <source>The transaction amount is too small to send after the fee has been deducted</source>
        <translation>Siirtomäärä on liian pieni lähetettäväksi kulun vähentämisen jälkeen.</translation>
    </message>
    <message>
<<<<<<< HEAD
        <source>Whitelisted peers cannot be DoS banned and their transactions are always relayed, even if they are already in the mempool, useful e.g. for a gateway</source>
        <translation>Valkolistattuja vertaisia eivät voi DoS -estää, joten niiden siirrot välitetään aina, myös silloin, kun ne ovat jo muistivarannossa. Hyödyllinen esim. yhdyskäytävälle</translation>
    </message>
    <message>
        <source>You need to rebuild the database using -reindex to go back to unpruned mode.  This will redownload the entire blockchain</source>
        <translation>Palataksesi karsimattomaan tilaan joudut uudelleenrakentamaan tietokannan -reindex -valinnalla. Tämä lataa koko lohkoketjun uudestaan.</translation>
    </message>
    <message>
        <source>(default: %u)</source>
        <translation>(oletus: %u)</translation>
=======
        <source>You need to rebuild the database using -reindex to go back to unpruned mode.  This will redownload the entire blockchain</source>
        <translation>Palataksesi karsimattomaan tilaan joudut uudelleenrakentamaan tietokannan -reindex -valinnalla. Tämä lataa koko lohkoketjun uudestaan.</translation>
>>>>>>> 228c1378
    </message>
    <message>
        <source>Error loading %s: You can't disable HD on an already existing HD wallet</source>
        <translation>Virhe ladattaessa %s: Et voi poistaa HD-ominaisuutta jo olemassa olevasta HD-lompakosta.</translation>
    </message>
    <message>
        <source>Error loading %s: You can't disable HD on an already existing HD wallet</source>
        <translation>Virhe ladattaessa %s: Et voi poistaa HD-ominaisuutta jo olemassa olevasta HD-lompakosta.</translation>
    </message>
    <message>
        <source>Error reading from database, shutting down.</source>
        <translation>Virheitä tietokantaa luettaessa, ohjelma pysäytetään.</translation>
    </message>
    <message>
        <source>Information</source>
        <translation>Tietoa</translation>
    </message>
    <message>
        <source>Invalid -onion address or hostname: '%s'</source>
        <translation>Virheellinen -onion osoite tai isäntänimi: '%s'</translation>
    </message>
    <message>
        <source>Invalid -proxy address or hostname: '%s'</source>
        <translation>Virheellinen -proxy osoite tai isäntänimi: '%s'</translation>
    </message>
    <message>
        <source>Invalid amount for -paytxfee=&lt;amount&gt;: '%s' (must be at least %s)</source>
        <translation>Kelvoton määrä argumentille -paytxfee=&lt;amount&gt;: '%s' (pitää olla vähintään %s)</translation>
    </message>
    <message>
        <source>Invalid netmask specified in -whitelist: '%s'</source>
        <translation>Kelvoton verkkopeite määritelty argumentissa -whitelist: '%s'</translation>
    </message>
    <message>
        <source>Need to specify a port with -whitebind: '%s'</source>
        <translation>Pitää määritellä portti argumentilla -whitebind: '%s'</translation>
    </message>
    <message>
<<<<<<< HEAD
        <source>Node relay options:</source>
        <translation>Välityssolmukohdan asetukset:</translation>
    </message>
    <message>
        <source>RPC server options:</source>
        <translation>RPC-palvelimen valinnat:</translation>
    </message>
    <message>
        <source>Reducing -maxconnections from %d to %d, because of system limitations.</source>
        <translation>Vähennetään -maxconnections arvoa %d:stä %d:hen järjestelmän rajoitusten vuoksi.</translation>
    </message>
    <message>
        <source>Rescan the block chain for missing wallet transactions on startup</source>
        <translation>Uudelleenskannaa lohkoketju käynnistyksen yhteydessä puuttuvien lompakon rahansiirtojen vuoksi</translation>
    </message>
    <message>
        <source>Send trace/debug info to console instead of debug.log file</source>
        <translation>Lähetä jäljitys/debug-tieto konsoliin, debug.log-tiedoston sijaan</translation>
    </message>
    <message>
        <source>Show all debugging options (usage: --help -help-debug)</source>
        <translation>Näytä kaikki debuggaus valinnat: (käyttö: --help -help-debug)</translation>
    </message>
    <message>
        <source>Shrink debug.log file on client startup (default: 1 when no -debug)</source>
        <translation>Pienennä debug.log tiedosto käynnistyksen yhteydessä (vakioasetus: 1 kun ei -debug)</translation>
=======
        <source>Reducing -maxconnections from %d to %d, because of system limitations.</source>
        <translation>Vähennetään -maxconnections arvoa %d:stä %d:hen järjestelmän rajoitusten vuoksi.</translation>
>>>>>>> 228c1378
    </message>
    <message>
        <source>Signing transaction failed</source>
        <translation>Siirron vahvistus epäonnistui</translation>
    </message>
    <message>
        <source>The transaction amount is too small to pay the fee</source>
        <translation>Rahansiirron määrä on liian pieni kattaakseen maksukulun</translation>
    </message>
    <message>
        <source>This is experimental software.</source>
        <translation>Tämä on ohjelmistoa kokeelliseen käyttöön.</translation>
    </message>
    <message>
        <source>Transaction amount too small</source>
        <translation>Siirtosumma liian pieni</translation>
    </message>
    <message>
        <source>Transaction too large for fee policy</source>
        <translation>Rahansiirto on liian suuri maksukulukäytännölle</translation>
    </message>
    <message>
        <source>Transaction too large</source>
        <translation>Siirtosumma liian iso</translation>
    </message>
    <message>
        <source>Unable to bind to %s on this computer (bind returned error %s)</source>
        <translation>Kytkeytyminen kohteeseen %s ei onnistunut tällä tietokonella (kytkeytyminen palautti virheen %s)</translation>
<<<<<<< HEAD
    </message>
    <message>
        <source>Upgrade wallet to latest format on startup</source>
        <translation>Päivitä lompakko viimeisimpään formaattiin käynnistyksen yhteydessä</translation>
=======
>>>>>>> 228c1378
    </message>
    <message>
        <source>Verifying wallet(s)...</source>
        <translation>Varmistetaan lompakko(ja)...</translation>
    </message>
    <message>
        <source>Verifying wallet(s)...</source>
        <translation>Varmistetaan lompakko(ja)...</translation>
    </message>
    <message>
        <source>Warning</source>
        <translation>Varoitus</translation>
    </message>
    <message>
        <source>Warning: unknown new rules activated (versionbit %i)</source>
        <translation>Varoitus: tuntemattomia uusia sääntöjä aktivoitu (versiobitti %i)</translation>
<<<<<<< HEAD
    </message>
    <message>
        <source>Whether to operate in a blocks only mode (default: %u)</source>
        <translation>Toimitaanko tilassa jossa ainoastaan lohkot sallitaan (oletus: %u)</translation>
=======
>>>>>>> 228c1378
    </message>
    <message>
        <source>You need to rebuild the database using -reindex to change -txindex</source>
        <translation>Sinun tulee uudelleenrakentaa tietokanta -reindex -valitsimella vaihtaaksesi -txindex -arvoa</translation>
    </message>
    <message>
        <source>Zapping all transactions from wallet...</source>
        <translation>Tyhjennetään kaikki rahansiirrot lompakosta....</translation>
    </message>
    <message>
<<<<<<< HEAD
        <source>ZeroMQ notification options:</source>
        <translation>ZeroMQ-ilmoitusasetukset:</translation>
    </message>
    <message>
        <source>Password for JSON-RPC connections</source>
        <translation>Salasana JSON-RPC-yhteyksille</translation>
    </message>
    <message>
        <source>Execute command when the best block changes (%s in cmd is replaced by block hash)</source>
        <translation>Suorita käsky kun paras lohko muuttuu (%s cmd on vaihdettu block hashin kanssa)</translation>
    </message>
    <message>
        <source>Allow DNS lookups for -addnode, -seednode and -connect</source>
        <translation>Salli DNS kyselyt -addnode, -seednode ja -connect yhteydessä</translation>
    </message>
    <message>
=======
>>>>>>> 228c1378
        <source>-maxtxfee is set very high! Fees this large could be paid on a single transaction.</source>
        <translation>-maxtxfee on asetettu erittäin suureksi! Tämänkokoisia kuluja saatetaan maksaa yhdessä rahansiirrossa.</translation>
    </message>
    <message>
        <source>Error loading %s: You can't enable HD on an already existing non-HD wallet</source>
        <translation>Virhe ladattaessa %s: Et voi ottaa HD:ta käyttöön jo olemassa olevalle ei-HD -lompakolle.</translation>
    </message>
    <message>
<<<<<<< HEAD
        <source>Error loading %s: You can't enable HD on an already existing non-HD wallet</source>
        <translation>Virhe ladattaessa %s: Et voi ottaa HD:ta käyttöön jo olemassa olevalle ei-HD -lompakolle.</translation>
    </message>
    <message>
        <source>Error loading wallet %s. -wallet parameter must only specify a filename (not a path).</source>
        <translation>Virhe ladattaessa lompakkoa %s. -wallet -valitsimen pitää osoittaa tiedostonimeen (ei polkuun).</translation>
    </message>
    <message>
        <source>Force relay of transactions from whitelisted peers even if they violate local relay policy (default: %d)</source>
        <translation>Pakota rahansiirtojen välitys valkolistatuilta vertaisilta, vaikka ne rikkoisivatkin paikallisia välitysmääräyksiä (oletus: %d)</translation>
    </message>
    <message>
        <source>How thorough the block verification of -checkblocks is (0-4, default: %u)</source>
        <translation>Kuinka läpikäyvä lohkojen -checkblocks -todennus on (0-4, oletus: %u)</translation>
    </message>
    <message>
        <source>Number of seconds to keep misbehaving peers from reconnecting (default: %u)</source>
        <translation>Kuinka monta sekuntia huonosti käyttäytyviä vertaisia estetään yhdistämästä (oletus: %u)</translation>
    </message>
    <message>
        <source>Output debugging information (default: %u, supplying &lt;category&gt; is optional)</source>
        <translation>Tulosta debuggaustieto (oletus: %u, annettu &lt;category&gt; valinnainen)</translation>
    </message>
    <message>
        <source>Tries to keep outbound traffic under the given target (in MiB per 24h), 0 = no limit (default: %d)</source>
        <translation>Pyrkii pitämään lähtevän liikenteen alle annetun tavoitetteen (megatavuina 24 tunnissa). 0 = ei rajaa (oletus: %d)</translation>
    </message>
    <message>
        <source>Unsupported argument -socks found. Setting SOCKS version isn't possible anymore, only SOCKS5 proxies are supported.</source>
        <translation>Ei tuettu argumentti -socks löytynyt. SOCKS -version asetusta ei enää tueta, ainoastaan SOCKS5 -välityspalvelimet on tuettu.</translation>
    </message>
    <message>
        <source>Unsupported argument -whitelistalwaysrelay ignored, use -whitelistrelay and/or -whitelistforcerelay.</source>
        <translation>Argumenttia -whitelistalwaysrelay ei tueta ja se ohitettiin. Käytä -whitelistrelay ja/tai -whitelistforcerelay.</translation>
    </message>
    <message>
        <source>Use separate SOCKS5 proxy to reach peers via Tor hidden services (default: %s)</source>
        <translation>Käytä erillistä SOCKS5-proxyä tavoittaaksesi vertaisia Tor-piilopalveluiden kautta (oletus: %s)</translation>
=======
        <source>Unsupported argument -socks found. Setting SOCKS version isn't possible anymore, only SOCKS5 proxies are supported.</source>
        <translation>Ei tuettu argumentti -socks löytynyt. SOCKS -version asetusta ei enää tueta, ainoastaan SOCKS5 -välityspalvelimet on tuettu.</translation>
    </message>
    <message>
        <source>Unsupported argument -whitelistalwaysrelay ignored, use -whitelistrelay and/or -whitelistforcerelay.</source>
        <translation>Argumenttia -whitelistalwaysrelay ei tueta ja se ohitettiin. Käytä -whitelistrelay ja/tai -whitelistforcerelay.</translation>
    </message>
    <message>
        <source>Warning: Unknown block versions being mined! It's possible unknown rules are in effect</source>
        <translation>Varoitus: Tuntemattomia lohkoversioita louhitaan! Tuntemattomia sääntöjä saattaa olla voimassa</translation>
>>>>>>> 228c1378
    </message>
    <message>
        <source>Warning: Unknown block versions being mined! It's possible unknown rules are in effect</source>
        <translation>Varoitus: Tuntemattomia lohkoversioita louhitaan! Tuntemattomia sääntöjä saattaa olla voimassa</translation>
    </message>
    <message>
        <source>%s is set very high!</source>
        <translation>%s on asetettu todella korkeaksi!</translation>
    </message>
    <message>
<<<<<<< HEAD
        <source>(default: %s)</source>
        <translation>(oletus: %s)</translation>
    </message>
    <message>
        <source>Always query for peer addresses via DNS lookup (default: %u)</source>
        <translation>Pyydä vertaisten osoitteita aina DNS-kyselyjen avulla (oletus: %u)</translation>
    </message>
    <message>
        <source>Error loading wallet %s. -wallet filename must be a regular file.</source>
        <translation>Virhe ladattaessa lompakkoa %s. -wallet tiedostonimen pitää osoittaa tavalliseen tiedostoon.</translation>
    </message>
    <message>
        <source>Error loading wallet %s. Duplicate -wallet filename specified.</source>
        <translation>Virhe ladattaessa lompakkoa %s. -wallet -tiedostonimi esiintyy useaan kertaan.</translation>
    </message>
    <message>
        <source>Error loading wallet %s. Invalid characters in -wallet filename.</source>
        <translation>Virhe ladattaessa lompakkoa %s. -wallet tiedostonimi sisältää virheellisiä merkkejä.</translation>
    </message>
    <message>
        <source>How many blocks to check at startup (default: %u, 0 = all)</source>
        <translation>Kuinka monta lohkoa tarkistetaan käynnistyksessä (oletus: %u, 0 = kaikki)</translation>
    </message>
    <message>
        <source>Include IP addresses in debug output (default: %u)</source>
        <translation>Sisällytä IP-osoitteet virheenkorjauslokissa (oletus: %u)</translation>
    </message>
    <message>
        <source>Keypool ran out, please call keypoolrefill first</source>
        <translation>Avainallas tyhjentyi, ole hyvä ja kutsu keypoolrefill ensin</translation>
    </message>
    <message>
        <source>Listen for JSON-RPC connections on &lt;port&gt; (default: %u or testnet: %u)</source>
        <translation>Kuuntele JSON-RPC-yhteyksiä portissa &lt;port&gt; (oletus: %u tai testnet: %u)</translation>
    </message>
    <message>
        <source>Listen for connections on &lt;port&gt; (default: %u or testnet: %u)</source>
        <translation>Kuuntele yhteyksiä portissa &lt;port&gt; (oletus: %u tai testnet: %u)</translation>
    </message>
    <message>
        <source>Maintain at most &lt;n&gt; connections to peers (default: %u)</source>
        <translation>Ylläpidä enimmillään &lt;n&gt; yhteyttä vertaisiin (oletus: %u)</translation>
    </message>
    <message>
        <source>Make the wallet broadcast transactions</source>
        <translation>Aseta lompakko kuuluttamaan rahansiirtoja</translation>
    </message>
    <message>
        <source>Maximum per-connection receive buffer, &lt;n&gt;*1000 bytes (default: %u)</source>
        <translation>Maksimi yhteyttä kohden käytettävä vastaanottopuskurin koko, &lt;n&gt;*1000 tavua (oletus: %u)</translation>
    </message>
    <message>
        <source>Maximum per-connection send buffer, &lt;n&gt;*1000 bytes (default: %u)</source>
        <translation>Maksimi yhteyttä kohden käytettävä lähetyspuskurin koko, &lt;n&gt;*1000 tavua (oletus: %u)</translation>
    </message>
    <message>
        <source>Prepend debug output with timestamp (default: %u)</source>
        <translation>Lisää debug-tietojen alkuun aikaleimat (oletus: %u)</translation>
    </message>
    <message>
        <source>Relay and mine data carrier transactions (default: %u)</source>
        <translation>Välitä ja louhi dataa kantavia rahansiirtoja (oletus: %u)</translation>
    </message>
    <message>
        <source>Relay non-P2SH multisig (default: %u)</source>
        <translation>Välitä ei-P2SH-multisig (oletus: %u)</translation>
=======
        <source>Error loading wallet %s. Duplicate -wallet filename specified.</source>
        <translation>Virhe ladattaessa lompakkoa %s. -wallet -tiedostonimi esiintyy useaan kertaan.</translation>
>>>>>>> 228c1378
    </message>
    <message>
        <source>Keypool ran out, please call keypoolrefill first</source>
        <translation>Avainallas tyhjentyi, ole hyvä ja kutsu keypoolrefill ensin</translation>
    </message>
    <message>
        <source>Starting network threads...</source>
        <translation>Käynnistetään verkkoa...</translation>
    </message>
    <message>
        <source>This is the minimum transaction fee you pay on every transaction.</source>
        <translation>Tämä on jokaisesta siirrosta maksettava vähimmäismaksu.</translation>
<<<<<<< HEAD
    </message>
    <message>
        <source>This is the transaction fee you will pay if you send a transaction.</source>
        <translation>Tämä on lähetyksestä maksettava maksu jonka maksat</translation>
=======
>>>>>>> 228c1378
    </message>
    <message>
        <source>This is the transaction fee you will pay if you send a transaction.</source>
        <translation>Tämä on lähetyksestä maksettava maksu jonka maksat</translation>
    </message>
    <message>
        <source>Transaction amounts must not be negative</source>
        <translation>Lähetyksen siirtosumman tulee olla positiivinen</translation>
    </message>
    <message>
        <source>Transaction has too long of a mempool chain</source>
        <translation>Maksutapahtumalla on liian pitkä muistialtaan ketju</translation>
    </message>
    <message>
        <source>Transaction must have at least one recipient</source>
        <translation>Lähetyksessä tulee olla ainakin yksi vastaanottaja</translation>
    </message>
    <message>
        <source>Unknown network specified in -onlynet: '%s'</source>
        <translation>Tuntematon verkko -onlynet parametrina: '%s'</translation>
    </message>
    <message>
        <source>Insufficient funds</source>
        <translation>Lompakon saldo ei riitä</translation>
    </message>
    <message>
        <source>Loading block index...</source>
        <translation>Ladataan lohkoindeksiä...</translation>
    </message>
    <message>
        <source>Loading wallet...</source>
        <translation>Ladataan lompakkoa...</translation>
    </message>
    <message>
        <source>Cannot downgrade wallet</source>
        <translation>Et voi päivittää lompakkoasi vanhempaan versioon</translation>
    </message>
    <message>
        <source>Rescanning...</source>
        <translation>Skannataan uudelleen...</translation>
    </message>
    <message>
        <source>Done loading</source>
        <translation>Lataus on valmis</translation>
    </message>
    <message>
        <source>Error</source>
        <translation>Virhe</translation>
    </message>
</context>
</TS><|MERGE_RESOLUTION|>--- conflicted
+++ resolved
@@ -740,13 +740,6 @@
     <message>
         <source>The entered address "%1" is not a valid Qtum address.</source>
         <translation>Antamasi osoite "%1" ei ole kelvollinen Qtum-osoite.</translation>
-<<<<<<< HEAD
-    </message>
-    <message>
-        <source>The entered address "%1" is already in the address book.</source>
-        <translation>Antamasi osoite "%1" on jo osoitekirjassa</translation>
-=======
->>>>>>> 228c1378
     </message>
     <message>
         <source>Could not unlock wallet.</source>
@@ -842,21 +835,8 @@
         <translation>Ainakin %1 GB tietoa varastoidaan tähän hakemistoon ja tarve kasvaa ajan myötä.</translation>
     </message>
     <message>
-<<<<<<< HEAD
-        <source>When you click OK, %1 will begin to download and process the full %4 block chain (%2GB) starting with the earliest transactions in %3 when %4 initially launched.</source>
-        <translation>Kun valitset OK, %1 aloittaa lataamaan ja käsittelemään koko %4 lohkoketjua (%2GB) aloittaen ensimmäisestä siirrosta %3 jolloin %4 käynnistettiin ensimmäistä kertaa.</translation>
-    </message>
-    <message>
-        <source>This initial synchronisation is very demanding, and may expose hardware problems with your computer that had previously gone unnoticed. Each time you run %1, it will continue downloading where it left off.</source>
-        <translation>Tämä alustava synkronointi on erittäin vaativa ja saattaa tuoda esiin laiteongelmia, joita ei aikaisemmin ole havaittu. Aina kun ajat %1:n, jatketaan siitä kohdasta, mihin viimeksi jäätiin.</translation>
-    </message>
-    <message>
-        <source>If you have chosen to limit block chain storage (pruning), the historical data must still be downloaded and processed, but will be deleted afterward to keep your disk usage low.</source>
-        <translation>Vaikka olisitkin valinnut rajoittaa lohkoketjun tallennustilaa (karsinnalla), täytyy historiatiedot silti ladata ja käsitellä, mutta ne poistetaan jälkikäteen levytilan säästämiseksi.</translation>
-=======
         <source>Approximately %1 GB of data will be stored in this directory.</source>
         <translation>Noin %1 GB tietoa varastoidaan tähän hakemistoon.</translation>
->>>>>>> 228c1378
     </message>
     <message>
         <source>%1 will download and store a copy of the Qtum block chain.</source>
@@ -867,26 +847,6 @@
         <translation>Lompakko tallennetaan myös tähän hakemistoon.</translation>
     </message>
     <message>
-        <source>Qtum</source>
-        <translation>Qtum</translation>
-    </message>
-    <message>
-        <source>At least %1 GB of data will be stored in this directory, and it will grow over time.</source>
-        <translation>Ainakin %1 GB tietoa varastoidaan tähän hakemistoon ja tarve kasvaa ajan myötä.</translation>
-    </message>
-    <message>
-        <source>Approximately %1 GB of data will be stored in this directory.</source>
-        <translation>Noin %1 GB tietoa varastoidaan tähän hakemistoon.</translation>
-    </message>
-    <message>
-        <source>%1 will download and store a copy of the Qtum block chain.</source>
-        <translation>%1 lataa ja tallentaa kopion Qtumin lohkoketjusta.</translation>
-    </message>
-    <message>
-        <source>The wallet will also be stored in this directory.</source>
-        <translation>Lompakko tallennetaan myös tähän hakemistoon.</translation>
-    </message>
-    <message>
         <source>Error: Specified data directory "%1" cannot be created.</source>
         <translation>Virhe: Annettu datahakemistoa "%1" ei voida luoda.</translation>
     </message>
@@ -1002,8 +962,6 @@
     <message>
         <source>IP address of the proxy (e.g. IPv4: 127.0.0.1 / IPv6: ::1)</source>
         <translation>IP osoite proxille (esim. IPv4: 127.0.0.1 / IPv6: ::1)</translation>
-<<<<<<< HEAD
-=======
     </message>
     <message>
         <source>Shows if the supplied default SOCKS5 proxy is used to reach peers via this network type.</source>
@@ -1016,11 +974,6 @@
     <message>
         <source>&amp;Hide tray icon</source>
         <translation>&amp;Piilota tehtäväpalkin kuvake</translation>
->>>>>>> 228c1378
-    </message>
-    <message>
-        <source>Shows if the supplied default SOCKS5 proxy is used to reach peers via this network type.</source>
-        <translation>Ilmoittaa, mikäli oletetettua SOCKS5-välityspalvelinta käytetään vertaisten tavoittamiseen tämän verkkotyypin kautta.</translation>
     </message>
     <message>
         <source>Minimize instead of exit the application when the window is closed. When this option is enabled, the application will be closed only after selecting Exit in the menu.</source>
@@ -1087,8 +1040,6 @@
         <translation>Portin uudelleenohjaus &amp;UPnP:llä</translation>
     </message>
     <message>
-<<<<<<< HEAD
-=======
         <source>Accept connections from outside.</source>
         <translation>Hyväksy yhteysiä ulkopuolelta</translation>
     </message>
@@ -1097,7 +1048,6 @@
         <translation>Hyväksy sisääntulevia yhteyksiä</translation>
     </message>
     <message>
->>>>>>> 228c1378
         <source>Connect to the Qtum network through a SOCKS5 proxy.</source>
         <translation>Yhdistä Qtum-verkkoon SOCKS5-välityspalvelimen kautta.</translation>
     </message>
@@ -1501,13 +1451,6 @@
         <translation>Virhe: Annettua data-hakemistoa "%1" ei ole olemassa.</translation>
     </message>
     <message>
-<<<<<<< HEAD
-        <source>Error: Cannot parse configuration file: %1. Only use key=value syntax.</source>
-        <translation>Virhe: asetustiedostoa %1 ei voida jäsentää. Käytä vain avain=arvo merkintätapaa.</translation>
-    </message>
-    <message>
-=======
->>>>>>> 228c1378
         <source>Error: %1</source>
         <translation>Virhe: %1</translation>
     </message>
@@ -1774,21 +1717,14 @@
         <translation>Käytä nuolia ylös ja alas selataksesi historiaa, sekä %1 tyhjentääkseksi ruudun.</translation>
     </message>
     <message>
-<<<<<<< HEAD
+        <source>For more information on using this console type %1.</source>
+        <translation>Lisätietoja konsolin käytöstä saat kirjoittamalla %1.</translation>
+    </message>
+    <message>
         <source>WARNING: Scammers have been active, telling users to type commands here, stealing their wallet contents. Do not use this console without fully understanding the ramifications of a command.</source>
         <translation>VAROITUS: aktiiviset huijarit neuvovat kirjoittamaan komentoja tähän komentoriviin, varastaen lompakkosi sisällön. Älä käytä komentoriviä ilman täyttä ymmärrystä kirjoittamasi komennon toiminnasta.</translation>
     </message>
     <message>
-=======
-        <source>For more information on using this console type %1.</source>
-        <translation>Lisätietoja konsolin käytöstä saat kirjoittamalla %1.</translation>
-    </message>
-    <message>
-        <source>WARNING: Scammers have been active, telling users to type commands here, stealing their wallet contents. Do not use this console without fully understanding the ramifications of a command.</source>
-        <translation>VAROITUS: aktiiviset huijarit neuvovat kirjoittamaan komentoja tähän komentoriviin, varastaen lompakkosi sisällön. Älä käytä komentoriviä ilman täyttä ymmärrystä kirjoittamasi komennon toiminnasta.</translation>
-    </message>
-    <message>
->>>>>>> 228c1378
         <source>Network activity disabled</source>
         <translation>Verkkoliikenne pysäytetty</translation>
     </message>
@@ -1872,10 +1808,6 @@
         <translation>&amp;Vastaanota maksu</translation>
     </message>
     <message>
-        <source>Generate Bech32 address</source>
-        <translation>Luo Bech32-osoite</translation>
-    </message>
-    <message>
         <source>Show the selected request (does the same as double clicking an entry)</source>
         <translation>Näytä valittu pyyntö (sama toiminta kuin alkion tuplaklikkaus)</translation>
     </message>
@@ -1955,13 +1887,10 @@
         <translation>Viesti</translation>
     </message>
     <message>
-<<<<<<< HEAD
-=======
         <source>Wallet</source>
         <translation>Lompakko</translation>
     </message>
     <message>
->>>>>>> 228c1378
         <source>Resulting URI too long, try to reduce the text for label / message.</source>
         <translation>Tuloksen URI on liian pitkä, yritä lyhentää otsikon tai viestin tekstiä.</translation>
     </message>
@@ -2080,17 +2009,10 @@
         <translation>per kilotavu</translation>
     </message>
     <message>
-        <source>If the custom fee is set to 1000 satoshis and the transaction is only 250 bytes, then "per kilobyte" only pays 250 satoshis in fee, while "total at least" pays 1000 satoshis. For transactions bigger than a kilobyte both pay by kilobyte.</source>
-        <translation>Jos määritelty palkkio on asetettu 1000 satoshiin ja siirto on vain 250 tavua, niin "kilotavua kohti" maksaa vain 250 satoshin palkkion, kun "vähintään" maksaa 1000 satoshia. Kilotavua suuremmilla siirroilla molemmat maksavat jokaista kilotavua kohti.</translation>
-    </message>
-    <message>
-<<<<<<< HEAD
         <source>Hide</source>
         <translation>Piilota</translation>
     </message>
     <message>
-=======
->>>>>>> 228c1378
         <source>(read the tooltip)</source>
         <translation>(lue työkaluvinkki)</translation>
     </message>
@@ -2127,13 +2049,10 @@
         <translation>Vahvistusajan tavoite:</translation>
     </message>
     <message>
-<<<<<<< HEAD
-=======
         <source>Enable Replace-By-Fee</source>
         <translation>Käytä Replace-By-Fee:tä</translation>
     </message>
     <message>
->>>>>>> 228c1378
         <source>Clear &amp;All</source>
         <translation>&amp;Tyhjennnä Kaikki</translation>
     </message>
@@ -2188,24 +2107,16 @@
     <message>
         <source>Are you sure you want to send?</source>
         <translation>Oletko varma, että haluat lähettää?</translation>
-<<<<<<< HEAD
-    </message>
-    <message>
-        <source>added as transaction fee</source>
-        <translation>lisätty rahansiirtomaksuna</translation>
-    </message>
-    <message>
-        <source>Total Amount %1</source>
-        <translation>Kokonaismäärä %1</translation>
-=======
->>>>>>> 228c1378
     </message>
     <message>
         <source>or</source>
         <translation>tai</translation>
     </message>
     <message>
-<<<<<<< HEAD
+        <source>Transaction fee</source>
+        <translation>Siirtokulu</translation>
+    </message>
+    <message>
         <source>Confirm send coins</source>
         <translation>Vahvista kolikoiden lähetys</translation>
     </message>
@@ -2268,577 +2179,650 @@
     <message>
         <source>(no label)</source>
         <translation>(ei nimikettä)</translation>
-=======
+    </message>
+</context>
+<context>
+    <name>SendCoinsEntry</name>
+    <message>
+        <source>A&amp;mount:</source>
+        <translation>M&amp;äärä:</translation>
+    </message>
+    <message>
+        <source>Pay &amp;To:</source>
+        <translation>Maksun saaja:</translation>
+    </message>
+    <message>
+        <source>&amp;Label:</source>
+        <translation>&amp;Nimi:</translation>
+    </message>
+    <message>
+        <source>Choose previously used address</source>
+        <translation>Valitse aikaisemmin käytetty osoite</translation>
+    </message>
+    <message>
+        <source>This is a normal payment.</source>
+        <translation>Tämä on normaali maksu.</translation>
+    </message>
+    <message>
+        <source>The Qtum address to send the payment to</source>
+        <translation>Qtum-osoite johon maksu lähetetään</translation>
+    </message>
+    <message>
+        <source>Alt+A</source>
+        <translation>Alt+A</translation>
+    </message>
+    <message>
+        <source>Paste address from clipboard</source>
+        <translation>Liitä osoite leikepöydältä</translation>
+    </message>
+    <message>
+        <source>Alt+P</source>
+        <translation>Alt+P</translation>
+    </message>
+    <message>
+        <source>Remove this entry</source>
+        <translation>Poista tämä alkio</translation>
+    </message>
+    <message>
+        <source>The fee will be deducted from the amount being sent. The recipient will receive less qtums than you enter in the amount field. If multiple recipients are selected, the fee is split equally.</source>
+        <translation>Kulu vähennetään lähetettävästä määrästä. Saaja vastaanottaa vähemmän qtumeja kuin merkitset Määrä-kenttään. Jos saajia on monia, kulu jaetaan tasan.</translation>
+    </message>
+    <message>
+        <source>S&amp;ubtract fee from amount</source>
+        <translation>V&amp;ähennä maksukulu määrästä</translation>
+    </message>
+    <message>
+        <source>Use available balance</source>
+        <translation>Käytä saatavilla oleva saldo</translation>
+    </message>
+    <message>
+        <source>Message:</source>
+        <translation>Viesti:</translation>
+    </message>
+    <message>
+        <source>This is an unauthenticated payment request.</source>
+        <translation>Tämä on todentamaton maksupyyntö.</translation>
+    </message>
+    <message>
+        <source>This is an authenticated payment request.</source>
+        <translation>Tämä on todennettu maksupyyntö.</translation>
+    </message>
+    <message>
+        <source>Enter a label for this address to add it to the list of used addresses</source>
+        <translation>Aseta nimi tälle osoitteelle lisätäksesi sen käytettyjen osoitteiden listalle.</translation>
+    </message>
+    <message>
+        <source>A message that was attached to the qtum: URI which will be stored with the transaction for your reference. Note: This message will not be sent over the Qtum network.</source>
+        <translation>Viesti joka liitettiin qtum: URI:iin tallennetaan rahansiirtoon viitteeksi. Tätä viestiä ei lähetetä Qtum-verkkoon.</translation>
+    </message>
+    <message>
+        <source>Pay To:</source>
+        <translation>Saaja:</translation>
+    </message>
+    <message>
+        <source>Memo:</source>
+        <translation>Muistio:</translation>
+    </message>
+    <message>
+        <source>Enter a label for this address to add it to your address book</source>
+        <translation>Syötä tälle osoitteelle nimi lisätäksesi sen osoitekirjaan</translation>
+    </message>
+</context>
+<context>
+    <name>SendConfirmationDialog</name>
+    <message>
+        <source>Yes</source>
+        <translation>Kyllä</translation>
+    </message>
+</context>
+<context>
+    <name>ShutdownWindow</name>
+    <message>
+        <source>%1 is shutting down...</source>
+        <translation>%1 sulkeutuu...</translation>
+    </message>
+    <message>
+        <source>Do not shut down the computer until this window disappears.</source>
+        <translation>Älä sammuta tietokonetta ennenkuin tämä ikkuna katoaa.</translation>
+    </message>
+</context>
+<context>
+    <name>SignVerifyMessageDialog</name>
+    <message>
+        <source>Signatures - Sign / Verify a Message</source>
+        <translation>Allekirjoitukset - Allekirjoita / Varmista viesti</translation>
+    </message>
+    <message>
+        <source>&amp;Sign Message</source>
+        <translation>&amp;Allekirjoita viesti</translation>
+    </message>
+    <message>
+        <source>You can sign messages/agreements with your addresses to prove you can receive qtums sent to them. Be careful not to sign anything vague or random, as phishing attacks may try to trick you into signing your identity over to them. Only sign fully-detailed statements you agree to.</source>
+        <translation>Voit allekirjoittaa viestit / sopimukset omalla osoitteellasi todistaaksesi että voit vastaanottaa siihen lähetetyt qtumit. Varo allekirjoittamasta mitään epämääräistä, sillä phishing-hyökkääjät voivat huijata sinua luovuttamaan henkilöllisyytesi allekirjoituksella. Allekirjoita ainoastaan täysin yksityiskohtainen selvitys siitä, mihin olet sitoutumassa.</translation>
+    </message>
+    <message>
+        <source>The Qtum address to sign the message with</source>
+        <translation>Qtum-osoite jolla viesti allekirjoitetaan</translation>
+    </message>
+    <message>
+        <source>Choose previously used address</source>
+        <translation>Valitse aikaisemmin käytetty osoite</translation>
+    </message>
+    <message>
+        <source>Alt+A</source>
+        <translation>Alt+A</translation>
+    </message>
+    <message>
+        <source>Paste address from clipboard</source>
+        <translation>Liitä osoite leikepöydältä</translation>
+    </message>
+    <message>
+        <source>Alt+P</source>
+        <translation>Alt+P</translation>
+    </message>
+    <message>
+        <source>Enter the message you want to sign here</source>
+        <translation>Kirjoita tähän viesti minkä haluat allekirjoittaa</translation>
+    </message>
+    <message>
+        <source>Signature</source>
+        <translation>Allekirjoitus</translation>
+    </message>
+    <message>
+        <source>Copy the current signature to the system clipboard</source>
+        <translation>Kopioi tämänhetkinen allekirjoitus leikepöydälle</translation>
+    </message>
+    <message>
+        <source>Sign the message to prove you own this Qtum address</source>
+        <translation>Allekirjoita viesti todistaaksesi, että omistat tämän Qtum-osoitteen</translation>
+    </message>
+    <message>
+        <source>Sign &amp;Message</source>
+        <translation>Allekirjoita &amp;viesti</translation>
+    </message>
+    <message>
+        <source>Reset all sign message fields</source>
+        <translation>Tyhjennä kaikki allekirjoita-viesti-kentät</translation>
+    </message>
+    <message>
+        <source>Clear &amp;All</source>
+        <translation>&amp;Tyhjennnä Kaikki</translation>
+    </message>
+    <message>
+        <source>&amp;Verify Message</source>
+        <translation>&amp;Varmista viesti</translation>
+    </message>
+    <message>
+        <source>Enter the receiver's address, message (ensure you copy line breaks, spaces, tabs, etc. exactly) and signature below to verify the message. Be careful not to read more into the signature than what is in the signed message itself, to avoid being tricked by a man-in-the-middle attack. Note that this only proves the signing party receives with the address, it cannot prove sendership of any transaction!</source>
+        <translation>Syötä vastaanottajan osoite, viesti ja allekirjoitus (varmista että kopioit rivinvaihdot, välilyönnit, sarkaimet yms. täsmälleen) alle vahvistaaksesi viestin. Varo lukemasta allekirjoitukseen enempää kuin mitä viestissä itsessään on välttääksesi man-in-the-middle -hyökkäyksiltä. Huomaa, että tämä todentaa ainoastaan allekirjoittavan vastaanottajan osoitteen, tämä ei voi todentaa minkään tapahtuman lähettäjää!</translation>
+    </message>
+    <message>
+        <source>The Qtum address the message was signed with</source>
+        <translation>Qtum-osoite jolla viesti on allekirjoitettu</translation>
+    </message>
+    <message>
+        <source>Verify the message to ensure it was signed with the specified Qtum address</source>
+        <translation>Tarkista viestin allekirjoitus varmistaaksesi, että se allekirjoitettiin tietyllä Qtum-osoitteella</translation>
+    </message>
+    <message>
+        <source>Verify &amp;Message</source>
+        <translation>Varmista &amp;viesti...</translation>
+    </message>
+    <message>
+        <source>Reset all verify message fields</source>
+        <translation>Tyhjennä kaikki varmista-viesti-kentät</translation>
+    </message>
+    <message>
+        <source>Click "Sign Message" to generate signature</source>
+        <translation>Valitse "Allekirjoita Viesti" luodaksesi allekirjoituksen.</translation>
+    </message>
+    <message>
+        <source>The entered address is invalid.</source>
+        <translation>Syötetty osoite on virheellinen.</translation>
+    </message>
+    <message>
+        <source>Please check the address and try again.</source>
+        <translation>Tarkista osoite ja yritä uudelleen.</translation>
+    </message>
+    <message>
+        <source>The entered address does not refer to a key.</source>
+        <translation>Syötetty osoite ei viittaa tunnettuun avaimeen.</translation>
+    </message>
+    <message>
+        <source>Wallet unlock was cancelled.</source>
+        <translation>Lompakon avaaminen peruttiin.</translation>
+    </message>
+    <message>
+        <source>Private key for the entered address is not available.</source>
+        <translation>Yksityistä avainta syötetylle osoitteelle ei ole saatavilla.</translation>
+    </message>
+    <message>
+        <source>Message signing failed.</source>
+        <translation>Viestin allekirjoitus epäonnistui.</translation>
+    </message>
+    <message>
+        <source>Message signed.</source>
+        <translation>Viesti allekirjoitettu.</translation>
+    </message>
+    <message>
+        <source>The signature could not be decoded.</source>
+        <translation>Allekirjoitusta ei pystytty tulkitsemaan.</translation>
+    </message>
+    <message>
+        <source>Please check the signature and try again.</source>
+        <translation>Tarkista allekirjoitus ja yritä uudelleen.</translation>
+    </message>
+    <message>
+        <source>The signature did not match the message digest.</source>
+        <translation>Allekirjoitus ei täsmää viestin tiivisteeseen.</translation>
+    </message>
+    <message>
+        <source>Message verification failed.</source>
+        <translation>Viestin varmistus epäonnistui.</translation>
+    </message>
+    <message>
+        <source>Message verified.</source>
+        <translation>Viesti varmistettu.</translation>
+    </message>
+</context>
+<context>
+    <name>SplashScreen</name>
+    <message>
+        <source>[testnet]</source>
+        <translation>[testnet]</translation>
+    </message>
+</context>
+<context>
+    <name>TrafficGraphWidget</name>
+    <message>
+        <source>KB/s</source>
+        <translation>KB/s</translation>
+    </message>
+</context>
+<context>
+    <name>TransactionDesc</name>
+    <message>
+        <source>Open until %1</source>
+        <translation>Avoinna %1 asti</translation>
+    </message>
+    <message>
+        <source>conflicted with a transaction with %1 confirmations</source>
+        <translation>ristiriidassa maksutapahtumalle, jolla on %1 varmistusta</translation>
+    </message>
+    <message>
+        <source>0/unconfirmed, %1</source>
+        <translation>0/varmistamaton, %1</translation>
+    </message>
+    <message>
+        <source>in memory pool</source>
+        <translation>muistialtaassa</translation>
+    </message>
+    <message>
+        <source>not in memory pool</source>
+        <translation>ei muistialtaassa</translation>
+    </message>
+    <message>
+        <source>abandoned</source>
+        <translation>hylätty</translation>
+    </message>
+    <message>
+        <source>%1/unconfirmed</source>
+        <translation>%1/vahvistamaton</translation>
+    </message>
+    <message>
+        <source>%1 confirmations</source>
+        <translation>%1 vahvistusta</translation>
+    </message>
+    <message>
+        <source>Status</source>
+        <translation>Tila</translation>
+    </message>
+    <message>
+        <source>Date</source>
+        <translation>Aika</translation>
+    </message>
+    <message>
+        <source>Source</source>
+        <translation>Lähde</translation>
+    </message>
+    <message>
+        <source>Generated</source>
+        <translation>Generoitu</translation>
+    </message>
+    <message>
+        <source>From</source>
+        <translation>Lähettäjä</translation>
+    </message>
+    <message>
+        <source>unknown</source>
+        <translation>tuntematon</translation>
+    </message>
+    <message>
+        <source>To</source>
+        <translation>Saaja</translation>
+    </message>
+    <message>
+        <source>own address</source>
+        <translation>oma osoite</translation>
+    </message>
+    <message>
+        <source>watch-only</source>
+        <translation>vain katseltava</translation>
+    </message>
+    <message>
+        <source>label</source>
+        <translation>nimi</translation>
+    </message>
+    <message>
+        <source>Credit</source>
+        <translation>Krediitti</translation>
+    </message>
+    <message>
+        <source>not accepted</source>
+        <translation>ei hyväksytty</translation>
+    </message>
+    <message>
+        <source>Debit</source>
+        <translation>Debiitti</translation>
+    </message>
+    <message>
+        <source>Total debit</source>
+        <translation>Debiitti yhteensä</translation>
+    </message>
+    <message>
+        <source>Total credit</source>
+        <translation>Krediitti yhteensä</translation>
+    </message>
+    <message>
         <source>Transaction fee</source>
         <translation>Siirtokulu</translation>
->>>>>>> 228c1378
-    </message>
-    <message>
-        <source>Confirm send coins</source>
-        <translation>Vahvista kolikoiden lähetys</translation>
-    </message>
-    <message>
-        <source>The recipient address is not valid. Please recheck.</source>
-        <translation>Vastaanottajan osoite ei ole kelvollinen. Tarkista osoite.</translation>
-    </message>
-    <message>
-        <source>The amount to pay must be larger than 0.</source>
-        <translation>Maksettavan määrän täytyy olla suurempi kuin 0.</translation>
-    </message>
-    <message>
-        <source>The amount exceeds your balance.</source>
-        <translation>Määrä ylittää tilisi saldon.</translation>
-    </message>
-    <message>
-        <source>The total exceeds your balance when the %1 transaction fee is included.</source>
-        <translation>Kokonaismäärä ylittää saldosi kun %1 siirtomaksu lisätään summaan.</translation>
-    </message>
-    <message>
-        <source>Duplicate address found: addresses should only be used once each.</source>
-        <translation>Osoite esiintyy useaan kertaan: osoitteita tulisi käyttää vain kerran kutakin.</translation>
-    </message>
-    <message>
-        <source>Transaction creation failed!</source>
-        <translation>Rahansiirron luonti epäonnistui!</translation>
-    </message>
-    <message>
-        <source>The transaction was rejected with the following reason: %1</source>
-        <translation>Siirto hylättiin seuraavasta syystä: %1</translation>
-    </message>
-    <message>
-        <source>A fee higher than %1 is considered an absurdly high fee.</source>
-        <translation>%1:tä ja korkeampaa siirtokulua pidetään mielettömän korkeana.</translation>
-    </message>
-    <message>
-        <source>Payment request expired.</source>
-        <translation>Maksupyyntö vanhentui.</translation>
-    </message>
-    <message>
-        <source>Pay only the required fee of %1</source>
-        <translation>Maksa vain vaadittu kulu %1 </translation>
-    </message>
-    <message>
-        <source>Warning: Invalid Qtum address</source>
-        <translation>Varoitus: Virheellinen Qtum-osoite </translation>
-    </message>
-    <message>
-        <source>Warning: Unknown change address</source>
-        <translation>Varoitus: Tuntematon vaihtorahan osoite</translation>
-    </message>
-    <message>
-        <source>Confirm custom change address</source>
-        <translation>Vahvista kustomoitu vaihtorahan osoite</translation>
-    </message>
-    <message>
-        <source>The address you selected for change is not part of this wallet. Any or all funds in your wallet may be sent to this address. Are you sure?</source>
-        <translation>Valitsemasi vaihtorahan osoite ei kuulu tähän lompakkoon. Osa tai kaikki varoista lompakossasi voidaan lähettää tähän osoitteeseen. Oletko varma?</translation>
+    </message>
+    <message>
+        <source>Net amount</source>
+        <translation>Nettomäärä</translation>
+    </message>
+    <message>
+        <source>Message</source>
+        <translation>Viesti</translation>
+    </message>
+    <message>
+        <source>Comment</source>
+        <translation>Kommentti</translation>
+    </message>
+    <message>
+        <source>Transaction ID</source>
+        <translation>Maksutapahtuman tunnus</translation>
+    </message>
+    <message>
+        <source>Transaction total size</source>
+        <translation>Maksutapahtuman kokonaiskoko</translation>
+    </message>
+    <message>
+        <source>Merchant</source>
+        <translation>Kauppias</translation>
+    </message>
+    <message>
+        <source>Generated coins must mature %1 blocks before they can be spent. When you generated this block, it was broadcast to the network to be added to the block chain. If it fails to get into the chain, its state will change to "not accepted" and it won't be spendable. This may occasionally happen if another node generates a block within a few seconds of yours.</source>
+        <translation>Luotujen kolikoiden täytyy kypsyä vielä %1 lohkoa ennenkuin niitä voidaan käyttää. Luotuasi tämän lohkon, se kuulutettiin verkolle lohkoketjuun lisättäväksi. Mikäli lohko ei kuitenkaan pääse ketjuun, sen tilaksi vaihdetaan "ei hyväksytty" ja sitä ei voida käyttää. Toisinaan näin tapahtuu, jos jokin verkon toinen solmu luo lohkon lähes samanaikaisesti sinun lohkosi kanssa.</translation>
+    </message>
+    <message>
+        <source>Debug information</source>
+        <translation>Debug tiedot</translation>
+    </message>
+    <message>
+        <source>Transaction</source>
+        <translation>Maksutapahtuma</translation>
+    </message>
+    <message>
+        <source>Inputs</source>
+        <translation>Sisääntulot</translation>
+    </message>
+    <message>
+        <source>Amount</source>
+        <translation>Määrä</translation>
+    </message>
+    <message>
+        <source>true</source>
+        <translation>tosi</translation>
+    </message>
+    <message>
+        <source>false</source>
+        <translation>epätosi</translation>
+    </message>
+</context>
+<context>
+    <name>TransactionDescDialog</name>
+    <message>
+        <source>This pane shows a detailed description of the transaction</source>
+        <translation>Tämä ruutu näyttää yksityiskohtaisen tiedon rahansiirrosta</translation>
+    </message>
+    <message>
+        <source>Details for %1</source>
+        <translation>%1:n yksityiskohdat</translation>
+    </message>
+</context>
+<context>
+    <name>TransactionTableModel</name>
+    <message>
+        <source>Date</source>
+        <translation>Aika</translation>
+    </message>
+    <message>
+        <source>Type</source>
+        <translation>Tyyppi</translation>
+    </message>
+    <message>
+        <source>Label</source>
+        <translation>Nimike</translation>
+    </message>
+    <message>
+        <source>Open until %1</source>
+        <translation>Avoinna %1 asti</translation>
+    </message>
+    <message>
+        <source>Unconfirmed</source>
+        <translation>Varmistamaton</translation>
+    </message>
+    <message>
+        <source>Abandoned</source>
+        <translation>Hylätty</translation>
+    </message>
+    <message>
+        <source>Confirming (%1 of %2 recommended confirmations)</source>
+        <translation>Varmistetaan (%1 suositellusta %2 varmistuksesta)</translation>
+    </message>
+    <message>
+        <source>Confirmed (%1 confirmations)</source>
+        <translation>Varmistettu (%1 varmistusta)</translation>
+    </message>
+    <message>
+        <source>Conflicted</source>
+        <translation>Ristiriitainen</translation>
+    </message>
+    <message>
+        <source>Immature (%1 confirmations, will be available after %2)</source>
+        <translation>Epäkypsä (%1 varmistusta, saatavilla %2 jälkeen)</translation>
+    </message>
+    <message>
+        <source>Generated but not accepted</source>
+        <translation>Luotu, mutta ei hyäksytty</translation>
+    </message>
+    <message>
+        <source>Received with</source>
+        <translation>Vastaanotettu osoitteella</translation>
+    </message>
+    <message>
+        <source>Received from</source>
+        <translation>Vastaanotettu</translation>
+    </message>
+    <message>
+        <source>Sent to</source>
+        <translation>Lähetetty vastaanottajalle</translation>
+    </message>
+    <message>
+        <source>Payment to yourself</source>
+        <translation>Maksu itsellesi</translation>
+    </message>
+    <message>
+        <source>Mined</source>
+        <translation>Louhittu</translation>
+    </message>
+    <message>
+        <source>watch-only</source>
+        <translation>vain katseltava</translation>
+    </message>
+    <message>
+        <source>(n/a)</source>
+        <translation>(ei saatavilla)</translation>
     </message>
     <message>
         <source>(no label)</source>
         <translation>(ei nimikettä)</translation>
     </message>
-</context>
-<context>
-    <name>SendCoinsEntry</name>
-    <message>
-        <source>A&amp;mount:</source>
-        <translation>M&amp;äärä:</translation>
-    </message>
-    <message>
-        <source>Pay &amp;To:</source>
-        <translation>Maksun saaja:</translation>
-    </message>
-    <message>
-        <source>&amp;Label:</source>
-        <translation>&amp;Nimi:</translation>
-    </message>
-    <message>
-        <source>Choose previously used address</source>
-        <translation>Valitse aikaisemmin käytetty osoite</translation>
-    </message>
-    <message>
-        <source>This is a normal payment.</source>
-        <translation>Tämä on normaali maksu.</translation>
-    </message>
-    <message>
-        <source>The Qtum address to send the payment to</source>
-        <translation>Qtum-osoite johon maksu lähetetään</translation>
-    </message>
-    <message>
-        <source>Alt+A</source>
-        <translation>Alt+A</translation>
-    </message>
-    <message>
-        <source>Paste address from clipboard</source>
-        <translation>Liitä osoite leikepöydältä</translation>
-    </message>
-    <message>
-        <source>Alt+P</source>
-        <translation>Alt+P</translation>
-    </message>
-    <message>
-        <source>Remove this entry</source>
-        <translation>Poista tämä alkio</translation>
-    </message>
-    <message>
-        <source>The fee will be deducted from the amount being sent. The recipient will receive less qtums than you enter in the amount field. If multiple recipients are selected, the fee is split equally.</source>
-        <translation>Kulu vähennetään lähetettävästä määrästä. Saaja vastaanottaa vähemmän qtumeja kuin merkitset Määrä-kenttään. Jos saajia on monia, kulu jaetaan tasan.</translation>
-    </message>
-    <message>
-        <source>S&amp;ubtract fee from amount</source>
-        <translation>V&amp;ähennä maksukulu määrästä</translation>
-    </message>
-    <message>
-        <source>Use available balance</source>
-        <translation>Käytä saatavilla oleva saldo</translation>
-    </message>
-    <message>
-        <source>Message:</source>
-        <translation>Viesti:</translation>
-    </message>
-    <message>
-        <source>This is an unauthenticated payment request.</source>
-        <translation>Tämä on todentamaton maksupyyntö.</translation>
-    </message>
-    <message>
-        <source>This is an authenticated payment request.</source>
-        <translation>Tämä on todennettu maksupyyntö.</translation>
-    </message>
-    <message>
-        <source>Enter a label for this address to add it to the list of used addresses</source>
-        <translation>Aseta nimi tälle osoitteelle lisätäksesi sen käytettyjen osoitteiden listalle.</translation>
-    </message>
-    <message>
-        <source>A message that was attached to the qtum: URI which will be stored with the transaction for your reference. Note: This message will not be sent over the Qtum network.</source>
-        <translation>Viesti joka liitettiin qtum: URI:iin tallennetaan rahansiirtoon viitteeksi. Tätä viestiä ei lähetetä Qtum-verkkoon.</translation>
-    </message>
-    <message>
-        <source>Pay To:</source>
-        <translation>Saaja:</translation>
-    </message>
-    <message>
-        <source>Memo:</source>
-        <translation>Muistio:</translation>
-    </message>
-    <message>
-        <source>Enter a label for this address to add it to your address book</source>
-        <translation>Syötä tälle osoitteelle nimi lisätäksesi sen osoitekirjaan</translation>
-    </message>
-</context>
-<context>
-    <name>SendConfirmationDialog</name>
-    <message>
-        <source>Yes</source>
-        <translation>Kyllä</translation>
-    </message>
-</context>
-<context>
-    <name>ShutdownWindow</name>
-    <message>
-        <source>%1 is shutting down...</source>
-        <translation>%1 sulkeutuu...</translation>
-    </message>
-    <message>
-        <source>Do not shut down the computer until this window disappears.</source>
-        <translation>Älä sammuta tietokonetta ennenkuin tämä ikkuna katoaa.</translation>
-    </message>
-</context>
-<context>
-    <name>SignVerifyMessageDialog</name>
-    <message>
-        <source>Signatures - Sign / Verify a Message</source>
-        <translation>Allekirjoitukset - Allekirjoita / Varmista viesti</translation>
-    </message>
-    <message>
-        <source>&amp;Sign Message</source>
-        <translation>&amp;Allekirjoita viesti</translation>
-    </message>
-    <message>
-        <source>You can sign messages/agreements with your addresses to prove you can receive qtums sent to them. Be careful not to sign anything vague or random, as phishing attacks may try to trick you into signing your identity over to them. Only sign fully-detailed statements you agree to.</source>
-        <translation>Voit allekirjoittaa viestit / sopimukset omalla osoitteellasi todistaaksesi että voit vastaanottaa siihen lähetetyt qtumit. Varo allekirjoittamasta mitään epämääräistä, sillä phishing-hyökkääjät voivat huijata sinua luovuttamaan henkilöllisyytesi allekirjoituksella. Allekirjoita ainoastaan täysin yksityiskohtainen selvitys siitä, mihin olet sitoutumassa.</translation>
-    </message>
-    <message>
-        <source>The Qtum address to sign the message with</source>
-        <translation>Qtum-osoite jolla viesti allekirjoitetaan</translation>
-    </message>
-    <message>
-        <source>Choose previously used address</source>
-        <translation>Valitse aikaisemmin käytetty osoite</translation>
-    </message>
-    <message>
-        <source>Alt+A</source>
-        <translation>Alt+A</translation>
-    </message>
-    <message>
-        <source>Paste address from clipboard</source>
-        <translation>Liitä osoite leikepöydältä</translation>
-    </message>
-    <message>
-        <source>Alt+P</source>
-        <translation>Alt+P</translation>
-    </message>
-    <message>
-        <source>Enter the message you want to sign here</source>
-        <translation>Kirjoita tähän viesti minkä haluat allekirjoittaa</translation>
-    </message>
-    <message>
-        <source>Signature</source>
-        <translation>Allekirjoitus</translation>
-    </message>
-    <message>
-        <source>Copy the current signature to the system clipboard</source>
-        <translation>Kopioi tämänhetkinen allekirjoitus leikepöydälle</translation>
-    </message>
-    <message>
-        <source>Sign the message to prove you own this Qtum address</source>
-        <translation>Allekirjoita viesti todistaaksesi, että omistat tämän Qtum-osoitteen</translation>
-    </message>
-    <message>
-        <source>Sign &amp;Message</source>
-        <translation>Allekirjoita &amp;viesti</translation>
-    </message>
-    <message>
-        <source>Reset all sign message fields</source>
-        <translation>Tyhjennä kaikki allekirjoita-viesti-kentät</translation>
-    </message>
-    <message>
-        <source>Clear &amp;All</source>
-        <translation>&amp;Tyhjennnä Kaikki</translation>
-    </message>
-    <message>
-        <source>&amp;Verify Message</source>
-        <translation>&amp;Varmista viesti</translation>
-    </message>
-    <message>
-        <source>Enter the receiver's address, message (ensure you copy line breaks, spaces, tabs, etc. exactly) and signature below to verify the message. Be careful not to read more into the signature than what is in the signed message itself, to avoid being tricked by a man-in-the-middle attack. Note that this only proves the signing party receives with the address, it cannot prove sendership of any transaction!</source>
-        <translation>Syötä vastaanottajan osoite, viesti ja allekirjoitus (varmista että kopioit rivinvaihdot, välilyönnit, sarkaimet yms. täsmälleen) alle vahvistaaksesi viestin. Varo lukemasta allekirjoitukseen enempää kuin mitä viestissä itsessään on välttääksesi man-in-the-middle -hyökkäyksiltä. Huomaa, että tämä todentaa ainoastaan allekirjoittavan vastaanottajan osoitteen, tämä ei voi todentaa minkään tapahtuman lähettäjää!</translation>
-<<<<<<< HEAD
-    </message>
-    <message>
-        <source>The Qtum address the message was signed with</source>
-        <translation>Qtum-osoite jolla viesti on allekirjoitettu</translation>
-    </message>
-    <message>
-=======
-    </message>
-    <message>
-        <source>The Qtum address the message was signed with</source>
-        <translation>Qtum-osoite jolla viesti on allekirjoitettu</translation>
-    </message>
-    <message>
->>>>>>> 228c1378
-        <source>Verify the message to ensure it was signed with the specified Qtum address</source>
-        <translation>Tarkista viestin allekirjoitus varmistaaksesi, että se allekirjoitettiin tietyllä Qtum-osoitteella</translation>
-    </message>
-    <message>
-        <source>Verify &amp;Message</source>
-        <translation>Varmista &amp;viesti...</translation>
-    </message>
-    <message>
-        <source>Reset all verify message fields</source>
-        <translation>Tyhjennä kaikki varmista-viesti-kentät</translation>
-    </message>
-    <message>
-        <source>Click "Sign Message" to generate signature</source>
-        <translation>Valitse "Allekirjoita Viesti" luodaksesi allekirjoituksen.</translation>
-<<<<<<< HEAD
-=======
-    </message>
-    <message>
-        <source>The entered address is invalid.</source>
-        <translation>Syötetty osoite on virheellinen.</translation>
-    </message>
-    <message>
-        <source>Please check the address and try again.</source>
-        <translation>Tarkista osoite ja yritä uudelleen.</translation>
-    </message>
-    <message>
-        <source>The entered address does not refer to a key.</source>
-        <translation>Syötetty osoite ei viittaa tunnettuun avaimeen.</translation>
-    </message>
-    <message>
-        <source>Wallet unlock was cancelled.</source>
-        <translation>Lompakon avaaminen peruttiin.</translation>
-    </message>
-    <message>
-        <source>Private key for the entered address is not available.</source>
-        <translation>Yksityistä avainta syötetylle osoitteelle ei ole saatavilla.</translation>
-    </message>
-    <message>
-        <source>Message signing failed.</source>
-        <translation>Viestin allekirjoitus epäonnistui.</translation>
-    </message>
-    <message>
-        <source>Message signed.</source>
-        <translation>Viesti allekirjoitettu.</translation>
-    </message>
-    <message>
-        <source>The signature could not be decoded.</source>
-        <translation>Allekirjoitusta ei pystytty tulkitsemaan.</translation>
-    </message>
-    <message>
-        <source>Please check the signature and try again.</source>
-        <translation>Tarkista allekirjoitus ja yritä uudelleen.</translation>
-    </message>
-    <message>
-        <source>The signature did not match the message digest.</source>
-        <translation>Allekirjoitus ei täsmää viestin tiivisteeseen.</translation>
-    </message>
-    <message>
-        <source>Message verification failed.</source>
-        <translation>Viestin varmistus epäonnistui.</translation>
-    </message>
-    <message>
-        <source>Message verified.</source>
-        <translation>Viesti varmistettu.</translation>
->>>>>>> 228c1378
-    </message>
-    <message>
-        <source>The entered address is invalid.</source>
-        <translation>Syötetty osoite on virheellinen.</translation>
-    </message>
-    <message>
-        <source>Please check the address and try again.</source>
-        <translation>Tarkista osoite ja yritä uudelleen.</translation>
-    </message>
-    <message>
-        <source>The entered address does not refer to a key.</source>
-        <translation>Syötetty osoite ei viittaa tunnettuun avaimeen.</translation>
-    </message>
-    <message>
-        <source>Wallet unlock was cancelled.</source>
-        <translation>Lompakon avaaminen peruttiin.</translation>
-    </message>
-    <message>
-        <source>Private key for the entered address is not available.</source>
-        <translation>Yksityistä avainta syötetylle osoitteelle ei ole saatavilla.</translation>
-    </message>
-    <message>
-        <source>Message signing failed.</source>
-        <translation>Viestin allekirjoitus epäonnistui.</translation>
-    </message>
-    <message>
-        <source>Message signed.</source>
-        <translation>Viesti allekirjoitettu.</translation>
-    </message>
-    <message>
-        <source>The signature could not be decoded.</source>
-        <translation>Allekirjoitusta ei pystytty tulkitsemaan.</translation>
-    </message>
-    <message>
-        <source>Please check the signature and try again.</source>
-        <translation>Tarkista allekirjoitus ja yritä uudelleen.</translation>
-    </message>
-    <message>
-        <source>The signature did not match the message digest.</source>
-        <translation>Allekirjoitus ei täsmää viestin tiivisteeseen.</translation>
-    </message>
-    <message>
-        <source>Message verification failed.</source>
-        <translation>Viestin varmistus epäonnistui.</translation>
-    </message>
-    <message>
-        <source>Message verified.</source>
-        <translation>Viesti varmistettu.</translation>
-    </message>
-</context>
-<context>
-    <name>SplashScreen</name>
-    <message>
-        <source>[testnet]</source>
-        <translation>[testnet]</translation>
-    </message>
-</context>
-<context>
-    <name>TrafficGraphWidget</name>
-    <message>
-        <source>KB/s</source>
-        <translation>KB/s</translation>
-    </message>
-</context>
-<context>
-    <name>TransactionDesc</name>
-    <message>
-        <source>Open until %1</source>
-        <translation>Avoinna %1 asti</translation>
-    </message>
-    <message>
-        <source>conflicted with a transaction with %1 confirmations</source>
-        <translation>ristiriidassa maksutapahtumalle, jolla on %1 varmistusta</translation>
-    </message>
-    <message>
-<<<<<<< HEAD
-        <source>%1/offline</source>
-        <translation>%1/ei linjalla</translation>
-    </message>
-    <message>
-=======
->>>>>>> 228c1378
-        <source>0/unconfirmed, %1</source>
-        <translation>0/varmistamaton, %1</translation>
-    </message>
-    <message>
-        <source>in memory pool</source>
-        <translation>muistialtaassa</translation>
-    </message>
-    <message>
-        <source>not in memory pool</source>
-        <translation>ei muistialtaassa</translation>
-    </message>
-    <message>
-        <source>abandoned</source>
-        <translation>hylätty</translation>
-    </message>
-    <message>
-        <source>%1/unconfirmed</source>
-        <translation>%1/vahvistamaton</translation>
-    </message>
-    <message>
-        <source>%1 confirmations</source>
-        <translation>%1 vahvistusta</translation>
-    </message>
-    <message>
-        <source>Status</source>
-        <translation>Tila</translation>
-    </message>
-    <message>
-<<<<<<< HEAD
-        <source>, has not been successfully broadcast yet</source>
-        <translation>, ei ole vielä onnistuneesti kuulutettu</translation>
-    </message>
-    <message>
-=======
->>>>>>> 228c1378
+    <message>
+        <source>Transaction status. Hover over this field to show number of confirmations.</source>
+        <translation>Rahansiirron tila. Siirrä osoitin kentän päälle nähdäksesi vahvistusten lukumäärä.</translation>
+    </message>
+    <message>
+        <source>Date and time that the transaction was received.</source>
+        <translation>Rahansiirron vastaanottamisen päivämäärä ja aika.</translation>
+    </message>
+    <message>
+        <source>Type of transaction.</source>
+        <translation>Maksutapahtuman tyyppi.</translation>
+    </message>
+    <message>
+        <source>Whether or not a watch-only address is involved in this transaction.</source>
+        <translation>Onko rahansiirrossa mukana ainoastaan katseltava osoite vai ei.</translation>
+    </message>
+    <message>
+        <source>User-defined intent/purpose of the transaction.</source>
+        <translation>Käyttäjän määrittämä käyttötarkoitus rahansiirrolle.</translation>
+    </message>
+    <message>
+        <source>Amount removed from or added to balance.</source>
+        <translation>Saldoon lisätty tai siitä vähennetty määrä.</translation>
+    </message>
+</context>
+<context>
+    <name>TransactionView</name>
+    <message>
+        <source>All</source>
+        <translation>Kaikki</translation>
+    </message>
+    <message>
+        <source>Today</source>
+        <translation>Tänään</translation>
+    </message>
+    <message>
+        <source>This week</source>
+        <translation>Tällä viikolla</translation>
+    </message>
+    <message>
+        <source>This month</source>
+        <translation>Tässä kuussa</translation>
+    </message>
+    <message>
+        <source>Last month</source>
+        <translation>Viime kuussa</translation>
+    </message>
+    <message>
+        <source>This year</source>
+        <translation>Tänä vuonna</translation>
+    </message>
+    <message>
+        <source>Range...</source>
+        <translation>Alue...</translation>
+    </message>
+    <message>
+        <source>Received with</source>
+        <translation>Vastaanotettu osoitteella</translation>
+    </message>
+    <message>
+        <source>Sent to</source>
+        <translation>Lähetetty vastaanottajalle</translation>
+    </message>
+    <message>
+        <source>To yourself</source>
+        <translation>Itsellesi</translation>
+    </message>
+    <message>
+        <source>Mined</source>
+        <translation>Louhittu</translation>
+    </message>
+    <message>
+        <source>Other</source>
+        <translation>Muu</translation>
+    </message>
+    <message>
+        <source>Enter address, transaction id, or label to search</source>
+        <translation>Kirjoita osoite, siirron tunniste tai nimiö etsiäksesi</translation>
+    </message>
+    <message>
+        <source>Min amount</source>
+        <translation>Minimimäärä</translation>
+    </message>
+    <message>
+        <source>Abandon transaction</source>
+        <translation>Hylkää siirto</translation>
+    </message>
+    <message>
+        <source>Increase transaction fee</source>
+        <translation>Kasvata siirtokulun määrää</translation>
+    </message>
+    <message>
+        <source>Copy address</source>
+        <translation>Kopioi osoite</translation>
+    </message>
+    <message>
+        <source>Copy label</source>
+        <translation>Kopioi nimike</translation>
+    </message>
+    <message>
+        <source>Copy amount</source>
+        <translation>Kopioi määrä</translation>
+    </message>
+    <message>
+        <source>Copy transaction ID</source>
+        <translation>Kopioi transaktion ID</translation>
+    </message>
+    <message>
+        <source>Copy raw transaction</source>
+        <translation>Kopioi rahansiirron raakavedos</translation>
+    </message>
+    <message>
+        <source>Copy full transaction details</source>
+        <translation>Kopioi rahansiirron täydet yksityiskohdat</translation>
+    </message>
+    <message>
+        <source>Edit label</source>
+        <translation>Muokkaa nimeä</translation>
+    </message>
+    <message>
+        <source>Show transaction details</source>
+        <translation>Näytä rahansiirron yksityiskohdat</translation>
+    </message>
+    <message>
+        <source>Export Transaction History</source>
+        <translation>Vie rahansiirtohistoria</translation>
+    </message>
+    <message>
+        <source>Comma separated file (*.csv)</source>
+        <translation>Pilkuilla erotettu tiedosto (*.csv)</translation>
+    </message>
+    <message>
+        <source>Confirmed</source>
+        <translation>Vahvistettu</translation>
+    </message>
+    <message>
+        <source>Watch-only</source>
+        <translation>Vain katseltava</translation>
+    </message>
+    <message>
         <source>Date</source>
         <translation>Aika</translation>
     </message>
     <message>
-        <source>Source</source>
-        <translation>Lähde</translation>
-    </message>
-    <message>
-        <source>Generated</source>
-        <translation>Generoitu</translation>
-    </message>
-    <message>
-        <source>From</source>
-        <translation>Lähettäjä</translation>
-    </message>
-    <message>
-        <source>unknown</source>
-        <translation>tuntematon</translation>
-    </message>
-    <message>
-        <source>To</source>
-        <translation>Saaja</translation>
-    </message>
-    <message>
-        <source>own address</source>
-        <translation>oma osoite</translation>
-    </message>
-    <message>
-        <source>watch-only</source>
-        <translation>vain katseltava</translation>
-    </message>
-    <message>
-        <source>label</source>
-        <translation>nimi</translation>
-    </message>
-    <message>
-        <source>Credit</source>
-        <translation>Krediitti</translation>
-    </message>
-    <message>
-        <source>not accepted</source>
-        <translation>ei hyväksytty</translation>
-    </message>
-    <message>
-        <source>Debit</source>
-        <translation>Debiitti</translation>
-    </message>
-    <message>
-        <source>Total debit</source>
-        <translation>Debiitti yhteensä</translation>
-    </message>
-    <message>
-        <source>Total credit</source>
-        <translation>Krediitti yhteensä</translation>
-    </message>
-    <message>
-        <source>Transaction fee</source>
-        <translation>Siirtokulu</translation>
-    </message>
-    <message>
-        <source>Net amount</source>
-        <translation>Nettomäärä</translation>
-    </message>
-    <message>
-        <source>Message</source>
-        <translation>Viesti</translation>
-    </message>
-    <message>
-        <source>Comment</source>
-        <translation>Kommentti</translation>
-    </message>
-    <message>
-        <source>Transaction ID</source>
-        <translation>Maksutapahtuman tunnus</translation>
-    </message>
-    <message>
-        <source>Transaction total size</source>
-        <translation>Maksutapahtuman kokonaiskoko</translation>
-    </message>
-    <message>
-        <source>Merchant</source>
-        <translation>Kauppias</translation>
-    </message>
-    <message>
-        <source>Generated coins must mature %1 blocks before they can be spent. When you generated this block, it was broadcast to the network to be added to the block chain. If it fails to get into the chain, its state will change to "not accepted" and it won't be spendable. This may occasionally happen if another node generates a block within a few seconds of yours.</source>
-        <translation>Luotujen kolikoiden täytyy kypsyä vielä %1 lohkoa ennenkuin niitä voidaan käyttää. Luotuasi tämän lohkon, se kuulutettiin verkolle lohkoketjuun lisättäväksi. Mikäli lohko ei kuitenkaan pääse ketjuun, sen tilaksi vaihdetaan "ei hyväksytty" ja sitä ei voida käyttää. Toisinaan näin tapahtuu, jos jokin verkon toinen solmu luo lohkon lähes samanaikaisesti sinun lohkosi kanssa.</translation>
-    </message>
-    <message>
-        <source>Debug information</source>
-        <translation>Debug tiedot</translation>
-    </message>
-    <message>
-        <source>Transaction</source>
-        <translation>Maksutapahtuma</translation>
-    </message>
-    <message>
-        <source>Inputs</source>
-        <translation>Sisääntulot</translation>
-    </message>
-    <message>
-        <source>Amount</source>
-        <translation>Määrä</translation>
-    </message>
-    <message>
-        <source>true</source>
-        <translation>tosi</translation>
-    </message>
-    <message>
-        <source>false</source>
-        <translation>epätosi</translation>
-    </message>
-</context>
-<context>
-    <name>TransactionDescDialog</name>
-    <message>
-        <source>This pane shows a detailed description of the transaction</source>
-        <translation>Tämä ruutu näyttää yksityiskohtaisen tiedon rahansiirrosta</translation>
-    </message>
-    <message>
-        <source>Details for %1</source>
-        <translation>%1:n yksityiskohdat</translation>
-    </message>
-</context>
-<context>
-    <name>TransactionTableModel</name>
-    <message>
-        <source>Date</source>
-        <translation>Aika</translation>
-    </message>
-    <message>
         <source>Type</source>
         <translation>Tyyppi</translation>
     </message>
@@ -2847,238 +2831,6 @@
         <translation>Nimike</translation>
     </message>
     <message>
-        <source>Open until %1</source>
-        <translation>Avoinna %1 asti</translation>
-    </message>
-    <message>
-<<<<<<< HEAD
-        <source>Offline</source>
-        <translation>Ei yhteydessä</translation>
-    </message>
-    <message>
-=======
->>>>>>> 228c1378
-        <source>Unconfirmed</source>
-        <translation>Varmistamaton</translation>
-    </message>
-    <message>
-        <source>Abandoned</source>
-        <translation>Hylätty</translation>
-    </message>
-    <message>
-        <source>Confirming (%1 of %2 recommended confirmations)</source>
-        <translation>Varmistetaan (%1 suositellusta %2 varmistuksesta)</translation>
-    </message>
-    <message>
-        <source>Confirmed (%1 confirmations)</source>
-        <translation>Varmistettu (%1 varmistusta)</translation>
-    </message>
-    <message>
-        <source>Conflicted</source>
-        <translation>Ristiriitainen</translation>
-    </message>
-    <message>
-        <source>Immature (%1 confirmations, will be available after %2)</source>
-        <translation>Epäkypsä (%1 varmistusta, saatavilla %2 jälkeen)</translation>
-    </message>
-    <message>
-<<<<<<< HEAD
-        <source>This block was not received by any other nodes and will probably not be accepted!</source>
-        <translation>Tätä lohkoa ei vastaanotettu mistään muusta solmusta ja sitä ei mahdollisesti hyväksytä!</translation>
-    </message>
-    <message>
-=======
->>>>>>> 228c1378
-        <source>Generated but not accepted</source>
-        <translation>Luotu, mutta ei hyäksytty</translation>
-    </message>
-    <message>
-        <source>Received with</source>
-        <translation>Vastaanotettu osoitteella</translation>
-    </message>
-    <message>
-        <source>Received from</source>
-        <translation>Vastaanotettu</translation>
-    </message>
-    <message>
-        <source>Sent to</source>
-        <translation>Lähetetty vastaanottajalle</translation>
-    </message>
-    <message>
-        <source>Payment to yourself</source>
-        <translation>Maksu itsellesi</translation>
-    </message>
-    <message>
-        <source>Mined</source>
-        <translation>Louhittu</translation>
-    </message>
-    <message>
-        <source>watch-only</source>
-        <translation>vain katseltava</translation>
-    </message>
-    <message>
-        <source>(n/a)</source>
-        <translation>(ei saatavilla)</translation>
-    </message>
-    <message>
-        <source>(no label)</source>
-        <translation>(ei nimikettä)</translation>
-    </message>
-    <message>
-        <source>Transaction status. Hover over this field to show number of confirmations.</source>
-        <translation>Rahansiirron tila. Siirrä osoitin kentän päälle nähdäksesi vahvistusten lukumäärä.</translation>
-    </message>
-    <message>
-        <source>Date and time that the transaction was received.</source>
-        <translation>Rahansiirron vastaanottamisen päivämäärä ja aika.</translation>
-    </message>
-    <message>
-        <source>Type of transaction.</source>
-        <translation>Maksutapahtuman tyyppi.</translation>
-    </message>
-    <message>
-        <source>Whether or not a watch-only address is involved in this transaction.</source>
-        <translation>Onko rahansiirrossa mukana ainoastaan katseltava osoite vai ei.</translation>
-    </message>
-    <message>
-        <source>User-defined intent/purpose of the transaction.</source>
-        <translation>Käyttäjän määrittämä käyttötarkoitus rahansiirrolle.</translation>
-    </message>
-    <message>
-        <source>Amount removed from or added to balance.</source>
-        <translation>Saldoon lisätty tai siitä vähennetty määrä.</translation>
-    </message>
-</context>
-<context>
-    <name>TransactionView</name>
-    <message>
-        <source>All</source>
-        <translation>Kaikki</translation>
-    </message>
-    <message>
-        <source>Today</source>
-        <translation>Tänään</translation>
-    </message>
-    <message>
-        <source>This week</source>
-        <translation>Tällä viikolla</translation>
-    </message>
-    <message>
-        <source>This month</source>
-        <translation>Tässä kuussa</translation>
-    </message>
-    <message>
-        <source>Last month</source>
-        <translation>Viime kuussa</translation>
-    </message>
-    <message>
-        <source>This year</source>
-        <translation>Tänä vuonna</translation>
-    </message>
-    <message>
-        <source>Range...</source>
-        <translation>Alue...</translation>
-    </message>
-    <message>
-        <source>Received with</source>
-        <translation>Vastaanotettu osoitteella</translation>
-    </message>
-    <message>
-        <source>Sent to</source>
-        <translation>Lähetetty vastaanottajalle</translation>
-    </message>
-    <message>
-        <source>To yourself</source>
-        <translation>Itsellesi</translation>
-    </message>
-    <message>
-        <source>Mined</source>
-        <translation>Louhittu</translation>
-    </message>
-    <message>
-        <source>Other</source>
-        <translation>Muu</translation>
-    </message>
-    <message>
-<<<<<<< HEAD
-=======
-        <source>Enter address, transaction id, or label to search</source>
-        <translation>Kirjoita osoite, siirron tunniste tai nimiö etsiäksesi</translation>
-    </message>
-    <message>
->>>>>>> 228c1378
-        <source>Min amount</source>
-        <translation>Minimimäärä</translation>
-    </message>
-    <message>
-        <source>Abandon transaction</source>
-        <translation>Hylkää siirto</translation>
-    </message>
-    <message>
-        <source>Increase transaction fee</source>
-        <translation>Kasvata siirtokulun määrää</translation>
-    </message>
-    <message>
-        <source>Copy address</source>
-        <translation>Kopioi osoite</translation>
-    </message>
-    <message>
-        <source>Copy label</source>
-        <translation>Kopioi nimike</translation>
-    </message>
-    <message>
-        <source>Copy amount</source>
-        <translation>Kopioi määrä</translation>
-    </message>
-    <message>
-        <source>Copy transaction ID</source>
-        <translation>Kopioi transaktion ID</translation>
-    </message>
-    <message>
-        <source>Copy raw transaction</source>
-        <translation>Kopioi rahansiirron raakavedos</translation>
-    </message>
-    <message>
-        <source>Copy full transaction details</source>
-        <translation>Kopioi rahansiirron täydet yksityiskohdat</translation>
-    </message>
-    <message>
-        <source>Edit label</source>
-        <translation>Muokkaa nimeä</translation>
-    </message>
-    <message>
-        <source>Show transaction details</source>
-        <translation>Näytä rahansiirron yksityiskohdat</translation>
-    </message>
-    <message>
-        <source>Export Transaction History</source>
-        <translation>Vie rahansiirtohistoria</translation>
-    </message>
-    <message>
-        <source>Comma separated file (*.csv)</source>
-        <translation>Pilkuilla erotettu tiedosto (*.csv)</translation>
-    </message>
-    <message>
-        <source>Confirmed</source>
-        <translation>Vahvistettu</translation>
-    </message>
-    <message>
-        <source>Watch-only</source>
-        <translation>Vain katseltava</translation>
-    </message>
-    <message>
-        <source>Date</source>
-        <translation>Aika</translation>
-    </message>
-    <message>
-        <source>Type</source>
-        <translation>Tyyppi</translation>
-    </message>
-    <message>
-        <source>Label</source>
-        <translation>Nimike</translation>
-    </message>
-    <message>
         <source>Address</source>
         <translation>Osoite</translation>
     </message>
@@ -3144,24 +2896,18 @@
         <translation>Nykyinen palkkio:</translation>
     </message>
     <message>
-<<<<<<< HEAD
-=======
         <source>Increase:</source>
         <translation>Korota:</translation>
     </message>
     <message>
->>>>>>> 228c1378
         <source>New fee:</source>
         <translation>Uusi palkkio:</translation>
     </message>
     <message>
-<<<<<<< HEAD
-=======
         <source>Confirm fee bump</source>
         <translation>Vahvista palkkion korotus</translation>
     </message>
     <message>
->>>>>>> 228c1378
         <source>Can't sign transaction.</source>
         <translation>Siirtoa ei voida allekirjoittaa.</translation>
     </message>
@@ -3195,7 +2941,6 @@
     <message>
         <source>There was an error trying to save the wallet data to %1.</source>
         <translation>Lompakon tallennuksessa tapahtui virhe %1.</translation>
-<<<<<<< HEAD
     </message>
     <message>
         <source>Backup Successful</source>
@@ -3205,40 +2950,12 @@
         <source>The wallet data was successfully saved to %1.</source>
         <translation>Lompakko tallennettiin onnistuneesti tiedostoon %1.</translation>
     </message>
-</context>
-<context>
-    <name>qtum-core</name>
-    <message>
-        <source>Options:</source>
-        <translation>Asetukset:</translation>
-    </message>
-    <message>
-        <source>Specify data directory</source>
-        <translation>Määritä data-hakemisto</translation>
-=======
->>>>>>> 228c1378
-    </message>
-    <message>
-        <source>Backup Successful</source>
-        <translation>Varmuuskopio Onnistui</translation>
-    </message>
-    <message>
-        <source>The wallet data was successfully saved to %1.</source>
-        <translation>Lompakko tallennettiin onnistuneesti tiedostoon %1.</translation>
-    </message>
     </context>
 <context>
     <name>qtum-core</name>
     <message>
         <source>Distributed under the MIT software license, see the accompanying file %s or %s</source>
         <translation>Jaettu MIT -ohjelmistolisenssin alaisuudessa, katso mukana tuleva %s tiedosto tai %s</translation>
-<<<<<<< HEAD
-    </message>
-    <message>
-        <source>If &lt;category&gt; is not supplied or if &lt;category&gt; = 1, output all debugging information.</source>
-        <translation>Jos &lt;category&gt; on toimittamatta tai jos &lt;category&gt; = 1, tulosta kaikki debug-tieto.</translation>
-=======
->>>>>>> 228c1378
     </message>
     <message>
         <source>Prune configured below the minimum of %d MiB.  Please use a higher number.</source>
@@ -3273,50 +2990,14 @@
         <translation>%s kehittäjät</translation>
     </message>
     <message>
-<<<<<<< HEAD
-        <source>A fee rate (in %s/kB) that will be used when fee estimation has insufficient data (default: %s)</source>
-        <translation>Kulusuhde (%s/kt) jota käytetään, kun kulun arviointiin tarvittava tietomäärä ei riitä (oletus: %s)</translation>
-    </message>
-    <message>
-        <source>Accept relayed transactions received from whitelisted peers even when not relaying transactions (default: %d)</source>
-        <translation>Hyväksy valkolistatuilta vertaisilta vastaanotetut, välitetyt siirrot silloinkin, kun siirtojen välitys ei ole käytössä (oletus: %d)</translation>
-    </message>
-    <message>
-        <source>Bind to given address and always listen on it. Use [host]:port notation for IPv6</source>
-        <translation>Kytkeydy annettuun osoitteeseen ja pidä linja aina auki. Käytä [host]:portin merkintätapaa IPv6:lle.</translation>
-    </message>
-    <message>
-=======
->>>>>>> 228c1378
         <source>Cannot obtain a lock on data directory %s. %s is probably already running.</source>
         <translation>Ei voida lukita data-hakemistoa %s. %s on luultavasti jo käynnissä.</translation>
     </message>
     <message>
-<<<<<<< HEAD
-        <source>Delete all wallet transactions and only recover those parts of the blockchain through -rescan on startup</source>
-        <translation>Poista kaikki lompakon rahasiirrot ja palauta vain määrätyt osat lohkoketjusta -rescan -valitsimella käynnistyksen yhteydessä.</translation>
-    </message>
-    <message>
         <source>Error reading %s! All keys read correctly, but transaction data or address book entries might be missing or incorrect.</source>
         <translation>Virhe luettaessa %s! Avaimet luetttiin oikein, mutta rahansiirtotiedot tai osoitekirjan sisältö saattavat olla puutteellisia tai vääriä.</translation>
     </message>
     <message>
-        <source>Execute command when a wallet transaction changes (%s in cmd is replaced by TxID)</source>
-        <translation>Suorita käsky kun lompakossa rahansiirto muuttuu (%s cmd on vaihdettu TxID kanssa)</translation>
-=======
-        <source>Error reading %s! All keys read correctly, but transaction data or address book entries might be missing or incorrect.</source>
-        <translation>Virhe luettaessa %s! Avaimet luetttiin oikein, mutta rahansiirtotiedot tai osoitekirjan sisältö saattavat olla puutteellisia tai vääriä.</translation>
->>>>>>> 228c1378
-    </message>
-    <message>
-        <source>Extra transactions to keep in memory for compact block reconstructions (default: %u)</source>
-        <translation>Muistissa pidettävien rahansiirtojen määrä tiiviiden lohkojen muodostusta varten (oletus: %u)</translation>
-    </message>
-    <message>
-        <source>If this block is in the chain assume that it and its ancestors are valid and potentially skip their script verification (0 to verify all, default: %s, testnet: %s)</source>
-        <translation>Jos tämä lohko on ketjussa, oleta lohkon sekä sen edeltäjien olevan kelvollisia ja mahdollisesti ohita niiden skriptin vahvistus (0 vahvistaa kaiken, oletus: %s, testnet: %s)</translation>
-    </message>
-    <message>
         <source>Please check that your computer's date and time are correct! If your clock is wrong, %s will not work properly.</source>
         <translation>Tarkistathan että tietokoneesi päivämäärä ja kellonaika ovat oikeassa! Jos kellosi on väärässä, %s ei toimi oikein.</translation>
     </message>
@@ -3325,28 +3006,12 @@
         <translation>Ole hyvä ja avusta, jos %s on mielestäsi hyödyllinen. Vieraile %s saadaksesi lisää tietoa ohjelmistosta.</translation>
     </message>
     <message>
-<<<<<<< HEAD
-        <source>Query for peer addresses via DNS lookup, if low on addresses (default: 1 unless -connect used)</source>
-        <translation>Pyydä vertaisten osoitteita DNS-kyselyjen avulla, mikäli osoitteita on vähän (oletus: 1, ellei -connect valitsinta käytetä)</translation>
-    </message>
-    <message>
-        <source>Set lowest fee rate (in %s/kB) for transactions to be included in block creation. (default: %s)</source>
-        <translation>Aseta lohkon luonnissa lisättävien siirtojen vähimmäispalkkion suhde (%s/kt) (oletus: %s)</translation>
-    </message>
-    <message>
-        <source>Set the number of script verification threads (%u to %d, 0 = auto, &lt;0 = leave that many cores free, default: %d)</source>
-        <translation>Aseta script varmistuksen threadien lukumäärä (%u - %d, 0= auto, &lt;0 = jätä näin monta ydintä vapaaksi, oletus: %d)</translation>
-    </message>
-    <message>
-=======
->>>>>>> 228c1378
         <source>The block database contains a block which appears to be from the future. This may be due to your computer's date and time being set incorrectly. Only rebuild the block database if you are sure that your computer's date and time are correct</source>
         <translation>Lohkotietokanta sisältää lohkon, joka vaikuttaa olevan tulevaisuudesta. Tämä saattaa johtua tietokoneesi virheellisesti asetetuista aika-asetuksista. Rakenna lohkotietokanta uudelleen vain jos olet varma, että tietokoneesi päivämäärä ja aika ovat oikein.</translation>
     </message>
     <message>
         <source>This is a pre-release test build - use at your own risk - do not use for mining or merchant applications</source>
         <translation>Tämä on esi-julkaistu kokeiluversio - Käyttö omalla vastuullasi - Ethän käytä louhimiseen tai kauppasovelluksiin.</translation>
-<<<<<<< HEAD
     </message>
     <message>
         <source>Unable to replay blocks. You will need to rebuild the database using -reindex-chainstate.</source>
@@ -3357,10 +3022,6 @@
         <translation>Tietokantaa ei onnistuttu palauttamaan tilaan ennen haarautumista. Lohkoketju pitää ladata uudestaan.</translation>
     </message>
     <message>
-        <source>Use UPnP to map the listening port (default: 1 when listening and no -proxy)</source>
-        <translation>Käytä UPnP:ta kuuntelevan portin kartoitukseen (oletus: 1 kun kuunnellaan ja -proxy ei käytössä)</translation>
-    </message>
-    <message>
         <source>Warning: The network does not appear to fully agree! Some miners appear to be experiencing issues.</source>
         <translation>Varoitus: Tietoverkko ei ole sovussa! Luohijat näyttävät kokevan virhetilanteita.</translation>
     </message>
@@ -3369,43 +3030,8 @@
         <translation>Varoitus: Olemme ristiriidassa vertaisten kanssa! Sinun tulee päivittää tai toisten solmujen tulee päivitää.</translation>
     </message>
     <message>
-        <source>Whether to save the mempool on shutdown and load on restart (default: %u)</source>
-        <translation>Tallennetaanko muistivaranto sulkemisen yhteydessä ja ladataanko se käynnistyksessä (oletus: %u)</translation>
-    </message>
-    <message>
         <source>%d of last 100 blocks have unexpected version</source>
         <translation>%d viimeisestä 100 lohkosta sisälsi odottamattoman versiotiedon</translation>
-=======
-    </message>
-    <message>
-        <source>Unable to replay blocks. You will need to rebuild the database using -reindex-chainstate.</source>
-        <translation>Lohkoja ei voida uudelleenlukea. Joulut uudelleenrakentamaan tietokannan käyttämällä -reindex-chainstate -valitsinta.</translation>
->>>>>>> 228c1378
-    </message>
-    <message>
-        <source>Unable to rewind the database to a pre-fork state. You will need to redownload the blockchain</source>
-        <translation>Tietokantaa ei onnistuttu palauttamaan tilaan ennen haarautumista. Lohkoketju pitää ladata uudestaan.</translation>
-    </message>
-    <message>
-        <source>Warning: The network does not appear to fully agree! Some miners appear to be experiencing issues.</source>
-        <translation>Varoitus: Tietoverkko ei ole sovussa! Luohijat näyttävät kokevan virhetilanteita.</translation>
-    </message>
-    <message>
-        <source>Warning: We do not appear to fully agree with our peers! You may need to upgrade, or other nodes may need to upgrade.</source>
-        <translation>Varoitus: Olemme ristiriidassa vertaisten kanssa! Sinun tulee päivittää tai toisten solmujen tulee päivitää.</translation>
-    </message>
-    <message>
-<<<<<<< HEAD
-        <source>Accept connections from outside (default: 1 if no -proxy or -connect)</source>
-        <translation>Hyväksy yhteyksiä ulkopuolelta (vakioasetus: 1 jos -proxy tai -connect ei määritelty)</translation>
-    </message>
-    <message>
-        <source>Attempt to recover private keys from a corrupt wallet on startup</source>
-        <translation>Yritä palauttaa yksityiset avaimet korruptoituneesta lompakosta käynnistyksen yhteydessä</translation>
-=======
-        <source>%d of last 100 blocks have unexpected version</source>
-        <translation>%d viimeisestä 100 lohkosta sisälsi odottamattoman versiotiedon</translation>
->>>>>>> 228c1378
     </message>
     <message>
         <source>%s corrupt, salvage failed</source>
@@ -3436,10 +3062,6 @@
         <translation>Virhe luodessa %s: Et voi luoda ei-HD lompakkoja tällä versiolla.</translation>
     </message>
     <message>
-        <source>Enable transaction replacement in the memory pool (default: %u)</source>
-        <translation>Ota rahansiirron korvaaminen käyttöön muistivarannossa (oletus: %u)</translation>
-    </message>
-    <message>
         <source>Error initializing block database</source>
         <translation>Virhe alustaessa lohkotietokantaa</translation>
     </message>
@@ -3500,25 +3122,12 @@
         <translation>Virheellinen määrä -fallbackfee=&lt;amount&gt;: '%s'</translation>
     </message>
     <message>
-<<<<<<< HEAD
-        <source>Keep the transaction memory pool below &lt;n&gt; megabytes (default: %u)</source>
-        <translation>Pidä siirtojen muistivaranto alle &lt;n&gt; megatavun (oletus: %u)</translation>
-    </message>
-    <message>
         <source>Loading P2P addresses...</source>
         <translation>Ladataan P2P-vertaisten osoitteita...</translation>
     </message>
     <message>
         <source>Loading banlist...</source>
         <translation>Ladataan kieltolistaa...</translation>
-=======
-        <source>Loading P2P addresses...</source>
-        <translation>Ladataan P2P-vertaisten osoitteita...</translation>
->>>>>>> 228c1378
-    </message>
-    <message>
-        <source>Loading banlist...</source>
-        <translation>Ladataan kieltolistaa...</translation>
     </message>
     <message>
         <source>Not enough file descriptors available.</source>
@@ -3529,55 +3138,26 @@
         <translation>Karsintaa ei voi toteuttaa negatiivisella arvolla.</translation>
     </message>
     <message>
-        <source>Prune cannot be configured with a negative value.</source>
-        <translation>Karsintaa ei voi toteuttaa negatiivisella arvolla.</translation>
-    </message>
-    <message>
         <source>Prune mode is incompatible with -txindex.</source>
         <translation>Karsittu tila ei ole yhteensopiva -txindex:n kanssa.</translation>
     </message>
     <message>
-        <source>Rebuild chain state and block index from the blk*.dat files on disk</source>
-        <translation>Muodosta ketjun tila ja lohkoindeksi levyllä olevista blk*.dat -tiedostoista</translation>
-    </message>
-    <message>
-        <source>Rebuild chain state from the currently indexed blocks</source>
-        <translation>Muodosta ketjun tila tällä hetkellä indeksoiduista lohkoista</translation>
-    </message>
-    <message>
         <source>Rewinding blocks...</source>
         <translation>Varmistetaan lohkoja...</translation>
     </message>
     <message>
-<<<<<<< HEAD
-        <source>Set database cache size in megabytes (%d to %d, default: %d)</source>
-        <translation>Aseta tietokannan välimuistin koko megatavuissa (%d - %d, oletus: %d</translation>
-    </message>
-    <message>
-        <source>Specify wallet file (within data directory)</source>
-        <translation>Aseta lompakkotiedosto (data-hakemiston sisällä)</translation>
-=======
         <source>The source code is available from %s.</source>
         <translation>Lähdekoodi löytyy %s.</translation>
     </message>
     <message>
         <source>Transaction fee and change calculation failed</source>
         <translation>Siirtokulun ja vaihtorahan laskenta epäonnistui</translation>
->>>>>>> 228c1378
     </message>
     <message>
         <source>Unable to bind to %s on this computer. %s is probably already running.</source>
         <translation>Kytkeytyminen kohteeseen %s ei onnistu tällä tietokoneella. %s on luultavasti jo käynnissä.</translation>
     </message>
     <message>
-        <source>Transaction fee and change calculation failed</source>
-        <translation>Siirtokulun ja vaihtorahan laskenta epäonnistui</translation>
-    </message>
-    <message>
-        <source>Unable to bind to %s on this computer. %s is probably already running.</source>
-        <translation>Kytkeytyminen kohteeseen %s ei onnistu tällä tietokoneella. %s on luultavasti jo käynnissä.</translation>
-    </message>
-    <message>
         <source>Unsupported argument -benchmark ignored, use -debug=bench.</source>
         <translation>Argumenttia -benchmark ei tueta, käytä -debug=bench.</translation>
     </message>
@@ -3592,122 +3172,36 @@
     <message>
         <source>Unsupported logging category %s=%s.</source>
         <translation>Lokikategoriaa %s=%s ei tueta.</translation>
-<<<<<<< HEAD
     </message>
     <message>
         <source>Upgrading UTXO database</source>
         <translation>Päivitetään UTXO-tietokantaa</translation>
     </message>
     <message>
-        <source>Use UPnP to map the listening port (default: %u)</source>
-        <translation>Käytä UPnP:ta kuuntelevan portin kartoittamiseen (oletus: %u)</translation>
-    </message>
-    <message>
-        <source>Use the test chain</source>
-        <translation>Käytä testiketjua</translation>
-    </message>
-    <message>
         <source>Verifying blocks...</source>
         <translation>Varmistetaan lohkoja...</translation>
     </message>
     <message>
-        <source>Wallet debugging/testing options:</source>
-        <translation>Lompakon debug- ja testausvalinnat:</translation>
-=======
-    </message>
-    <message>
-        <source>Upgrading UTXO database</source>
-        <translation>Päivitetään UTXO-tietokantaa</translation>
-    </message>
-    <message>
-        <source>Verifying blocks...</source>
-        <translation>Varmistetaan lohkoja...</translation>
->>>>>>> 228c1378
-    </message>
-    <message>
         <source>Wallet needed to be rewritten: restart %s to complete</source>
         <translation>Lompakko tarvitsee uudelleenkirjoittaa: käynnistä %s uudelleen</translation>
     </message>
     <message>
-<<<<<<< HEAD
-        <source>Wallet options:</source>
-        <translation>Lompakon valinnat:</translation>
-    </message>
-    <message>
-        <source>Allow JSON-RPC connections from specified source. Valid for &lt;ip&gt; are a single IP (e.g. 1.2.3.4), a network/netmask (e.g. 1.2.3.4/255.255.255.0) or a network/CIDR (e.g. 1.2.3.4/24). This option can be specified multiple times</source>
-        <translation>Salli JSON-RPC-yhteydet määritetystä lähteestä. Kelvolliset arvot &lt;ip&gt; ovat yksittäinen IP (esim. 1.2.3.4), verkko/verkkomaski (esim. 1.2.3.4/255.255.255.0) tai verkko/luokaton reititys (esim. 1.2.3.4/24). Tätä valintatapaa voidaan käyttää useita kertoja</translation>
-    </message>
-    <message>
-        <source>Bind to given address and whitelist peers connecting to it. Use [host]:port notation for IPv6</source>
-        <translation>Kytkeydy osoitteeseen ja valkolistaa siihen yhdistävät vertaiset. Käytä [isäntä]:portti -merkintätapaa IPv6:lle</translation>
-    </message>
-    <message>
-        <source>Create new files with system default permissions, instead of umask 077 (only effective with disabled wallet functionality)</source>
-        <translation>Luo uudet tiedostot järjestelmän oletusoikeuksilla, älä umask 077:llä (toimii vain, jos lompakkotoiminto on poissa käytöstä)</translation>
-    </message>
-    <message>
-        <source>Discover own IP addresses (default: 1 when listening and no -externalip or -proxy)</source>
-        <translation>Paljasta omat IP-osoitteet (oletus: 1 kun kuunnellaan ja -externalip tai -proxy ei ole käytössä)</translation>
-    </message>
-    <message>
-=======
->>>>>>> 228c1378
         <source>Error: Listening for incoming connections failed (listen returned error %s)</source>
         <translation>Virhe: Saapuvien yhteyksien kuuntelu epäonnistui (kuuntelu palautti virheen %s)</translation>
     </message>
     <message>
-<<<<<<< HEAD
-        <source>Execute command when a relevant alert is received or we see a really long fork (%s in cmd is replaced by message)</source>
-        <translation>Aja komento kun olennainen hälytys vastaanotetaan tai nähdään todella pitkä haara (%s komennossa korvataan viestillä)</translation>
-    </message>
-    <message>
-        <source>Fees (in %s/kB) smaller than this are considered zero fee for relaying, mining and transaction creation (default: %s)</source>
-        <translation>Tätä pienempiä palkkioita (%s/kt) kohdellaan väittäessä, louhittaessa ja siirtoja luodessa nollana (oletus: %s)</translation>
-    </message>
-    <message>
-        <source>If paytxfee is not set, include enough fee so transactions begin confirmation on average within n blocks (default: %u)</source>
-        <translation>Mikäli paytxfee -valitsinta ei ole asetettu, sisällytä riittävä maksu, jotta siirron vahvistus alkaa keskimäärin n lohkon sisällä (oletus: %u)</translation>
-    </message>
-    <message>
-        <source>Maximum size of data in data carrier transactions we relay and mine (default: %u)</source>
-        <translation>Suurin tietoa kantavien rahasiirtojen tietomäärä, joita välitetään ja louhitaan (oletus: %u)</translation>
-    </message>
-    <message>
-        <source>Randomize credentials for every proxy connection. This enables Tor stream isolation (default: %u)</source>
-        <translation>Satunnaista tunnisteet jokaiselle välityspalvelinyhteydelle. Tämä mahdollistaa Tor -virran eristämisen (oletus: %u)</translation>
-    </message>
-    <message>
-=======
->>>>>>> 228c1378
         <source>The transaction amount is too small to send after the fee has been deducted</source>
         <translation>Siirtomäärä on liian pieni lähetettäväksi kulun vähentämisen jälkeen.</translation>
     </message>
     <message>
-<<<<<<< HEAD
-        <source>Whitelisted peers cannot be DoS banned and their transactions are always relayed, even if they are already in the mempool, useful e.g. for a gateway</source>
-        <translation>Valkolistattuja vertaisia eivät voi DoS -estää, joten niiden siirrot välitetään aina, myös silloin, kun ne ovat jo muistivarannossa. Hyödyllinen esim. yhdyskäytävälle</translation>
-    </message>
-    <message>
         <source>You need to rebuild the database using -reindex to go back to unpruned mode.  This will redownload the entire blockchain</source>
         <translation>Palataksesi karsimattomaan tilaan joudut uudelleenrakentamaan tietokannan -reindex -valinnalla. Tämä lataa koko lohkoketjun uudestaan.</translation>
     </message>
     <message>
-        <source>(default: %u)</source>
-        <translation>(oletus: %u)</translation>
-=======
-        <source>You need to rebuild the database using -reindex to go back to unpruned mode.  This will redownload the entire blockchain</source>
-        <translation>Palataksesi karsimattomaan tilaan joudut uudelleenrakentamaan tietokannan -reindex -valinnalla. Tämä lataa koko lohkoketjun uudestaan.</translation>
->>>>>>> 228c1378
-    </message>
-    <message>
         <source>Error loading %s: You can't disable HD on an already existing HD wallet</source>
         <translation>Virhe ladattaessa %s: Et voi poistaa HD-ominaisuutta jo olemassa olevasta HD-lompakosta.</translation>
     </message>
     <message>
-        <source>Error loading %s: You can't disable HD on an already existing HD wallet</source>
-        <translation>Virhe ladattaessa %s: Et voi poistaa HD-ominaisuutta jo olemassa olevasta HD-lompakosta.</translation>
-    </message>
-    <message>
         <source>Error reading from database, shutting down.</source>
         <translation>Virheitä tietokantaa luettaessa, ohjelma pysäytetään.</translation>
     </message>
@@ -3736,39 +3230,10 @@
         <translation>Pitää määritellä portti argumentilla -whitebind: '%s'</translation>
     </message>
     <message>
-<<<<<<< HEAD
-        <source>Node relay options:</source>
-        <translation>Välityssolmukohdan asetukset:</translation>
-    </message>
-    <message>
-        <source>RPC server options:</source>
-        <translation>RPC-palvelimen valinnat:</translation>
-    </message>
-    <message>
         <source>Reducing -maxconnections from %d to %d, because of system limitations.</source>
         <translation>Vähennetään -maxconnections arvoa %d:stä %d:hen järjestelmän rajoitusten vuoksi.</translation>
     </message>
     <message>
-        <source>Rescan the block chain for missing wallet transactions on startup</source>
-        <translation>Uudelleenskannaa lohkoketju käynnistyksen yhteydessä puuttuvien lompakon rahansiirtojen vuoksi</translation>
-    </message>
-    <message>
-        <source>Send trace/debug info to console instead of debug.log file</source>
-        <translation>Lähetä jäljitys/debug-tieto konsoliin, debug.log-tiedoston sijaan</translation>
-    </message>
-    <message>
-        <source>Show all debugging options (usage: --help -help-debug)</source>
-        <translation>Näytä kaikki debuggaus valinnat: (käyttö: --help -help-debug)</translation>
-    </message>
-    <message>
-        <source>Shrink debug.log file on client startup (default: 1 when no -debug)</source>
-        <translation>Pienennä debug.log tiedosto käynnistyksen yhteydessä (vakioasetus: 1 kun ei -debug)</translation>
-=======
-        <source>Reducing -maxconnections from %d to %d, because of system limitations.</source>
-        <translation>Vähennetään -maxconnections arvoa %d:stä %d:hen järjestelmän rajoitusten vuoksi.</translation>
->>>>>>> 228c1378
-    </message>
-    <message>
         <source>Signing transaction failed</source>
         <translation>Siirron vahvistus epäonnistui</translation>
     </message>
@@ -3795,65 +3260,24 @@
     <message>
         <source>Unable to bind to %s on this computer (bind returned error %s)</source>
         <translation>Kytkeytyminen kohteeseen %s ei onnistunut tällä tietokonella (kytkeytyminen palautti virheen %s)</translation>
-<<<<<<< HEAD
-    </message>
-    <message>
-        <source>Upgrade wallet to latest format on startup</source>
-        <translation>Päivitä lompakko viimeisimpään formaattiin käynnistyksen yhteydessä</translation>
-=======
->>>>>>> 228c1378
     </message>
     <message>
         <source>Verifying wallet(s)...</source>
         <translation>Varmistetaan lompakko(ja)...</translation>
     </message>
     <message>
-        <source>Verifying wallet(s)...</source>
-        <translation>Varmistetaan lompakko(ja)...</translation>
-    </message>
-    <message>
         <source>Warning</source>
         <translation>Varoitus</translation>
     </message>
     <message>
         <source>Warning: unknown new rules activated (versionbit %i)</source>
         <translation>Varoitus: tuntemattomia uusia sääntöjä aktivoitu (versiobitti %i)</translation>
-<<<<<<< HEAD
-    </message>
-    <message>
-        <source>Whether to operate in a blocks only mode (default: %u)</source>
-        <translation>Toimitaanko tilassa jossa ainoastaan lohkot sallitaan (oletus: %u)</translation>
-=======
->>>>>>> 228c1378
-    </message>
-    <message>
-        <source>You need to rebuild the database using -reindex to change -txindex</source>
-        <translation>Sinun tulee uudelleenrakentaa tietokanta -reindex -valitsimella vaihtaaksesi -txindex -arvoa</translation>
     </message>
     <message>
         <source>Zapping all transactions from wallet...</source>
         <translation>Tyhjennetään kaikki rahansiirrot lompakosta....</translation>
     </message>
     <message>
-<<<<<<< HEAD
-        <source>ZeroMQ notification options:</source>
-        <translation>ZeroMQ-ilmoitusasetukset:</translation>
-    </message>
-    <message>
-        <source>Password for JSON-RPC connections</source>
-        <translation>Salasana JSON-RPC-yhteyksille</translation>
-    </message>
-    <message>
-        <source>Execute command when the best block changes (%s in cmd is replaced by block hash)</source>
-        <translation>Suorita käsky kun paras lohko muuttuu (%s cmd on vaihdettu block hashin kanssa)</translation>
-    </message>
-    <message>
-        <source>Allow DNS lookups for -addnode, -seednode and -connect</source>
-        <translation>Salli DNS kyselyt -addnode, -seednode ja -connect yhteydessä</translation>
-    </message>
-    <message>
-=======
->>>>>>> 228c1378
         <source>-maxtxfee is set very high! Fees this large could be paid on a single transaction.</source>
         <translation>-maxtxfee on asetettu erittäin suureksi! Tämänkokoisia kuluja saatetaan maksaa yhdessä rahansiirrossa.</translation>
     </message>
@@ -3862,35 +3286,6 @@
         <translation>Virhe ladattaessa %s: Et voi ottaa HD:ta käyttöön jo olemassa olevalle ei-HD -lompakolle.</translation>
     </message>
     <message>
-<<<<<<< HEAD
-        <source>Error loading %s: You can't enable HD on an already existing non-HD wallet</source>
-        <translation>Virhe ladattaessa %s: Et voi ottaa HD:ta käyttöön jo olemassa olevalle ei-HD -lompakolle.</translation>
-    </message>
-    <message>
-        <source>Error loading wallet %s. -wallet parameter must only specify a filename (not a path).</source>
-        <translation>Virhe ladattaessa lompakkoa %s. -wallet -valitsimen pitää osoittaa tiedostonimeen (ei polkuun).</translation>
-    </message>
-    <message>
-        <source>Force relay of transactions from whitelisted peers even if they violate local relay policy (default: %d)</source>
-        <translation>Pakota rahansiirtojen välitys valkolistatuilta vertaisilta, vaikka ne rikkoisivatkin paikallisia välitysmääräyksiä (oletus: %d)</translation>
-    </message>
-    <message>
-        <source>How thorough the block verification of -checkblocks is (0-4, default: %u)</source>
-        <translation>Kuinka läpikäyvä lohkojen -checkblocks -todennus on (0-4, oletus: %u)</translation>
-    </message>
-    <message>
-        <source>Number of seconds to keep misbehaving peers from reconnecting (default: %u)</source>
-        <translation>Kuinka monta sekuntia huonosti käyttäytyviä vertaisia estetään yhdistämästä (oletus: %u)</translation>
-    </message>
-    <message>
-        <source>Output debugging information (default: %u, supplying &lt;category&gt; is optional)</source>
-        <translation>Tulosta debuggaustieto (oletus: %u, annettu &lt;category&gt; valinnainen)</translation>
-    </message>
-    <message>
-        <source>Tries to keep outbound traffic under the given target (in MiB per 24h), 0 = no limit (default: %d)</source>
-        <translation>Pyrkii pitämään lähtevän liikenteen alle annetun tavoitetteen (megatavuina 24 tunnissa). 0 = ei rajaa (oletus: %d)</translation>
-    </message>
-    <message>
         <source>Unsupported argument -socks found. Setting SOCKS version isn't possible anymore, only SOCKS5 proxies are supported.</source>
         <translation>Ei tuettu argumentti -socks löytynyt. SOCKS -version asetusta ei enää tueta, ainoastaan SOCKS5 -välityspalvelimet on tuettu.</translation>
     </message>
@@ -3899,124 +3294,32 @@
         <translation>Argumenttia -whitelistalwaysrelay ei tueta ja se ohitettiin. Käytä -whitelistrelay ja/tai -whitelistforcerelay.</translation>
     </message>
     <message>
-        <source>Use separate SOCKS5 proxy to reach peers via Tor hidden services (default: %s)</source>
-        <translation>Käytä erillistä SOCKS5-proxyä tavoittaaksesi vertaisia Tor-piilopalveluiden kautta (oletus: %s)</translation>
-=======
-        <source>Unsupported argument -socks found. Setting SOCKS version isn't possible anymore, only SOCKS5 proxies are supported.</source>
-        <translation>Ei tuettu argumentti -socks löytynyt. SOCKS -version asetusta ei enää tueta, ainoastaan SOCKS5 -välityspalvelimet on tuettu.</translation>
-    </message>
-    <message>
-        <source>Unsupported argument -whitelistalwaysrelay ignored, use -whitelistrelay and/or -whitelistforcerelay.</source>
-        <translation>Argumenttia -whitelistalwaysrelay ei tueta ja se ohitettiin. Käytä -whitelistrelay ja/tai -whitelistforcerelay.</translation>
-    </message>
-    <message>
         <source>Warning: Unknown block versions being mined! It's possible unknown rules are in effect</source>
         <translation>Varoitus: Tuntemattomia lohkoversioita louhitaan! Tuntemattomia sääntöjä saattaa olla voimassa</translation>
->>>>>>> 228c1378
-    </message>
-    <message>
-        <source>Warning: Unknown block versions being mined! It's possible unknown rules are in effect</source>
-        <translation>Varoitus: Tuntemattomia lohkoversioita louhitaan! Tuntemattomia sääntöjä saattaa olla voimassa</translation>
     </message>
     <message>
         <source>%s is set very high!</source>
         <translation>%s on asetettu todella korkeaksi!</translation>
     </message>
     <message>
-<<<<<<< HEAD
-        <source>(default: %s)</source>
-        <translation>(oletus: %s)</translation>
-    </message>
-    <message>
-        <source>Always query for peer addresses via DNS lookup (default: %u)</source>
-        <translation>Pyydä vertaisten osoitteita aina DNS-kyselyjen avulla (oletus: %u)</translation>
-    </message>
-    <message>
-        <source>Error loading wallet %s. -wallet filename must be a regular file.</source>
-        <translation>Virhe ladattaessa lompakkoa %s. -wallet tiedostonimen pitää osoittaa tavalliseen tiedostoon.</translation>
-    </message>
-    <message>
         <source>Error loading wallet %s. Duplicate -wallet filename specified.</source>
         <translation>Virhe ladattaessa lompakkoa %s. -wallet -tiedostonimi esiintyy useaan kertaan.</translation>
     </message>
     <message>
-        <source>Error loading wallet %s. Invalid characters in -wallet filename.</source>
-        <translation>Virhe ladattaessa lompakkoa %s. -wallet tiedostonimi sisältää virheellisiä merkkejä.</translation>
-    </message>
-    <message>
-        <source>How many blocks to check at startup (default: %u, 0 = all)</source>
-        <translation>Kuinka monta lohkoa tarkistetaan käynnistyksessä (oletus: %u, 0 = kaikki)</translation>
-    </message>
-    <message>
-        <source>Include IP addresses in debug output (default: %u)</source>
-        <translation>Sisällytä IP-osoitteet virheenkorjauslokissa (oletus: %u)</translation>
-    </message>
-    <message>
         <source>Keypool ran out, please call keypoolrefill first</source>
         <translation>Avainallas tyhjentyi, ole hyvä ja kutsu keypoolrefill ensin</translation>
     </message>
     <message>
-        <source>Listen for JSON-RPC connections on &lt;port&gt; (default: %u or testnet: %u)</source>
-        <translation>Kuuntele JSON-RPC-yhteyksiä portissa &lt;port&gt; (oletus: %u tai testnet: %u)</translation>
-    </message>
-    <message>
-        <source>Listen for connections on &lt;port&gt; (default: %u or testnet: %u)</source>
-        <translation>Kuuntele yhteyksiä portissa &lt;port&gt; (oletus: %u tai testnet: %u)</translation>
-    </message>
-    <message>
-        <source>Maintain at most &lt;n&gt; connections to peers (default: %u)</source>
-        <translation>Ylläpidä enimmillään &lt;n&gt; yhteyttä vertaisiin (oletus: %u)</translation>
-    </message>
-    <message>
-        <source>Make the wallet broadcast transactions</source>
-        <translation>Aseta lompakko kuuluttamaan rahansiirtoja</translation>
-    </message>
-    <message>
-        <source>Maximum per-connection receive buffer, &lt;n&gt;*1000 bytes (default: %u)</source>
-        <translation>Maksimi yhteyttä kohden käytettävä vastaanottopuskurin koko, &lt;n&gt;*1000 tavua (oletus: %u)</translation>
-    </message>
-    <message>
-        <source>Maximum per-connection send buffer, &lt;n&gt;*1000 bytes (default: %u)</source>
-        <translation>Maksimi yhteyttä kohden käytettävä lähetyspuskurin koko, &lt;n&gt;*1000 tavua (oletus: %u)</translation>
-    </message>
-    <message>
-        <source>Prepend debug output with timestamp (default: %u)</source>
-        <translation>Lisää debug-tietojen alkuun aikaleimat (oletus: %u)</translation>
-    </message>
-    <message>
-        <source>Relay and mine data carrier transactions (default: %u)</source>
-        <translation>Välitä ja louhi dataa kantavia rahansiirtoja (oletus: %u)</translation>
-    </message>
-    <message>
-        <source>Relay non-P2SH multisig (default: %u)</source>
-        <translation>Välitä ei-P2SH-multisig (oletus: %u)</translation>
-=======
-        <source>Error loading wallet %s. Duplicate -wallet filename specified.</source>
-        <translation>Virhe ladattaessa lompakkoa %s. -wallet -tiedostonimi esiintyy useaan kertaan.</translation>
->>>>>>> 228c1378
-    </message>
-    <message>
-        <source>Keypool ran out, please call keypoolrefill first</source>
-        <translation>Avainallas tyhjentyi, ole hyvä ja kutsu keypoolrefill ensin</translation>
-    </message>
-    <message>
         <source>Starting network threads...</source>
         <translation>Käynnistetään verkkoa...</translation>
     </message>
     <message>
         <source>This is the minimum transaction fee you pay on every transaction.</source>
         <translation>Tämä on jokaisesta siirrosta maksettava vähimmäismaksu.</translation>
-<<<<<<< HEAD
     </message>
     <message>
         <source>This is the transaction fee you will pay if you send a transaction.</source>
         <translation>Tämä on lähetyksestä maksettava maksu jonka maksat</translation>
-=======
->>>>>>> 228c1378
-    </message>
-    <message>
-        <source>This is the transaction fee you will pay if you send a transaction.</source>
-        <translation>Tämä on lähetyksestä maksettava maksu jonka maksat</translation>
     </message>
     <message>
         <source>Transaction amounts must not be negative</source>
