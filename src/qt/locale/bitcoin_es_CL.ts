<TS language="es_CL" version="2.1">
<context>
    <name>AddressBookPage</name>
    <message>
        <source>Right-click to edit address or label</source>
        <translation>Haga clic para editar la dirección o etiqueta</translation>
    </message>
    <message>
        <source>Create a new address</source>
        <translation>Crea una nueva dirección</translation>
    </message>
    <message>
        <source>&amp;New</source>
        <translation>y nueva</translation>
    </message>
    <message>
        <source>Copy the currently selected address to the system clipboard</source>
        <translation>Copia la dirección seleccionada al portapapeles</translation>
    </message>
    <message>
        <source>&amp;Copy</source>
        <translation>y copiar</translation>
    </message>
    <message>
        <source>C&amp;lose</source>
        <translation>C y perder</translation>
    </message>
    <message>
        <source>Delete the currently selected address from the list</source>
        <translation>Eliminar la dirección seleccionada de la lista</translation>
    </message>
    <message>
        <source>Enter address or label to search</source>
        <translation>Introduce una dirección o etiqueta para  buscar</translation>
    </message>
    <message>
        <source>Export the data in the current tab to a file</source>
        <translation>Exportar los datos de la pestaña actual a un archivo</translation>
    </message>
    <message>
        <source>&amp;Export</source>
        <translation>y exportar</translation>
    </message>
    <message>
        <source>&amp;Delete</source>
        <translation>&amp;Borrar</translation>
    </message>
    <message>
        <source>Choose the address to send coins to</source>
        <translation>Selecciones la dirección para enviar monedas a</translation>
    </message>
    <message>
        <source>Choose the address to receive coins with</source>
        <translation>Selecciona la dirección para recibir monedas con</translation>
    </message>
    <message>
        <source>C&amp;hoose</source>
        <translation>Seleccione</translation>
    </message>
    <message>
        <source>Sending addresses</source>
        <translation>Enviando direcciones</translation>
    </message>
    <message>
        <source>Receiving addresses</source>
        <translation>Recibiendo direcciones</translation>
    </message>
    <message>
        <source>These are your Qtum addresses for sending payments. Always check the amount and the receiving address before sending coins.</source>
        <translation>Estas son tus direcciones de Qtum para recibir pagos. Siempre revise el monto y la dirección de envío antes de enviar criptomonedas.</translation>
    </message>
    <message>
        <source>These are your Qtum addresses for receiving payments. It is recommended to use a new receiving address for each transaction.</source>
        <translation>Estas son tus direcciones para recibir pagos. Es recomendable utilizar una nueva dirección para cada transacción.</translation>
    </message>
    <message>
        <source>&amp;Copy Address</source>
        <translation>Copiar dirección</translation>
    </message>
    <message>
        <source>Copy &amp;Label</source>
        <translation>Copiar etiqueta</translation>
    </message>
    <message>
        <source>&amp;Edit</source>
        <translation>Editar</translation>
    </message>
    <message>
        <source>Export Address List</source>
        <translation>Exportar lista de direcciones</translation>
    </message>
    <message>
        <source>Comma separated file (*.csv)</source>
        <translation>Archivos separados por coma (*.csv)</translation>
    </message>
    <message>
        <source>Exporting Failed</source>
        <translation>Exportación fallida</translation>
    </message>
    <message>
        <source>There was an error trying to save the address list to %1. Please try again.</source>
        <translation>Había un error intentando guardar la lista de direcciones en %1. Por favor inténtelo de nuevo.</translation>
    </message>
</context>
<context>
    <name>AddressTableModel</name>
    <message>
        <source>Label</source>
        <translation>Etiqueta</translation>
    </message>
    <message>
        <source>Address</source>
        <translation>Dirección</translation>
    </message>
    <message>
        <source>(no label)</source>
        <translation>(sin etiqueta)</translation>
    </message>
</context>
<context>
    <name>AskPassphraseDialog</name>
    <message>
        <source>Passphrase Dialog</source>
        <translation>Dialogo de contraseña</translation>
    </message>
    <message>
        <source>Enter passphrase</source>
        <translation>Introduce contraseña actual      </translation>
    </message>
    <message>
        <source>New passphrase</source>
        <translation>Nueva contraseña</translation>
    </message>
    <message>
        <source>Repeat new passphrase</source>
        <translation>Repite nueva contraseña</translation>
    </message>
    <message>
        <source>Show password</source>
        <translation>Mostrar contraseña</translation>
    </message>
    <message>
        <source>Enter the new passphrase to the wallet.&lt;br/&gt;Please use a passphrase of &lt;b&gt;ten or more random characters&lt;/b&gt;, or &lt;b&gt;eight or more words&lt;/b&gt;.</source>
        <translation>Introduce la nueva contraseña para la billetera.&lt;br/&gt;Por favor utiliza una  contraseña de&lt;b&gt;10 o más caracteres aleatorios&lt;/b&gt;, u &lt;b&gt;ocho o más palabras&lt;/b&gt;.</translation>
    </message>
    <message>
        <source>Encrypt wallet</source>
        <translation>Codificar billetera</translation>
    </message>
    <message>
        <source>This operation needs your wallet passphrase to unlock the wallet.</source>
        <translation>Esta operación necesita la contraseña para desbloquear la billetera.</translation>
    </message>
    <message>
        <source>Unlock wallet</source>
        <translation>Desbloquea billetera</translation>
    </message>
    <message>
        <source>This operation needs your wallet passphrase to decrypt the wallet.</source>
        <translation>Esta operación necesita la contraseña para decodificar la billetara.</translation>
    </message>
    <message>
        <source>Decrypt wallet</source>
        <translation>Decodificar cartera</translation>
    </message>
    <message>
        <source>Change passphrase</source>
        <translation>Cambia contraseña</translation>
    </message>
    <message>
        <source>Enter the old passphrase and new passphrase to the wallet.</source>
        <translation>Introduzca la contraseña antigua y la nueva para la billetera.</translation>
    </message>
    <message>
        <source>Confirm wallet encryption</source>
        <translation>Confirmar cifrado del monedero</translation>
    </message>
    <message>
        <source>Warning: If you encrypt your wallet and lose your passphrase, you will &lt;b&gt;LOSE ALL OF YOUR QTUMS&lt;/b&gt;!</source>
        <translation>Advertencia: Si encriptas tu billetera y pierdes tu contraseña, vas a perder&lt;b&gt;TODOS TUS QTUMS&lt;/b&gt;!</translation>
    </message>
    <message>
        <source>Are you sure you wish to encrypt your wallet?</source>
        <translation>¿Seguro que quieres seguir codificando la billetera?</translation>
    </message>
    <message>
        <source>Wallet encrypted</source>
        <translation>Billetera codificada</translation>
    </message>
    <message>
        <source>%1 will close now to finish the encryption process. Remember that encrypting your wallet cannot fully protect your qtums from being stolen by malware infecting your computer.</source>
        <translation>%1 se cerrará para finalizar el proceso de encriptación. Recuerda que encriptar tu billetera no protege completamente a tus qtums de ser robados por virus y malwares en tu computadora.</translation>
    </message>
    <message>
        <source>IMPORTANT: Any previous backups you have made of your wallet file should be replaced with the newly generated, encrypted wallet file. For security reasons, previous backups of the unencrypted wallet file will become useless as soon as you start using the new, encrypted wallet.</source>
        <translation>IMPORTANTE: Cualquier respaldo anterior que hayas hecho del archivo de tu billetera debe ser reemplazado por el nuevo archivo encriptado que has generado. Por razones de seguridad, todos los respaldos realizados anteriormente serán inutilizables al momento de que utilices tu nueva billetera encriptada.</translation>
    </message>
    <message>
        <source>Wallet encryption failed</source>
        <translation>Falló la codificación de la billetera</translation>
    </message>
    <message>
        <source>Wallet encryption failed due to an internal error. Your wallet was not encrypted.</source>
        <translation>El proceso de encriptación de la billetera fallo por culpa de un problema interno. Tu billetera no fue encriptada.</translation>
    </message>
    <message>
        <source>The supplied passphrases do not match.</source>
        <translation>La contraseña introducida no coincide.</translation>
    </message>
    <message>
        <source>Wallet unlock failed</source>
        <translation>Ha fallado el desbloqueo de la billetera</translation>
    </message>
    <message>
        <source>The passphrase entered for the wallet decryption was incorrect.</source>
        <translation>La contraseña introducida para el cifrado del monedero es incorrecta.</translation>
    </message>
    <message>
        <source>Wallet decryption failed</source>
        <translation>Ha fallado la decodificación de la billetera</translation>
    </message>
    <message>
        <source>Wallet passphrase was successfully changed.</source>
        <translation>La contraseña del monedero ha sido cambiada con éxito.</translation>
    </message>
    <message>
        <source>Warning: The Caps Lock key is on!</source>
        <translation>Precaucion: Mayúsculas Activadas</translation>
    </message>
</context>
<context>
    <name>BanTableModel</name>
    <message>
        <source>IP/Netmask</source>
        <translation>IP/Máscara</translation>
    </message>
    <message>
        <source>Banned Until</source>
        <translation>Suspendido hasta</translation>
    </message>
</context>
<context>
    <name>QtumGUI</name>
    <message>
        <source>Sign &amp;message...</source>
        <translation>Firmar &amp;Mensaje...</translation>
    </message>
    <message>
        <source>Synchronizing with network...</source>
        <translation>Sincronizando con la red...</translation>
    </message>
    <message>
        <source>&amp;Overview</source>
        <translation>&amp;Vista general</translation>
    </message>
    <message>
        <source>Node</source>
        <translation>Nodo</translation>
    </message>
    <message>
        <source>Show general overview of wallet</source>
        <translation>Muestra una vista general de la billetera</translation>
    </message>
    <message>
        <source>&amp;Transactions</source>
        <translation>&amp;Transacciones</translation>
    </message>
    <message>
        <source>Browse transaction history</source>
        <translation>Explora el historial de transacciónes</translation>
    </message>
    <message>
        <source>E&amp;xit</source>
        <translation>&amp;Salir</translation>
    </message>
    <message>
        <source>Quit application</source>
        <translation>Salir del programa</translation>
    </message>
    <message>
        <source>&amp;About %1</source>
        <translation>S&amp;obre %1</translation>
    </message>
    <message>
        <source>Show information about %1</source>
        <translation>Mostrar Información sobre %1</translation>
    </message>
    <message>
        <source>About &amp;Qt</source>
        <translation>Acerca de</translation>
    </message>
    <message>
        <source>Show information about Qt</source>
        <translation>Mostrar Información sobre Qt</translation>
    </message>
    <message>
        <source>&amp;Options...</source>
        <translation>&amp;Opciones</translation>
    </message>
    <message>
        <source>Modify configuration options for %1</source>
        <translation>Modificar las opciones de configuración para %1</translation>
    </message>
    <message>
        <source>&amp;Encrypt Wallet...</source>
        <translation>&amp;Codificar la billetera...</translation>
    </message>
    <message>
        <source>&amp;Backup Wallet...</source>
        <translation>&amp;Respaldar billetera...</translation>
    </message>
    <message>
        <source>&amp;Change Passphrase...</source>
        <translation>&amp;Cambiar la contraseña...</translation>
    </message>
    <message>
        <source>&amp;Sending addresses...</source>
        <translation>Mandando direcciones</translation>
    </message>
    <message>
        <source>&amp;Receiving addresses...</source>
        <translation>Recibiendo direcciones</translation>
    </message>
    <message>
        <source>Open &amp;URI...</source>
        <translation>Abrir y url...</translation>
    </message>
    <message>
        <source>Click to disable network activity.</source>
        <translation>Click para deshabilitar la actividad de red.</translation>
    </message>
    <message>
        <source>Network activity disabled.</source>
        <translation>Actividad de red deshabilitada</translation>
    </message>
    <message>
        <source>Click to enable network activity again.</source>
        <translation>Click para volver a habilitar la actividad de red.</translation>
    </message>
    <message>
        <source>Syncing Headers (%1%)...</source>
        <translation>Sincronizando cabeceras (%1%)...</translation>
    </message>
    <message>
        <source>Reindexing blocks on disk...</source>
        <translation>Cargando el index de bloques...</translation>
    </message>
    <message>
        <source>Send coins to a Qtum address</source>
        <translation>Enviar monedas a una dirección qtum</translation>
    </message>
    <message>
        <source>Backup wallet to another location</source>
        <translation>Respaldar billetera en otra ubicación</translation>
    </message>
    <message>
        <source>Change the passphrase used for wallet encryption</source>
        <translation>Cambiar la contraseña utilizada para la codificación de la billetera</translation>
    </message>
    <message>
        <source>&amp;Debug window</source>
        <translation>Ventana &amp;Debug</translation>
    </message>
    <message>
        <source>Open debugging and diagnostic console</source>
        <translation>Abre consola de depuración y diagnóstico</translation>
    </message>
    <message>
        <source>&amp;Verify message...</source>
        <translation>Verificar mensaje....</translation>
    </message>
    <message>
        <source>Qtum</source>
        <translation>Qtum</translation>
    </message>
    <message>
        <source>Wallet</source>
        <translation>Cartera</translation>
    </message>
    <message>
        <source>&amp;Send</source>
        <translation>&amp;Envía</translation>
    </message>
    <message>
        <source>&amp;Receive</source>
        <translation>y recibir</translation>
    </message>
    <message>
        <source>&amp;Show / Hide</source>
        <translation>&amp;Mostrar/Ocultar</translation>
    </message>
    <message>
<<<<<<< HEAD
=======
        <source>Show or hide the main Window</source>
        <translation>Mostrar u ocultar la ventana principal</translation>
    </message>
    <message>
        <source>Encrypt the private keys that belong to your wallet</source>
        <translation>Cifrar las claves privadas de su monedero</translation>
    </message>
    <message>
>>>>>>> 228c1378
        <source>Sign messages with your Qtum addresses to prove you own them</source>
        <translation>Firmar un mensaje para provar que usted es dueño de esta dirección</translation>
    </message>
    <message>
        <source>Verify messages to ensure they were signed with specified Qtum addresses</source>
        <translation>Verificar mensajes comprobando que están firmados con direcciones Qtum concretas</translation>
    </message>
    <message>
        <source>&amp;File</source>
        <translation>&amp;Archivo</translation>
    </message>
    <message>
        <source>&amp;Settings</source>
        <translation>&amp;Configuración</translation>
    </message>
    <message>
        <source>&amp;Help</source>
        <translation>&amp;Ayuda</translation>
    </message>
    <message>
        <source>Tabs toolbar</source>
        <translation>Barra de pestañas</translation>
    </message>
    <message>
        <source>Request payments (generates QR codes and qtum: URIs)</source>
        <translation>Pide pagos (genera codigos QR and qtum: URls)</translation>
<<<<<<< HEAD
=======
    </message>
    <message>
        <source>Show the list of used sending addresses and labels</source>
        <translation>Mostrar la lista de direcciones de envío y etiquetas</translation>
    </message>
    <message>
        <source>Show the list of used receiving addresses and labels</source>
        <translation>Mostrar la lista de direcciones de recepción y etiquetas</translation>
    </message>
    <message>
        <source>Open a qtum: URI or payment request</source>
        <translation>Abrir un identificador URI qtum o una petición de pago</translation>
    </message>
    <message>
        <source>&amp;Command-line options</source>
        <translation>&amp;Opciones de linea de comando</translation>
    </message>
    <message numerus="yes">
        <source>%n active connection(s) to Qtum network</source>
        <translation><numerusform>%n conexión activa hacia la red Qtum</numerusform><numerusform>%n conexiones activas hacia la red Qtum</numerusform></translation>
    </message>
    <message>
        <source>Indexing blocks on disk...</source>
        <translation>Indexando bloques en disco...</translation>
    </message>
    <message>
        <source>Processing blocks on disk...</source>
        <translation>Procesando bloques en disco...</translation>
    </message>
    <message numerus="yes">
        <source>Processed %n block(s) of transaction history.</source>
        <translation><numerusform>%n bloque procesado del historial de transacciones.</numerusform><numerusform>%n bloques procesados del historial de transacciones.</numerusform></translation>
    </message>
    <message>
        <source>%1 behind</source>
        <translation>%1 atrás</translation>
    </message>
    <message>
        <source>Last received block was generated %1 ago.</source>
        <translation>El último bloque recibido fue generado hace %1</translation>
    </message>
    <message>
        <source>Transactions after this will not yet be visible.</source>
        <translation>Las transacciones posteriores aún no están visibles.</translation>
>>>>>>> 228c1378
    </message>
    <message>
        <source>Error</source>
        <translation>Error</translation>
    </message>
    <message>
        <source>Warning</source>
        <translation>Atención</translation>
    </message>
    <message>
        <source>Information</source>
        <translation>Información</translation>
    </message>
    <message>
        <source>Up to date</source>
        <translation>Actualizado</translation>
    </message>
    <message>
        <source>Show the %1 help message to get a list with possible Qtum command-line options</source>
        <translation>Mostrar el mensaje de ayuda %1 para obtener una lista de los posibles comandos de Qtum</translation>
    </message>
    <message>
        <source>%1 client</source>
        <translation>%1 cliente</translation>
    </message>
    <message>
        <source>Connecting to peers...</source>
        <translation>Conectando a pares...</translation>
    </message>
    <message>
        <source>Catching up...</source>
        <translation>Recuperando...</translation>
    </message>
    <message>
        <source>Date: %1
</source>
        <translation>Fecha: %1
</translation>
    </message>
    <message>
        <source>Amount: %1
</source>
        <translation>Cantidad: %1
</translation>
    </message>
    <message>
        <source>Type: %1
</source>
        <translation>Tipo: %1
</translation>
    </message>
    <message>
        <source>Label: %1
</source>
        <translation>Etiqueta %1
</translation>
    </message>
    <message>
        <source>Address: %1
</source>
        <translation>Dirección %1
</translation>
    </message>
    <message>
        <source>Sent transaction</source>
        <translation>Transacción enviada</translation>
    </message>
    <message>
        <source>Incoming transaction</source>
        <translation>Transacción entrante</translation>
    </message>
    <message>
        <source>HD key generation is &lt;b&gt;enabled&lt;/b&gt;</source>
        <translation>La generación de clave HD está &lt;b&gt;habilitada&lt;/b&gt;</translation>
    </message>
    <message>
        <source>HD key generation is &lt;b&gt;disabled&lt;/b&gt;</source>
        <translation>La generación de clave HD está &lt;b&gt;deshabilitada&lt;/b&gt;</translation>
    </message>
    <message>
        <source>Wallet is &lt;b&gt;encrypted&lt;/b&gt; and currently &lt;b&gt;unlocked&lt;/b&gt;</source>
        <translation>La billetera esta &lt;b&gt;codificada&lt;/b&gt; y actualmente &lt;b&gt;desbloqueda&lt;/b&gt;</translation>
    </message>
    <message>
        <source>Wallet is &lt;b&gt;encrypted&lt;/b&gt; and currently &lt;b&gt;locked&lt;/b&gt;</source>
        <translation>La billetera esta &lt;b&gt;codificada&lt;/b&gt; y actualmente &lt;b&gt;bloqueda&lt;/b&gt;</translation>
    </message>
    <message>
        <source>A fatal error occurred. Qtum can no longer continue safely and will quit.</source>
        <translation>Ha ocurrido un error fatal. Qtum no puede seguir seguro y se cerrará.</translation>
    </message>
</context>
<context>
    <name>CoinControlDialog</name>
    <message>
        <source>Coin Selection</source>
        <translation>Selección de moneda</translation>
    </message>
    <message>
        <source>Quantity:</source>
        <translation>Cantidad:</translation>
    </message>
    <message>
        <source>Bytes:</source>
        <translation>Bytes:</translation>
    </message>
    <message>
        <source>Amount:</source>
        <translation>Cantidad:</translation>
    </message>
    <message>
        <source>Fee:</source>
        <translation>comisión:
</translation>
    </message>
    <message>
        <source>Dust:</source>
        <translation>Polvo:</translation>
    </message>
    <message>
        <source>After Fee:</source>
        <translation>Después de aplicar la comisión:</translation>
    </message>
    <message>
        <source>Change:</source>
        <translation>Cambio:</translation>
    </message>
    <message>
        <source>(un)select all</source>
        <translation>(des)marcar todos</translation>
    </message>
    <message>
        <source>Tree mode</source>
        <translation>Modo árbol</translation>
    </message>
    <message>
        <source>List mode</source>
        <translation>Modo lista</translation>
    </message>
    <message>
        <source>Amount</source>
        <translation>Cantidad</translation>
    </message>
    <message>
        <source>Received with label</source>
        <translation>Recibido con etiqueta</translation>
    </message>
    <message>
        <source>Received with address</source>
        <translation>Recibido con dirección</translation>
    </message>
    <message>
        <source>Date</source>
        <translation>Fecha</translation>
    </message>
    <message>
        <source>Confirmations</source>
        <translation>Confirmaciones</translation>
    </message>
    <message>
        <source>Confirmed</source>
        <translation>Confirmado</translation>
    </message>
    <message>
        <source>Copy address</source>
        <translation>Copiar dirección</translation>
    </message>
    <message>
        <source>Copy label</source>
        <translation>Copiar etiqueta</translation>
    </message>
    <message>
        <source>Copy amount</source>
        <translation>Copiar Cantidad</translation>
    </message>
    <message>
        <source>Copy transaction ID</source>
        <translation>Copiar ID de transacción</translation>
    </message>
    <message>
        <source>Lock unspent</source>
        <translation>Bloquear lo no gastado</translation>
    </message>
    <message>
        <source>Unlock unspent</source>
        <translation>Desbloquear lo no gastado</translation>
    </message>
    <message>
        <source>Copy quantity</source>
        <translation>Copiar cantidad</translation>
    </message>
    <message>
        <source>Copy fee</source>
        <translation>Copiar comisión</translation>
    </message>
    <message>
<<<<<<< HEAD
        <source>Qtum</source>
        <translation>Qtum</translation>
    </message>
    <message>
        <source>Error</source>
        <translation>Error</translation>
=======
        <source>Copy after fee</source>
        <translation>Copiar después de la comisión</translation>
>>>>>>> 228c1378
    </message>
    <message>
        <source>Copy bytes</source>
        <translation>Copiar bytes</translation>
    </message>
    <message>
        <source>Copy dust</source>
        <translation>Copiar polvo</translation>
    </message>
    <message>
        <source>Copy change</source>
        <translation>Copiar cambio</translation>
    </message>
    <message>
        <source>(%1 locked)</source>
        <translation>(%1 bloqueado)</translation>
    </message>
    <message>
        <source>yes</source>
        <translation>si</translation>
    </message>
    <message>
        <source>no</source>
        <translation>no</translation>
    </message>
    <message>
        <source>This label turns red if any recipient receives an amount smaller than the current dust threshold.</source>
        <translation>Está etiqueta se vuelve roja si algún receptor recibe una cantidad inferior al límite actual establecido para el polvo.</translation>
    </message>
    <message>
        <source>Can vary +/- %1 satoshi(s) per input.</source>
        <translation>Puede variar +/- %1 satoshi(s) por entrada.</translation>
    </message>
    <message>
<<<<<<< HEAD
        <source>Automatically open the Qtum client port on the router. This only works when your router supports UPnP and it is enabled.</source>
        <translation>Abre automáticamente el puerto del cliente Qtum en el router. Esto funciona solo cuando tu router es compatible con UPnP y está habilitado.</translation>
=======
        <source>(no label)</source>
        <translation>(sin etiqueta)</translation>
>>>>>>> 228c1378
    </message>
    <message>
        <source>change from %1 (%2)</source>
        <translation>cambia desde %1 (%2)</translation>
    </message>
    <message>
        <source>(change)</source>
        <translation>(cambio)</translation>
    </message>
</context>
<context>
    <name>EditAddressDialog</name>
    <message>
        <source>Edit Address</source>
        <translation>Editar dirección</translation>
    </message>
    <message>
        <source>&amp;Label</source>
        <translation>&amp;Etiqueta</translation>
    </message>
    <message>
        <source>The label associated with this address list entry</source>
        <translation>La etiqueta asociada con esta entrada de la lista de direcciones</translation>
    </message>
    <message>
        <source>The address associated with this address list entry. This can only be modified for sending addresses.</source>
        <translation>La dirección asociada con esta entrada en la libreta de direcciones. Solo puede ser modificada para direcciones de envío.</translation>
    </message>
    <message>
        <source>&amp;Address</source>
        <translation>&amp;Dirección</translation>
    </message>
    <message>
        <source>New sending address</source>
        <translation>Nueva dirección para enviar</translation>
    </message>
    <message>
        <source>Edit receiving address</source>
        <translation>Editar dirección de recepción</translation>
    </message>
    <message>
        <source>Edit sending address</source>
        <translation>Editar dirección de envio</translation>
    </message>
    <message>
        <source>The entered address "%1" is not a valid Qtum address.</source>
        <translation>La dirección introducida "%1" no es una dirección Qtum valida.</translation>
    </message>
    <message>
        <source>Could not unlock wallet.</source>
        <translation>No se pudo desbloquear la billetera.</translation>
    </message>
    <message>
        <source>New key generation failed.</source>
        <translation>La generación de nueva clave falló.</translation>
    </message>
</context>
<context>
    <name>FreespaceChecker</name>
    <message>
        <source>A new data directory will be created.</source>
        <translation>Un nuevo directorio de datos será creado.</translation>
    </message>
    <message>
        <source>name</source>
        <translation>Nombre</translation>
    </message>
    <message>
        <source>Directory already exists. Add %1 if you intend to create a new directory here.</source>
        <translation>El directorio ya existe. Agrega %1 si deseas crear un nuevo directorio aquí.</translation>
    </message>
    <message>
        <source>Path already exists, and is not a directory.</source>
        <translation>Ruta de acceso existente, pero no es un directorio.</translation>
    </message>
    <message>
        <source>Cannot create data directory here.</source>
        <translation>Es imposible crear la carpeta de datos aquí.</translation>
    </message>
</context>
<context>
    <name>HelpMessageDialog</name>
    <message>
        <source>version</source>
        <translation>versión</translation>
    </message>
    <message>
        <source>(%1-bit)</source>
        <translation>(%1-bit)</translation>
    </message>
    <message>
        <source>About %1</source>
        <translation>Sobre %1</translation>
    </message>
    <message>
        <source>Command-line options</source>
        <translation>opciones de linea de comando</translation>
    </message>
</context>
<context>
    <name>Intro</name>
    <message>
        <source>Welcome</source>
        <translation>bienvenido</translation>
    </message>
    <message>
        <source>Welcome to %1.</source>
        <translation>Bienvenido a %1.</translation>
    </message>
    <message>
        <source>As this is the first time the program is launched, you can choose where %1 will store its data.</source>
        <translation>Al ser la primera vez que se ejecuta el programa, puede elegir donde %1 almacenará sus datos.</translation>
    </message>
    <message>
        <source>This initial synchronisation is very demanding, and may expose hardware problems with your computer that had previously gone unnoticed. Each time you run %1, it will continue downloading where it left off.</source>
        <translation>El primer proceso de sincronización consume muchos recursos, y es posible que puedan ocurrir problemas de hardware que anteriormente no hayas notado. Cada vez que ejecutes %1 automáticamente se reiniciará el proceso de sincronización desde el punto que lo dejaste anteriormente.</translation>
    </message>
    <message>
        <source>If you have chosen to limit block chain storage (pruning), the historical data must still be downloaded and processed, but will be deleted afterward to keep your disk usage low.</source>
        <translation>Si elegiste la opción de limitar el tamaño del blockchain (pruning), de igual manera será descargada y procesada la información histórica, pero será eliminada al finalizar este proceso para disminuir el uso del disco duro.</translation>
    </message>
    <message>
        <source>Use the default data directory</source>
        <translation>Usar el directorio de datos predeterminado</translation>
    </message>
    <message>
        <source>Use a custom data directory:</source>
        <translation>usar un directorio de datos personalizado:</translation>
    </message>
    <message>
        <source>Qtum</source>
        <translation>Qtum</translation>
    </message>
    <message>
        <source>At least %1 GB of data will be stored in this directory, and it will grow over time.</source>
        <translation>Al menos %1 GB de información será almacenado en este directorio, y seguirá creciendo a través del tiempo.</translation>
    </message>
    <message>
        <source>Approximately %1 GB of data will be stored in this directory.</source>
        <translation>Aproximadamente %1 GB de información será almacenado en este directorio.</translation>
    </message>
    <message>
        <source>%1 will download and store a copy of the Qtum block chain.</source>
        <translation>%1 descargará y almacenará una copia del blockchain de Qtum.</translation>
    </message>
    <message>
        <source>The wallet will also be stored in this directory.</source>
        <translation>El monedero también será almacenado en este directorio.</translation>
    </message>
    <message>
        <source>Error: Specified data directory "%1" cannot be created.</source>
        <translation>Error: El directorio de datos especificado "%1" no pudo ser creado.</translation>
    </message>
    <message>
        <source>Error</source>
        <translation>Error</translation>
    </message>
    <message numerus="yes">
        <source>%n GB of free space available</source>
        <translation><numerusform>%n GB de espacio libre disponible</numerusform><numerusform>%n GB de espacio libre disponible</numerusform></translation>
    </message>
    <message numerus="yes">
        <source>(of %n GB needed)</source>
        <translation><numerusform>(de %n GB requerido)</numerusform><numerusform>(de %n GB requeridos)</numerusform></translation>
    </message>
</context>
<context>
    <name>ModalOverlay</name>
    <message>
        <source>Form</source>
        <translation>Formulario</translation>
    </message>
    <message>
        <source>Recent transactions may not yet be visible, and therefore your wallet's balance might be incorrect. This information will be correct once your wallet has finished synchronizing with the qtum network, as detailed below.</source>
        <translation>Las transacciones recientes aún no pueden ser visibles, y por lo tanto el saldo de su monedero podría ser incorrecto. Esta información será correcta cuando su monedero haya terminado de sincronizarse con la red de qtum, como se detalla abajo.</translation>
    </message>
    <message>
        <source>Attempting to spend qtums that are affected by not-yet-displayed transactions will not be accepted by the network.</source>
        <translation>La red no aceptará el intentar gastar qtums que están afectados por transacciones aún no mostradas.</translation>
    </message>
    <message>
        <source>Number of blocks left</source>
        <translation>Número de bloques restantes</translation>
    </message>
    <message>
        <source>Unknown...</source>
        <translation>Desconocido...</translation>
    </message>
    <message>
        <source>Last block time</source>
        <translation>Hora del último bloque</translation>
    </message>
    <message>
        <source>Progress</source>
        <translation>Progreso</translation>
    </message>
    <message>
        <source>Progress increase per hour</source>
        <translation>Avance del progreso por hora</translation>
    </message>
    <message>
        <source>calculating...</source>
        <translation>calculando...</translation>
    </message>
    <message>
        <source>Estimated time left until synced</source>
        <translation>Tiempo estimado restante hasta la sincronización</translation>
    </message>
    <message>
        <source>Hide</source>
        <translation>Ocultar</translation>
    </message>
    <message>
        <source>Unknown. Syncing Headers (%1)...</source>
        <translation>Desconocido. Sincronizando cabeceras (%1)...</translation>
    </message>
</context>
<context>
    <name>OpenURIDialog</name>
    <message>
        <source>Open URI</source>
        <translation>Abrir URI</translation>
    </message>
    <message>
        <source>Open payment request from URI or file</source>
        <translation>Abrir solicitud de pago desde URI o un archivo</translation>
    </message>
    <message>
        <source>URI:</source>
        <translation>url:</translation>
    </message>
    <message>
        <source>Select payment request file</source>
        <translation>Seleccionar archivo de solicitud de pago</translation>
    </message>
    <message>
        <source>Select payment request file to open</source>
        <translation>Seleccionar archivo de solicitud de pago para abrir</translation>
    </message>
</context>
<context>
    <name>OptionsDialog</name>
    <message>
        <source>Options</source>
        <translation>Opciones</translation>
    </message>
    <message>
        <source>&amp;Main</source>
        <translation>&amp;Principal</translation>
    </message>
    <message>
        <source>Automatically start %1 after logging in to the system.</source>
        <translation>Iniciar automáticamente %1 al inicial el sistema.</translation>
    </message>
    <message>
        <source>&amp;Start %1 on system login</source>
        <translation>&amp;Iniciar %1 al iniciar el sistema</translation>
    </message>
    <message>
        <source>Size of &amp;database cache</source>
        <translation>Tamaño del caché de la base de &amp;datos</translation>
    </message>
    <message>
        <source>MB</source>
        <translation>MB</translation>
    </message>
    <message>
        <source>Number of script &amp;verification threads</source>
        <translation>Número de hilos de &amp;verificación de scripts</translation>
    </message>
    <message>
        <source>IP address of the proxy (e.g. IPv4: 127.0.0.1 / IPv6: ::1)</source>
        <translation>Dirección IP del proxy (Ejemplo. IPv4: 127.0.0.1 / IPv6: ::1)</translation>
    </message>
    <message>
        <source>Shows if the supplied default SOCKS5 proxy is used to reach peers via this network type.</source>
        <translation>Muestra si el proxy SOCKS5 por defecto se utiliza para conectarse a pares a través de este tipo de red.</translation>
    </message>
    <message>
        <source>Minimize instead of exit the application when the window is closed. When this option is enabled, the application will be closed only after selecting Exit in the menu.</source>
        <translation>Minimizar en vez de salir de la aplicación cuando la ventana está cerrada. Cuando se activa esta opción, la aplicación sólo se cerrará después de seleccionar Salir en el menú.</translation>
    </message>
    <message>
        <source>Third party URLs (e.g. a block explorer) that appear in the transactions tab as context menu items. %s in the URL is replaced by transaction hash. Multiple URLs are separated by vertical bar |.</source>
        <translation>URLs de terceros (por ejemplo, un explorador de bloques) que aparecen en la pestaña de transacciones como elementos del menú contextual. El %s en la URL es reemplazado por el valor hash de la transacción. Se pueden separar múltiples URLs por una barra vertical |.</translation>
    </message>
    <message>
        <source>Active command-line options that override above options:</source>
        <translation>Opciones activas de la terminal que tienen preferencia sobre las opciones anteriores:</translation>
    </message>
    <message>
        <source>Open the %1 configuration file from the working directory.</source>
        <translation>Abrir el archivo de configuración %1 en el directorio de trabajo.</translation>
    </message>
    <message>
        <source>Open Configuration File</source>
        <translation>Abrir archivo de configuración</translation>
    </message>
    <message>
        <source>Reset all client options to default.</source>
        <translation>Reestablece todas las opciones.</translation>
    </message>
    <message>
        <source>&amp;Reset Options</source>
        <translation>&amp;Restablecer opciones</translation>
    </message>
    <message>
        <source>&amp;Network</source>
        <translation>&amp;Red</translation>
    </message>
    <message>
        <source>W&amp;allet</source>
        <translation>Cartera</translation>
    </message>
    <message>
        <source>Expert</source>
        <translation>experto</translation>
    </message>
    <message>
        <source>Enable coin &amp;control features</source>
        <translation>Habilitar opciones de &amp;control de monedero</translation>
    </message>
    <message>
        <source>&amp;Spend unconfirmed change</source>
        <translation>Gastar cambio sin confirmar</translation>
    </message>
    <message>
        <source>Automatically open the Qtum client port on the router. This only works when your router supports UPnP and it is enabled.</source>
        <translation>Abre automáticamente el puerto del cliente Qtum en el router. Esto funciona solo cuando tu router es compatible con UPnP y está habilitado.</translation>
    </message>
    <message>
        <source>Map port using &amp;UPnP</source>
        <translation>Direcciona el puerto usando &amp;UPnP</translation>
    </message>
    <message>
        <source>Accept connections from outside.</source>
        <translation>Aceptar conexiones externas.</translation>
    </message>
    <message>
        <source>Connect to the Qtum network through a SOCKS5 proxy.</source>
        <translation>Conectar a la red de Qtum a través de un proxy SOCKS5</translation>
    </message>
    <message>
        <source>Proxy &amp;IP:</source>
        <translation>&amp;IP Proxy:</translation>
    </message>
    <message>
        <source>&amp;Port:</source>
        <translation>&amp;Puerto:</translation>
    </message>
    <message>
        <source>Port of the proxy (e.g. 9050)</source>
        <translation>Puerto del servidor proxy (ej. 9050)</translation>
    </message>
    <message>
        <source>Used for reaching peers via:</source>
        <translation>Usado para alcanzar compañeros vía:</translation>
    </message>
    <message>
        <source>IPv4</source>
        <translation>IPv4</translation>
    </message>
    <message>
        <source>IPv6</source>
        <translation>IPv6</translation>
    </message>
    <message>
        <source>Tor</source>
        <translation>Tor</translation>
    </message>
    <message>
        <source>Connect to the Qtum network through a separate SOCKS5 proxy for Tor hidden services.</source>
        <translation>Conectar a la red de Qtum a través de un proxy SOCKS5 diferente para los servicios anónimos de Tor.</translation>
    </message>
    <message>
        <source>&amp;Window</source>
        <translation>y windows
</translation>
    </message>
    <message>
        <source>Show only a tray icon after minimizing the window.</source>
        <translation>Muestra solo un ícono en la bandeja después de minimizar la ventana</translation>
    </message>
    <message>
        <source>&amp;Minimize to the tray instead of the taskbar</source>
        <translation>&amp;Minimiza a la bandeja en vez de la barra de tareas</translation>
    </message>
    <message>
        <source>M&amp;inimize on close</source>
        <translation>M&amp;inimiza a la bandeja al cerrar</translation>
    </message>
    <message>
        <source>&amp;Display</source>
        <translation>&amp;Mostrado</translation>
    </message>
    <message>
        <source>User Interface &amp;language:</source>
        <translation>&amp;Lenguaje de la interfaz:</translation>
    </message>
    <message>
        <source>&amp;Unit to show amounts in:</source>
        <translation>&amp;Unidad en la que mostrar cantitades:</translation>
    </message>
    <message>
        <source>Choose the default subdivision unit to show in the interface and when sending coins.</source>
        <translation>Elige la subdivisión por defecto para mostrar cantidaded en la interfaz cuando se envien monedas</translation>
    </message>
    <message>
        <source>Whether to show coin control features or not.</source>
        <translation>Mostrar o no funcionalidad de Coin Control</translation>
    </message>
    <message>
        <source>&amp;OK</source>
        <translation>&amp;OK</translation>
    </message>
    <message>
        <source>&amp;Cancel</source>
        <translation>&amp;Cancela</translation>
    </message>
    <message>
        <source>default</source>
        <translation>predeterminado</translation>
    </message>
    <message>
        <source>none</source>
        <translation>Nada</translation>
    </message>
    <message>
        <source>Confirm options reset</source>
        <translation>Confirmar reestablecimiento de las opciones</translation>
    </message>
    <message>
        <source>Client restart required to activate changes.</source>
        <translation>Es necesario reiniciar el cliente para activar los cambios.</translation>
    </message>
    <message>
        <source>Client will be shut down. Do you want to proceed?</source>
        <translation>El cliente se cerrará. Desea proceder?</translation>
    </message>
    <message>
        <source>Configuration options</source>
        <translation>Opciones de configuración</translation>
    </message>
    <message>
        <source>The configuration file is used to specify advanced user options which override GUI settings. Additionally, any command-line options will override this configuration file.</source>
        <translation>El archivo de configuración es utilizado para especificar opciones avanzadas del usuario, que invalidan los ajustes predeterminados. Adicionalmente, cualquier opción ingresada por la línea de comandos invalidará este archivo de configuración.</translation>
    </message>
    <message>
        <source>Error</source>
        <translation>Error</translation>
    </message>
    <message>
        <source>The configuration file could not be opened.</source>
        <translation>El archivo de configuración no pudo ser abierto.</translation>
    </message>
    <message>
        <source>This change would require a client restart.</source>
        <translation>Estos cambios requieren el reinicio del cliente.</translation>
    </message>
    <message>
        <source>The supplied proxy address is invalid.</source>
        <translation>El proxy ingresado es inválido. </translation>
    </message>
</context>
<context>
    <name>OverviewPage</name>
    <message>
        <source>Form</source>
        <translation>Formulario</translation>
    </message>
    <message>
        <source>The displayed information may be out of date. Your wallet automatically synchronizes with the Qtum network after a connection is established, but this process has not completed yet.</source>
        <translation>La información entregada puede estar desactualizada. Tu billetera se sincroniza automáticamente con la red de Qtum después de establecer una conexión, pero este proceso aún no se ha completado.</translation>
    </message>
    <message>
        <source>Watch-only:</source>
        <translation>Solo observación:</translation>
    </message>
    <message>
        <source>Available:</source>
        <translation>Disponible:</translation>
    </message>
    <message>
        <source>Your current spendable balance</source>
        <translation>Tu saldo disponible para gastar</translation>
    </message>
    <message>
        <source>Pending:</source>
        <translation>Pendiente:</translation>
    </message>
    <message>
        <source>Total of transactions that have yet to be confirmed, and do not yet count toward the spendable balance</source>
        <translation>Total de transacciones que aún no se han sido confirmadas, y que no son contabilizadas dentro del saldo disponible para gastar</translation>
    </message>
    <message>
        <source>Immature:</source>
        <translation>Inmaduro:</translation>
    </message>
    <message>
        <source>Mined balance that has not yet matured</source>
        <translation>Saldo minado que no ha madurado</translation>
    </message>
    <message>
        <source>Balances</source>
        <translation>Saldos</translation>
    </message>
    <message>
        <source>Total:</source>
        <translation>Total:</translation>
    </message>
    <message>
        <source>Your current total balance</source>
        <translation>Saldo total actual</translation>
    </message>
    <message>
        <source>Spendable:</source>
        <translation>Utilizable:</translation>
    </message>
    <message>
        <source>Recent transactions</source>
        <translation>Transacciones recientes</translation>
    </message>
    </context>
<context>
    <name>PaymentServer</name>
    <message>
        <source>Payment request error</source>
        <translation>Error en la solicitud de pago</translation>
    </message>
    <message>
        <source>URI handling</source>
        <translation>Manejo de URI</translation>
    </message>
    <message>
        <source>Payment request fetch URL is invalid: %1</source>
        <translation>Lectura de URL para la solicitud de pagos es invalida: %1</translation>
    </message>
    <message>
        <source>Invalid payment address %1</source>
        <translation>Dirección de pago inválida %1</translation>
    </message>
    <message>
        <source>Payment request file handling</source>
        <translation>Manejo del archivo de solicitud de pago</translation>
    </message>
    <message>
        <source>Payment request rejected</source>
        <translation>Solicitud de pago rechazada</translation>
    </message>
    <message>
        <source>Payment request network doesn't match client network.</source>
        <translation>Red de solicitud de pagos no coincide con la red del cliente.</translation>
    </message>
    <message>
        <source>Payment request expired.</source>
        <translation>Solicitud de pago expirada</translation>
    </message>
    <message>
        <source>Payment request is not initialized.</source>
        <translation>La solicitud de pago no se ha iniciado.</translation>
    </message>
    <message>
        <source>Invalid payment request.</source>
        <translation>Solicitud de pago invalida.</translation>
    </message>
    <message>
        <source>Requested payment amount of %1 is too small (considered dust).</source>
        <translation>El monto para la solicitud de pago de %1 es muy pequeño (considera el dust).</translation>
    </message>
    <message>
        <source>Refund from %1</source>
        <translation>Reembolsar desde %1</translation>
    </message>
    <message>
        <source>Error communicating with %1: %2</source>
        <translation>Fallo al comunicar con %1: %2</translation>
    </message>
    <message>
        <source>Payment request cannot be parsed!</source>
        <translation>La solicitud de pago no puede ser analizada!</translation>
    </message>
    <message>
        <source>Bad response from server %1</source>
        <translation>Mala respuesta desde el servidor %1</translation>
    </message>
    <message>
        <source>Network request error</source>
        <translation>Error en petición de la red</translation>
    </message>
    <message>
        <source>Payment acknowledged</source>
        <translation>Pago declarado</translation>
    </message>
</context>
<context>
    <name>PeerTableModel</name>
    <message>
        <source>User Agent</source>
        <translation>User Agent</translation>
    </message>
    <message>
        <source>Node/Service</source>
        <translation>Nodo/Servicio</translation>
    </message>
    <message>
        <source>NodeId</source>
        <translation>ID del nodo</translation>
    </message>
    <message>
        <source>Ping</source>
        <translation>Ping</translation>
    </message>
    <message>
        <source>Sent</source>
        <translation>Enviado</translation>
    </message>
    <message>
        <source>Received</source>
        <translation>Recibido</translation>
    </message>
</context>
<context>
    <name>QObject</name>
    <message>
        <source>Amount</source>
        <translation>Cantidad</translation>
    </message>
    <message>
        <source>Enter a Qtum address (e.g. %1)</source>
        <translation>Ingresa una dirección de Qtum (Ejemplo: %1)</translation>
    </message>
    <message>
        <source>%1 d</source>
        <translation>%1 d</translation>
    </message>
    <message>
        <source>%1 h</source>
        <translation>%1 h</translation>
    </message>
    <message>
        <source>%1 m</source>
        <translation>%1 m</translation>
    </message>
    <message>
        <source>%1 s</source>
        <translation>%1 s</translation>
    </message>
    <message>
        <source>None</source>
        <translation>Nada</translation>
    </message>
    <message>
        <source>N/A</source>
        <translation>N/A</translation>
    </message>
    <message>
        <source>%1 ms</source>
        <translation>%1 ms</translation>
    </message>
    <message numerus="yes">
        <source>%n second(s)</source>
        <translation><numerusform>%n segundo</numerusform><numerusform>%n segundos</numerusform></translation>
    </message>
    <message>
        <source>%1 and %2</source>
        <translation>%1 y %2</translation>
    </message>
    <message>
        <source>%1 B</source>
        <translation>%1 B</translation>
    </message>
    <message>
        <source>%1 MB</source>
        <translation>%1 MB</translation>
    </message>
    <message>
        <source>%1 GB</source>
        <translation>%1 GB</translation>
    </message>
    <message>
        <source>%1 didn't yet exit safely...</source>
        <translation>%1 aun no se ha cerrado de forma segura...</translation>
    </message>
    <message>
        <source>unknown</source>
        <translation>desconocido</translation>
    </message>
</context>
<context>
    <name>QObject::QObject</name>
    <message>
        <source>Error: Specified data directory "%1" does not exist.</source>
        <translation>Error: El directorio de datos "%1" especificado no existe.</translation>
    </message>
    <message>
        <source>Error: %1</source>
        <translation>Error: %1</translation>
    </message>
</context>
<context>
    <name>QRImageWidget</name>
    <message>
        <source>&amp;Save Image...</source>
        <translation>Guardar imagen...</translation>
    </message>
    <message>
        <source>&amp;Copy Image</source>
        <translation>&amp;Copiar imagen</translation>
    </message>
    <message>
        <source>Save QR Code</source>
        <translation>Guardar código QR</translation>
    </message>
    <message>
        <source>PNG Image (*.png)</source>
        <translation>Imagen PNG (*.png)</translation>
    </message>
</context>
<context>
    <name>RPCConsole</name>
    <message>
        <source>N/A</source>
        <translation>N/A</translation>
    </message>
    <message>
        <source>Client version</source>
        <translation>Versión del Cliente</translation>
    </message>
    <message>
        <source>&amp;Information</source>
        <translation>&amp;Información</translation>
    </message>
    <message>
        <source>Debug window</source>
        <translation>Ventana Debug</translation>
    </message>
    <message>
        <source>General</source>
        <translation>General</translation>
    </message>
    <message>
        <source>Using BerkeleyDB version</source>
        <translation>Utilizando la versión de BerkeleyDB</translation>
    </message>
    <message>
        <source>Datadir</source>
        <translation>Datadir</translation>
    </message>
    <message>
        <source>Startup time</source>
        <translation>Tiempo de inicio</translation>
    </message>
    <message>
        <source>Network</source>
        <translation>Red</translation>
    </message>
    <message>
        <source>Name</source>
        <translation>Nombre</translation>
    </message>
    <message>
        <source>Number of connections</source>
        <translation>Número de conexiones</translation>
    </message>
    <message>
        <source>Block chain</source>
        <translation>Bloquea cadena</translation>
    </message>
    <message>
        <source>Current number of blocks</source>
        <translation>Cantidad de bloques actual</translation>
    </message>
    <message>
        <source>Memory Pool</source>
        <translation>Memory Pool</translation>
    </message>
    <message>
        <source>Current number of transactions</source>
        <translation>Numero total de transacciones</translation>
    </message>
    <message>
        <source>Memory usage</source>
        <translation>Memoria utilizada</translation>
    </message>
    <message>
        <source>&amp;Reset</source>
        <translation>&amp;Reestablecer</translation>
    </message>
    <message>
        <source>Received</source>
        <translation>Recibido</translation>
    </message>
    <message>
        <source>Sent</source>
        <translation>Enviado</translation>
    </message>
    <message>
        <source>&amp;Peers</source>
        <translation>&amp;Peers</translation>
    </message>
    <message>
        <source>Banned peers</source>
        <translation>Peers baneados</translation>
    </message>
    <message>
        <source>Select a peer to view detailed information.</source>
        <translation>Selecciona un peer para ver la información detallada.</translation>
    </message>
    <message>
        <source>Whitelisted</source>
        <translation>En la lista blanca</translation>
    </message>
    <message>
        <source>Direction</source>
        <translation>Dirección</translation>
    </message>
    <message>
        <source>Version</source>
        <translation>version
</translation>
    </message>
    <message>
        <source>Starting Block</source>
        <translation>Bloque de inicio</translation>
    </message>
    <message>
        <source>Synced Headers</source>
        <translation>Cabeceras sincronizadas</translation>
    </message>
    <message>
        <source>Synced Blocks</source>
        <translation>Bloques sincronizados</translation>
    </message>
    <message>
        <source>User Agent</source>
        <translation>User Agent</translation>
    </message>
    <message>
        <source>Decrease font size</source>
        <translation>Disminuir tamaño de fuente</translation>
    </message>
    <message>
        <source>Increase font size</source>
        <translation>Aumentar tamaño de fuente</translation>
    </message>
    <message>
        <source>Services</source>
        <translation>Servicios</translation>
    </message>
    <message>
        <source>Ban Score</source>
        <translation>Puntuación de bloqueo</translation>
    </message>
    <message>
        <source>Connection Time</source>
        <translation>Duración de la conexión</translation>
    </message>
    <message>
        <source>Last Send</source>
        <translation>Ultimo envío</translation>
    </message>
    <message>
        <source>Last Receive</source>
        <translation>Ultima recepción</translation>
    </message>
    <message>
        <source>Ping Time</source>
        <translation>Tiempo de Ping</translation>
    </message>
    <message>
        <source>Ping Wait</source>
        <translation>Espera de Ping</translation>
    </message>
    <message>
        <source>Min Ping</source>
        <translation>Ping minimo</translation>
    </message>
    <message>
        <source>Time Offset</source>
        <translation>Desplazamiento de tiempo</translation>
    </message>
    <message>
        <source>Last block time</source>
        <translation>Hora del último bloque</translation>
    </message>
    <message>
        <source>&amp;Open</source>
        <translation>&amp;Abrir</translation>
    </message>
    <message>
        <source>&amp;Console</source>
        <translation>&amp;Consola</translation>
    </message>
    <message>
        <source>&amp;Network Traffic</source>
        <translation>&amp;Tráfico de Red</translation>
    </message>
    <message>
        <source>Totals</source>
        <translation>Total:</translation>
    </message>
    <message>
        <source>In:</source>
        <translation>Entrada:</translation>
    </message>
    <message>
        <source>Out:</source>
        <translation>Salida:</translation>
    </message>
    <message>
        <source>Debug log file</source>
        <translation>Archivo del registro de depuración</translation>
    </message>
    <message>
        <source>Clear console</source>
        <translation>Limpiar Consola</translation>
    </message>
    <message>
        <source>1 &amp;hour</source>
        <translation>1 &amp;hora</translation>
    </message>
    <message>
        <source>1 &amp;day</source>
        <translation>1 &amp;día</translation>
    </message>
    <message>
        <source>1 &amp;week</source>
        <translation>1 semana</translation>
    </message>
    <message>
        <source>1 &amp;year</source>
        <translation>1 año</translation>
    </message>
    <message>
        <source>&amp;Disconnect</source>
        <translation>&amp;Desconectar</translation>
    </message>
    <message>
        <source>Ban for</source>
        <translation>Prohibir para</translation>
    </message>
    <message>
        <source>&amp;Unban</source>
        <translation>&amp;Desbloquear</translation>
    </message>
    <message>
        <source>Welcome to the %1 RPC console.</source>
        <translation>Bienvenido a la consola RPC %1.</translation>
    </message>
    <message>
        <source>Use up and down arrows to navigate history, and %1 to clear screen.</source>
        <translation>Usa las flechas (arriba y abajo) para navegar por el historial, y %1 para limpiar la consola.</translation>
    </message>
    <message>
        <source>WARNING: Scammers have been active, telling users to type commands here, stealing their wallet contents. Do not use this console without fully understanding the ramifications of a command.</source>
        <translation>ADVERTENCIA: No uses esta consola sin comprender las consecuencias de la ejecución de cada comando.</translation>
    </message>
    <message>
        <source>Network activity disabled</source>
        <translation>Actividad de red desactivada</translation>
    </message>
    <message>
        <source>(node id: %1)</source>
        <translation>(identificador del nodo: %1)</translation>
    </message>
    <message>
        <source>via %1</source>
        <translation>via %1</translation>
    </message>
    <message>
        <source>never</source>
        <translation>nunca</translation>
    </message>
    <message>
        <source>Inbound</source>
        <translation>Entrante</translation>
    </message>
    <message>
        <source>Outbound</source>
        <translation>Saliente</translation>
    </message>
    <message>
        <source>Yes</source>
        <translation>Si</translation>
    </message>
    <message>
        <source>No</source>
        <translation>No</translation>
    </message>
    <message>
        <source>Unknown</source>
        <translation>Desconocido</translation>
    </message>
</context>
<context>
    <name>ReceiveCoinsDialog</name>
    <message>
        <source>&amp;Amount:</source>
        <translation>Cantidad:</translation>
    </message>
    <message>
        <source>&amp;Label:</source>
        <translation>&amp;Etiqueta:</translation>
    </message>
    <message>
        <source>&amp;Message:</source>
        <translation>&amp;mensaje</translation>
    </message>
    <message>
        <source>An optional message to attach to the payment request, which will be displayed when the request is opened. Note: The message will not be sent with the payment over the Qtum network.</source>
        <translation>Mensaje opcional adjunto a la solicitud de pago, que será mostrado cuando la solicitud sea abierta. Nota: Este mensaje no será enviado con el pago a través de la red Qtum.</translation>
    </message>
    <message>
        <source>Use this form to request payments. All fields are &lt;b&gt;optional&lt;/b&gt;.</source>
        <translation>Usa este formulario para solicitar un pago. Todos los campos son &lt;b&gt;opcionales&lt;/b&gt;.</translation>
    </message>
    <message>
        <source>An optional amount to request. Leave this empty or zero to not request a specific amount.</source>
        <translation>Monto opcional a solicitar. Deja este campo vacío o en cero si no quieres definir un monto específico.</translation>
    </message>
    <message>
        <source>Clear all fields of the form.</source>
        <translation>Limpiar todos los campos del formulario.</translation>
    </message>
    <message>
        <source>Clear</source>
        <translation>Limpiar</translation>
    </message>
    <message>
        <source>Requested payments history</source>
        <translation>Historial de pagos solicitados</translation>
    </message>
    <message>
        <source>&amp;Request payment</source>
        <translation>Solicitud de pago</translation>
    </message>
    <message>
        <source>Show</source>
        <translation>Mostrar</translation>
    </message>
    <message>
        <source>Remove the selected entries from the list</source>
        <translation>Borrar de la lista las direcciones seleccionadas</translation>
    </message>
    <message>
        <source>Remove</source>
        <translation>Eliminar</translation>
    </message>
    <message>
        <source>Copy URI</source>
        <translation>Copiar URI</translation>
    </message>
    <message>
        <source>Copy label</source>
        <translation>Copiar etiqueta</translation>
    </message>
    <message>
        <source>Copy message</source>
        <translation>Copiar mensaje</translation>
    </message>
    <message>
        <source>Copy amount</source>
        <translation>Copiar Cantidad</translation>
    </message>
</context>
<context>
    <name>ReceiveRequestDialog</name>
    <message>
        <source>QR Code</source>
        <translation>Código QR </translation>
    </message>
    <message>
        <source>Copy &amp;URI</source>
        <translation>Copiar &amp;URI</translation>
    </message>
    <message>
        <source>Copy &amp;Address</source>
        <translation>&amp;Copia dirección</translation>
    </message>
    <message>
        <source>&amp;Save Image...</source>
        <translation>Guardar imagen...</translation>
    </message>
    <message>
        <source>Request payment to %1</source>
        <translation>Solicitar pago a %1</translation>
    </message>
    <message>
        <source>Payment information</source>
        <translation>Información del pago</translation>
    </message>
    <message>
        <source>URI</source>
        <translation>URI</translation>
    </message>
    <message>
        <source>Address</source>
        <translation>Dirección</translation>
    </message>
    <message>
        <source>Amount</source>
        <translation>Cantidad</translation>
    </message>
    <message>
        <source>Label</source>
        <translation>Etiqueta</translation>
    </message>
    <message>
        <source>Message</source>
        <translation>Mensaje</translation>
    </message>
    <message>
        <source>Wallet</source>
        <translation>Cartera</translation>
    </message>
    <message>
        <source>Error encoding URI into QR Code.</source>
        <translation>Fallo al codificar URI en código QR.</translation>
    </message>
</context>
<context>
    <name>RecentRequestsTableModel</name>
    <message>
        <source>Date</source>
        <translation>Fecha</translation>
    </message>
    <message>
        <source>Label</source>
        <translation>Etiqueta</translation>
    </message>
    <message>
        <source>Message</source>
        <translation>Mensaje</translation>
    </message>
    <message>
        <source>(no label)</source>
        <translation>(sin etiqueta)</translation>
    </message>
    <message>
        <source>(no message)</source>
        <translation>(sin mensaje)</translation>
    </message>
    <message>
        <source>(no amount requested)</source>
        <translation>(no existe monto solicitado)</translation>
    </message>
    <message>
        <source>Requested</source>
        <translation>Solicitado</translation>
    </message>
</context>
<context>
    <name>SendCoinsDialog</name>
    <message>
        <source>Send Coins</source>
        <translation>Enviar monedas</translation>
    </message>
    <message>
        <source>Coin Control Features</source>
        <translation>Características de Coin Control</translation>
    </message>
    <message>
        <source>Inputs...</source>
        <translation>Entradas...</translation>
    </message>
    <message>
        <source>automatically selected</source>
        <translation>Seleccionado automaticamente</translation>
    </message>
    <message>
        <source>Insufficient funds!</source>
        <translation>Fondos insuficientes</translation>
    </message>
    <message>
        <source>Quantity:</source>
        <translation>Cantidad:</translation>
    </message>
    <message>
        <source>Bytes:</source>
        <translation>Bytes:</translation>
    </message>
    <message>
        <source>Amount:</source>
        <translation>Cantidad:</translation>
    </message>
    <message>
        <source>Fee:</source>
        <translation>comisión:
</translation>
    </message>
    <message>
        <source>After Fee:</source>
        <translation>Después de aplicar la comisión:</translation>
    </message>
    <message>
        <source>Change:</source>
        <translation>Cambio:</translation>
    </message>
    <message>
        <source>Custom change address</source>
        <translation>Dirección de cambio personalizada</translation>
    </message>
    <message>
        <source>Transaction Fee:</source>
        <translation>Comisión transacción:</translation>
    </message>
    <message>
        <source>Choose...</source>
        <translation>Seleccione</translation>
    </message>
    <message>
        <source>Warning: Fee estimation is currently not possible.</source>
        <translation>Advertencia: En este momento no se puede estimar la cuota.</translation>
    </message>
    <message>
        <source>collapse fee-settings</source>
        <translation>Colapsar ajustes de comisión.</translation>
    </message>
    <message>
        <source>per kilobyte</source>
        <translation>por kilobyte</translation>
    </message>
    <message>
        <source>Hide</source>
        <translation>Ocultar</translation>
    </message>
    <message>
        <source>(read the tooltip)</source>
        <translation>(leer la sugerencia)</translation>
    </message>
    <message>
        <source>Recommended:</source>
        <translation>Recomendado:</translation>
    </message>
    <message>
        <source>Custom:</source>
        <translation>Personalizado:</translation>
    </message>
    <message>
        <source>Send to multiple recipients at once</source>
        <translation>Enviar a múltiples destinatarios</translation>
    </message>
    <message>
        <source>Add &amp;Recipient</source>
        <translation>&amp;Agrega destinatario</translation>
    </message>
    <message>
        <source>Clear all fields of the form.</source>
        <translation>Limpiar todos los campos del formulario.</translation>
    </message>
    <message>
        <source>Dust:</source>
        <translation>Polvo:</translation>
    </message>
    <message>
        <source>Confirmation time target:</source>
        <translation>Objetivo de tiempo de confirmación</translation>
    </message>
    <message>
        <source>Clear &amp;All</source>
        <translation>&amp;Borra todos</translation>
    </message>
    <message>
        <source>Balance:</source>
        <translation>Balance:</translation>
    </message>
    <message>
        <source>Confirm the send action</source>
        <translation>Confirma el envio</translation>
    </message>
    <message>
        <source>S&amp;end</source>
        <translation>&amp;Envía</translation>
    </message>
    <message>
        <source>Copy quantity</source>
        <translation>Copiar cantidad</translation>
    </message>
    <message>
        <source>Copy amount</source>
        <translation>Copiar Cantidad</translation>
    </message>
    <message>
        <source>Copy fee</source>
        <translation>Copiar comisión</translation>
    </message>
    <message>
        <source>Copy after fee</source>
        <translation>Copiar después de la comisión</translation>
    </message>
    <message>
        <source>Copy bytes</source>
        <translation>Copiar bytes</translation>
    </message>
    <message>
        <source>Copy dust</source>
        <translation>Copiar polvo</translation>
    </message>
    <message>
        <source>Copy change</source>
        <translation>Copiar cambio</translation>
    </message>
    <message>
        <source>%1 (%2 blocks)</source>
        <translation>%1 (%2 bloques)</translation>
    </message>
    <message>
        <source>%1 to %2</source>
        <translation>%1 a %2</translation>
    </message>
    <message>
        <source>Are you sure you want to send?</source>
        <translation>¿Seguro que quiere enviar?</translation>
    </message>
    <message>
        <source>or</source>
        <translation>o</translation>
    </message>
    <message>
        <source>Transaction fee</source>
        <translation>Comisión de transacción</translation>
    </message>
    <message>
        <source>Confirm send coins</source>
        <translation>Confirmar el envió de monedas</translation>
    </message>
    <message>
        <source>The recipient address is not valid. Please recheck.</source>
        <translation>La dirección de envío no es válida. Por favor revisala.</translation>
    </message>
    <message>
        <source>The amount to pay must be larger than 0.</source>
        <translation>La cantidad por pagar tiene que ser mayor que 0.</translation>
    </message>
    <message>
        <source>The amount exceeds your balance.</source>
        <translation>El monto sobrepasa tu saldo.</translation>
    </message>
    <message>
        <source>The total exceeds your balance when the %1 transaction fee is included.</source>
        <translation>El total sobrepasa tu saldo cuando se incluyen %1 como comisión de envió.</translation>
    </message>
    <message>
        <source>Transaction creation failed!</source>
        <translation>¡Fallo al crear la transacción!</translation>
    </message>
    <message>
        <source>The transaction was rejected with the following reason: %1</source>
        <translation>Se ha rechazado la transacción por la siguiente razón: %1</translation>
    </message>
    <message>
        <source>A fee higher than %1 is considered an absurdly high fee.</source>
        <translation>Una comisión mayor que %1 se considera como una comisión absurda-mente alta.</translation>
    </message>
    <message>
        <source>Payment request expired.</source>
        <translation>Solicitud de pago expirada</translation>
    </message>
    <message>
        <source>Pay only the required fee of %1</source>
        <translation>Pagar únicamente la comisión requerida de %1</translation>
    </message>
    <message>
        <source>Warning: Invalid Qtum address</source>
        <translation>Peligro: Dirección de Qtum inválida</translation>
    </message>
    <message>
        <source>Warning: Unknown change address</source>
        <translation>Peligro: Dirección de cambio desconocida</translation>
    </message>
    <message>
        <source>Confirm custom change address</source>
        <translation>Confirma dirección de cambio personalizada</translation>
    </message>
    <message>
        <source>The address you selected for change is not part of this wallet. Any or all funds in your wallet may be sent to this address. Are you sure?</source>
        <translation>La dirección de cambio que ingresaste no es parte de tu monedero. Parte de tus fondos serán enviados a esta dirección. ¿Estás seguro?</translation>
    </message>
    <message>
        <source>(no label)</source>
        <translation>(sin etiqueta)</translation>
    </message>
</context>
<context>
    <name>SendCoinsEntry</name>
    <message>
        <source>A&amp;mount:</source>
        <translation>Cantidad:</translation>
    </message>
    <message>
        <source>Pay &amp;To:</source>
        <translation>&amp;Pagar a:</translation>
    </message>
    <message>
        <source>&amp;Label:</source>
        <translation>&amp;Etiqueta:</translation>
    </message>
    <message>
        <source>Choose previously used address</source>
        <translation>Seleccionar dirección usada anteriormente</translation>
    </message>
    <message>
        <source>This is a normal payment.</source>
        <translation>Este es un pago normal</translation>
    </message>
    <message>
        <source>The Qtum address to send the payment to</source>
        <translation>Dirección Qtum a enviar el pago</translation>
    </message>
    <message>
        <source>Alt+A</source>
        <translation>Alt+A</translation>
    </message>
    <message>
        <source>Paste address from clipboard</source>
        <translation>Pega dirección desde portapapeles</translation>
    </message>
    <message>
        <source>Alt+P</source>
        <translation>Alt+P</translation>
    </message>
    <message>
        <source>Remove this entry</source>
        <translation>Quitar esta entrada</translation>
    </message>
    <message>
        <source>S&amp;ubtract fee from amount</source>
        <translation>Restar comisiones del monto.</translation>
    </message>
    <message>
        <source>Message:</source>
        <translation>Mensaje:</translation>
    </message>
    <message>
        <source>This is an unauthenticated payment request.</source>
        <translation>Esta es una petición de pago no autentificada.</translation>
    </message>
    <message>
        <source>This is an authenticated payment request.</source>
        <translation>Esta es una petición de pago autentificada.</translation>
    </message>
    <message>
        <source>Enter a label for this address to add it to the list of used addresses</source>
        <translation>Introduce una etiqueta para esta dirección para añadirla a la lista de direcciones utilizadas</translation>
    </message>
    <message>
        <source>Pay To:</source>
        <translation>Pagar a:</translation>
    </message>
    <message>
        <source>Memo:</source>
        <translation>Memo:</translation>
    </message>
    <message>
        <source>Enter a label for this address to add it to your address book</source>
        <translation>Introduce una etiqueta a esta dirección para añadirla a tu guía</translation>
    </message>
</context>
<context>
    <name>SendConfirmationDialog</name>
    <message>
        <source>Yes</source>
        <translation>Si</translation>
    </message>
</context>
<context>
    <name>ShutdownWindow</name>
    <message>
        <source>%1 is shutting down...</source>
        <translation>%1 se esta cerrando...</translation>
    </message>
    <message>
        <source>Do not shut down the computer until this window disappears.</source>
        <translation>No apague el equipo hasta que desaparezca esta ventana.</translation>
    </message>
</context>
<context>
    <name>SignVerifyMessageDialog</name>
    <message>
        <source>Signatures - Sign / Verify a Message</source>
        <translation>Firmas - Firmar / verificar un mensaje</translation>
    </message>
    <message>
        <source>&amp;Sign Message</source>
        <translation>&amp;Firmar Mensaje</translation>
    </message>
    <message>
        <source>The Qtum address to sign the message with</source>
        <translation>Dirección Qtum con la que firmar el mensaje</translation>
    </message>
    <message>
        <source>Choose previously used address</source>
        <translation>Seleccionar dirección usada anteriormente</translation>
    </message>
    <message>
        <source>Alt+A</source>
        <translation>Alt+A</translation>
    </message>
    <message>
        <source>Paste address from clipboard</source>
        <translation>Pega dirección desde portapapeles</translation>
    </message>
    <message>
        <source>Alt+P</source>
        <translation>Alt+P</translation>
    </message>
    <message>
        <source>Enter the message you want to sign here</source>
        <translation>Escriba el mensaje que desea firmar</translation>
    </message>
    <message>
        <source>Signature</source>
        <translation>Firma</translation>
    </message>
    <message>
        <source>Copy the current signature to the system clipboard</source>
        <translation>Copiar la firma actual al portapapeles del sistema</translation>
    </message>
    <message>
        <source>Sign the message to prove you own this Qtum address</source>
        <translation>Firmar un mensjage para probar que usted es dueño de esta dirección</translation>
    </message>
    <message>
        <source>Sign &amp;Message</source>
        <translation>Firmar Mensaje</translation>
    </message>
    <message>
        <source>Reset all sign message fields</source>
        <translation>Limpiar todos los campos de la firma de mensaje</translation>
    </message>
    <message>
        <source>Clear &amp;All</source>
        <translation>&amp;Borra todos</translation>
    </message>
    <message>
        <source>&amp;Verify Message</source>
        <translation>&amp;Firmar Mensaje</translation>
    </message>
    <message>
        <source>The Qtum address the message was signed with</source>
        <translation>La dirección Qtum con la que se firmó el mensaje</translation>
    </message>
    <message>
        <source>Verify the message to ensure it was signed with the specified Qtum address</source>
        <translation>Verifica el mensaje para asegurar que fue firmado con la dirección de Qtum especificada.</translation>
    </message>
    <message>
        <source>Verify &amp;Message</source>
        <translation>&amp;Firmar Mensaje</translation>
    </message>
    <message>
        <source>Reset all verify message fields</source>
        <translation>Limpiar todos los campos de la verificación de mensaje</translation>
    </message>
    <message>
        <source>Click "Sign Message" to generate signature</source>
        <translation>Click en "Firmar mensaje" para generar una firma</translation>
    </message>
    <message>
        <source>The entered address is invalid.</source>
        <translation>La dirección ingresada es inválida</translation>
    </message>
    <message>
        <source>Please check the address and try again.</source>
        <translation>Por favor, revisa la dirección e intenta nuevamente.</translation>
    </message>
    <message>
        <source>The entered address does not refer to a key.</source>
        <translation>La dirección ingresada no corresponde a una llave válida.</translation>
    </message>
    <message>
        <source>Wallet unlock was cancelled.</source>
        <translation>El desbloqueo del monedero fue cancelado.</translation>
    </message>
    <message>
        <source>Private key for the entered address is not available.</source>
        <translation>La llave privada para la dirección introducida no está disponible.</translation>
    </message>
    <message>
        <source>Message signing failed.</source>
        <translation>Falló la firma del mensaje.</translation>
    </message>
    <message>
        <source>Message signed.</source>
        <translation>Mensaje firmado.</translation>
    </message>
    <message>
        <source>The signature could not be decoded.</source>
        <translation>La firma no pudo decodificarse.</translation>
    </message>
    <message>
        <source>Please check the signature and try again.</source>
        <translation>Por favor compruebe la firma e intente de nuevo.</translation>
    </message>
    <message>
        <source>The signature did not match the message digest.</source>
        <translation>La firma no se combinó con el mensaje.</translation>
    </message>
    <message>
        <source>Message verification failed.</source>
        <translation>Falló la verificación del mensaje.</translation>
    </message>
    <message>
        <source>Message verified.</source>
        <translation>Mensaje verificado.</translation>
    </message>
</context>
<context>
    <name>SplashScreen</name>
    <message>
        <source>[testnet]</source>
        <translation>[red-de-pruebas]</translation>
    </message>
</context>
<context>
    <name>TrafficGraphWidget</name>
    <message>
        <source>KB/s</source>
        <translation>KB/s</translation>
    </message>
</context>
<context>
    <name>TransactionDesc</name>
    <message>
        <source>Open until %1</source>
        <translation>Abierto hasta %1</translation>
    </message>
    <message>
        <source>conflicted with a transaction with %1 confirmations</source>
        <translation>Hay un conflicto con la traducción de las confirmaciones %1</translation>
    </message>
    <message>
        <source>0/unconfirmed, %1</source>
        <translation>0/no confirmado, %1</translation>
    </message>
    <message>
        <source>in memory pool</source>
        <translation>en el equipo de memoria</translation>
    </message>
    <message>
        <source>not in memory pool</source>
        <translation>no en el equipo de memoria</translation>
    </message>
    <message>
        <source>abandoned</source>
        <translation>abandonado</translation>
    </message>
    <message>
        <source>%1/unconfirmed</source>
        <translation>%1/no confirmado</translation>
    </message>
    <message>
        <source>%1 confirmations</source>
        <translation>confirmaciones %1</translation>
    </message>
    <message>
        <source>Status</source>
        <translation>Estado</translation>
    </message>
    <message>
        <source>Date</source>
        <translation>Fecha</translation>
    </message>
    <message>
        <source>Source</source>
        <translation>Fuente</translation>
    </message>
    <message>
        <source>Generated</source>
        <translation>Generado</translation>
    </message>
    <message>
        <source>From</source>
        <translation>Desde</translation>
    </message>
    <message>
        <source>unknown</source>
        <translation>desconocido</translation>
    </message>
    <message>
        <source>To</source>
        <translation>Para</translation>
    </message>
    <message>
        <source>own address</source>
        <translation>dirección personal</translation>
    </message>
    <message>
        <source>watch-only</source>
        <translation>Solo observación</translation>
    </message>
    <message>
        <source>label</source>
        <translation>etiqueta</translation>
    </message>
    <message>
        <source>Credit</source>
        <translation>Credito</translation>
    </message>
    <message>
        <source>not accepted</source>
        <translation>no aceptada</translation>
    </message>
    <message>
        <source>Debit</source>
        <translation>Débito</translation>
    </message>
    <message>
        <source>Total debit</source>
        <translation>Total enviado</translation>
    </message>
    <message>
        <source>Total credit</source>
        <translation>Crédito total</translation>
    </message>
    <message>
        <source>Transaction fee</source>
        <translation>Comisión de transacción</translation>
    </message>
    <message>
        <source>Net amount</source>
        <translation>Cantidad total</translation>
    </message>
    <message>
        <source>Message</source>
        <translation>Mensaje</translation>
    </message>
    <message>
        <source>Comment</source>
        <translation>Comentario</translation>
    </message>
    <message>
        <source>Transaction ID</source>
        <translation>Identificador de transacción (ID)</translation>
    </message>
    <message>
        <source>Transaction total size</source>
        <translation>Tamaño total de transacción</translation>
    </message>
    <message>
        <source>Output index</source>
        <translation>Indice de salida</translation>
    </message>
    <message>
        <source>Merchant</source>
        <translation>Vendedor</translation>
    </message>
    <message>
        <source>Debug information</source>
        <translation>Información de depuración</translation>
    </message>
    <message>
        <source>Transaction</source>
        <translation>Transacción</translation>
    </message>
    <message>
        <source>Inputs</source>
        <translation>Entradas</translation>
    </message>
    <message>
        <source>Amount</source>
        <translation>Cantidad</translation>
    </message>
    <message>
        <source>true</source>
        <translation>verdadero</translation>
    </message>
    <message>
        <source>false</source>
        <translation>falso</translation>
    </message>
</context>
<context>
    <name>TransactionDescDialog</name>
    <message>
        <source>This pane shows a detailed description of the transaction</source>
        <translation>Esta ventana muestra información detallada sobre la transacción</translation>
    </message>
    <message>
        <source>Details for %1</source>
        <translation>Detalles para %1</translation>
    </message>
</context>
<context>
    <name>TransactionTableModel</name>
    <message>
        <source>Date</source>
        <translation>Fecha</translation>
    </message>
    <message>
        <source>Type</source>
        <translation>Tipo</translation>
    </message>
    <message>
        <source>Label</source>
        <translation>Etiqueta</translation>
    </message>
    <message>
        <source>Open until %1</source>
        <translation>Abierto hasta %1</translation>
    </message>
    <message>
        <source>Unconfirmed</source>
        <translation>Sin confirmar</translation>
    </message>
    <message>
        <source>Abandoned</source>
        <translation>Abandonado</translation>
    </message>
    <message>
        <source>Confirming (%1 of %2 recommended confirmations)</source>
        <translation>Confirmando (%1 de %2 confirmaciones recomendadas)</translation>
    </message>
    <message>
        <source>Confirmed (%1 confirmations)</source>
        <translation>Confirmado (%1 confirmaciones)</translation>
    </message>
    <message>
        <source>Conflicted</source>
        <translation>En conflicto</translation>
    </message>
    <message>
        <source>Immature (%1 confirmations, will be available after %2)</source>
        <translation>Inmaduro (%1 confirmación(es), Estarán disponibles después de %2)</translation>
    </message>
    <message>
        <source>Generated but not accepted</source>
        <translation>Generado pero no aceptado</translation>
    </message>
    <message>
        <source>Received with</source>
        <translation>Recibido con</translation>
    </message>
    <message>
        <source>Received from</source>
        <translation>Recibido de</translation>
    </message>
    <message>
        <source>Sent to</source>
        <translation>Enviado a</translation>
    </message>
    <message>
        <source>Payment to yourself</source>
        <translation>Pago a ti mismo</translation>
    </message>
    <message>
        <source>Mined</source>
        <translation>Minado</translation>
    </message>
    <message>
        <source>watch-only</source>
        <translation>Solo observación</translation>
    </message>
    <message>
        <source>(n/a)</source>
        <translation>(n/a)</translation>
    </message>
    <message>
        <source>(no label)</source>
        <translation>(sin etiqueta)</translation>
    </message>
    <message>
        <source>Transaction status. Hover over this field to show number of confirmations.</source>
        <translation>Estado de transacción. Pasa el ratón sobre este campo para ver el numero de confirmaciones.</translation>
    </message>
    <message>
        <source>Date and time that the transaction was received.</source>
        <translation>Fecha y hora cuando se recibió la transacción</translation>
    </message>
    <message>
        <source>Type of transaction.</source>
        <translation>Tipo de transacción.</translation>
    </message>
    <message>
        <source>Amount removed from or added to balance.</source>
        <translation>Cantidad restada o añadida al balance</translation>
    </message>
</context>
<context>
    <name>TransactionView</name>
    <message>
        <source>All</source>
        <translation>Todo</translation>
    </message>
    <message>
        <source>Today</source>
        <translation>Hoy</translation>
    </message>
    <message>
        <source>This week</source>
        <translation>Esta semana</translation>
    </message>
    <message>
        <source>This month</source>
        <translation>Este mes</translation>
    </message>
    <message>
        <source>Last month</source>
        <translation>Mes pasado</translation>
    </message>
    <message>
        <source>This year</source>
        <translation>Este año</translation>
    </message>
    <message>
        <source>Range...</source>
        <translation>Rango...</translation>
    </message>
    <message>
        <source>Received with</source>
        <translation>Recibido con</translation>
    </message>
    <message>
        <source>Sent to</source>
        <translation>Enviado a</translation>
    </message>
    <message>
        <source>To yourself</source>
        <translation>A ti mismo</translation>
    </message>
    <message>
        <source>Mined</source>
        <translation>Minado</translation>
    </message>
    <message>
        <source>Other</source>
        <translation>Otra</translation>
    </message>
    <message>
        <source>Min amount</source>
        <translation>Cantidad mínima</translation>
    </message>
    <message>
        <source>Abandon transaction</source>
        <translation>Transacción abandonada</translation>
    </message>
    <message>
        <source>Increase transaction fee</source>
        <translation>Incrementar cuota de transacción</translation>
    </message>
    <message>
        <source>Copy address</source>
        <translation>Copiar dirección</translation>
    </message>
    <message>
        <source>Copy label</source>
        <translation>Copiar etiqueta</translation>
    </message>
    <message>
        <source>Copy amount</source>
        <translation>Copiar Cantidad</translation>
    </message>
    <message>
        <source>Copy transaction ID</source>
        <translation>Copiar ID de transacción</translation>
    </message>
    <message>
        <source>Copy raw transaction</source>
        <translation>Copiar transacción bruta</translation>
    </message>
    <message>
        <source>Copy full transaction details</source>
        <translation>Copiar todos los detalles de la transacción</translation>
    </message>
    <message>
        <source>Edit label</source>
        <translation>Editar etiqueta</translation>
    </message>
    <message>
        <source>Show transaction details</source>
        <translation>Mostrar detalles de la transacción</translation>
    </message>
    <message>
        <source>Export Transaction History</source>
        <translation>Exportar historial de transacciones</translation>
    </message>
    <message>
        <source>Comma separated file (*.csv)</source>
        <translation>Archivos separados por coma (*.csv)</translation>
    </message>
    <message>
        <source>Confirmed</source>
        <translation>Archivo separado de coma (*.csv)</translation>
    </message>
    <message>
        <source>Watch-only</source>
        <translation>Solo observación</translation>
    </message>
    <message>
        <source>Date</source>
        <translation>Fecha</translation>
    </message>
    <message>
        <source>Type</source>
        <translation>Tipo</translation>
    </message>
    <message>
        <source>Label</source>
        <translation>Etiqueta</translation>
    </message>
    <message>
        <source>Address</source>
        <translation>Dirección</translation>
    </message>
    <message>
        <source>ID</source>
        <translation>ID</translation>
    </message>
    <message>
        <source>Exporting Failed</source>
        <translation>Exportación fallida</translation>
    </message>
    <message>
        <source>Exporting Successful</source>
        <translation>Exportación exitosa</translation>
    </message>
    <message>
        <source>The transaction history was successfully saved to %1.</source>
        <translation>La transacción ha sido guardada en %1.</translation>
    </message>
    <message>
        <source>Range:</source>
        <translation>Rango:</translation>
    </message>
    <message>
        <source>to</source>
        <translation>para</translation>
    </message>
</context>
<context>
    <name>UnitDisplayStatusBarControl</name>
    <message>
        <source>Unit to show amounts in. Click to select another unit.</source>
        <translation>Unidad en la que se muestran las cantidades. Haga clic para seleccionar otra unidad.</translation>
    </message>
</context>
<context>
    <name>WalletFrame</name>
    <message>
        <source>No wallet has been loaded.</source>
        <translation>No se ha cargado ningún monedero</translation>
    </message>
</context>
<context>
    <name>WalletModel</name>
    <message>
        <source>Send Coins</source>
        <translation>Enviar monedas</translation>
    </message>
    <message>
        <source>Fee bump error</source>
        <translation>Error de incremento de cuota</translation>
    </message>
    <message>
        <source>Increasing transaction fee failed</source>
        <translation>Ha fallado el incremento de la cuota de transacción.</translation>
    </message>
    <message>
        <source>Do you want to increase the fee?</source>
        <translation>¿Desea incrementar la cuota?</translation>
    </message>
    <message>
        <source>Current fee:</source>
        <translation>Comisión actual:</translation>
    </message>
    <message>
        <source>Increase:</source>
        <translation>Incremento:</translation>
    </message>
    <message>
        <source>New fee:</source>
        <translation>Nueva comisión:</translation>
    </message>
    <message>
        <source>Confirm fee bump</source>
        <translation>Confirmar incremento de comisión</translation>
    </message>
    <message>
        <source>Can't sign transaction.</source>
        <translation>No se ha podido firmar la transacción.</translation>
    </message>
    <message>
        <source>Could not commit transaction</source>
        <translation>No se pudo confirmar la transacción</translation>
    </message>
</context>
<context>
    <name>WalletView</name>
    <message>
        <source>&amp;Export</source>
        <translation>Exportar</translation>
    </message>
    <message>
        <source>Export the data in the current tab to a file</source>
        <translation>Exportar los datos de la pestaña actual a un archivo</translation>
    </message>
    <message>
        <source>Backup Wallet</source>
        <translation>Respaldar monedero</translation>
    </message>
    <message>
        <source>Wallet Data (*.dat)</source>
        <translation>Archivo de respaldo (*.dat)</translation>
    </message>
    <message>
        <source>Backup Failed</source>
        <translation>Ha fallado el respaldo</translation>
    </message>
    <message>
        <source>There was an error trying to save the wallet data to %1.</source>
        <translation>Ha habido un error al intentar guardar los datos del monedero a %1.</translation>
    </message>
    <message>
        <source>Backup Successful</source>
        <translation>Respaldo exitoso</translation>
    </message>
    <message>
        <source>The wallet data was successfully saved to %1.</source>
        <translation>Los datos del monedero se han guardado con éxito en %1.</translation>
    </message>
    </context>
<context>
    <name>qtum-core</name>
    <message>
        <source>Distributed under the MIT software license, see the accompanying file %s or %s</source>
        <translation>Distribuido bajo la licencia de software MIT, vea el archivo adjunto %s o %s</translation>
    </message>
    <message>
        <source>Prune configured below the minimum of %d MiB.  Please use a higher number.</source>
        <translation>La Poda se ha configurado por debajo del mínimo de %d MiB. Por favor utiliza un valor mas alto.</translation>
    </message>
    <message>
        <source>Rescans are not possible in pruned mode. You will need to use -reindex which will download the whole blockchain again.</source>
        <translation>No es es posible re-escanear en modo prune. Debes usar -reindex el cual descargara toda la blockchain de nuevo.</translation>
    </message>
<<<<<<< HEAD
    <message>
        <source>Error</source>
        <translation>Error</translation>
    </message>
    </context>
<context>
    <name>OverviewPage</name>
=======
>>>>>>> 228c1378
    <message>
        <source>Error: A fatal internal error occurred, see debug.log for details</source>
        <translation>Error: Un error interno fatal ha ocurrido, ver debug.log para detalles</translation>
    </message>
    <message>
        <source>Pruning blockstore...</source>
        <translation>Poda blockstore...</translation>
    </message>
    <message>
        <source>Unable to start HTTP server. See debug log for details.</source>
        <translation>No se ha podido iniciar el servidor HTTP. Ver debug log para detalles.</translation>
    </message>
    <message>
        <source>Qtum Core</source>
        <translation>qtum core</translation>
    </message>
    <message>
        <source>The %s developers</source>
        <translation>Los desarrolladores de %s</translation>
    </message>
<<<<<<< HEAD
    <message>
        <source>unknown</source>
        <translation>desconocido</translation>
    </message>
</context>
<context>
    <name>QObject::QObject</name>
    </context>
<context>
    <name>QRImageWidget</name>
    </context>
<context>
    <name>RPCConsole</name>
=======
>>>>>>> 228c1378
    <message>
        <source>%d of last 100 blocks have unexpected version</source>
        <translation>%d de los últimos 100 bloques tienen una versión no esperada</translation>
    </message>
    <message>
        <source>%s corrupt, salvage failed</source>
        <translation>%s corrupto. Fracasó la recuperación</translation>
    </message>
    <message>
        <source>-maxmempool must be at least %d MB</source>
        <translation>-maxmempool debe ser por lo menos de %d MB</translation>
    </message>
    <message>
        <source>Cannot resolve -%s address: '%s'</source>
        <translation>No se puede resolver -%s direccion: '%s'</translation>
    </message>
    <message>
        <source>Change index out of range</source>
        <translation>Cambio de indice fuera de rango</translation>
    </message>
    <message>
        <source>Copyright (C) %i-%i</source>
        <translation>Copyright (C) %i-%i</translation>
    </message>
    <message>
        <source>Corrupted block database detected</source>
        <translation>Corrupción de base de datos de bloques detectada.</translation>
    </message>
    <message>
        <source>Do you want to rebuild the block database now?</source>
        <translation>¿Quieres reconstruir la base de datos de bloques ahora?</translation>
    </message>
    <message>
        <source>Error initializing block database</source>
        <translation>Error al inicializar la base de datos de bloques</translation>
    </message>
    <message>
        <source>Error initializing wallet database environment %s!</source>
        <translation>Error al iniciar el entorno de la base de datos del monedero %s</translation>
    </message>
    <message>
        <source>Error loading %s</source>
        <translation>Error cargando %s</translation>
    </message>
    <message>
        <source>Error loading %s: Wallet corrupted</source>
        <translation>Error cargando %s: Monedero corrupto</translation>
    </message>
    <message>
        <source>Error loading %s: Wallet requires newer version of %s</source>
        <translation>Error cargando %s: Monedero requiere una versión mas reciente de %s</translation>
    </message>
    <message>
        <source>Error loading block database</source>
        <translation>Error cargando blkindex.dat</translation>
    </message>
    <message>
        <source>Error opening block database</source>
        <translation>Error cargando base de datos de bloques</translation>
    </message>
    <message>
        <source>Error: Disk space is low!</source>
        <translation>Atención: Poco espacio en el disco duro</translation>
    </message>
    <message>
        <source>Failed to listen on any port. Use -listen=0 if you want this.</source>
        <translation>Ha fallado la escucha en todos los puertos. Usa -listen=0 si desea esto.</translation>
    </message>
    <message>
        <source>Importing...</source>
        <translation>Importando...</translation>
    </message>
    <message>
        <source>Incorrect or no genesis block found. Wrong datadir for network?</source>
        <translation>Incorrecto o bloque de génesis no encontrado. ¿datadir equivocada para la red?</translation>
    </message>
    <message>
        <source>Initialization sanity check failed. %s is shutting down.</source>
        <translation>La inicialización de la verificación de validez falló. Se está apagando %s.</translation>
    </message>
    <message>
        <source>Invalid amount for -%s=&lt;amount&gt;: '%s'</source>
        <translation>Monto invalido para -%s=&lt;amount&gt;: '%s'</translation>
    </message>
    <message>
        <source>Invalid amount for -discardfee=&lt;amount&gt;: '%s'</source>
        <translation>Monto invalido para -discardfee=&lt;amount&gt;: '%s'</translation>
    </message>
    <message>
        <source>Invalid amount for -fallbackfee=&lt;amount&gt;: '%s'</source>
        <translation>Monto invalido para -fallbackfee=&lt;amount&gt;: '%s'</translation>
    </message>
    <message>
        <source>Loading P2P addresses...</source>
        <translation>Cargando direcciones P2P...</translation>
    </message>
    <message>
        <source>Loading banlist...</source>
        <translation>Cargando banlist...</translation>
    </message>
    <message>
        <source>Not enough file descriptors available.</source>
        <translation>No hay suficientes descriptores de archivo disponibles.</translation>
    </message>
    <message>
<<<<<<< HEAD
        <source>Send to multiple recipients at once</source>
        <translation>Enviar a múltiples destinatarios</translation>
=======
        <source>Replaying blocks...</source>
        <translation>Reproduciendo bloques...</translation>
    </message>
    <message>
        <source>Rewinding blocks...</source>
        <translation>Rebobinando bloques...</translation>
    </message>
    <message>
        <source>The source code is available from %s.</source>
        <translation>El código fuente esta disponible desde %s.</translation>
>>>>>>> 228c1378
    </message>
    <message>
        <source>Transaction fee and change calculation failed</source>
        <translation>El cálculo de la comisión de transacción y del cambio han fallado</translation>
    </message>
    <message>
        <source>Unsupported argument -benchmark ignored, use -debug=bench.</source>
        <translation>El argumento -benchmark no es soportado y ha sido ignorado, usa -debug=bench</translation>
    </message>
    <message>
        <source>Unsupported argument -debugnet ignored, use -debug=net.</source>
        <translation>El argumento -debugnet no es soportado, usa -debug=ned.</translation>
    </message>
    <message>
        <source>Unsupported argument -tor found, use -onion.</source>
        <translation>El argumento -tor no es soportado, usa -onion.</translation>
    </message>
    <message>
        <source>Upgrading UTXO database</source>
        <translation>Actualizando la base de datos UTXO</translation>
    </message>
    <message>
        <source>Verifying blocks...</source>
        <translation>Verificando bloques...</translation>
    </message>
    <message>
        <source>Error loading %s: You can't disable HD on an already existing HD wallet</source>
        <translation>Error cargando %s: No puedes deshabilitar HD en un monedero HD ya existente</translation>
    </message>
    <message>
        <source>Error reading from database, shutting down.</source>
        <translation>Error al leer la base de datos, cerrando aplicación.</translation>
    </message>
    <message>
        <source>Error upgrading chainstate database</source>
        <translation>Error actualizando la base de datos chainstate</translation>
    </message>
    <message>
        <source>Information</source>
        <translation>Información</translation>
    </message>
    <message>
        <source>Invalid -onion address or hostname: '%s'</source>
        <translation>Dirección de -onion o dominio '%s' inválido</translation>
    </message>
    <message>
        <source>Invalid netmask specified in -whitelist: '%s'</source>
        <translation>Máscara de red inválida especificada en -whitelist: '%s'</translation>
    </message>
    <message>
        <source>Need to specify a port with -whitebind: '%s'</source>
        <translation>Necesita especificar un puerto con -whitebind: '%s'</translation>
    </message>
    <message>
        <source>Reducing -maxconnections from %d to %d, because of system limitations.</source>
        <translation>Reduciendo -maxconnections de %d a %d, debido a limitaciones del sistema.</translation>
    </message>
    <message>
        <source>Signing transaction failed</source>
        <translation>Firma de transacción fallida</translation>
    </message>
    <message>
        <source>The transaction amount is too small to pay the fee</source>
        <translation>El monto a transferir es muy pequeño para pagar el impuesto</translation>
    </message>
    <message>
        <source>This is experimental software.</source>
        <translation>Este es un software experimental.</translation>
    </message>
    <message>
        <source>Transaction amount too small</source>
        <translation>Monto a transferir muy pequeño</translation>
    </message>
    <message>
        <source>Transaction too large for fee policy</source>
        <translation>Operación demasiado grande para la política de comision</translation>
    </message>
    <message>
<<<<<<< HEAD
        <source>Sign the message to prove you own this Qtum address</source>
        <translation>Firmar un mensjage para probar que usted es dueño de esta dirección</translation>
=======
        <source>Transaction too large</source>
        <translation>Transacción muy grande</translation>
>>>>>>> 228c1378
    </message>
    <message>
        <source>Unable to bind to %s on this computer (bind returned error %s)</source>
        <translation>No es posible conectar con %s en este sistema (bind ha devuelto el error %s)</translation>
    </message>
    <message>
        <source>Verifying wallet(s)...</source>
        <translation>Verificando billetera(s)...</translation>
    </message>
    <message>
        <source>Warning</source>
        <translation>Atención</translation>
    </message>
    <message>
        <source>Warning: unknown new rules activated (versionbit %i)</source>
        <translation>Advertencia: nuevas reglas desconocidas activadas (versionbit %i)</translation>
    </message>
    <message>
        <source>Zapping all transactions from wallet...</source>
        <translation>Eliminando todas las transacciones del monedero...</translation>
    </message>
    <message>
        <source>-maxtxfee is set very high! Fees this large could be paid on a single transaction.</source>
        <translation>-maxtxfee tiene un valor muy elevado! Comisiones muy grandes podrían ser pagadas en una única transacción.</translation>
    </message>
    <message>
        <source>Error loading %s: You can't enable HD on an already existing non-HD wallet</source>
        <translation>Error cargando %s: No puedes habilitar HD en un monedero no HD ya existente</translation>
    </message>
<<<<<<< HEAD
    </context>
<context>
    <name>TransactionTableModel</name>
    </context>
<context>
    <name>TransactionView</name>
    </context>
<context>
    <name>UnitDisplayStatusBarControl</name>
    </context>
<context>
    <name>WalletFrame</name>
    </context>
<context>
    <name>WalletModel</name>
    </context>
<context>
    <name>WalletView</name>
    </context>
<context>
    <name>qtum-core</name>
=======
>>>>>>> 228c1378
    <message>
        <source>This is the transaction fee you may pay when fee estimates are not available.</source>
        <translation>Impuesto por transacción que pagarás cuando la estimación de impuesto no esté disponible.</translation>
    </message>
    <message>
        <source>Total length of network version string (%i) exceeds maximum length (%i). Reduce the number or size of uacomments.</source>
        <translation>La longitud total de la cadena de versión de red ( %i ) supera la longitud máxima ( %i ) . Reducir el número o tamaño de uacomments .</translation>
    </message>
    <message>
        <source>Unsupported argument -socks found. Setting SOCKS version isn't possible anymore, only SOCKS5 proxies are supported.</source>
        <translation>Argumento -socks no soportado. La configuración de la versión SOCKS ya no es posible, sólo los proxies SOCKS5 son compatibles.</translation>
    </message>
    <message>
        <source>Unsupported argument -whitelistalwaysrelay ignored, use -whitelistrelay and/or -whitelistforcerelay.</source>
        <translation>Argumento -whitelistalwaysrelay no soportado ha sido ignorado, utiliza -whitelistrelay y/o -whitelistforcerelay</translation>
    </message>
    <message>
<<<<<<< HEAD
        <source>Qtum Core</source>
        <translation>qtum core</translation>
=======
        <source>Warning: Unknown block versions being mined! It's possible unknown rules are in effect</source>
        <translation>Advertencia: Se están minando versiones de bloques desconocidas! Es posible que reglas desconocidas estén activas</translation>
>>>>>>> 228c1378
    </message>
    <message>
        <source>Warning: Wallet file corrupt, data salvaged! Original %s saved as %s in %s; if your balance or transactions are incorrect you should restore from a backup.</source>
        <translation>Advertencia: Archivo de monedero corrupto, datos recuperados! Original %s guardado como %s en %s; si su balance de transacciones es incorrecto, debe restaurar desde una copia de seguridad.</translation>
    </message>
    <message>
        <source>%s is set very high!</source>
        <translation>¡%s esta configurado muy alto!</translation>
    </message>
    <message>
        <source>Error loading wallet %s. Duplicate -wallet filename specified.</source>
        <translation>Error cargando el monedero %s. Se ha especificado un nombre de fichero -wallet duplicado.</translation>
    </message>
    <message>
        <source>Keypool ran out, please call keypoolrefill first</source>
        <translation>Keypool se ha agotado, llame a keypoolrefill primero</translation>
    </message>
    <message>
        <source>Starting network threads...</source>
        <translation>Iniciando procesos de red...</translation>
    </message>
    <message>
        <source>The wallet will avoid paying less than the minimum relay fee.</source>
        <translation>La billetera no permitirá pagar menos que la fee de transmisión mínima (relay fee).</translation>
    </message>
    <message>
        <source>This is the minimum transaction fee you pay on every transaction.</source>
        <translation>Mínimo de impuesto que pagarás con cada transacción.</translation>
    </message>
    <message>
        <source>This is the transaction fee you will pay if you send a transaction.</source>
        <translation>Impuesto por transacción a pagar si envías una transacción.</translation>
    </message>
    <message>
<<<<<<< HEAD
=======
        <source>Transaction amounts must not be negative</source>
        <translation>El monto de la transacción no puede ser negativo</translation>
    </message>
    <message>
        <source>Transaction has too long of a mempool chain</source>
        <translation>La transacción tiene demasiado tiempo de una cadena de mempool</translation>
    </message>
    <message>
        <source>Transaction must have at least one recipient</source>
        <translation>La transacción debe incluir al menos un destinatario.</translation>
    </message>
    <message>
        <source>Unknown network specified in -onlynet: '%s'</source>
        <translation>La red especificada en -onlynet: '%s' es desconocida</translation>
    </message>
    <message>
>>>>>>> 228c1378
        <source>Insufficient funds</source>
        <translation>Fondos insuficientes</translation>
    </message>
    <message>
        <source>Loading block index...</source>
        <translation>Cargando el index de bloques...</translation>
    </message>
    <message>
        <source>Loading wallet...</source>
        <translation>Cargando cartera...</translation>
    </message>
    <message>
        <source>Cannot downgrade wallet</source>
        <translation>No es posible desactualizar la billetera</translation>
    </message>
    <message>
        <source>Rescanning...</source>
        <translation>Rescaneando...</translation>
    </message>
    <message>
        <source>Done loading</source>
        <translation>Carga completa</translation>
    </message>
    <message>
        <source>Error</source>
        <translation>Error</translation>
    </message>
</context>
</TS><|MERGE_RESOLUTION|>--- conflicted
+++ resolved
@@ -390,8 +390,6 @@
         <translation>&amp;Mostrar/Ocultar</translation>
     </message>
     <message>
-<<<<<<< HEAD
-=======
         <source>Show or hide the main Window</source>
         <translation>Mostrar u ocultar la ventana principal</translation>
     </message>
@@ -400,7 +398,6 @@
         <translation>Cifrar las claves privadas de su monedero</translation>
     </message>
     <message>
->>>>>>> 228c1378
         <source>Sign messages with your Qtum addresses to prove you own them</source>
         <translation>Firmar un mensaje para provar que usted es dueño de esta dirección</translation>
     </message>
@@ -427,8 +424,6 @@
     <message>
         <source>Request payments (generates QR codes and qtum: URIs)</source>
         <translation>Pide pagos (genera codigos QR and qtum: URls)</translation>
-<<<<<<< HEAD
-=======
     </message>
     <message>
         <source>Show the list of used sending addresses and labels</source>
@@ -473,7 +468,6 @@
     <message>
         <source>Transactions after this will not yet be visible.</source>
         <translation>Las transacciones posteriores aún no están visibles.</translation>
->>>>>>> 228c1378
     </message>
     <message>
         <source>Error</source>
@@ -670,17 +664,8 @@
         <translation>Copiar comisión</translation>
     </message>
     <message>
-<<<<<<< HEAD
-        <source>Qtum</source>
-        <translation>Qtum</translation>
-    </message>
-    <message>
-        <source>Error</source>
-        <translation>Error</translation>
-=======
         <source>Copy after fee</source>
         <translation>Copiar después de la comisión</translation>
->>>>>>> 228c1378
     </message>
     <message>
         <source>Copy bytes</source>
@@ -715,13 +700,8 @@
         <translation>Puede variar +/- %1 satoshi(s) por entrada.</translation>
     </message>
     <message>
-<<<<<<< HEAD
-        <source>Automatically open the Qtum client port on the router. This only works when your router supports UPnP and it is enabled.</source>
-        <translation>Abre automáticamente el puerto del cliente Qtum en el router. Esto funciona solo cuando tu router es compatible con UPnP y está habilitado.</translation>
-=======
         <source>(no label)</source>
         <translation>(sin etiqueta)</translation>
->>>>>>> 228c1378
     </message>
     <message>
         <source>change from %1 (%2)</source>
@@ -2857,413 +2837,345 @@
         <source>Rescans are not possible in pruned mode. You will need to use -reindex which will download the whole blockchain again.</source>
         <translation>No es es posible re-escanear en modo prune. Debes usar -reindex el cual descargara toda la blockchain de nuevo.</translation>
     </message>
-<<<<<<< HEAD
+    <message>
+        <source>Error: A fatal internal error occurred, see debug.log for details</source>
+        <translation>Error: Un error interno fatal ha ocurrido, ver debug.log para detalles</translation>
+    </message>
+    <message>
+        <source>Pruning blockstore...</source>
+        <translation>Poda blockstore...</translation>
+    </message>
+    <message>
+        <source>Unable to start HTTP server. See debug log for details.</source>
+        <translation>No se ha podido iniciar el servidor HTTP. Ver debug log para detalles.</translation>
+    </message>
+    <message>
+        <source>Qtum Core</source>
+        <translation>qtum core</translation>
+    </message>
+    <message>
+        <source>The %s developers</source>
+        <translation>Los desarrolladores de %s</translation>
+    </message>
+    <message>
+        <source>%d of last 100 blocks have unexpected version</source>
+        <translation>%d de los últimos 100 bloques tienen una versión no esperada</translation>
+    </message>
+    <message>
+        <source>%s corrupt, salvage failed</source>
+        <translation>%s corrupto. Fracasó la recuperación</translation>
+    </message>
+    <message>
+        <source>-maxmempool must be at least %d MB</source>
+        <translation>-maxmempool debe ser por lo menos de %d MB</translation>
+    </message>
+    <message>
+        <source>Cannot resolve -%s address: '%s'</source>
+        <translation>No se puede resolver -%s direccion: '%s'</translation>
+    </message>
+    <message>
+        <source>Change index out of range</source>
+        <translation>Cambio de indice fuera de rango</translation>
+    </message>
+    <message>
+        <source>Copyright (C) %i-%i</source>
+        <translation>Copyright (C) %i-%i</translation>
+    </message>
+    <message>
+        <source>Corrupted block database detected</source>
+        <translation>Corrupción de base de datos de bloques detectada.</translation>
+    </message>
+    <message>
+        <source>Do you want to rebuild the block database now?</source>
+        <translation>¿Quieres reconstruir la base de datos de bloques ahora?</translation>
+    </message>
+    <message>
+        <source>Error initializing block database</source>
+        <translation>Error al inicializar la base de datos de bloques</translation>
+    </message>
+    <message>
+        <source>Error initializing wallet database environment %s!</source>
+        <translation>Error al iniciar el entorno de la base de datos del monedero %s</translation>
+    </message>
+    <message>
+        <source>Error loading %s</source>
+        <translation>Error cargando %s</translation>
+    </message>
+    <message>
+        <source>Error loading %s: Wallet corrupted</source>
+        <translation>Error cargando %s: Monedero corrupto</translation>
+    </message>
+    <message>
+        <source>Error loading %s: Wallet requires newer version of %s</source>
+        <translation>Error cargando %s: Monedero requiere una versión mas reciente de %s</translation>
+    </message>
+    <message>
+        <source>Error loading block database</source>
+        <translation>Error cargando blkindex.dat</translation>
+    </message>
+    <message>
+        <source>Error opening block database</source>
+        <translation>Error cargando base de datos de bloques</translation>
+    </message>
+    <message>
+        <source>Error: Disk space is low!</source>
+        <translation>Atención: Poco espacio en el disco duro</translation>
+    </message>
+    <message>
+        <source>Failed to listen on any port. Use -listen=0 if you want this.</source>
+        <translation>Ha fallado la escucha en todos los puertos. Usa -listen=0 si desea esto.</translation>
+    </message>
+    <message>
+        <source>Importing...</source>
+        <translation>Importando...</translation>
+    </message>
+    <message>
+        <source>Incorrect or no genesis block found. Wrong datadir for network?</source>
+        <translation>Incorrecto o bloque de génesis no encontrado. ¿datadir equivocada para la red?</translation>
+    </message>
+    <message>
+        <source>Initialization sanity check failed. %s is shutting down.</source>
+        <translation>La inicialización de la verificación de validez falló. Se está apagando %s.</translation>
+    </message>
+    <message>
+        <source>Invalid amount for -%s=&lt;amount&gt;: '%s'</source>
+        <translation>Monto invalido para -%s=&lt;amount&gt;: '%s'</translation>
+    </message>
+    <message>
+        <source>Invalid amount for -discardfee=&lt;amount&gt;: '%s'</source>
+        <translation>Monto invalido para -discardfee=&lt;amount&gt;: '%s'</translation>
+    </message>
+    <message>
+        <source>Invalid amount for -fallbackfee=&lt;amount&gt;: '%s'</source>
+        <translation>Monto invalido para -fallbackfee=&lt;amount&gt;: '%s'</translation>
+    </message>
+    <message>
+        <source>Loading P2P addresses...</source>
+        <translation>Cargando direcciones P2P...</translation>
+    </message>
+    <message>
+        <source>Loading banlist...</source>
+        <translation>Cargando banlist...</translation>
+    </message>
+    <message>
+        <source>Not enough file descriptors available.</source>
+        <translation>No hay suficientes descriptores de archivo disponibles.</translation>
+    </message>
+    <message>
+        <source>Replaying blocks...</source>
+        <translation>Reproduciendo bloques...</translation>
+    </message>
+    <message>
+        <source>Rewinding blocks...</source>
+        <translation>Rebobinando bloques...</translation>
+    </message>
+    <message>
+        <source>The source code is available from %s.</source>
+        <translation>El código fuente esta disponible desde %s.</translation>
+    </message>
+    <message>
+        <source>Transaction fee and change calculation failed</source>
+        <translation>El cálculo de la comisión de transacción y del cambio han fallado</translation>
+    </message>
+    <message>
+        <source>Unsupported argument -benchmark ignored, use -debug=bench.</source>
+        <translation>El argumento -benchmark no es soportado y ha sido ignorado, usa -debug=bench</translation>
+    </message>
+    <message>
+        <source>Unsupported argument -debugnet ignored, use -debug=net.</source>
+        <translation>El argumento -debugnet no es soportado, usa -debug=ned.</translation>
+    </message>
+    <message>
+        <source>Unsupported argument -tor found, use -onion.</source>
+        <translation>El argumento -tor no es soportado, usa -onion.</translation>
+    </message>
+    <message>
+        <source>Upgrading UTXO database</source>
+        <translation>Actualizando la base de datos UTXO</translation>
+    </message>
+    <message>
+        <source>Verifying blocks...</source>
+        <translation>Verificando bloques...</translation>
+    </message>
+    <message>
+        <source>Error loading %s: You can't disable HD on an already existing HD wallet</source>
+        <translation>Error cargando %s: No puedes deshabilitar HD en un monedero HD ya existente</translation>
+    </message>
+    <message>
+        <source>Error reading from database, shutting down.</source>
+        <translation>Error al leer la base de datos, cerrando aplicación.</translation>
+    </message>
+    <message>
+        <source>Error upgrading chainstate database</source>
+        <translation>Error actualizando la base de datos chainstate</translation>
+    </message>
+    <message>
+        <source>Information</source>
+        <translation>Información</translation>
+    </message>
+    <message>
+        <source>Invalid -onion address or hostname: '%s'</source>
+        <translation>Dirección de -onion o dominio '%s' inválido</translation>
+    </message>
+    <message>
+        <source>Invalid netmask specified in -whitelist: '%s'</source>
+        <translation>Máscara de red inválida especificada en -whitelist: '%s'</translation>
+    </message>
+    <message>
+        <source>Need to specify a port with -whitebind: '%s'</source>
+        <translation>Necesita especificar un puerto con -whitebind: '%s'</translation>
+    </message>
+    <message>
+        <source>Reducing -maxconnections from %d to %d, because of system limitations.</source>
+        <translation>Reduciendo -maxconnections de %d a %d, debido a limitaciones del sistema.</translation>
+    </message>
+    <message>
+        <source>Signing transaction failed</source>
+        <translation>Firma de transacción fallida</translation>
+    </message>
+    <message>
+        <source>The transaction amount is too small to pay the fee</source>
+        <translation>El monto a transferir es muy pequeño para pagar el impuesto</translation>
+    </message>
+    <message>
+        <source>This is experimental software.</source>
+        <translation>Este es un software experimental.</translation>
+    </message>
+    <message>
+        <source>Transaction amount too small</source>
+        <translation>Monto a transferir muy pequeño</translation>
+    </message>
+    <message>
+        <source>Transaction too large for fee policy</source>
+        <translation>Operación demasiado grande para la política de comision</translation>
+    </message>
+    <message>
+        <source>Transaction too large</source>
+        <translation>Transacción muy grande</translation>
+    </message>
+    <message>
+        <source>Unable to bind to %s on this computer (bind returned error %s)</source>
+        <translation>No es posible conectar con %s en este sistema (bind ha devuelto el error %s)</translation>
+    </message>
+    <message>
+        <source>Verifying wallet(s)...</source>
+        <translation>Verificando billetera(s)...</translation>
+    </message>
+    <message>
+        <source>Warning</source>
+        <translation>Atención</translation>
+    </message>
+    <message>
+        <source>Warning: unknown new rules activated (versionbit %i)</source>
+        <translation>Advertencia: nuevas reglas desconocidas activadas (versionbit %i)</translation>
+    </message>
+    <message>
+        <source>Zapping all transactions from wallet...</source>
+        <translation>Eliminando todas las transacciones del monedero...</translation>
+    </message>
+    <message>
+        <source>-maxtxfee is set very high! Fees this large could be paid on a single transaction.</source>
+        <translation>-maxtxfee tiene un valor muy elevado! Comisiones muy grandes podrían ser pagadas en una única transacción.</translation>
+    </message>
+    <message>
+        <source>Error loading %s: You can't enable HD on an already existing non-HD wallet</source>
+        <translation>Error cargando %s: No puedes habilitar HD en un monedero no HD ya existente</translation>
+    </message>
+    <message>
+        <source>This is the transaction fee you may pay when fee estimates are not available.</source>
+        <translation>Impuesto por transacción que pagarás cuando la estimación de impuesto no esté disponible.</translation>
+    </message>
+    <message>
+        <source>Total length of network version string (%i) exceeds maximum length (%i). Reduce the number or size of uacomments.</source>
+        <translation>La longitud total de la cadena de versión de red ( %i ) supera la longitud máxima ( %i ) . Reducir el número o tamaño de uacomments .</translation>
+    </message>
+    <message>
+        <source>Unsupported argument -socks found. Setting SOCKS version isn't possible anymore, only SOCKS5 proxies are supported.</source>
+        <translation>Argumento -socks no soportado. La configuración de la versión SOCKS ya no es posible, sólo los proxies SOCKS5 son compatibles.</translation>
+    </message>
+    <message>
+        <source>Unsupported argument -whitelistalwaysrelay ignored, use -whitelistrelay and/or -whitelistforcerelay.</source>
+        <translation>Argumento -whitelistalwaysrelay no soportado ha sido ignorado, utiliza -whitelistrelay y/o -whitelistforcerelay</translation>
+    </message>
+    <message>
+        <source>Warning: Unknown block versions being mined! It's possible unknown rules are in effect</source>
+        <translation>Advertencia: Se están minando versiones de bloques desconocidas! Es posible que reglas desconocidas estén activas</translation>
+    </message>
+    <message>
+        <source>Warning: Wallet file corrupt, data salvaged! Original %s saved as %s in %s; if your balance or transactions are incorrect you should restore from a backup.</source>
+        <translation>Advertencia: Archivo de monedero corrupto, datos recuperados! Original %s guardado como %s en %s; si su balance de transacciones es incorrecto, debe restaurar desde una copia de seguridad.</translation>
+    </message>
+    <message>
+        <source>%s is set very high!</source>
+        <translation>¡%s esta configurado muy alto!</translation>
+    </message>
+    <message>
+        <source>Error loading wallet %s. Duplicate -wallet filename specified.</source>
+        <translation>Error cargando el monedero %s. Se ha especificado un nombre de fichero -wallet duplicado.</translation>
+    </message>
+    <message>
+        <source>Keypool ran out, please call keypoolrefill first</source>
+        <translation>Keypool se ha agotado, llame a keypoolrefill primero</translation>
+    </message>
+    <message>
+        <source>Starting network threads...</source>
+        <translation>Iniciando procesos de red...</translation>
+    </message>
+    <message>
+        <source>The wallet will avoid paying less than the minimum relay fee.</source>
+        <translation>La billetera no permitirá pagar menos que la fee de transmisión mínima (relay fee).</translation>
+    </message>
+    <message>
+        <source>This is the minimum transaction fee you pay on every transaction.</source>
+        <translation>Mínimo de impuesto que pagarás con cada transacción.</translation>
+    </message>
+    <message>
+        <source>This is the transaction fee you will pay if you send a transaction.</source>
+        <translation>Impuesto por transacción a pagar si envías una transacción.</translation>
+    </message>
+    <message>
+        <source>Transaction amounts must not be negative</source>
+        <translation>El monto de la transacción no puede ser negativo</translation>
+    </message>
+    <message>
+        <source>Transaction has too long of a mempool chain</source>
+        <translation>La transacción tiene demasiado tiempo de una cadena de mempool</translation>
+    </message>
+    <message>
+        <source>Transaction must have at least one recipient</source>
+        <translation>La transacción debe incluir al menos un destinatario.</translation>
+    </message>
+    <message>
+        <source>Unknown network specified in -onlynet: '%s'</source>
+        <translation>La red especificada en -onlynet: '%s' es desconocida</translation>
+    </message>
+    <message>
+        <source>Insufficient funds</source>
+        <translation>Fondos insuficientes</translation>
+    </message>
+    <message>
+        <source>Loading block index...</source>
+        <translation>Cargando el index de bloques...</translation>
+    </message>
+    <message>
+        <source>Loading wallet...</source>
+        <translation>Cargando cartera...</translation>
+    </message>
+    <message>
+        <source>Cannot downgrade wallet</source>
+        <translation>No es posible desactualizar la billetera</translation>
+    </message>
+    <message>
+        <source>Rescanning...</source>
+        <translation>Rescaneando...</translation>
+    </message>
+    <message>
+        <source>Done loading</source>
+        <translation>Carga completa</translation>
+    </message>
     <message>
         <source>Error</source>
         <translation>Error</translation>
     </message>
-    </context>
-<context>
-    <name>OverviewPage</name>
-=======
->>>>>>> 228c1378
-    <message>
-        <source>Error: A fatal internal error occurred, see debug.log for details</source>
-        <translation>Error: Un error interno fatal ha ocurrido, ver debug.log para detalles</translation>
-    </message>
-    <message>
-        <source>Pruning blockstore...</source>
-        <translation>Poda blockstore...</translation>
-    </message>
-    <message>
-        <source>Unable to start HTTP server. See debug log for details.</source>
-        <translation>No se ha podido iniciar el servidor HTTP. Ver debug log para detalles.</translation>
-    </message>
-    <message>
-        <source>Qtum Core</source>
-        <translation>qtum core</translation>
-    </message>
-    <message>
-        <source>The %s developers</source>
-        <translation>Los desarrolladores de %s</translation>
-    </message>
-<<<<<<< HEAD
-    <message>
-        <source>unknown</source>
-        <translation>desconocido</translation>
-    </message>
-</context>
-<context>
-    <name>QObject::QObject</name>
-    </context>
-<context>
-    <name>QRImageWidget</name>
-    </context>
-<context>
-    <name>RPCConsole</name>
-=======
->>>>>>> 228c1378
-    <message>
-        <source>%d of last 100 blocks have unexpected version</source>
-        <translation>%d de los últimos 100 bloques tienen una versión no esperada</translation>
-    </message>
-    <message>
-        <source>%s corrupt, salvage failed</source>
-        <translation>%s corrupto. Fracasó la recuperación</translation>
-    </message>
-    <message>
-        <source>-maxmempool must be at least %d MB</source>
-        <translation>-maxmempool debe ser por lo menos de %d MB</translation>
-    </message>
-    <message>
-        <source>Cannot resolve -%s address: '%s'</source>
-        <translation>No se puede resolver -%s direccion: '%s'</translation>
-    </message>
-    <message>
-        <source>Change index out of range</source>
-        <translation>Cambio de indice fuera de rango</translation>
-    </message>
-    <message>
-        <source>Copyright (C) %i-%i</source>
-        <translation>Copyright (C) %i-%i</translation>
-    </message>
-    <message>
-        <source>Corrupted block database detected</source>
-        <translation>Corrupción de base de datos de bloques detectada.</translation>
-    </message>
-    <message>
-        <source>Do you want to rebuild the block database now?</source>
-        <translation>¿Quieres reconstruir la base de datos de bloques ahora?</translation>
-    </message>
-    <message>
-        <source>Error initializing block database</source>
-        <translation>Error al inicializar la base de datos de bloques</translation>
-    </message>
-    <message>
-        <source>Error initializing wallet database environment %s!</source>
-        <translation>Error al iniciar el entorno de la base de datos del monedero %s</translation>
-    </message>
-    <message>
-        <source>Error loading %s</source>
-        <translation>Error cargando %s</translation>
-    </message>
-    <message>
-        <source>Error loading %s: Wallet corrupted</source>
-        <translation>Error cargando %s: Monedero corrupto</translation>
-    </message>
-    <message>
-        <source>Error loading %s: Wallet requires newer version of %s</source>
-        <translation>Error cargando %s: Monedero requiere una versión mas reciente de %s</translation>
-    </message>
-    <message>
-        <source>Error loading block database</source>
-        <translation>Error cargando blkindex.dat</translation>
-    </message>
-    <message>
-        <source>Error opening block database</source>
-        <translation>Error cargando base de datos de bloques</translation>
-    </message>
-    <message>
-        <source>Error: Disk space is low!</source>
-        <translation>Atención: Poco espacio en el disco duro</translation>
-    </message>
-    <message>
-        <source>Failed to listen on any port. Use -listen=0 if you want this.</source>
-        <translation>Ha fallado la escucha en todos los puertos. Usa -listen=0 si desea esto.</translation>
-    </message>
-    <message>
-        <source>Importing...</source>
-        <translation>Importando...</translation>
-    </message>
-    <message>
-        <source>Incorrect or no genesis block found. Wrong datadir for network?</source>
-        <translation>Incorrecto o bloque de génesis no encontrado. ¿datadir equivocada para la red?</translation>
-    </message>
-    <message>
-        <source>Initialization sanity check failed. %s is shutting down.</source>
-        <translation>La inicialización de la verificación de validez falló. Se está apagando %s.</translation>
-    </message>
-    <message>
-        <source>Invalid amount for -%s=&lt;amount&gt;: '%s'</source>
-        <translation>Monto invalido para -%s=&lt;amount&gt;: '%s'</translation>
-    </message>
-    <message>
-        <source>Invalid amount for -discardfee=&lt;amount&gt;: '%s'</source>
-        <translation>Monto invalido para -discardfee=&lt;amount&gt;: '%s'</translation>
-    </message>
-    <message>
-        <source>Invalid amount for -fallbackfee=&lt;amount&gt;: '%s'</source>
-        <translation>Monto invalido para -fallbackfee=&lt;amount&gt;: '%s'</translation>
-    </message>
-    <message>
-        <source>Loading P2P addresses...</source>
-        <translation>Cargando direcciones P2P...</translation>
-    </message>
-    <message>
-        <source>Loading banlist...</source>
-        <translation>Cargando banlist...</translation>
-    </message>
-    <message>
-        <source>Not enough file descriptors available.</source>
-        <translation>No hay suficientes descriptores de archivo disponibles.</translation>
-    </message>
-    <message>
-<<<<<<< HEAD
-        <source>Send to multiple recipients at once</source>
-        <translation>Enviar a múltiples destinatarios</translation>
-=======
-        <source>Replaying blocks...</source>
-        <translation>Reproduciendo bloques...</translation>
-    </message>
-    <message>
-        <source>Rewinding blocks...</source>
-        <translation>Rebobinando bloques...</translation>
-    </message>
-    <message>
-        <source>The source code is available from %s.</source>
-        <translation>El código fuente esta disponible desde %s.</translation>
->>>>>>> 228c1378
-    </message>
-    <message>
-        <source>Transaction fee and change calculation failed</source>
-        <translation>El cálculo de la comisión de transacción y del cambio han fallado</translation>
-    </message>
-    <message>
-        <source>Unsupported argument -benchmark ignored, use -debug=bench.</source>
-        <translation>El argumento -benchmark no es soportado y ha sido ignorado, usa -debug=bench</translation>
-    </message>
-    <message>
-        <source>Unsupported argument -debugnet ignored, use -debug=net.</source>
-        <translation>El argumento -debugnet no es soportado, usa -debug=ned.</translation>
-    </message>
-    <message>
-        <source>Unsupported argument -tor found, use -onion.</source>
-        <translation>El argumento -tor no es soportado, usa -onion.</translation>
-    </message>
-    <message>
-        <source>Upgrading UTXO database</source>
-        <translation>Actualizando la base de datos UTXO</translation>
-    </message>
-    <message>
-        <source>Verifying blocks...</source>
-        <translation>Verificando bloques...</translation>
-    </message>
-    <message>
-        <source>Error loading %s: You can't disable HD on an already existing HD wallet</source>
-        <translation>Error cargando %s: No puedes deshabilitar HD en un monedero HD ya existente</translation>
-    </message>
-    <message>
-        <source>Error reading from database, shutting down.</source>
-        <translation>Error al leer la base de datos, cerrando aplicación.</translation>
-    </message>
-    <message>
-        <source>Error upgrading chainstate database</source>
-        <translation>Error actualizando la base de datos chainstate</translation>
-    </message>
-    <message>
-        <source>Information</source>
-        <translation>Información</translation>
-    </message>
-    <message>
-        <source>Invalid -onion address or hostname: '%s'</source>
-        <translation>Dirección de -onion o dominio '%s' inválido</translation>
-    </message>
-    <message>
-        <source>Invalid netmask specified in -whitelist: '%s'</source>
-        <translation>Máscara de red inválida especificada en -whitelist: '%s'</translation>
-    </message>
-    <message>
-        <source>Need to specify a port with -whitebind: '%s'</source>
-        <translation>Necesita especificar un puerto con -whitebind: '%s'</translation>
-    </message>
-    <message>
-        <source>Reducing -maxconnections from %d to %d, because of system limitations.</source>
-        <translation>Reduciendo -maxconnections de %d a %d, debido a limitaciones del sistema.</translation>
-    </message>
-    <message>
-        <source>Signing transaction failed</source>
-        <translation>Firma de transacción fallida</translation>
-    </message>
-    <message>
-        <source>The transaction amount is too small to pay the fee</source>
-        <translation>El monto a transferir es muy pequeño para pagar el impuesto</translation>
-    </message>
-    <message>
-        <source>This is experimental software.</source>
-        <translation>Este es un software experimental.</translation>
-    </message>
-    <message>
-        <source>Transaction amount too small</source>
-        <translation>Monto a transferir muy pequeño</translation>
-    </message>
-    <message>
-        <source>Transaction too large for fee policy</source>
-        <translation>Operación demasiado grande para la política de comision</translation>
-    </message>
-    <message>
-<<<<<<< HEAD
-        <source>Sign the message to prove you own this Qtum address</source>
-        <translation>Firmar un mensjage para probar que usted es dueño de esta dirección</translation>
-=======
-        <source>Transaction too large</source>
-        <translation>Transacción muy grande</translation>
->>>>>>> 228c1378
-    </message>
-    <message>
-        <source>Unable to bind to %s on this computer (bind returned error %s)</source>
-        <translation>No es posible conectar con %s en este sistema (bind ha devuelto el error %s)</translation>
-    </message>
-    <message>
-        <source>Verifying wallet(s)...</source>
-        <translation>Verificando billetera(s)...</translation>
-    </message>
-    <message>
-        <source>Warning</source>
-        <translation>Atención</translation>
-    </message>
-    <message>
-        <source>Warning: unknown new rules activated (versionbit %i)</source>
-        <translation>Advertencia: nuevas reglas desconocidas activadas (versionbit %i)</translation>
-    </message>
-    <message>
-        <source>Zapping all transactions from wallet...</source>
-        <translation>Eliminando todas las transacciones del monedero...</translation>
-    </message>
-    <message>
-        <source>-maxtxfee is set very high! Fees this large could be paid on a single transaction.</source>
-        <translation>-maxtxfee tiene un valor muy elevado! Comisiones muy grandes podrían ser pagadas en una única transacción.</translation>
-    </message>
-    <message>
-        <source>Error loading %s: You can't enable HD on an already existing non-HD wallet</source>
-        <translation>Error cargando %s: No puedes habilitar HD en un monedero no HD ya existente</translation>
-    </message>
-<<<<<<< HEAD
-    </context>
-<context>
-    <name>TransactionTableModel</name>
-    </context>
-<context>
-    <name>TransactionView</name>
-    </context>
-<context>
-    <name>UnitDisplayStatusBarControl</name>
-    </context>
-<context>
-    <name>WalletFrame</name>
-    </context>
-<context>
-    <name>WalletModel</name>
-    </context>
-<context>
-    <name>WalletView</name>
-    </context>
-<context>
-    <name>qtum-core</name>
-=======
->>>>>>> 228c1378
-    <message>
-        <source>This is the transaction fee you may pay when fee estimates are not available.</source>
-        <translation>Impuesto por transacción que pagarás cuando la estimación de impuesto no esté disponible.</translation>
-    </message>
-    <message>
-        <source>Total length of network version string (%i) exceeds maximum length (%i). Reduce the number or size of uacomments.</source>
-        <translation>La longitud total de la cadena de versión de red ( %i ) supera la longitud máxima ( %i ) . Reducir el número o tamaño de uacomments .</translation>
-    </message>
-    <message>
-        <source>Unsupported argument -socks found. Setting SOCKS version isn't possible anymore, only SOCKS5 proxies are supported.</source>
-        <translation>Argumento -socks no soportado. La configuración de la versión SOCKS ya no es posible, sólo los proxies SOCKS5 son compatibles.</translation>
-    </message>
-    <message>
-        <source>Unsupported argument -whitelistalwaysrelay ignored, use -whitelistrelay and/or -whitelistforcerelay.</source>
-        <translation>Argumento -whitelistalwaysrelay no soportado ha sido ignorado, utiliza -whitelistrelay y/o -whitelistforcerelay</translation>
-    </message>
-    <message>
-<<<<<<< HEAD
-        <source>Qtum Core</source>
-        <translation>qtum core</translation>
-=======
-        <source>Warning: Unknown block versions being mined! It's possible unknown rules are in effect</source>
-        <translation>Advertencia: Se están minando versiones de bloques desconocidas! Es posible que reglas desconocidas estén activas</translation>
->>>>>>> 228c1378
-    </message>
-    <message>
-        <source>Warning: Wallet file corrupt, data salvaged! Original %s saved as %s in %s; if your balance or transactions are incorrect you should restore from a backup.</source>
-        <translation>Advertencia: Archivo de monedero corrupto, datos recuperados! Original %s guardado como %s en %s; si su balance de transacciones es incorrecto, debe restaurar desde una copia de seguridad.</translation>
-    </message>
-    <message>
-        <source>%s is set very high!</source>
-        <translation>¡%s esta configurado muy alto!</translation>
-    </message>
-    <message>
-        <source>Error loading wallet %s. Duplicate -wallet filename specified.</source>
-        <translation>Error cargando el monedero %s. Se ha especificado un nombre de fichero -wallet duplicado.</translation>
-    </message>
-    <message>
-        <source>Keypool ran out, please call keypoolrefill first</source>
-        <translation>Keypool se ha agotado, llame a keypoolrefill primero</translation>
-    </message>
-    <message>
-        <source>Starting network threads...</source>
-        <translation>Iniciando procesos de red...</translation>
-    </message>
-    <message>
-        <source>The wallet will avoid paying less than the minimum relay fee.</source>
-        <translation>La billetera no permitirá pagar menos que la fee de transmisión mínima (relay fee).</translation>
-    </message>
-    <message>
-        <source>This is the minimum transaction fee you pay on every transaction.</source>
-        <translation>Mínimo de impuesto que pagarás con cada transacción.</translation>
-    </message>
-    <message>
-        <source>This is the transaction fee you will pay if you send a transaction.</source>
-        <translation>Impuesto por transacción a pagar si envías una transacción.</translation>
-    </message>
-    <message>
-<<<<<<< HEAD
-=======
-        <source>Transaction amounts must not be negative</source>
-        <translation>El monto de la transacción no puede ser negativo</translation>
-    </message>
-    <message>
-        <source>Transaction has too long of a mempool chain</source>
-        <translation>La transacción tiene demasiado tiempo de una cadena de mempool</translation>
-    </message>
-    <message>
-        <source>Transaction must have at least one recipient</source>
-        <translation>La transacción debe incluir al menos un destinatario.</translation>
-    </message>
-    <message>
-        <source>Unknown network specified in -onlynet: '%s'</source>
-        <translation>La red especificada en -onlynet: '%s' es desconocida</translation>
-    </message>
-    <message>
->>>>>>> 228c1378
-        <source>Insufficient funds</source>
-        <translation>Fondos insuficientes</translation>
-    </message>
-    <message>
-        <source>Loading block index...</source>
-        <translation>Cargando el index de bloques...</translation>
-    </message>
-    <message>
-        <source>Loading wallet...</source>
-        <translation>Cargando cartera...</translation>
-    </message>
-    <message>
-        <source>Cannot downgrade wallet</source>
-        <translation>No es posible desactualizar la billetera</translation>
-    </message>
-    <message>
-        <source>Rescanning...</source>
-        <translation>Rescaneando...</translation>
-    </message>
-    <message>
-        <source>Done loading</source>
-        <translation>Carga completa</translation>
-    </message>
-    <message>
-        <source>Error</source>
-        <translation>Error</translation>
-    </message>
 </context>
 </TS>