--- conflicted
+++ resolved
@@ -156,954 +156,947 @@
     <message>
         <source>Qtum</source>
         <translation>Qtum</translation>
-<<<<<<< HEAD
+    </message>
+    <message>
+        <source>&amp;Send</source>
+        <translation>&amp;Enviar</translation>
+    </message>
+    <message>
+        <source>&amp;Receive</source>
+        <translation>&amp;Recibir</translation>
+    </message>
+    <message>
+        <source>&amp;Show / Hide</source>
+        <translation>&amp;Amosar/Agachar</translation>
+    </message>
+    <message>
+        <source>Show or hide the main Window</source>
+        <translation>Amosar ou agachar a ventana principal</translation>
+    </message>
+    <message>
+        <source>Encrypt the private keys that belong to your wallet</source>
+        <translation>Encriptar as claves privadas que pertencen ao teu moedeiro</translation>
+    </message>
+    <message>
+        <source>Sign messages with your Qtum addresses to prove you own them</source>
+        <translation>Asina mensaxes coas túas direccións Qtum para probar que te pertencen</translation>
+    </message>
+    <message>
+        <source>Verify messages to ensure they were signed with specified Qtum addresses</source>
+        <translation>Verificar mensaxes para asegurar que foron asinados con direccións Qtum dadas.</translation>
+    </message>
+    <message>
+        <source>&amp;File</source>
+        <translation>&amp;Arquivo</translation>
+    </message>
+    <message>
+        <source>&amp;Settings</source>
+        <translation>Axus&amp;tes</translation>
+    </message>
+    <message>
+        <source>&amp;Help</source>
+        <translation>A&amp;xuda</translation>
+    </message>
+    <message>
+        <source>Tabs toolbar</source>
+        <translation>Barra de ferramentas</translation>
+    </message>
+    <message>
+        <source>Request payments (generates QR codes and qtum: URIs)</source>
+        <translation>Solicitar pagos (xenera códigos QR e qtum: URIs)</translation>
+    </message>
+    <message>
+        <source>Show the list of used sending addresses and labels</source>
+        <translation>Amosar a listaxe de direccións e etiquetas para enviar empregadas</translation>
+    </message>
+    <message>
+        <source>Show the list of used receiving addresses and labels</source>
+        <translation>Amosar a listaxe de etiquetas e direccións para recibir empregadas</translation>
+    </message>
+    <message>
+        <source>Open a qtum: URI or payment request</source>
+        <translation>Abrir un qtum: URI ou solicitude de pago</translation>
+    </message>
+    <message>
+        <source>&amp;Command-line options</source>
+        <translation>Opcións da liña de comandos</translation>
+    </message>
+    <message>
+        <source>%1 behind</source>
+        <translation>%1 detrás</translation>
+    </message>
+    <message>
+        <source>Last received block was generated %1 ago.</source>
+        <translation>O último bloque recibido foi xerado fai %1.</translation>
+    </message>
+    <message>
+        <source>Transactions after this will not yet be visible.</source>
+        <translation>As transaccións despois desta non serán todavía visibles.</translation>
+    </message>
+    <message>
+        <source>Error</source>
+        <translation>Erro</translation>
+    </message>
+    <message>
+        <source>Warning</source>
+        <translation>Precaución</translation>
+    </message>
+    <message>
+        <source>Information</source>
+        <translation>Información</translation>
+    </message>
+    <message>
+        <source>Up to date</source>
+        <translation>Actualizado</translation>
+    </message>
+    <message>
+        <source>&amp;Window</source>
+        <translation>&amp;Xanela</translation>
+    </message>
+    <message>
+        <source>Catching up...</source>
+        <translation>Poñendo ao día...</translation>
+    </message>
+    <message>
+        <source>Sent transaction</source>
+        <translation>Transacción enviada</translation>
+    </message>
+    <message>
+        <source>Incoming transaction</source>
+        <translation>Transacción entrante</translation>
+    </message>
+    <message>
+        <source>Wallet is &lt;b&gt;encrypted&lt;/b&gt; and currently &lt;b&gt;unlocked&lt;/b&gt;</source>
+        <translation>O moedeiro está &lt;b&gt;encriptado&lt;/b&gt; e actualmente &lt;b&gt;desbloqueado&lt;/b&gt;</translation>
+    </message>
+    <message>
+        <source>Wallet is &lt;b&gt;encrypted&lt;/b&gt; and currently &lt;b&gt;locked&lt;/b&gt;</source>
+        <translation>O moedeiro está &lt;b&gt;encriptado&lt;/b&gt; e actualmente &lt;b&gt;bloqueado&lt;/b&gt;</translation>
+    </message>
+    </context>
+<context>
+    <name>CoinControlDialog</name>
+    <message>
+        <source>Quantity:</source>
+        <translation>Cantidade:</translation>
+    </message>
+    <message>
+        <source>Bytes:</source>
+        <translation>Bytes:</translation>
+    </message>
+    <message>
+        <source>Amount:</source>
+        <translation>Importe:</translation>
+    </message>
+    <message>
+        <source>Fee:</source>
+        <translation>Pago:</translation>
+    </message>
+    <message>
+        <source>Change:</source>
+        <translation>Cambiar:</translation>
+    </message>
+    <message>
+        <source>(un)select all</source>
+        <translation>(des)selecciona todo</translation>
+    </message>
+    <message>
+        <source>Tree mode</source>
+        <translation>Modo árbore</translation>
+    </message>
+    <message>
+        <source>List mode</source>
+        <translation>Modo lista</translation>
+    </message>
+    <message>
+        <source>Amount</source>
+        <translation>Cantidade</translation>
+    </message>
+    <message>
+        <source>Date</source>
+        <translation>Data</translation>
+    </message>
+    <message>
+        <source>Confirmations</source>
+        <translation>Confirmacións</translation>
+    </message>
+    <message>
+        <source>Confirmed</source>
+        <translation>Confirmado</translation>
+    </message>
+    </context>
+<context>
+    <name>EditAddressDialog</name>
+    <message>
+        <source>Edit Address</source>
+        <translation>Modificar Dirección</translation>
+    </message>
+    <message>
+        <source>&amp;Label</source>
+        <translation>&amp;Etiqueta</translation>
+    </message>
+    <message>
+        <source>The label associated with this address list entry</source>
+        <translation>A etiqueta asociada con esta entrada da listaxe de direccións</translation>
+    </message>
+    <message>
+        <source>The address associated with this address list entry. This can only be modified for sending addresses.</source>
+        <translation>A dirección asociada con esta entrada na listaxe de dirección. Esta so pode ser modificada por direccións para enviar.</translation>
+    </message>
+    <message>
+        <source>&amp;Address</source>
+        <translation>&amp;Dirección</translation>
+    </message>
+    </context>
+<context>
+    <name>FreespaceChecker</name>
+    <message>
+        <source>A new data directory will be created.</source>
+        <translation>Crearáse un novo directorio de datos.</translation>
+    </message>
+    <message>
+        <source>name</source>
+        <translation>nome</translation>
+    </message>
+    <message>
+        <source>Directory already exists. Add %1 if you intend to create a new directory here.</source>
+        <translation>O directorio xa existe. Engade %1 se queres crear un novo directorio aquí.</translation>
+    </message>
+    <message>
+        <source>Path already exists, and is not a directory.</source>
+        <translation>A ruta xa existe e non é un directorio.</translation>
+    </message>
+    <message>
+        <source>Cannot create data directory here.</source>
+        <translation>Non se pode crear directorio de datos aquí</translation>
+    </message>
+</context>
+<context>
+    <name>HelpMessageDialog</name>
+    <message>
+        <source>version</source>
+        <translation>versión</translation>
+    </message>
+    <message>
+        <source>Command-line options</source>
+        <translation>Opcións da liña de comandos</translation>
+    </message>
+</context>
+<context>
+    <name>Intro</name>
+    <message>
+        <source>Welcome</source>
+        <translation>Benvido</translation>
+    </message>
+    <message>
+        <source>Use the default data directory</source>
+        <translation>Empregar o directorio de datos por defecto</translation>
+    </message>
+    <message>
+        <source>Use a custom data directory:</source>
+        <translation>Empregar un directorio de datos personalizado</translation>
+    </message>
+    <message>
+        <source>Qtum</source>
+        <translation>Qtum</translation>
+    </message>
+    <message>
+        <source>Error</source>
+        <translation>Erro</translation>
+    </message>
+    </context>
+<context>
+    <name>ModalOverlay</name>
+    <message>
+        <source>Form</source>
+        <translation>Formulario</translation>
+    </message>
+    <message>
+        <source>Last block time</source>
+        <translation>Hora do último bloque</translation>
+    </message>
+    </context>
+<context>
+    <name>OpenURIDialog</name>
+    <message>
+        <source>Open URI</source>
+        <translation>Abrir URI</translation>
+    </message>
+    <message>
+        <source>Open payment request from URI or file</source>
+        <translation>Abrir solicitude de pago dende URI ou ficheiro</translation>
+    </message>
+    <message>
+        <source>URI:</source>
+        <translation>URI:</translation>
+    </message>
+    <message>
+        <source>Select payment request file</source>
+        <translation>Seleccionar ficheiro de solicitude de pago</translation>
+    </message>
+    </context>
+<context>
+    <name>OptionsDialog</name>
+    <message>
+        <source>Options</source>
+        <translation>Opcións</translation>
+    </message>
+    <message>
+        <source>&amp;Main</source>
+        <translation>&amp;Principal</translation>
+    </message>
+    <message>
+        <source>Reset all client options to default.</source>
+        <translation>Restaurar todas as opcións de cliente ás por defecto</translation>
+    </message>
+    <message>
+        <source>&amp;Reset Options</source>
+        <translation>Opcións de &amp;Restaurar</translation>
+    </message>
+    <message>
+        <source>&amp;Network</source>
+        <translation>&amp;Rede</translation>
+    </message>
+    <message>
+        <source>W&amp;allet</source>
+        <translation>Moedeiro</translation>
+    </message>
+    <message>
+        <source>Automatically open the Qtum client port on the router. This only works when your router supports UPnP and it is enabled.</source>
+        <translation>Abrir automáticamente o porto do cliente Qtum no router. Esto so funciona se o teu router soporta UPnP e está habilitado.</translation>
+    </message>
+    <message>
+        <source>Map port using &amp;UPnP</source>
+        <translation>Mapear porto empregando &amp;UPnP</translation>
+    </message>
+    <message>
+        <source>Proxy &amp;IP:</source>
+        <translation>&amp;IP do Proxy:</translation>
+    </message>
+    <message>
+        <source>&amp;Port:</source>
+        <translation>&amp;Porto:</translation>
+    </message>
+    <message>
+        <source>Port of the proxy (e.g. 9050)</source>
+        <translation>Porto do proxy (exemplo: 9050)</translation>
+    </message>
+    <message>
+        <source>&amp;Window</source>
+        <translation>&amp;Xanela</translation>
+    </message>
+    <message>
+        <source>Show only a tray icon after minimizing the window.</source>
+        <translation>Amosar so un icono na bandexa tras minimiza-la xanela.</translation>
+    </message>
+    <message>
+        <source>&amp;Minimize to the tray instead of the taskbar</source>
+        <translation>&amp;Minimizar á bandexa en lugar de á barra de tarefas.</translation>
+    </message>
+    <message>
+        <source>M&amp;inimize on close</source>
+        <translation>M&amp;inimizar ao pechar</translation>
+    </message>
+    <message>
+        <source>&amp;Display</source>
+        <translation>&amp;Visualización</translation>
+    </message>
+    <message>
+        <source>User Interface &amp;language:</source>
+        <translation>&amp;Linguaxe de interface de usuario:</translation>
+    </message>
+    <message>
+        <source>&amp;Unit to show amounts in:</source>
+        <translation>&amp;Unidade na que amosar as cantidades:</translation>
+    </message>
+    <message>
+        <source>Choose the default subdivision unit to show in the interface and when sending coins.</source>
+        <translation>Escolle a unidade de subdivisión por defecto para amosar na interface e ao enviar moedas.</translation>
+    </message>
+    <message>
+        <source>&amp;OK</source>
+        <translation>&amp;OK</translation>
+    </message>
+    <message>
+        <source>&amp;Cancel</source>
+        <translation>&amp;Cancelar</translation>
+    </message>
+    <message>
+        <source>default</source>
+        <translation>por defecto</translation>
+    </message>
+    <message>
+        <source>Confirm options reset</source>
+        <translation>Confirmar opcións de restaurar</translation>
+    </message>
+    <message>
+        <source>Error</source>
+        <translation>Erro</translation>
+    </message>
+    <message>
+        <source>The supplied proxy address is invalid.</source>
+        <translation>A dirección de proxy suministrada é inválida.</translation>
+    </message>
+</context>
+<context>
+    <name>OverviewPage</name>
+    <message>
+        <source>Form</source>
+        <translation>Formulario</translation>
+    </message>
+    <message>
+        <source>The displayed information may be out of date. Your wallet automatically synchronizes with the Qtum network after a connection is established, but this process has not completed yet.</source>
+        <translation>A información amosada por estar desactualizada. O teu moedeiro sincronízase automáticamente coa rede Qtum despois de que se estableza unha conexión, pero este proceso non está todavía rematado.</translation>
+    </message>
+    <message>
+        <source>Your current spendable balance</source>
+        <translation>O teu balance actualmente dispoñible</translation>
+    </message>
+    <message>
+        <source>Total of transactions that have yet to be confirmed, and do not yet count toward the spendable balance</source>
+        <translation>Total de transaccións que aínda teñen que ser confirmadas, e non contan todavía dentro do balance gastable</translation>
+    </message>
+    <message>
+        <source>Immature:</source>
+        <translation>Inmaduro:</translation>
+    </message>
+    <message>
+        <source>Mined balance that has not yet matured</source>
+        <translation>O balance minado todavía non madurou</translation>
+    </message>
+    <message>
+        <source>Total:</source>
+        <translation>Total:</translation>
+    </message>
+    <message>
+        <source>Your current total balance</source>
+        <translation>O teu balance actual total</translation>
+    </message>
+    </context>
+<context>
+    <name>PaymentServer</name>
+    </context>
+<context>
+    <name>PeerTableModel</name>
+    </context>
+<context>
+    <name>QObject</name>
+    <message>
+        <source>Amount</source>
+        <translation>Cantidade</translation>
+    </message>
+    <message>
+        <source>%1 h</source>
+        <translation>%1 h</translation>
+    </message>
+    <message>
+        <source>%1 m</source>
+        <translation>%1 m</translation>
+    </message>
+    <message>
+        <source>N/A</source>
+        <translation>N/A</translation>
+    </message>
+    <message>
+        <source>%1 B</source>
+        <translation>%1 B</translation>
+    </message>
+    <message>
+        <source>%1 KB</source>
+        <translation>%1 KB</translation>
+    </message>
+    <message>
+        <source>%1 MB</source>
+        <translation>%1 MB</translation>
+    </message>
+    <message>
+        <source>%1 GB</source>
+        <translation>%1 GB</translation>
+    </message>
+    <message>
+        <source>unknown</source>
+        <translation>descoñecido</translation>
+    </message>
+</context>
+<context>
+    <name>QObject::QObject</name>
+    </context>
+<context>
+    <name>QRImageWidget</name>
+    </context>
+<context>
+    <name>RPCConsole</name>
+    <message>
+        <source>N/A</source>
+        <translation>N/A</translation>
+    </message>
+    <message>
+        <source>Client version</source>
+        <translation>Versión do cliente</translation>
+    </message>
+    <message>
+        <source>&amp;Information</source>
+        <translation>&amp;Información</translation>
+    </message>
+    <message>
+        <source>Debug window</source>
+        <translation>Ventana de Depuración</translation>
+    </message>
+    <message>
+        <source>Startup time</source>
+        <translation>Tempo de arranque</translation>
+    </message>
+    <message>
+        <source>Network</source>
+        <translation>Rede</translation>
+    </message>
+    <message>
+        <source>Number of connections</source>
+        <translation>Número de conexións</translation>
+    </message>
+    <message>
+        <source>Block chain</source>
+        <translation>Cadea de bloques</translation>
+    </message>
+    <message>
+        <source>Current number of blocks</source>
+        <translation>Número actual de bloques</translation>
+    </message>
+    <message>
+        <source>Last block time</source>
+        <translation>Hora do último bloque</translation>
+    </message>
+    <message>
+        <source>&amp;Open</source>
+        <translation>&amp;Abrir</translation>
+    </message>
+    <message>
+        <source>&amp;Console</source>
+        <translation>&amp;Consola</translation>
+    </message>
+    <message>
+        <source>&amp;Network Traffic</source>
+        <translation>&amp;Tráfico de Rede</translation>
+    </message>
+    <message>
+        <source>Totals</source>
+        <translation>Totais</translation>
+    </message>
+    <message>
+        <source>In:</source>
+        <translation>Dentro:</translation>
+    </message>
+    <message>
+        <source>Out:</source>
+        <translation>Fóra:</translation>
+    </message>
+    <message>
+        <source>Debug log file</source>
+        <translation>Arquivo de log de depuración</translation>
+    </message>
+    <message>
+        <source>Clear console</source>
+        <translation>Limpar consola</translation>
+    </message>
+    </context>
+<context>
+    <name>ReceiveCoinsDialog</name>
+    <message>
+        <source>&amp;Amount:</source>
+        <translation>&amp;Cantidade:</translation>
+    </message>
+    <message>
+        <source>&amp;Label:</source>
+        <translation>&amp;Etiqueta:</translation>
+    </message>
+    <message>
+        <source>&amp;Message:</source>
+        <translation>&amp;Mensaxe:</translation>
+    </message>
+    <message>
+        <source>Clear all fields of the form.</source>
+        <translation>Limpar tódolos campos do formulario</translation>
+    </message>
+    <message>
+        <source>Clear</source>
+        <translation>Limpar</translation>
+    </message>
+    <message>
+        <source>&amp;Request payment</source>
+        <translation>&amp;Solicitar pago</translation>
+    </message>
+    </context>
+<context>
+    <name>ReceiveRequestDialog</name>
+    <message>
+        <source>QR Code</source>
+        <translation>Código QR</translation>
+    </message>
+    <message>
+        <source>Copy &amp;URI</source>
+        <translation>Copiar &amp;URI</translation>
+    </message>
+    <message>
+        <source>Copy &amp;Address</source>
+        <translation>Copiar &amp;Dirección</translation>
+    </message>
+    <message>
+        <source>&amp;Save Image...</source>
+        <translation>&amp;Gardar Imaxe...</translation>
     </message>
     <message>
         <source>Wallet</source>
         <translation>Moedeiro</translation>
-=======
->>>>>>> 9e306671
-    </message>
-    <message>
-        <source>&amp;Send</source>
+    </message>
+    </context>
+<context>
+    <name>RecentRequestsTableModel</name>
+    </context>
+<context>
+    <name>SendCoinsDialog</name>
+    <message>
+        <source>Send Coins</source>
+        <translation>Moedas Enviadas</translation>
+    </message>
+    <message>
+        <source>Insufficient funds!</source>
+        <translation>Fondos insuficientes</translation>
+    </message>
+    <message>
+        <source>Quantity:</source>
+        <translation>Cantidade:</translation>
+    </message>
+    <message>
+        <source>Bytes:</source>
+        <translation>Bytes:</translation>
+    </message>
+    <message>
+        <source>Amount:</source>
+        <translation>Importe:</translation>
+    </message>
+    <message>
+        <source>Fee:</source>
+        <translation>Pago:</translation>
+    </message>
+    <message>
+        <source>Change:</source>
+        <translation>Cambiar:</translation>
+    </message>
+    <message>
+        <source>Transaction Fee:</source>
+        <translation>Tarifa de transacción:</translation>
+    </message>
+    <message>
+        <source>Send to multiple recipients at once</source>
+        <translation>Enviar a múltiples receptores á vez</translation>
+    </message>
+    <message>
+        <source>Add &amp;Recipient</source>
+        <translation>Engadir &amp;Receptor</translation>
+    </message>
+    <message>
+        <source>Clear all fields of the form.</source>
+        <translation>Limpar tódolos campos do formulario</translation>
+    </message>
+    <message>
+        <source>Clear &amp;All</source>
+        <translation>Limpar &amp;Todo</translation>
+    </message>
+    <message>
+        <source>Balance:</source>
+        <translation>Balance:</translation>
+    </message>
+    <message>
+        <source>Confirm the send action</source>
+        <translation>Confirmar a acción de envío</translation>
+    </message>
+    <message>
+        <source>S&amp;end</source>
         <translation>&amp;Enviar</translation>
     </message>
     <message>
-        <source>&amp;Receive</source>
-        <translation>&amp;Recibir</translation>
-    </message>
-    <message>
-        <source>&amp;Show / Hide</source>
-        <translation>&amp;Amosar/Agachar</translation>
-    </message>
-    <message>
-        <source>Show or hide the main Window</source>
-        <translation>Amosar ou agachar a ventana principal</translation>
-    </message>
-    <message>
-        <source>Encrypt the private keys that belong to your wallet</source>
-        <translation>Encriptar as claves privadas que pertencen ao teu moedeiro</translation>
-    </message>
-    <message>
-        <source>Sign messages with your Qtum addresses to prove you own them</source>
-        <translation>Asina mensaxes coas túas direccións Qtum para probar que te pertencen</translation>
-    </message>
-    <message>
-        <source>Verify messages to ensure they were signed with specified Qtum addresses</source>
-        <translation>Verificar mensaxes para asegurar que foron asinados con direccións Qtum dadas.</translation>
-    </message>
-    <message>
-        <source>&amp;File</source>
-        <translation>&amp;Arquivo</translation>
-    </message>
-    <message>
-        <source>&amp;Settings</source>
-        <translation>Axus&amp;tes</translation>
-    </message>
-    <message>
-        <source>&amp;Help</source>
-        <translation>A&amp;xuda</translation>
-    </message>
-    <message>
-        <source>Tabs toolbar</source>
-        <translation>Barra de ferramentas</translation>
-    </message>
-    <message>
-        <source>Request payments (generates QR codes and qtum: URIs)</source>
-        <translation>Solicitar pagos (xenera códigos QR e qtum: URIs)</translation>
-    </message>
-    <message>
-        <source>Show the list of used sending addresses and labels</source>
-        <translation>Amosar a listaxe de direccións e etiquetas para enviar empregadas</translation>
-    </message>
-    <message>
-        <source>Show the list of used receiving addresses and labels</source>
-        <translation>Amosar a listaxe de etiquetas e direccións para recibir empregadas</translation>
-    </message>
-    <message>
-        <source>Open a qtum: URI or payment request</source>
-        <translation>Abrir un qtum: URI ou solicitude de pago</translation>
-    </message>
-    <message>
-        <source>&amp;Command-line options</source>
-        <translation>Opcións da liña de comandos</translation>
-    </message>
-    <message>
-        <source>%1 behind</source>
-        <translation>%1 detrás</translation>
-    </message>
-    <message>
-        <source>Last received block was generated %1 ago.</source>
-        <translation>O último bloque recibido foi xerado fai %1.</translation>
-    </message>
-    <message>
-        <source>Transactions after this will not yet be visible.</source>
-        <translation>As transaccións despois desta non serán todavía visibles.</translation>
+        <source>Transaction fee</source>
+        <translation>Tarifa de transacción</translation>
+    </message>
+    </context>
+<context>
+    <name>SendCoinsEntry</name>
+    <message>
+        <source>A&amp;mount:</source>
+        <translation>&amp;Cantidade:</translation>
+    </message>
+    <message>
+        <source>Pay &amp;To:</source>
+        <translation>Pagar &amp;A:</translation>
+    </message>
+    <message>
+        <source>&amp;Label:</source>
+        <translation>&amp;Etiqueta:</translation>
+    </message>
+    <message>
+        <source>Choose previously used address</source>
+        <translation>Escoller dirección previamente empregada</translation>
+    </message>
+    <message>
+        <source>This is a normal payment.</source>
+        <translation>Este é un pago normal</translation>
+    </message>
+    <message>
+        <source>Alt+A</source>
+        <translation>Alt+A</translation>
+    </message>
+    <message>
+        <source>Paste address from clipboard</source>
+        <translation>Pegar dirección dende portapapeis</translation>
+    </message>
+    <message>
+        <source>Alt+P</source>
+        <translation>Alt+P</translation>
+    </message>
+    <message>
+        <source>Remove this entry</source>
+        <translation>Eliminar esta entrada</translation>
+    </message>
+    <message>
+        <source>Message:</source>
+        <translation>Mensaxe:</translation>
+    </message>
+    <message>
+        <source>Enter a label for this address to add it to the list of used addresses</source>
+        <translation>Introduce unha etiqueta para esta dirección para engadila á listaxe de direccións empregadas</translation>
+    </message>
+    <message>
+        <source>Pay To:</source>
+        <translation>Pagar A:</translation>
+    </message>
+    <message>
+        <source>Memo:</source>
+        <translation>Memo:</translation>
+    </message>
+    </context>
+<context>
+    <name>SendConfirmationDialog</name>
+    </context>
+<context>
+    <name>ShutdownWindow</name>
+    </context>
+<context>
+    <name>SignVerifyMessageDialog</name>
+    <message>
+        <source>Signatures - Sign / Verify a Message</source>
+        <translation>Sinaturas - Asinar / Verificar unha Mensaxe</translation>
+    </message>
+    <message>
+        <source>&amp;Sign Message</source>
+        <translation>&amp;Asinar Mensaxe</translation>
+    </message>
+    <message>
+        <source>Choose previously used address</source>
+        <translation>Escoller dirección previamente empregada</translation>
+    </message>
+    <message>
+        <source>Alt+A</source>
+        <translation>Alt+A</translation>
+    </message>
+    <message>
+        <source>Paste address from clipboard</source>
+        <translation>Pegar dirección dende portapapeis</translation>
+    </message>
+    <message>
+        <source>Alt+P</source>
+        <translation>Alt+P</translation>
+    </message>
+    <message>
+        <source>Enter the message you want to sign here</source>
+        <translation>Introduce a mensaxe que queres asinar aquí</translation>
+    </message>
+    <message>
+        <source>Signature</source>
+        <translation>Sinatura</translation>
+    </message>
+    <message>
+        <source>Copy the current signature to the system clipboard</source>
+        <translation>Copiar a sinatura actual ao portapapeis do sistema</translation>
+    </message>
+    <message>
+        <source>Sign the message to prove you own this Qtum address</source>
+        <translation>Asina a mensaxe para probar que posees esta dirección Qtum</translation>
+    </message>
+    <message>
+        <source>Sign &amp;Message</source>
+        <translation>Asinar &amp;Mensaxe</translation>
+    </message>
+    <message>
+        <source>Reset all sign message fields</source>
+        <translation>Restaurar todos os campos de sinatura de mensaxe</translation>
+    </message>
+    <message>
+        <source>Clear &amp;All</source>
+        <translation>Limpar &amp;Todo</translation>
+    </message>
+    <message>
+        <source>&amp;Verify Message</source>
+        <translation>&amp;Verificar Mensaxe</translation>
+    </message>
+    <message>
+        <source>Verify the message to ensure it was signed with the specified Qtum address</source>
+        <translation>Verificar a mensaxe para asegurar que foi asinada coa dirección Qtum especificada</translation>
+    </message>
+    <message>
+        <source>Verify &amp;Message</source>
+        <translation>Verificar &amp;Mensaxe</translation>
+    </message>
+    <message>
+        <source>Reset all verify message fields</source>
+        <translation>Restaurar todos os campos de verificación de mensaxe</translation>
+    </message>
+    </context>
+<context>
+    <name>SplashScreen</name>
+    <message>
+        <source>[testnet]</source>
+        <translation>[testnet]</translation>
+    </message>
+</context>
+<context>
+    <name>TrafficGraphWidget</name>
+    <message>
+        <source>KB/s</source>
+        <translation>KB/s</translation>
+    </message>
+</context>
+<context>
+    <name>TransactionDesc</name>
+    </context>
+<context>
+    <name>TransactionDescDialog</name>
+    <message>
+        <source>This pane shows a detailed description of the transaction</source>
+        <translation>Este panel amosa unha descripción detallada da transacción</translation>
+    </message>
+    </context>
+<context>
+    <name>TransactionTableModel</name>
+    </context>
+<context>
+    <name>TransactionView</name>
+    </context>
+<context>
+    <name>UnitDisplayStatusBarControl</name>
+    </context>
+<context>
+    <name>WalletController</name>
+    </context>
+<context>
+    <name>WalletFrame</name>
+    </context>
+<context>
+    <name>WalletModel</name>
+    </context>
+<context>
+    <name>WalletView</name>
+    </context>
+<context>
+    <name>qtum-core</name>
+    <message>
+        <source>Qtum Core</source>
+        <translation>Core de Qtum</translation>
+    </message>
+    <message>
+        <source>Corrupted block database detected</source>
+        <translation>Detectada base de datos de bloques corrupta.</translation>
+    </message>
+    <message>
+        <source>Do you want to rebuild the block database now?</source>
+        <translation>Queres reconstruír a base de datos de bloques agora?</translation>
+    </message>
+    <message>
+        <source>Error initializing block database</source>
+        <translation>Erro inicializando a base de datos de bloques</translation>
+    </message>
+    <message>
+        <source>Error initializing wallet database environment %s!</source>
+        <translation>Erro inicializando entorno de base de datos de moedeiro %s!</translation>
+    </message>
+    <message>
+        <source>Error loading block database</source>
+        <translation>Erro cargando base de datos do bloque</translation>
+    </message>
+    <message>
+        <source>Error opening block database</source>
+        <translation>Erro abrindo base de datos de bloques</translation>
+    </message>
+    <message>
+        <source>Error: Disk space is low!</source>
+        <translation>Erro: Espacio en disco escaso!</translation>
+    </message>
+    <message>
+        <source>Failed to listen on any port. Use -listen=0 if you want this.</source>
+        <translation>Fallou escoitar en calquera porto. Emprega -listen=0 se queres esto.</translation>
+    </message>
+    <message>
+        <source>Incorrect or no genesis block found. Wrong datadir for network?</source>
+        <translation>Bloque genesis incorrecto o no existente. Datadir erróneo para a rede?</translation>
+    </message>
+    <message>
+        <source>Not enough file descriptors available.</source>
+        <translation>Non hai suficientes descritores de arquivo dispoñibles.</translation>
+    </message>
+    <message>
+        <source>Verifying blocks...</source>
+        <translation>Verificando bloques...</translation>
+    </message>
+    <message>
+        <source>Information</source>
+        <translation>Información</translation>
+    </message>
+    <message>
+        <source>Signing transaction failed</source>
+        <translation>Fallou a sinatura da transacción</translation>
+    </message>
+    <message>
+        <source>Transaction amount too small</source>
+        <translation>A cantidade da transacción é demasiado pequena</translation>
+    </message>
+    <message>
+        <source>Transaction too large</source>
+        <translation>A transacción é demasiado grande</translation>
+    </message>
+    <message>
+        <source>Warning</source>
+        <translation>Precaución</translation>
+    </message>
+    <message>
+        <source>Unknown network specified in -onlynet: '%s'</source>
+        <translation>Rede descoñecida especificada en -onlynet: '%s'</translation>
+    </message>
+    <message>
+        <source>Insufficient funds</source>
+        <translation>Fondos insuficientes</translation>
+    </message>
+    <message>
+        <source>Loading block index...</source>
+        <translation>Cargando índice de bloques...</translation>
+    </message>
+    <message>
+        <source>Loading wallet...</source>
+        <translation>Cargando moedeiro...</translation>
+    </message>
+    <message>
+        <source>Cannot downgrade wallet</source>
+        <translation>Non se pode desactualizar o moedeiro</translation>
+    </message>
+    <message>
+        <source>Rescanning...</source>
+        <translation>Rescaneando...</translation>
+    </message>
+    <message>
+        <source>Done loading</source>
+        <translation>Carga completa</translation>
     </message>
     <message>
         <source>Error</source>
         <translation>Erro</translation>
     </message>
-    <message>
-        <source>Warning</source>
-        <translation>Precaución</translation>
-    </message>
-    <message>
-        <source>Information</source>
-        <translation>Información</translation>
-    </message>
-    <message>
-        <source>Up to date</source>
-        <translation>Actualizado</translation>
-    </message>
-    <message>
-        <source>&amp;Window</source>
-        <translation>&amp;Xanela</translation>
-    </message>
-    <message>
-        <source>Catching up...</source>
-        <translation>Poñendo ao día...</translation>
-    </message>
-    <message>
-        <source>Sent transaction</source>
-        <translation>Transacción enviada</translation>
-    </message>
-    <message>
-        <source>Incoming transaction</source>
-        <translation>Transacción entrante</translation>
-    </message>
-    <message>
-        <source>Wallet is &lt;b&gt;encrypted&lt;/b&gt; and currently &lt;b&gt;unlocked&lt;/b&gt;</source>
-        <translation>O moedeiro está &lt;b&gt;encriptado&lt;/b&gt; e actualmente &lt;b&gt;desbloqueado&lt;/b&gt;</translation>
-    </message>
-    <message>
-        <source>Wallet is &lt;b&gt;encrypted&lt;/b&gt; and currently &lt;b&gt;locked&lt;/b&gt;</source>
-        <translation>O moedeiro está &lt;b&gt;encriptado&lt;/b&gt; e actualmente &lt;b&gt;bloqueado&lt;/b&gt;</translation>
-    </message>
-    </context>
-<context>
-    <name>CoinControlDialog</name>
-    <message>
-        <source>Quantity:</source>
-        <translation>Cantidade:</translation>
-    </message>
-    <message>
-        <source>Bytes:</source>
-        <translation>Bytes:</translation>
-    </message>
-    <message>
-        <source>Amount:</source>
-        <translation>Importe:</translation>
-    </message>
-    <message>
-        <source>Fee:</source>
-        <translation>Pago:</translation>
-    </message>
-    <message>
-        <source>Change:</source>
-        <translation>Cambiar:</translation>
-    </message>
-    <message>
-        <source>(un)select all</source>
-        <translation>(des)selecciona todo</translation>
-    </message>
-    <message>
-        <source>Tree mode</source>
-        <translation>Modo árbore</translation>
-    </message>
-    <message>
-        <source>List mode</source>
-        <translation>Modo lista</translation>
-    </message>
-    <message>
-        <source>Amount</source>
-        <translation>Cantidade</translation>
-    </message>
-    <message>
-        <source>Date</source>
-        <translation>Data</translation>
-    </message>
-    <message>
-        <source>Confirmations</source>
-        <translation>Confirmacións</translation>
-    </message>
-    <message>
-        <source>Confirmed</source>
-        <translation>Confirmado</translation>
-    </message>
-    </context>
-<context>
-    <name>EditAddressDialog</name>
-    <message>
-        <source>Edit Address</source>
-        <translation>Modificar Dirección</translation>
-    </message>
-    <message>
-        <source>&amp;Label</source>
-        <translation>&amp;Etiqueta</translation>
-    </message>
-    <message>
-        <source>The label associated with this address list entry</source>
-        <translation>A etiqueta asociada con esta entrada da listaxe de direccións</translation>
-    </message>
-    <message>
-        <source>The address associated with this address list entry. This can only be modified for sending addresses.</source>
-        <translation>A dirección asociada con esta entrada na listaxe de dirección. Esta so pode ser modificada por direccións para enviar.</translation>
-    </message>
-    <message>
-        <source>&amp;Address</source>
-        <translation>&amp;Dirección</translation>
-    </message>
-    </context>
-<context>
-    <name>FreespaceChecker</name>
-    <message>
-        <source>A new data directory will be created.</source>
-        <translation>Crearáse un novo directorio de datos.</translation>
-    </message>
-    <message>
-        <source>name</source>
-        <translation>nome</translation>
-    </message>
-    <message>
-        <source>Directory already exists. Add %1 if you intend to create a new directory here.</source>
-        <translation>O directorio xa existe. Engade %1 se queres crear un novo directorio aquí.</translation>
-    </message>
-    <message>
-        <source>Path already exists, and is not a directory.</source>
-        <translation>A ruta xa existe e non é un directorio.</translation>
-    </message>
-    <message>
-        <source>Cannot create data directory here.</source>
-        <translation>Non se pode crear directorio de datos aquí</translation>
-    </message>
-</context>
-<context>
-    <name>HelpMessageDialog</name>
-    <message>
-        <source>version</source>
-        <translation>versión</translation>
-    </message>
-    <message>
-        <source>Command-line options</source>
-        <translation>Opcións da liña de comandos</translation>
-    </message>
-</context>
-<context>
-    <name>Intro</name>
-    <message>
-        <source>Welcome</source>
-        <translation>Benvido</translation>
-    </message>
-    <message>
-        <source>Use the default data directory</source>
-        <translation>Empregar o directorio de datos por defecto</translation>
-    </message>
-    <message>
-        <source>Use a custom data directory:</source>
-        <translation>Empregar un directorio de datos personalizado</translation>
-    </message>
-    <message>
-        <source>Qtum</source>
-        <translation>Qtum</translation>
-    </message>
-    <message>
-        <source>Error</source>
-        <translation>Erro</translation>
-    </message>
-    </context>
-<context>
-    <name>ModalOverlay</name>
-    <message>
-        <source>Form</source>
-        <translation>Formulario</translation>
-    </message>
-    <message>
-        <source>Last block time</source>
-        <translation>Hora do último bloque</translation>
-    </message>
-    </context>
-<context>
-    <name>OpenURIDialog</name>
-    <message>
-        <source>Open URI</source>
-        <translation>Abrir URI</translation>
-    </message>
-    <message>
-        <source>Open payment request from URI or file</source>
-        <translation>Abrir solicitude de pago dende URI ou ficheiro</translation>
-    </message>
-    <message>
-        <source>URI:</source>
-        <translation>URI:</translation>
-    </message>
-    <message>
-        <source>Select payment request file</source>
-        <translation>Seleccionar ficheiro de solicitude de pago</translation>
-    </message>
-    </context>
-<context>
-    <name>OptionsDialog</name>
-    <message>
-        <source>Options</source>
-        <translation>Opcións</translation>
-    </message>
-    <message>
-        <source>&amp;Main</source>
-        <translation>&amp;Principal</translation>
-    </message>
-    <message>
-        <source>Reset all client options to default.</source>
-        <translation>Restaurar todas as opcións de cliente ás por defecto</translation>
-    </message>
-    <message>
-        <source>&amp;Reset Options</source>
-        <translation>Opcións de &amp;Restaurar</translation>
-    </message>
-    <message>
-        <source>&amp;Network</source>
-        <translation>&amp;Rede</translation>
-    </message>
-    <message>
-        <source>W&amp;allet</source>
-        <translation>Moedeiro</translation>
-    </message>
-    <message>
-        <source>Automatically open the Qtum client port on the router. This only works when your router supports UPnP and it is enabled.</source>
-        <translation>Abrir automáticamente o porto do cliente Qtum no router. Esto so funciona se o teu router soporta UPnP e está habilitado.</translation>
-    </message>
-    <message>
-        <source>Map port using &amp;UPnP</source>
-        <translation>Mapear porto empregando &amp;UPnP</translation>
-    </message>
-    <message>
-        <source>Proxy &amp;IP:</source>
-        <translation>&amp;IP do Proxy:</translation>
-    </message>
-    <message>
-        <source>&amp;Port:</source>
-        <translation>&amp;Porto:</translation>
-    </message>
-    <message>
-        <source>Port of the proxy (e.g. 9050)</source>
-        <translation>Porto do proxy (exemplo: 9050)</translation>
-    </message>
-    <message>
-        <source>&amp;Window</source>
-        <translation>&amp;Xanela</translation>
-    </message>
-    <message>
-        <source>Show only a tray icon after minimizing the window.</source>
-        <translation>Amosar so un icono na bandexa tras minimiza-la xanela.</translation>
-    </message>
-    <message>
-        <source>&amp;Minimize to the tray instead of the taskbar</source>
-        <translation>&amp;Minimizar á bandexa en lugar de á barra de tarefas.</translation>
-    </message>
-    <message>
-        <source>M&amp;inimize on close</source>
-        <translation>M&amp;inimizar ao pechar</translation>
-    </message>
-    <message>
-        <source>&amp;Display</source>
-        <translation>&amp;Visualización</translation>
-    </message>
-    <message>
-        <source>User Interface &amp;language:</source>
-        <translation>&amp;Linguaxe de interface de usuario:</translation>
-    </message>
-    <message>
-        <source>&amp;Unit to show amounts in:</source>
-        <translation>&amp;Unidade na que amosar as cantidades:</translation>
-    </message>
-    <message>
-        <source>Choose the default subdivision unit to show in the interface and when sending coins.</source>
-        <translation>Escolle a unidade de subdivisión por defecto para amosar na interface e ao enviar moedas.</translation>
-    </message>
-    <message>
-        <source>&amp;OK</source>
-        <translation>&amp;OK</translation>
-    </message>
-    <message>
-        <source>&amp;Cancel</source>
-        <translation>&amp;Cancelar</translation>
-    </message>
-    <message>
-        <source>default</source>
-        <translation>por defecto</translation>
-    </message>
-    <message>
-        <source>Confirm options reset</source>
-        <translation>Confirmar opcións de restaurar</translation>
-    </message>
-    <message>
-        <source>Error</source>
-        <translation>Erro</translation>
-    </message>
-    <message>
-        <source>The supplied proxy address is invalid.</source>
-        <translation>A dirección de proxy suministrada é inválida.</translation>
-    </message>
-</context>
-<context>
-    <name>OverviewPage</name>
-    <message>
-        <source>Form</source>
-        <translation>Formulario</translation>
-    </message>
-    <message>
-        <source>The displayed information may be out of date. Your wallet automatically synchronizes with the Qtum network after a connection is established, but this process has not completed yet.</source>
-        <translation>A información amosada por estar desactualizada. O teu moedeiro sincronízase automáticamente coa rede Qtum despois de que se estableza unha conexión, pero este proceso non está todavía rematado.</translation>
-    </message>
-    <message>
-        <source>Your current spendable balance</source>
-        <translation>O teu balance actualmente dispoñible</translation>
-    </message>
-    <message>
-        <source>Total of transactions that have yet to be confirmed, and do not yet count toward the spendable balance</source>
-        <translation>Total de transaccións que aínda teñen que ser confirmadas, e non contan todavía dentro do balance gastable</translation>
-    </message>
-    <message>
-        <source>Immature:</source>
-        <translation>Inmaduro:</translation>
-    </message>
-    <message>
-        <source>Mined balance that has not yet matured</source>
-        <translation>O balance minado todavía non madurou</translation>
-    </message>
-    <message>
-        <source>Total:</source>
-        <translation>Total:</translation>
-    </message>
-    <message>
-        <source>Your current total balance</source>
-        <translation>O teu balance actual total</translation>
-    </message>
-    </context>
-<context>
-    <name>PaymentServer</name>
-    </context>
-<context>
-    <name>PeerTableModel</name>
-    </context>
-<context>
-    <name>QObject</name>
-    <message>
-        <source>Amount</source>
-        <translation>Cantidade</translation>
-    </message>
-    <message>
-        <source>%1 h</source>
-        <translation>%1 h</translation>
-    </message>
-    <message>
-        <source>%1 m</source>
-        <translation>%1 m</translation>
-    </message>
-    <message>
-        <source>N/A</source>
-        <translation>N/A</translation>
-    </message>
-    <message>
-        <source>%1 B</source>
-        <translation>%1 B</translation>
-    </message>
-    <message>
-        <source>%1 KB</source>
-        <translation>%1 KB</translation>
-    </message>
-    <message>
-        <source>%1 MB</source>
-        <translation>%1 MB</translation>
-    </message>
-    <message>
-        <source>%1 GB</source>
-        <translation>%1 GB</translation>
-    </message>
-    <message>
-        <source>unknown</source>
-        <translation>descoñecido</translation>
-    </message>
-</context>
-<context>
-    <name>QObject::QObject</name>
-    </context>
-<context>
-    <name>QRImageWidget</name>
-    </context>
-<context>
-    <name>RPCConsole</name>
-    <message>
-        <source>N/A</source>
-        <translation>N/A</translation>
-    </message>
-    <message>
-        <source>Client version</source>
-        <translation>Versión do cliente</translation>
-    </message>
-    <message>
-        <source>&amp;Information</source>
-        <translation>&amp;Información</translation>
-    </message>
-    <message>
-        <source>Debug window</source>
-        <translation>Ventana de Depuración</translation>
-    </message>
-    <message>
-        <source>Startup time</source>
-        <translation>Tempo de arranque</translation>
-    </message>
-    <message>
-        <source>Network</source>
-        <translation>Rede</translation>
-    </message>
-    <message>
-        <source>Number of connections</source>
-        <translation>Número de conexións</translation>
-    </message>
-    <message>
-        <source>Block chain</source>
-        <translation>Cadea de bloques</translation>
-    </message>
-    <message>
-        <source>Current number of blocks</source>
-        <translation>Número actual de bloques</translation>
-    </message>
-    <message>
-        <source>Last block time</source>
-        <translation>Hora do último bloque</translation>
-    </message>
-    <message>
-        <source>&amp;Open</source>
-        <translation>&amp;Abrir</translation>
-    </message>
-    <message>
-        <source>&amp;Console</source>
-        <translation>&amp;Consola</translation>
-    </message>
-    <message>
-        <source>&amp;Network Traffic</source>
-        <translation>&amp;Tráfico de Rede</translation>
-    </message>
-    <message>
-        <source>Totals</source>
-        <translation>Totais</translation>
-    </message>
-    <message>
-        <source>In:</source>
-        <translation>Dentro:</translation>
-    </message>
-    <message>
-        <source>Out:</source>
-        <translation>Fóra:</translation>
-    </message>
-    <message>
-        <source>Debug log file</source>
-        <translation>Arquivo de log de depuración</translation>
-    </message>
-    <message>
-        <source>Clear console</source>
-        <translation>Limpar consola</translation>
-    </message>
-    </context>
-<context>
-    <name>ReceiveCoinsDialog</name>
-    <message>
-        <source>&amp;Amount:</source>
-        <translation>&amp;Cantidade:</translation>
-    </message>
-    <message>
-        <source>&amp;Label:</source>
-        <translation>&amp;Etiqueta:</translation>
-    </message>
-    <message>
-        <source>&amp;Message:</source>
-        <translation>&amp;Mensaxe:</translation>
-    </message>
-    <message>
-        <source>Clear all fields of the form.</source>
-        <translation>Limpar tódolos campos do formulario</translation>
-    </message>
-    <message>
-        <source>Clear</source>
-        <translation>Limpar</translation>
-    </message>
-    <message>
-        <source>&amp;Request payment</source>
-        <translation>&amp;Solicitar pago</translation>
-    </message>
-    </context>
-<context>
-    <name>ReceiveRequestDialog</name>
-    <message>
-        <source>QR Code</source>
-        <translation>Código QR</translation>
-    </message>
-    <message>
-        <source>Copy &amp;URI</source>
-        <translation>Copiar &amp;URI</translation>
-    </message>
-    <message>
-        <source>Copy &amp;Address</source>
-        <translation>Copiar &amp;Dirección</translation>
-    </message>
-    <message>
-        <source>&amp;Save Image...</source>
-        <translation>&amp;Gardar Imaxe...</translation>
-    </message>
-    <message>
-        <source>Wallet</source>
-        <translation>Moedeiro</translation>
-    </message>
-    </context>
-<context>
-    <name>RecentRequestsTableModel</name>
-    </context>
-<context>
-    <name>SendCoinsDialog</name>
-    <message>
-        <source>Send Coins</source>
-        <translation>Moedas Enviadas</translation>
-    </message>
-    <message>
-        <source>Insufficient funds!</source>
-        <translation>Fondos insuficientes</translation>
-    </message>
-    <message>
-        <source>Quantity:</source>
-        <translation>Cantidade:</translation>
-    </message>
-    <message>
-        <source>Bytes:</source>
-        <translation>Bytes:</translation>
-    </message>
-    <message>
-        <source>Amount:</source>
-        <translation>Importe:</translation>
-    </message>
-    <message>
-        <source>Fee:</source>
-        <translation>Pago:</translation>
-    </message>
-    <message>
-        <source>Change:</source>
-        <translation>Cambiar:</translation>
-    </message>
-    <message>
-        <source>Transaction Fee:</source>
-        <translation>Tarifa de transacción:</translation>
-    </message>
-    <message>
-        <source>Send to multiple recipients at once</source>
-        <translation>Enviar a múltiples receptores á vez</translation>
-    </message>
-    <message>
-        <source>Add &amp;Recipient</source>
-        <translation>Engadir &amp;Receptor</translation>
-    </message>
-    <message>
-        <source>Clear all fields of the form.</source>
-        <translation>Limpar tódolos campos do formulario</translation>
-    </message>
-    <message>
-        <source>Clear &amp;All</source>
-        <translation>Limpar &amp;Todo</translation>
-    </message>
-    <message>
-        <source>Balance:</source>
-        <translation>Balance:</translation>
-    </message>
-    <message>
-        <source>Confirm the send action</source>
-        <translation>Confirmar a acción de envío</translation>
-    </message>
-    <message>
-        <source>S&amp;end</source>
-        <translation>&amp;Enviar</translation>
-    </message>
-    <message>
-        <source>Transaction fee</source>
-        <translation>Tarifa de transacción</translation>
-    </message>
-    </context>
-<context>
-    <name>SendCoinsEntry</name>
-    <message>
-        <source>A&amp;mount:</source>
-        <translation>&amp;Cantidade:</translation>
-    </message>
-    <message>
-        <source>Pay &amp;To:</source>
-        <translation>Pagar &amp;A:</translation>
-    </message>
-    <message>
-        <source>&amp;Label:</source>
-        <translation>&amp;Etiqueta:</translation>
-    </message>
-    <message>
-        <source>Choose previously used address</source>
-        <translation>Escoller dirección previamente empregada</translation>
-    </message>
-    <message>
-        <source>This is a normal payment.</source>
-        <translation>Este é un pago normal</translation>
-    </message>
-    <message>
-        <source>Alt+A</source>
-        <translation>Alt+A</translation>
-    </message>
-    <message>
-        <source>Paste address from clipboard</source>
-        <translation>Pegar dirección dende portapapeis</translation>
-    </message>
-    <message>
-        <source>Alt+P</source>
-        <translation>Alt+P</translation>
-    </message>
-    <message>
-        <source>Remove this entry</source>
-        <translation>Eliminar esta entrada</translation>
-    </message>
-    <message>
-        <source>Message:</source>
-        <translation>Mensaxe:</translation>
-    </message>
-    <message>
-        <source>Enter a label for this address to add it to the list of used addresses</source>
-        <translation>Introduce unha etiqueta para esta dirección para engadila á listaxe de direccións empregadas</translation>
-    </message>
-    <message>
-        <source>Pay To:</source>
-        <translation>Pagar A:</translation>
-    </message>
-    <message>
-        <source>Memo:</source>
-        <translation>Memo:</translation>
-    </message>
-    </context>
-<context>
-    <name>SendConfirmationDialog</name>
-    </context>
-<context>
-    <name>ShutdownWindow</name>
-    </context>
-<context>
-    <name>SignVerifyMessageDialog</name>
-    <message>
-        <source>Signatures - Sign / Verify a Message</source>
-        <translation>Sinaturas - Asinar / Verificar unha Mensaxe</translation>
-    </message>
-    <message>
-        <source>&amp;Sign Message</source>
-        <translation>&amp;Asinar Mensaxe</translation>
-    </message>
-    <message>
-        <source>Choose previously used address</source>
-        <translation>Escoller dirección previamente empregada</translation>
-    </message>
-    <message>
-        <source>Alt+A</source>
-        <translation>Alt+A</translation>
-    </message>
-    <message>
-        <source>Paste address from clipboard</source>
-        <translation>Pegar dirección dende portapapeis</translation>
-    </message>
-    <message>
-        <source>Alt+P</source>
-        <translation>Alt+P</translation>
-    </message>
-    <message>
-        <source>Enter the message you want to sign here</source>
-        <translation>Introduce a mensaxe que queres asinar aquí</translation>
-    </message>
-    <message>
-        <source>Signature</source>
-        <translation>Sinatura</translation>
-    </message>
-    <message>
-        <source>Copy the current signature to the system clipboard</source>
-        <translation>Copiar a sinatura actual ao portapapeis do sistema</translation>
-    </message>
-    <message>
-        <source>Sign the message to prove you own this Qtum address</source>
-        <translation>Asina a mensaxe para probar que posees esta dirección Qtum</translation>
-    </message>
-    <message>
-        <source>Sign &amp;Message</source>
-        <translation>Asinar &amp;Mensaxe</translation>
-    </message>
-    <message>
-        <source>Reset all sign message fields</source>
-        <translation>Restaurar todos os campos de sinatura de mensaxe</translation>
-    </message>
-    <message>
-        <source>Clear &amp;All</source>
-        <translation>Limpar &amp;Todo</translation>
-    </message>
-    <message>
-        <source>&amp;Verify Message</source>
-        <translation>&amp;Verificar Mensaxe</translation>
-    </message>
-    <message>
-        <source>Verify the message to ensure it was signed with the specified Qtum address</source>
-        <translation>Verificar a mensaxe para asegurar que foi asinada coa dirección Qtum especificada</translation>
-    </message>
-    <message>
-        <source>Verify &amp;Message</source>
-        <translation>Verificar &amp;Mensaxe</translation>
-    </message>
-    <message>
-        <source>Reset all verify message fields</source>
-        <translation>Restaurar todos os campos de verificación de mensaxe</translation>
-    </message>
-    </context>
-<context>
-    <name>SplashScreen</name>
-    <message>
-        <source>[testnet]</source>
-        <translation>[testnet]</translation>
-    </message>
-</context>
-<context>
-    <name>TrafficGraphWidget</name>
-    <message>
-        <source>KB/s</source>
-        <translation>KB/s</translation>
-    </message>
-</context>
-<context>
-    <name>TransactionDesc</name>
-    </context>
-<context>
-    <name>TransactionDescDialog</name>
-    <message>
-        <source>This pane shows a detailed description of the transaction</source>
-        <translation>Este panel amosa unha descripción detallada da transacción</translation>
-    </message>
-    </context>
-<context>
-    <name>TransactionTableModel</name>
-    </context>
-<context>
-    <name>TransactionView</name>
-    </context>
-<context>
-    <name>UnitDisplayStatusBarControl</name>
-    </context>
-<context>
-    <name>WalletController</name>
-    </context>
-<context>
-    <name>WalletFrame</name>
-    </context>
-<context>
-    <name>WalletModel</name>
-    </context>
-<context>
-    <name>WalletView</name>
-    </context>
-<context>
-    <name>qtum-core</name>
-    <message>
-        <source>Qtum Core</source>
-        <translation>Core de Qtum</translation>
-    </message>
-    <message>
-        <source>Corrupted block database detected</source>
-        <translation>Detectada base de datos de bloques corrupta.</translation>
-    </message>
-    <message>
-        <source>Do you want to rebuild the block database now?</source>
-        <translation>Queres reconstruír a base de datos de bloques agora?</translation>
-    </message>
-    <message>
-        <source>Error initializing block database</source>
-        <translation>Erro inicializando a base de datos de bloques</translation>
-    </message>
-    <message>
-        <source>Error initializing wallet database environment %s!</source>
-        <translation>Erro inicializando entorno de base de datos de moedeiro %s!</translation>
-    </message>
-    <message>
-        <source>Error loading block database</source>
-        <translation>Erro cargando base de datos do bloque</translation>
-    </message>
-    <message>
-        <source>Error opening block database</source>
-        <translation>Erro abrindo base de datos de bloques</translation>
-    </message>
-    <message>
-        <source>Error: Disk space is low!</source>
-        <translation>Erro: Espacio en disco escaso!</translation>
-    </message>
-    <message>
-        <source>Failed to listen on any port. Use -listen=0 if you want this.</source>
-        <translation>Fallou escoitar en calquera porto. Emprega -listen=0 se queres esto.</translation>
-    </message>
-    <message>
-        <source>Incorrect or no genesis block found. Wrong datadir for network?</source>
-        <translation>Bloque genesis incorrecto o no existente. Datadir erróneo para a rede?</translation>
-    </message>
-    <message>
-        <source>Not enough file descriptors available.</source>
-        <translation>Non hai suficientes descritores de arquivo dispoñibles.</translation>
-    </message>
-    <message>
-        <source>Verifying blocks...</source>
-        <translation>Verificando bloques...</translation>
-    </message>
-    <message>
-        <source>Information</source>
-        <translation>Información</translation>
-    </message>
-    <message>
-        <source>Signing transaction failed</source>
-        <translation>Fallou a sinatura da transacción</translation>
-    </message>
-    <message>
-        <source>Transaction amount too small</source>
-        <translation>A cantidade da transacción é demasiado pequena</translation>
-    </message>
-    <message>
-        <source>Transaction too large</source>
-        <translation>A transacción é demasiado grande</translation>
-    </message>
-    <message>
-        <source>Warning</source>
-        <translation>Precaución</translation>
-    </message>
-    <message>
-        <source>Unknown network specified in -onlynet: '%s'</source>
-        <translation>Rede descoñecida especificada en -onlynet: '%s'</translation>
-    </message>
-    <message>
-        <source>Insufficient funds</source>
-        <translation>Fondos insuficientes</translation>
-    </message>
-    <message>
-        <source>Loading block index...</source>
-        <translation>Cargando índice de bloques...</translation>
-    </message>
-    <message>
-        <source>Loading wallet...</source>
-        <translation>Cargando moedeiro...</translation>
-    </message>
-    <message>
-        <source>Cannot downgrade wallet</source>
-        <translation>Non se pode desactualizar o moedeiro</translation>
-    </message>
-    <message>
-        <source>Rescanning...</source>
-        <translation>Rescaneando...</translation>
-    </message>
-    <message>
-        <source>Done loading</source>
-        <translation>Carga completa</translation>
-    </message>
-    <message>
-        <source>Error</source>
-        <translation>Erro</translation>
-    </message>
 </context>
 </TS>