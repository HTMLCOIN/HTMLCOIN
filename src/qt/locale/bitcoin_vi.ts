--- conflicted
+++ resolved
@@ -184,13 +184,8 @@
         <translation>Ví đã được mã hóa</translation>
     </message>
     <message>
-<<<<<<< HEAD
-        <source>%1 will close now to finish the encryption process. Remember that encrypting your wallet cannot fully protect your qtums from being stolen by malware infecting your computer.</source>
-        <translation>%1 sẽ đóng lúc này để kết thúc quá trình mã hóa. Nhớ rằng việc mã hóa ví không thể bảo vệ hoàn toàn số qtums khỏi việc Malware lây nhiễm đến computer của bạn.</translation>
-=======
         <source>Your wallet is now encrypted. Remember that encrypting your wallet cannot fully protect your qtums from being stolen by malware infecting your computer.</source>
         <translation>Ví bạn đã được mã hóa bây giờ. Hãy nhớ rằng việc mã hóa ví bạn không thể hoàn toàn bảo vệ qtum của bạn bị đánh cắp bới phần mềm độc hại dính vào máy tính bạn</translation>
->>>>>>> 9e306671
     </message>
     <message>
         <source>IMPORTANT: Any previous backups you have made of your wallet file should be replaced with the newly generated, encrypted wallet file. For security reasons, previous backups of the unencrypted wallet file will become useless as soon as you start using the new, encrypted wallet.</source>
@@ -339,13 +334,10 @@
         <translation>Khôi phục các khối trên ổ đĩa...</translation>
     </message>
     <message>
-<<<<<<< HEAD
-=======
         <source>Proxy is &lt;b&gt;enabled&lt;/b&gt;: %1</source>
         <translation>Proxy là &lt;b&gt; cho phép &lt;/b&gt;: %1</translation>
     </message>
     <message>
->>>>>>> 9e306671
         <source>Send coins to a Qtum address</source>
         <translation>Gửi coin đến một địa chỉ Qtum</translation>
     </message>
@@ -372,13 +364,6 @@
     <message>
         <source>Qtum</source>
         <translation>Qtum</translation>
-<<<<<<< HEAD
-    </message>
-    <message>
-        <source>Wallet</source>
-        <translation>Ví</translation>
-=======
->>>>>>> 9e306671
     </message>
     <message>
         <source>&amp;Send</source>
@@ -489,36 +474,32 @@
         <translation>Đã cập nhật</translation>
     </message>
     <message>
-<<<<<<< HEAD
+        <source>&amp;Sending addresses</source>
+        <translation>&amp;Các địa chỉ đang gửi</translation>
+    </message>
+    <message>
+        <source>&amp;Receiving addresses</source>
+        <translation>&amp;Các địa chỉ đang nhận</translation>
+    </message>
+    <message>
+        <source>Open Wallet</source>
+        <translation>Mớ ví</translation>
+    </message>
+    <message>
+        <source>Open a wallet</source>
+        <translation>Mở một ví</translation>
+    </message>
+    <message>
+        <source>Close Wallet...</source>
+        <translation>Đóng ví...</translation>
+    </message>
+    <message>
+        <source>Close wallet</source>
+        <translation>Đông ví</translation>
+    </message>
+    <message>
         <source>Show the %1 help message to get a list with possible Qtum command-line options</source>
         <translation>Hiển thị %1 tin nhắn hỗ trợ để nhận được danh sách Qtum command-line khả dụng</translation>
-=======
-        <source>&amp;Sending addresses</source>
-        <translation>&amp;Các địa chỉ đang gửi</translation>
-    </message>
-    <message>
-        <source>&amp;Receiving addresses</source>
-        <translation>&amp;Các địa chỉ đang nhận</translation>
-    </message>
-    <message>
-        <source>Open Wallet</source>
-        <translation>Mớ ví</translation>
-    </message>
-    <message>
-        <source>Open a wallet</source>
-        <translation>Mở một ví</translation>
-    </message>
-    <message>
-        <source>Close Wallet...</source>
-        <translation>Đóng ví...</translation>
-    </message>
-    <message>
-        <source>Close wallet</source>
-        <translation>Đông ví</translation>
-    </message>
-    <message>
-        <source>Show the %1 help message to get a list with possible Qtum command-line options</source>
-        <translation>Hiển thị %1 tin nhắn hỗ trợ để nhận được danh sách Qtum command-line khả dụng</translation>
     </message>
     <message>
         <source>default wallet</source>
@@ -531,7 +512,6 @@
     <message>
         <source>&amp;Window</source>
         <translation>&amp;Window</translation>
->>>>>>> 9e306671
     </message>
     <message>
         <source>%1 client</source>
@@ -2061,17 +2041,6 @@
         <translation>Ẩn</translation>
     </message>
     <message>
-<<<<<<< HEAD
-        <source>Paying only the minimum fee is just fine as long as there is less transaction volume than space in the blocks. But be aware that this can end up in a never confirming transaction once there is more demand for qtum transactions than the network can process.</source>
-        <translation>Chi trả chỉ số nhỏ nhất fee thì ổn cho tới khi có ít transaction volume hơn khoảng trống trong blocks. Nhưng nhận ra rằng điều này kết thúc trong việc chẳng bao giờ xác nhận transaction trừ khi có nhiều nhu cầu cho giao dịch qtum hơn so với mạng có thể xử lý.</translation>
-    </message>
-    <message>
-        <source>(read the tooltip)</source>
-        <translation>(đọc cái tooltip)</translation>
-    </message>
-    <message>
-=======
->>>>>>> 9e306671
         <source>Recommended:</source>
         <translation>Khuyên dùng:</translation>
     </message>
