--- conflicted
+++ resolved
@@ -322,8 +322,6 @@
         <translation>Apri &amp;URI...</translation>
     </message>
     <message>
-<<<<<<< HEAD
-=======
         <source>Wallet:</source>
         <translation>Portafoglio</translation>
     </message>
@@ -332,7 +330,6 @@
         <translation>Portafoglio predefinito</translation>
     </message>
     <message>
->>>>>>> 228c1378
         <source>Click to disable network activity.</source>
         <translation>Clicca per disabilitare attività di rete.</translation>
     </message>
@@ -689,13 +686,6 @@
         <translation>&amp;Indirizzo</translation>
     </message>
     <message>
-<<<<<<< HEAD
-        <source>New receiving address</source>
-        <translation>Nuovo indirizzo di ricezione</translation>
-    </message>
-    <message>
-=======
->>>>>>> 228c1378
         <source>New sending address</source>
         <translation>Nuovo indirizzo di invio</translation>
     </message>
@@ -712,13 +702,6 @@
         <translation>L'indirizzo inserito "%1" non è un indirizzo Qtum valido.</translation>
     </message>
     <message>
-<<<<<<< HEAD
-        <source>The entered address "%1" is already in the address book.</source>
-        <translation>L'indirizzo inserito "%1" è già nella rubrica.</translation>
-    </message>
-    <message>
-=======
->>>>>>> 228c1378
         <source>Could not unlock wallet.</source>
         <translation>Non posso sbloccare il portafoglio.</translation>
     </message>
@@ -764,23 +747,7 @@
         <source>Command-line options</source>
         <translation>Opzioni linea di comando</translation>
     </message>
-<<<<<<< HEAD
-    <message>
-        <source>Usage:</source>
-        <translation>Utilizzo:</translation>
-    </message>
-    <message>
-        <source>command-line options</source>
-        <translation>opzioni linea di comando</translation>
-    </message>
-    <message>
-        <source>UI Options:</source>
-        <translation>Opzioni UI</translation>
-    </message>
-    </context>
-=======
 </context>
->>>>>>> 228c1378
 <context>
     <name>Intro</name>
     <message>
@@ -881,13 +848,10 @@
         <source>Sent</source>
         <translation>Inviato</translation>
     </message>
-<<<<<<< HEAD
-=======
     <message>
         <source>default wallet</source>
         <translation>Portafoglio predefinito</translation>
     </message>
->>>>>>> 228c1378
     </context>
 <context>
     <name>ReceiveCoinsDialog</name>
@@ -914,13 +878,10 @@
         <source>Label</source>
         <translation>Etichetta</translation>
     </message>
-<<<<<<< HEAD
-=======
     <message>
         <source>Wallet</source>
         <translation>Portafoglio</translation>
     </message>
->>>>>>> 228c1378
     </context>
 <context>
     <name>RecentRequestsTableModel</name>
