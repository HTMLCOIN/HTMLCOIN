--- conflicted
+++ resolved
@@ -67,19 +67,11 @@
     </message>
     <message>
         <source>These are your Qtum addresses for sending payments. Always check the amount and the receiving address before sending coins.</source>
-<<<<<<< HEAD
-        <translation>Це ваші адреси Qtum для надсилання платежів. Завжди перевіряйте суму та адресу одержувача перед відправленням монет.</translation>
-    </message>
-    <message>
-        <source>These are your Qtum addresses for receiving payments. It is recommended to use a new receiving address for each transaction.</source>
-        <translation>Це ваші адреси Qtum для отримання платежів. Для кожної транзакції рекомендується використовувати нову адресу одержувача.</translation>
-=======
         <translation>Это ваши адреса Qtum для отправки платежей. Всегда проверяйте количество и адрес получателя перед отправкой перевода.</translation>
     </message>
     <message>
         <source>These are your Qtum addresses for receiving payments. Use the 'Create new receiving address' button in the receive tab to create new addresses.</source>
         <translation>Це ваші qtum-адреси для отримання платежів. Використовуйте кнопку "Створити нову адресу прийому" на вкладці отримання, для створення нових адрес.</translation>
->>>>>>> 451880b9
     </message>
     <message>
         <source>&amp;Copy Address</source>
@@ -177,11 +169,7 @@
     </message>
     <message>
         <source>Warning: If you encrypt your wallet and lose your passphrase, you will &lt;b&gt;LOSE ALL OF YOUR QTUMS&lt;/b&gt;!</source>
-<<<<<<< HEAD
-        <translation>УВАГА: Якщо ви зашифруєте гаманець і забудете пароль, ви &lt;b&gt;ВТРАТИТЕ ВСІ СВОЇ QTUMS&lt;/b&gt;!</translation>
-=======
         <translation>Предупреждение: если вы зашифруете бумажник и потеряете пароль, вы &lt;b&gt;ПОТЕРЯЕТЕ ВСЕ ВАШИ QTUMS&lt;/b&gt;!</translation>
->>>>>>> 451880b9
     </message>
     <message>
         <source>Are you sure you wish to encrypt your wallet?</source>
@@ -200,10 +188,6 @@
         <translation>Пам’ятайте, що шифрування гаманця не може повністю захистити ваші qtums від кражі, у випадку якщо ваш комп’ютер буде інфіковано шкідливими програмами.</translation>
     </message>
     <message>
-<<<<<<< HEAD
-        <source>Your wallet is now encrypted. Remember that encrypting your wallet cannot fully protect your qtums from being stolen by malware infecting your computer.</source>
-        <translation>Ваш гаманець зашифровано. Пам'ятайте, шифрування гаманця не гарантує абсолютний захист qtums від крадіжки шкідливим програмним забезпеченням, яке вразило комп'ютер.</translation>
-=======
         <source>Wallet to be encrypted</source>
         <translation>Гаманець який потрібно зашифрувати</translation>
     </message>
@@ -214,7 +198,6 @@
     <message>
         <source>Your wallet is now encrypted. </source>
         <translation>Ваш гаманець зашифровано.</translation>
->>>>>>> 451880b9
     </message>
     <message>
         <source>IMPORTANT: Any previous backups you have made of your wallet file should be replaced with the newly generated, encrypted wallet file. For security reasons, previous backups of the unencrypted wallet file will become useless as soon as you start using the new, encrypted wallet.</source>
@@ -276,11 +259,7 @@
     </message>
     <message>
         <source>&amp;Overview</source>
-<<<<<<< HEAD
-        <translation>&amp;Огляд</translation>
-=======
         <translation>&amp;Обзор</translation>
->>>>>>> 451880b9
     </message>
     <message>
         <source>Show general overview of wallet</source>
@@ -341,12 +320,6 @@
     <message>
         <source>Open &amp;URI...</source>
         <translation>Відкрити &amp;URI</translation>
-<<<<<<< HEAD
-    </message>
-    <message>
-        <source>Wallet:</source>
-        <translation>Гаманець:</translation>
-=======
     </message>
     <message>
         <source>Create Wallet...</source>
@@ -359,7 +332,6 @@
     <message>
         <source>Wallet:</source>
         <translation>Кошелёк</translation>
->>>>>>> 451880b9
     </message>
     <message>
         <source>Click to disable network activity.</source>
@@ -410,13 +382,6 @@
         <translation>П&amp;еревірити повідомлення...</translation>
     </message>
     <message>
-<<<<<<< HEAD
-        <source>Qtum</source>
-        <translation>Qtum</translation>
-    </message>
-    <message>
-=======
->>>>>>> 451880b9
         <source>&amp;Send</source>
         <translation>&amp;Відправити</translation>
     </message>
@@ -438,11 +403,7 @@
     </message>
     <message>
         <source>Sign messages with your Qtum addresses to prove you own them</source>
-<<<<<<< HEAD
-        <translation>Підтвердіть, що Ви є власником повідомлення підписавши його Вашою Qtum-адресою </translation>
-=======
         <translation>Підтвердіть, що Ви є власником повідомлення підписавши його Вашою Qtum-адресою</translation>
->>>>>>> 451880b9
     </message>
     <message>
         <source>Verify messages to ensure they were signed with specified Qtum addresses</source>
@@ -537,8 +498,6 @@
         <translation>&amp;Адреси для отримання</translation>
     </message>
     <message>
-<<<<<<< HEAD
-=======
         <source>Open Wallet</source>
         <translation>Відкрити гаманець</translation>
     </message>
@@ -555,7 +514,6 @@
         <translation>закрити Гаманець</translation>
     </message>
     <message>
->>>>>>> 451880b9
         <source>Show the %1 help message to get a list with possible Qtum command-line options</source>
         <translation>Показати довідку %1 для отримання переліку можливих параметрів командного рядка.</translation>
     </message>
@@ -564,14 +522,6 @@
         <translation>гаманець за змовчуванням</translation>
     </message>
     <message>
-<<<<<<< HEAD
-        <source>&amp;Window</source>
-        <translation>&amp;Вікно</translation>
-    </message>
-    <message>
-        <source>Minimize</source>
-        <translation>Мінімізувати</translation>
-=======
         <source>No wallets available</source>
         <translation>Гаманців немає</translation>
     </message>
@@ -582,20 +532,12 @@
     <message>
         <source>Minimize</source>
         <translation>Сворачивать</translation>
->>>>>>> 451880b9
     </message>
     <message>
         <source>Zoom</source>
         <translation>Збільшення</translation>
     </message>
     <message>
-<<<<<<< HEAD
-        <source>Restore</source>
-        <translation>Відновити</translation>
-    </message>
-    <message>
-=======
->>>>>>> 451880b9
         <source>Main Window</source>
         <translation>Головне Вікно</translation>
     </message>
@@ -1091,15 +1033,11 @@
         <source>Hide</source>
         <translation>Приховати</translation>
     </message>
-<<<<<<< HEAD
-    </context>
-=======
     <message>
         <source>Unknown. Syncing Headers (%1, %2%)...</source>
         <translation>Невідомо. Синхронізація заголовків (%1, %2%) ...</translation>
     </message>
 </context>
->>>>>>> 451880b9
 <context>
     <name>OpenURIDialog</name>
     <message>
@@ -1157,8 +1095,6 @@
         <translation>Автоматично запускати %1 при вході до системи.</translation>
     </message>
     <message>
-<<<<<<< HEAD
-=======
         <source>&amp;Start %1 on system login</source>
         <translation>&amp;Запускати %1 при вході в систему</translation>
     </message>
@@ -1167,7 +1103,6 @@
         <translation>Розмір &amp;кешу бази даних</translation>
     </message>
     <message>
->>>>>>> 451880b9
         <source>Number of script &amp;verification threads</source>
         <translation>Кількість потоків &amp;сценарію перевірки</translation>
     </message>
@@ -2361,11 +2296,7 @@
     </message>
     <message>
         <source>When there is less transaction volume than space in the blocks, miners as well as relaying nodes may enforce a minimum fee. Paying only this minimum fee is just fine, but be aware that this can result in a never confirming transaction once there is more demand for qtum transactions than the network can process.</source>
-<<<<<<< HEAD
-        <translation>Якщо обсяг транзакцій менше, ніж простір у блоках, майнери, а також вузли ретрансляції можуть стягувати мінімальну плату. Сплата лише цієї мінімальної суми може призвести до ніколи не підтверджуваної транзакції, коли буде більше попиту на біткойн-транзакції, ніж мережа може обробити.</translation>
-=======
         <translation>Якщо обсяг транзакцій менше, ніж простір у блоках, майнери, а також вузли ретрансляції можуть стягувати мінімальну плату. Сплата лише цієї мінімальної суми може призвести до ніколи не підтверджуваної транзакції, коли буде більше попиту на qtum-транзакції, ніж мережа може обробити.</translation>
->>>>>>> 451880b9
     </message>
     <message>
         <source>A too low fee might result in a never confirming transaction (read the tooltip)</source>
@@ -3236,9 +3167,6 @@
 </context>
 <context>
     <name>WalletController</name>
-<<<<<<< HEAD
-    </context>
-=======
     <message>
         <source>Close wallet</source>
         <translation>закрити Гаманець</translation>
@@ -3248,7 +3176,6 @@
         <translation>Якщо занадто довго закривати гаманець, це може призвести до необхідності повторної синхронізації всієї ланцюга, якщо ввімкнено обрізку.</translation>
     </message>
 </context>
->>>>>>> 451880b9
 <context>
     <name>WalletFrame</name>
     <message>
@@ -3373,13 +3300,6 @@
         <translation>Неможливо запустити HTTP-сервер. Детальніший опис наведено в журналі зневадження.</translation>
     </message>
     <message>
-<<<<<<< HEAD
-        <source>Qtum Core</source>
-        <translation>Qtum Core</translation>
-    </message>
-    <message>
-=======
->>>>>>> 451880b9
         <source>The %s developers</source>
         <translation>Розробники %s</translation>
     </message>
@@ -3638,13 +3558,6 @@
     <message>
         <source>Error: Disk space is low for %s</source>
         <translation>Помилка: для %s бракує місця на диску</translation>
-<<<<<<< HEAD
-    </message>
-    <message>
-        <source>Information</source>
-        <translation>Інформація</translation>
-=======
->>>>>>> 451880b9
     </message>
     <message>
         <source>Invalid -onion address or hostname: '%s'</source>
@@ -3797,11 +3710,7 @@
     </message>
     <message>
         <source>Insufficient funds</source>
-<<<<<<< HEAD
-        <translation>Недостатньо коштів</translation>
-=======
         <translation>Недостаточно средств</translation>
->>>>>>> 451880b9
     </message>
     <message>
         <source>Cannot upgrade a non HD split wallet without upgrading to support pre split keypool. Please use -upgradewallet=169900 or -upgradewallet with no version specified.</source>
