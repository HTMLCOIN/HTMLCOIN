--- conflicted
+++ resolved
@@ -30,13 +30,10 @@
         <translation>Eliminar la dirección seleccionada de la lista</translation>
     </message>
     <message>
-<<<<<<< HEAD
-=======
         <source>Enter address or label to search</source>
         <translation>Ingresar la dirección o etiqueta para buscar</translation>
     </message>
     <message>
->>>>>>> 228c1378
         <source>Export the data in the current tab to a file</source>
         <translation>Exportar los datos en la pestaña actual a un archivo</translation>
     </message>
@@ -470,7 +467,6 @@
     </context>
 <context>
     <name>WalletView</name>
-<<<<<<< HEAD
     <message>
         <source>Export the data in the current tab to a file</source>
         <translation>Exportar los datos en la pestaña actual a un archivo</translation>
@@ -478,15 +474,6 @@
     </context>
 <context>
     <name>qtum-core</name>
-=======
->>>>>>> 228c1378
-    <message>
-        <source>Export the data in the current tab to a file</source>
-        <translation>Exportar los datos en la pestaña actual a un archivo</translation>
-    </message>
-    </context>
-<context>
-    <name>qtum-core</name>
     <message>
         <source>Information</source>
         <translation>Información</translation>
