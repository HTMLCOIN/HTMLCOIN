--- conflicted
+++ resolved
@@ -201,8 +201,6 @@
     </context>
 <context>
     <name>QtumGUI</name>
-<<<<<<< HEAD
-=======
     <message>
         <source>Sign &amp;message...</source>
         <translation>签名 &amp;消息...</translation>
@@ -363,7 +361,6 @@
         <source>Transactions after this will not yet be visible.</source>
         <translation>之后的交易还不可见。</translation>
     </message>
->>>>>>> 9e306671
     <message>
         <source>Error</source>
         <translation>错误</translation>
@@ -697,13 +694,8 @@
         <translation>支付的总额必须大于0。</translation>
     </message>
     <message>
-<<<<<<< HEAD
-        <source>Warning: Invalid Qtum address</source>
-        <translation>警告：QTUM地址无效</translation>
-=======
         <source>The amount exceeds your balance.</source>
         <translation>总额超过你的余额。</translation>
->>>>>>> 9e306671
     </message>
     <message>
         <source>The total exceeds your balance when the %1 transaction fee is included.</source>
@@ -877,13 +869,10 @@
     </context>
 <context>
     <name>qtum-core</name>
-<<<<<<< HEAD
-=======
     <message>
         <source>Information</source>
         <translation>消息</translation>
     </message>
->>>>>>> 9e306671
     <message>
         <source>Transaction too large for fee policy</source>
         <translation>根据费率标准，本次转账超额</translation>
