<TS language="pl" version="2.1">
<context>
    <name>AddressBookPage</name>
    <message>
        <source>Right-click to edit address or label</source>
        <translation>Kliknij prawym przyciskiem myszy, aby edytować adres lub etykietę</translation>
    </message>
    <message>
        <source>Create a new address</source>
        <translation>Utwórz nowy adres</translation>
    </message>
    <message>
        <source>&amp;New</source>
        <translation>&amp;Nowy</translation>
    </message>
    <message>
        <source>Copy the currently selected address to the system clipboard</source>
        <translation>Skopiuj wybrany adres do schowka</translation>
    </message>
    <message>
        <source>&amp;Copy</source>
        <translation>&amp;Kopiuj</translation>
    </message>
    <message>
        <source>C&amp;lose</source>
        <translation>Z&amp;amknij</translation>
    </message>
    <message>
        <source>Delete the currently selected address from the list</source>
        <translation>Usuń zaznaczony adres z listy</translation>
    </message>
    <message>
        <source>Enter address or label to search</source>
        <translation>Wprowadź adres albo etykietę aby wyszukać</translation>
    </message>
    <message>
        <source>Export the data in the current tab to a file</source>
        <translation>Eksportuj dane z aktywnej karty do pliku</translation>
    </message>
    <message>
        <source>&amp;Export</source>
        <translation>&amp;Eksportuj</translation>
    </message>
    <message>
        <source>&amp;Delete</source>
        <translation>&amp;Usuń</translation>
    </message>
    <message>
        <source>Choose the address to send coins to</source>
        <translation>Wybierz adres, na który chcesz wysłać monety</translation>
    </message>
    <message>
        <source>Choose the address to receive coins with</source>
        <translation>Wybierz adres, na który chcesz otrzymać monety</translation>
    </message>
    <message>
        <source>C&amp;hoose</source>
        <translation>W&amp;ybierz</translation>
    </message>
    <message>
        <source>Sending addresses</source>
        <translation>Adresy wysyłania</translation>
    </message>
    <message>
        <source>Receiving addresses</source>
        <translation>Adresy odbioru</translation>
    </message>
    <message>
        <source>These are your Qtum addresses for sending payments. Always check the amount and the receiving address before sending coins.</source>
        <translation>Tutaj znajdują się adresy Qtum na które wysyłasz płatności. Zawsze sprawdzaj ilość i adres odbiorcy przed wysyłką monet.</translation>
    </message>
    <message>
<<<<<<< HEAD
        <source>These are your Qtum addresses for receiving payments. It is recommended to use a new receiving address for each transaction.</source>
        <translation>To są twoje adresy Qtum do odbierania płatności. Zaleca się używanie nowych adresów odbiorczych dla każdej transakcji.</translation>
=======
        <source>These are your Qtum addresses for receiving payments. Use the 'Create new receiving address' button in the receive tab to create new addresses.</source>
        <translation>To są Twoje adresy Qtum do otrzymywania płatności. Użyj przycisku "Stwórz nowy adres odbiorczy" w zakładce odbioru żeby stworzyć nowy adres.</translation>
>>>>>>> 451880b9
    </message>
    <message>
        <source>&amp;Copy Address</source>
        <translation>&amp;Kopiuj adres</translation>
    </message>
    <message>
        <source>Copy &amp;Label</source>
        <translation>Kopiuj &amp;Etykietę</translation>
    </message>
    <message>
        <source>&amp;Edit</source>
        <translation>&amp;Edytuj</translation>
    </message>
    <message>
        <source>Export Address List</source>
        <translation>Eksportuj listę adresów</translation>
    </message>
    <message>
        <source>Comma separated file (*.csv)</source>
        <translation>Plik *.CSV (dane rozdzielane przecinkami)</translation>
    </message>
    <message>
        <source>Exporting Failed</source>
        <translation>Eksportowanie nie powiodło się</translation>
    </message>
    <message>
        <source>There was an error trying to save the address list to %1. Please try again.</source>
        <translation>Wystąpił błąd podczas próby zapisu listy adresów do %1. Proszę spróbować ponownie.</translation>
    </message>
</context>
<context>
    <name>AddressTableModel</name>
    <message>
        <source>Label</source>
        <translation>Etykieta</translation>
    </message>
    <message>
        <source>Address</source>
        <translation>Adres</translation>
    </message>
    <message>
        <source>(no label)</source>
        <translation>(brak etykiety)</translation>
    </message>
</context>
<context>
    <name>AskPassphraseDialog</name>
    <message>
        <source>Passphrase Dialog</source>
        <translation>Okienko Hasła</translation>
    </message>
    <message>
        <source>Enter passphrase</source>
        <translation>Wpisz hasło</translation>
    </message>
    <message>
        <source>New passphrase</source>
        <translation>Nowe hasło</translation>
    </message>
    <message>
        <source>Repeat new passphrase</source>
        <translation>Powtórz nowe hasło</translation>
    </message>
    <message>
        <source>Show passphrase</source>
        <translation>Pokaż hasło</translation>
    </message>
    <message>
        <source>Encrypt wallet</source>
        <translation>Zaszyfruj portfel</translation>
    </message>
    <message>
        <source>This operation needs your wallet passphrase to unlock the wallet.</source>
        <translation>Ta operacja wymaga hasła do portfela aby odblokować portfel.</translation>
    </message>
    <message>
        <source>Unlock wallet</source>
        <translation>Odblokuj portfel</translation>
    </message>
    <message>
        <source>This operation needs your wallet passphrase to decrypt the wallet.</source>
        <translation>Ta operacja wymaga hasła portfela, aby go odszyfrować.</translation>
    </message>
    <message>
        <source>Decrypt wallet</source>
        <translation>Odszyfruj portfel</translation>
    </message>
    <message>
        <source>Change passphrase</source>
        <translation>Zmień hasło</translation>
    </message>
    <message>
        <source>Confirm wallet encryption</source>
        <translation>Potwierdź szyfrowanie portfela</translation>
    </message>
    <message>
        <source>Warning: If you encrypt your wallet and lose your passphrase, you will &lt;b&gt;LOSE ALL OF YOUR QTUMS&lt;/b&gt;!</source>
        <translation>Uwaga: jeśli zaszyfrujesz swój portfel i zgubisz hasło &lt;b&gt;STRACISZ WSZYSTKIE SWOJE QTUMY&lt;/b&gt;!</translation>
    </message>
    <message>
        <source>Are you sure you wish to encrypt your wallet?</source>
        <translation>Jesteś pewien, że chcesz zaszyfrować swój portfel?</translation>
    </message>
    <message>
        <source>Wallet encrypted</source>
        <translation>Portfel zaszyfrowany</translation>
    </message>
    <message>
<<<<<<< HEAD
        <source>Your wallet is now encrypted. Remember that encrypting your wallet cannot fully protect your qtums from being stolen by malware infecting your computer.</source>
        <translation>Twój portfel został zaszyfrowany. Pamiętaj, że szyfrowanie nie chroni przed kradzieżą w wyniku działania złośliwego oprogramowania infekującego twój komputer.</translation>
=======
        <source>Enter the new passphrase for the wallet.&lt;br/&gt;Please use a passphrase of &lt;b&gt;ten or more random characters&lt;/b&gt;, or &lt;b&gt;eight or more words&lt;/b&gt;.</source>
        <translation>Wprowadź nowe hasło do portfela.&lt;br/&gt;Hasło powinno zawierać  &lt;b&gt;co najmniej 10 losowych znaków&lt;/b&gt; lub &lt;b&gt;co najmniej osiem słów&lt;/b&gt;.</translation>
    </message>
    <message>
        <source>Enter the old passphrase and new passphrase for the wallet.</source>
        <translation>Wprowadź stare i nowe hasło dla portfela.</translation>
    </message>
    <message>
        <source>Remember that encrypting your wallet cannot fully protect your qtums from being stolen by malware infecting your computer.</source>
        <translation>Zwróć uwagę, że zaszyfrowanie portfela nie zabezpieczy się w pełni przed kradzieżą przez malware jakie może zainfekować twój komputer.</translation>
    </message>
    <message>
        <source>Wallet to be encrypted</source>
        <translation>Portfel do zaszyfrowania</translation>
    </message>
    <message>
        <source>Your wallet is about to be encrypted. </source>
        <translation>Twój portfel zostanie zaszyfrowany.</translation>
    </message>
    <message>
        <source>Your wallet is now encrypted. </source>
        <translation>Twój portfel jest teraz zaszyfrowany.</translation>
>>>>>>> 451880b9
    </message>
    <message>
        <source>IMPORTANT: Any previous backups you have made of your wallet file should be replaced with the newly generated, encrypted wallet file. For security reasons, previous backups of the unencrypted wallet file will become useless as soon as you start using the new, encrypted wallet.</source>
        <translation>WAŻNE: Wszystkie wykonane wcześniej kopie pliku portfela powinny być zamienione na nowe, szyfrowane pliki. Z powodów bezpieczeństwa, poprzednie kopie nieszyfrowanych plików portfela staną się bezużyteczne jak tylko zaczniesz korzystać z nowego, szyfrowanego portfela.</translation>
    </message>
    <message>
        <source>Wallet encryption failed</source>
        <translation>Szyfrowanie portfela nie powiodło się</translation>
    </message>
    <message>
        <source>Wallet encryption failed due to an internal error. Your wallet was not encrypted.</source>
        <translation>Szyfrowanie portfela nie powiodło się z powodu wewnętrznego błędu. Twój portfel nie został zaszyfrowany.</translation>
    </message>
    <message>
        <source>The supplied passphrases do not match.</source>
        <translation>Podane hasła nie są takie same.</translation>
    </message>
    <message>
        <source>Wallet unlock failed</source>
        <translation>Odblokowanie portfela nie powiodło się</translation>
    </message>
    <message>
        <source>The passphrase entered for the wallet decryption was incorrect.</source>
        <translation>Wprowadzone hasło do odszyfrowania portfela jest niepoprawne.</translation>
    </message>
    <message>
        <source>Wallet decryption failed</source>
        <translation>Odszyfrowanie portfela nie powiodło się</translation>
    </message>
    <message>
        <source>Wallet passphrase was successfully changed.</source>
        <translation>Hasło do portfela zostało pomyślnie zmienione.</translation>
    </message>
    <message>
        <source>Warning: The Caps Lock key is on!</source>
        <translation>Ostrzeżenie: Caps Lock jest włączony!</translation>
    </message>
</context>
<context>
    <name>BanTableModel</name>
    <message>
        <source>IP/Netmask</source>
        <translation>IP / maska podsieci</translation>
    </message>
    <message>
        <source>Banned Until</source>
        <translation>Blokada do</translation>
    </message>
</context>
<context>
    <name>QtumGUI</name>
    <message>
        <source>Sign &amp;message...</source>
        <translation>Podpisz wiado&amp;mość...</translation>
    </message>
    <message>
        <source>Synchronizing with network...</source>
        <translation>Synchronizacja z siecią...</translation>
    </message>
    <message>
        <source>&amp;Overview</source>
        <translation>P&amp;odsumowanie</translation>
    </message>
    <message>
        <source>Show general overview of wallet</source>
        <translation>Pokazuje ogólny widok portfela</translation>
    </message>
    <message>
        <source>&amp;Transactions</source>
        <translation>&amp;Transakcje</translation>
    </message>
    <message>
        <source>Browse transaction history</source>
        <translation>Przeglądaj historię transakcji</translation>
    </message>
    <message>
        <source>E&amp;xit</source>
        <translation>&amp;Zakończ</translation>
    </message>
    <message>
        <source>Quit application</source>
        <translation>Zamknij program</translation>
    </message>
    <message>
        <source>&amp;About %1</source>
        <translation>&amp;O %1</translation>
    </message>
    <message>
        <source>Show information about %1</source>
        <translation>Pokaż informacje o %1</translation>
    </message>
    <message>
        <source>About &amp;Qt</source>
        <translation>O &amp;Qt</translation>
    </message>
    <message>
        <source>Show information about Qt</source>
        <translation>Pokazuje informacje o Qt</translation>
    </message>
    <message>
        <source>&amp;Options...</source>
        <translation>&amp;Opcje...</translation>
    </message>
    <message>
        <source>Modify configuration options for %1</source>
        <translation>Zmień opcje konfiguracji dla %1</translation>
    </message>
    <message>
        <source>&amp;Encrypt Wallet...</source>
        <translation>Zaszyfruj Portf&amp;el</translation>
    </message>
    <message>
        <source>&amp;Backup Wallet...</source>
        <translation>Wykonaj kopię zapasową...</translation>
    </message>
    <message>
        <source>&amp;Change Passphrase...</source>
        <translation>&amp;Zmień hasło...</translation>
    </message>
    <message>
        <source>Open &amp;URI...</source>
        <translation>Otwórz URI...</translation>
<<<<<<< HEAD
=======
    </message>
    <message>
        <source>Create Wallet...</source>
        <translation>Stwórz portfel...</translation>
    </message>
    <message>
        <source>Create a new wallet</source>
        <translation>Stwórz nowy portfel</translation>
>>>>>>> 451880b9
    </message>
    <message>
        <source>Wallet:</source>
        <translation>Portfel:</translation>
    </message>
    <message>
        <source>Click to disable network activity.</source>
        <translation>Kliknij aby wyłączyć aktywność sieciową.</translation>
    </message>
    <message>
        <source>Network activity disabled.</source>
        <translation>Aktywność sieciowa została wyłączona.</translation>
    </message>
    <message>
        <source>Click to enable network activity again.</source>
        <translation>Kliknij, aby ponownie włączyć aktywności sieciową.</translation>
    </message>
    <message>
        <source>Syncing Headers (%1%)...</source>
        <translation>Synchronizowanie headerów (%1%)...</translation>
    </message>
    <message>
        <source>Reindexing blocks on disk...</source>
        <translation>Ponowne indeksowanie bloków na dysku...</translation>
    </message>
    <message>
        <source>Proxy is &lt;b&gt;enabled&lt;/b&gt;: %1</source>
        <translation>Proxy jest &lt;b&gt;włączone&lt;/b&gt;: %1</translation>
    </message>
    <message>
        <source>Send coins to a Qtum address</source>
        <translation>Wyślij monety na adres qtumowy</translation>
    </message>
    <message>
        <source>Backup wallet to another location</source>
        <translation>Zapasowy portfel w innej lokalizacji</translation>
    </message>
    <message>
        <source>Change the passphrase used for wallet encryption</source>
        <translation>Zmień hasło użyte do szyfrowania portfela</translation>
    </message>
    <message>
        <source>&amp;Debug window</source>
        <translation>&amp;Okno debugowania</translation>
    </message>
    <message>
        <source>Open debugging and diagnostic console</source>
        <translation>Otwórz konsolę debugowania i diagnostyki</translation>
    </message>
    <message>
        <source>&amp;Verify message...</source>
        <translation>&amp;Zweryfikuj wiadomość...</translation>
    </message>
    <message>
<<<<<<< HEAD
        <source>Qtum</source>
        <translation>Qtum</translation>
    </message>
    <message>
=======
>>>>>>> 451880b9
        <source>&amp;Send</source>
        <translation>Wyślij</translation>
    </message>
    <message>
        <source>&amp;Receive</source>
        <translation>Odbie&amp;rz</translation>
    </message>
    <message>
        <source>&amp;Show / Hide</source>
        <translation>&amp;Pokaż / Ukryj</translation>
    </message>
    <message>
        <source>Show or hide the main Window</source>
        <translation>Pokazuje lub ukrywa główne okno</translation>
    </message>
    <message>
        <source>Encrypt the private keys that belong to your wallet</source>
        <translation>Szyfruj klucze prywatne, które są w twoim portfelu</translation>
    </message>
    <message>
        <source>Sign messages with your Qtum addresses to prove you own them</source>
        <translation>Podpisz wiadomości swoim adresem aby udowodnić jego posiadanie</translation>
    </message>
    <message>
        <source>Verify messages to ensure they were signed with specified Qtum addresses</source>
        <translation>Zweryfikuj wiadomość,  aby upewnić się, że została podpisana podanym adresem qtumowym.</translation>
    </message>
    <message>
        <source>&amp;File</source>
        <translation>&amp;Plik</translation>
    </message>
    <message>
        <source>&amp;Settings</source>
        <translation>P&amp;referencje</translation>
    </message>
    <message>
        <source>&amp;Help</source>
        <translation>Pomo&amp;c</translation>
    </message>
    <message>
        <source>Tabs toolbar</source>
        <translation>Pasek zakładek</translation>
    </message>
    <message>
        <source>Request payments (generates QR codes and qtum: URIs)</source>
        <translation>Żądaj płatności (generuje kod QR oraz qtumowe URI)</translation>
    </message>
    <message>
        <source>Show the list of used sending addresses and labels</source>
        <translation>Pokaż listę adresów i etykiet użytych do wysyłania</translation>
    </message>
    <message>
        <source>Show the list of used receiving addresses and labels</source>
        <translation>Pokaż listę adresów i etykiet użytych do odbierania</translation>
    </message>
    <message>
        <source>Open a qtum: URI or payment request</source>
        <translation>Otwórz URI qtum: lub żądanie zapłaty</translation>
    </message>
    <message>
        <source>&amp;Command-line options</source>
        <translation>&amp;Opcje linii komend</translation>
    </message>
    <message numerus="yes">
        <source>%n active connection(s) to Qtum network</source>
        <translation><numerusform>%n aktywnych połączeń do sieci Qtum</numerusform><numerusform>%n aktywnych połączeń do sieci Qtum</numerusform><numerusform>%n aktywnych połączeń do sieci Qtum</numerusform><numerusform>%n aktywnych połączeń do sieci Qtum</numerusform></translation>
    </message>
    <message>
        <source>Indexing blocks on disk...</source>
        <translation>Indeksowanie bloków na dysku...</translation>
    </message>
    <message>
        <source>Processing blocks on disk...</source>
        <translation>Przetwarzanie blocks on disk...</translation>
    </message>
    <message numerus="yes">
        <source>Processed %n block(s) of transaction history.</source>
        <translation><numerusform>Przetworzono %n bloków historii transakcji.</numerusform><numerusform>Przetworzono %n bloków historii transakcji.</numerusform><numerusform>Przetworzono %n bloków historii transakcji.</numerusform><numerusform>Przetworzono %n bloków historii transakcji.</numerusform></translation>
    </message>
    <message>
        <source>%1 behind</source>
        <translation>%1 za</translation>
    </message>
    <message>
        <source>Last received block was generated %1 ago.</source>
        <translation>Ostatni otrzymany blok został wygenerowany %1 temu.</translation>
    </message>
    <message>
        <source>Transactions after this will not yet be visible.</source>
        <translation>Transakcje po tym momencie nie będą jeszcze widoczne.</translation>
    </message>
    <message>
        <source>Error</source>
        <translation>Błąd</translation>
    </message>
    <message>
        <source>Warning</source>
        <translation>Ostrzeżenie</translation>
    </message>
    <message>
        <source>Information</source>
        <translation>Informacja</translation>
    </message>
    <message>
        <source>Up to date</source>
        <translation>Aktualny</translation>
    </message>
    <message>
<<<<<<< HEAD
=======
        <source>&amp;Sending addresses</source>
        <translation>&amp;Adresy wysyłania</translation>
    </message>
    <message>
        <source>&amp;Receiving addresses</source>
        <translation>&amp;Adresy odbioru</translation>
    </message>
    <message>
>>>>>>> 451880b9
        <source>Open Wallet</source>
        <translation>Otwórz Portfel</translation>
    </message>
    <message>
<<<<<<< HEAD
=======
        <source>Open a wallet</source>
        <translation>Otwórz portfel</translation>
    </message>
    <message>
>>>>>>> 451880b9
        <source>Close Wallet...</source>
        <translation>Zamknij Portfel...</translation>
    </message>
    <message>
<<<<<<< HEAD
=======
        <source>Close wallet</source>
        <translation>Zamknij portfel</translation>
    </message>
    <message>
>>>>>>> 451880b9
        <source>Show the %1 help message to get a list with possible Qtum command-line options</source>
        <translation>Pokaż pomoc %1 aby zobaczyć listę wszystkich opcji lnii poleceń.</translation>
    </message>
    <message>
        <source>default wallet</source>
        <translation>domyślny portfel</translation>
    </message>
    <message>
<<<<<<< HEAD
        <source>Opening Wallet &lt;b&gt;%1&lt;/b&gt;...</source>
        <translation>Otwieranie portfela &lt;b&gt;%1&lt;/b&gt;...</translation>
=======
        <source>No wallets available</source>
        <translation>Brak dostępnych portfeli</translation>
>>>>>>> 451880b9
    </message>
    <message>
        <source>&amp;Window</source>
        <translation>&amp;Okno</translation>
    </message>
    <message>
        <source>Minimize</source>
        <translation>Minimalizuj</translation>
    </message>
    <message>
<<<<<<< HEAD
        <source>Restore</source>
        <translation>Przywróć</translation>
=======
        <source>Zoom</source>
        <translation>Powiększ</translation>
>>>>>>> 451880b9
    </message>
    <message>
        <source>Main Window</source>
        <translation>Okno główne</translation>
    </message>
    <message>
        <source>%1 client</source>
        <translation>%1 klient</translation>
    </message>
    <message>
        <source>Connecting to peers...</source>
        <translation>Łączenie z peerami...</translation>
    </message>
    <message>
        <source>Catching up...</source>
        <translation>Trwa synchronizacja…</translation>
    </message>
    <message>
        <source>Error: %1</source>
        <translation>Błąd: %1</translation>
    </message>
    <message>
        <source>Warning: %1</source>
        <translation>Ostrzeżenie: %1</translation>
    </message>
    <message>
        <source>Date: %1
</source>
        <translation>Data: %1
</translation>
    </message>
    <message>
        <source>Amount: %1
</source>
        <translation>Kwota: %1
</translation>
    </message>
    <message>
        <source>Wallet: %1
</source>
        <translation>Portfel: %1
</translation>
    </message>
    <message>
        <source>Type: %1
</source>
        <translation>Typ: %1
</translation>
    </message>
    <message>
        <source>Label: %1
</source>
        <translation>Etykieta: %1
</translation>
    </message>
    <message>
        <source>Address: %1
</source>
        <translation>Adres: %1
</translation>
    </message>
    <message>
        <source>Sent transaction</source>
        <translation>Transakcja wysłana</translation>
    </message>
    <message>
        <source>Incoming transaction</source>
        <translation>Transakcja przychodząca</translation>
    </message>
    <message>
        <source>HD key generation is &lt;b&gt;enabled&lt;/b&gt;</source>
        <translation>Generowanie kluczy HD jest &lt;b&gt;włączone&lt;/b&gt;</translation>
    </message>
    <message>
        <source>HD key generation is &lt;b&gt;disabled&lt;/b&gt;</source>
        <translation>Generowanie kluczy HD jest &lt;b&gt;wyłączone&lt;/b&gt;</translation>
    </message>
    <message>
        <source>Private key &lt;b&gt;disabled&lt;/b&gt;</source>
        <translation>Klucz prywatny&lt;b&gt;dezaktywowany&lt;/b&gt;</translation>
    </message>
    <message>
        <source>Wallet is &lt;b&gt;encrypted&lt;/b&gt; and currently &lt;b&gt;unlocked&lt;/b&gt;</source>
        <translation>Portfel jest &lt;b&gt;zaszyfrowany&lt;/b&gt; i obecnie &lt;b&gt;odblokowany&lt;/b&gt;</translation>
    </message>
    <message>
        <source>Wallet is &lt;b&gt;encrypted&lt;/b&gt; and currently &lt;b&gt;locked&lt;/b&gt;</source>
        <translation>Portfel jest &lt;b&gt;zaszyfrowany&lt;/b&gt; i obecnie &lt;b&gt;zablokowany&lt;/b&gt;</translation>
    </message>
    <message>
        <source>A fatal error occurred. Qtum can no longer continue safely and will quit.</source>
        <translation>Wystąpił krytyczny błąd. Qtum nie jest w stanie kontynuować bezpiecznie i zostanie zamknięty.</translation>
    </message>
</context>
<context>
    <name>CoinControlDialog</name>
    <message>
        <source>Coin Selection</source>
        <translation>Wybór monet</translation>
    </message>
    <message>
        <source>Quantity:</source>
        <translation>Ilość:</translation>
    </message>
    <message>
        <source>Bytes:</source>
        <translation>Bajtów:</translation>
    </message>
    <message>
        <source>Amount:</source>
        <translation>Kwota:</translation>
    </message>
    <message>
        <source>Fee:</source>
        <translation>Opłata:</translation>
    </message>
    <message>
        <source>Dust:</source>
        <translation>Pył:</translation>
    </message>
    <message>
        <source>After Fee:</source>
        <translation>Po opłacie:</translation>
    </message>
    <message>
        <source>Change:</source>
        <translation>Reszta:</translation>
    </message>
    <message>
        <source>(un)select all</source>
        <translation>Zaznacz/Odznacz wszystko</translation>
    </message>
    <message>
        <source>Tree mode</source>
        <translation>Widok drzewa</translation>
    </message>
    <message>
        <source>List mode</source>
        <translation>Widok listy</translation>
    </message>
    <message>
        <source>Amount</source>
        <translation>Kwota</translation>
    </message>
    <message>
        <source>Received with label</source>
        <translation>Otrzymano z opisem</translation>
    </message>
    <message>
        <source>Received with address</source>
        <translation>Otrzymano z adresem</translation>
    </message>
    <message>
        <source>Date</source>
        <translation>Data</translation>
    </message>
    <message>
        <source>Confirmations</source>
        <translation>Potwierdzenia</translation>
    </message>
    <message>
        <source>Confirmed</source>
        <translation>Potwierdzony</translation>
    </message>
    <message>
        <source>Copy address</source>
        <translation>Kopiuj adres</translation>
    </message>
    <message>
        <source>Copy label</source>
        <translation>Kopiuj etykietę</translation>
    </message>
    <message>
        <source>Copy amount</source>
        <translation>Kopiuj kwotę</translation>
    </message>
    <message>
        <source>Copy transaction ID</source>
        <translation>Skopiuj ID transakcji</translation>
    </message>
    <message>
        <source>Lock unspent</source>
        <translation>Zablokuj niewydane</translation>
    </message>
    <message>
        <source>Unlock unspent</source>
        <translation>Odblokuj niewydane</translation>
    </message>
    <message>
        <source>Copy quantity</source>
        <translation>Skopiuj ilość</translation>
    </message>
    <message>
        <source>Copy fee</source>
        <translation>Skopiuj prowizję</translation>
    </message>
    <message>
        <source>Copy after fee</source>
        <translation>Skopiuj ilość po opłacie</translation>
    </message>
    <message>
        <source>Copy bytes</source>
        <translation>Skopiuj ilość bajtów</translation>
    </message>
    <message>
        <source>Copy dust</source>
        <translation>Kopiuj pył</translation>
    </message>
    <message>
        <source>Copy change</source>
        <translation>Skopiuj resztę</translation>
    </message>
    <message>
        <source>(%1 locked)</source>
        <translation>(%1 zablokowane)</translation>
    </message>
    <message>
        <source>yes</source>
        <translation>tak</translation>
    </message>
    <message>
        <source>no</source>
        <translation>nie</translation>
    </message>
    <message>
        <source>This label turns red if any recipient receives an amount smaller than the current dust threshold.</source>
        <translation>Ta etykieta staje się czerwona jeżeli którykolwiek odbiorca otrzymuje kwotę mniejszą niż obecny próg pyłu.</translation>
    </message>
    <message>
        <source>Can vary +/- %1 satoshi(s) per input.</source>
        <translation>Waha się +/- %1 satoshi na wejście.</translation>
    </message>
    <message>
        <source>(no label)</source>
        <translation>(brak etykiety)</translation>
    </message>
    <message>
        <source>change from %1 (%2)</source>
        <translation>reszta z %1 (%2)</translation>
    </message>
    <message>
        <source>(change)</source>
        <translation>(reszta)</translation>
    </message>
</context>
<context>
    <name>CreateWalletActivity</name>
    <message>
        <source>Creating Wallet &lt;b&gt;%1&lt;/b&gt;...</source>
        <translation>Tworzenie portfela &lt;b&gt;%1&lt;/b&gt;...</translation>
    </message>
    <message>
        <source>Create wallet failed</source>
        <translation>Tworzenie portfela nieudane</translation>
    </message>
    <message>
        <source>Create wallet warning</source>
        <translation>Ostrzeżenie przy tworzeniu portfela</translation>
    </message>
</context>
<context>
    <name>CreateWalletDialog</name>
    <message>
        <source>Create Wallet</source>
        <translation>Stwórz portfel</translation>
    </message>
    <message>
        <source>Wallet Name</source>
        <translation>Nazwa portfela</translation>
    </message>
    <message>
        <source>Encrypt the wallet. The wallet will be encrypted with a passphrase of your choice.</source>
        <translation>Zaszyfruj portfel. Portfel zostanie zaszyfrowany wprowadzonym hasłem.</translation>
    </message>
    <message>
        <source>Encrypt Wallet</source>
        <translation>Zaszyfruj portfel</translation>
    </message>
    <message>
        <source>Disable private keys for this wallet. Wallets with private keys disabled will have no private keys and cannot have an HD seed or imported private keys. This is ideal for watch-only wallets.</source>
        <translation>Wyłącz klucze prywatne dla tego portfela. Portfel z wyłączonymi kluczami prywatnymi nie może zawierać zaimportowanych kluczy prywatnych ani ustawionego seeda HD. Jest to idealne rozwiązanie dla portfeli śledzących (watch-only).</translation>
    </message>
    <message>
        <source>Disable Private Keys</source>
        <translation>Wyłącz klucze prywatne</translation>
    </message>
    <message>
        <source>Make a blank wallet. Blank wallets do not initially have private keys or scripts. Private keys and addresses can be imported, or an HD seed can be set, at a later time.</source>
        <translation>Stwórz czysty portfel. Portfel taki początkowo nie zawiera żadnych kluczy prywatnych ani skryptów. Później mogą zostać zaimportowane klucze prywatne, adresy lub będzie można ustawić seed HD.</translation>
    </message>
    <message>
        <source>Make Blank Wallet</source>
        <translation>Stwórz czysty portfel</translation>
    </message>
    <message>
        <source>Create</source>
        <translation>Stwórz</translation>
    </message>
</context>
<context>
    <name>EditAddressDialog</name>
    <message>
        <source>Edit Address</source>
        <translation>Zmień adres</translation>
    </message>
    <message>
        <source>&amp;Label</source>
        <translation>&amp;Etykieta</translation>
    </message>
    <message>
        <source>The label associated with this address list entry</source>
        <translation>Etykieta skojarzona z tym wpisem na liście adresów</translation>
    </message>
    <message>
        <source>The address associated with this address list entry. This can only be modified for sending addresses.</source>
        <translation>Ten adres jest skojarzony z wpisem na liście adresów. Może być zmodyfikowany jedynie dla adresów wysyłających.</translation>
    </message>
    <message>
        <source>&amp;Address</source>
        <translation>&amp;Adres</translation>
    </message>
    <message>
        <source>New sending address</source>
        <translation>Nowy adres wysyłania</translation>
    </message>
    <message>
        <source>Edit receiving address</source>
        <translation>Zmień adres odbioru</translation>
    </message>
    <message>
        <source>Edit sending address</source>
        <translation>Zmień adres wysyłania</translation>
    </message>
    <message>
        <source>The entered address "%1" is not a valid Qtum address.</source>
        <translation>Wprowadzony adres "%1" nie jest prawidłowym adresem Qtum.</translation>
    </message>
    <message>
        <source>Address "%1" already exists as a receiving address with label "%2" and so cannot be added as a sending address.</source>
        <translation>Adres "%1" już istnieje jako adres odbiorczy z etykietą "%2" i dlatego nie można go dodać jako adresu nadawcy.</translation>
    </message>
    <message>
        <source>The entered address "%1" is already in the address book with label "%2".</source>
        <translation>Wprowadzony adres "%1" już istnieje w książce adresowej z opisem "%2".</translation>
    </message>
    <message>
        <source>Could not unlock wallet.</source>
        <translation>Nie można było odblokować portfela.</translation>
    </message>
    <message>
        <source>New key generation failed.</source>
        <translation>Generowanie nowego klucza nie powiodło się.</translation>
    </message>
</context>
<context>
    <name>FreespaceChecker</name>
    <message>
        <source>A new data directory will be created.</source>
        <translation>Będzie utworzony nowy folder danych.</translation>
    </message>
    <message>
        <source>name</source>
        <translation>nazwa</translation>
    </message>
    <message>
        <source>Directory already exists. Add %1 if you intend to create a new directory here.</source>
        <translation>Katalog już istnieje. Dodaj %1 jeśli masz zamiar utworzyć tutaj nowy katalog.</translation>
    </message>
    <message>
        <source>Path already exists, and is not a directory.</source>
        <translation>Ścieżka już istnieje i nie jest katalogiem.</translation>
    </message>
    <message>
        <source>Cannot create data directory here.</source>
        <translation>Nie można było tutaj utworzyć folderu.</translation>
    </message>
</context>
<context>
    <name>HelpMessageDialog</name>
    <message>
        <source>version</source>
        <translation>wersja</translation>
    </message>
    <message>
        <source>(%1-bit)</source>
        <translation>(%1-bit)</translation>
    </message>
    <message>
        <source>About %1</source>
        <translation>Informacje o %1</translation>
    </message>
    <message>
        <source>Command-line options</source>
        <translation>Opcje konsoli</translation>
    </message>
</context>
<context>
    <name>Intro</name>
    <message>
        <source>Welcome</source>
        <translation>Witaj</translation>
    </message>
    <message>
        <source>Welcome to %1.</source>
        <translation>Witaj w %1.</translation>
    </message>
    <message>
        <source>As this is the first time the program is launched, you can choose where %1 will store its data.</source>
        <translation>Ponieważ jest to pierwsze uruchomienie programu, możesz wybrać gdzie %1 będzie przechowywał swoje dane.</translation>
    </message>
    <message>
        <source>When you click OK, %1 will begin to download and process the full %4 block chain (%2GB) starting with the earliest transactions in %3 when %4 initially launched.</source>
        <translation>Gdy naciśniesz OK, %1 zacznie się pobieranie i przetwarzanie całego %4 łańcucha bloków (%2GB) zaczynając od najwcześniejszych transakcji w %3 gdy %4 został uruchomiony.</translation>
    </message>
    <message>
        <source>Reverting this setting requires re-downloading the entire blockchain. It is faster to download the full chain first and prune it later. Disables some advanced features.</source>
        <translation>Wyłączenie tej opcji spowoduje konieczność pobrania całego łańcucha bloków. Szybciej jest najpierw pobrać cały łańcuch a następnie go przyciąć (prune). Wyłącza niektóre zaawansowane funkcje.</translation>
    </message>
    <message>
        <source>This initial synchronisation is very demanding, and may expose hardware problems with your computer that had previously gone unnoticed. Each time you run %1, it will continue downloading where it left off.</source>
        <translation>Wstępna synchronizacja jest bardzo wymagająca i może ujawnić wcześniej niezauważone problemy sprzętowe. Za każdym uruchomieniem %1 pobieranie będzie kontynuowane od miejsca w którym zostało zatrzymane.</translation>
    </message>
    <message>
        <source>If you have chosen to limit block chain storage (pruning), the historical data must still be downloaded and processed, but will be deleted afterward to keep your disk usage low.</source>
        <translation>Jeśli wybrałeś opcję ograniczenia przechowywania łańcucha bloków (przycinanie) dane historyczne cały czas będą musiały być pobrane i przetworzone, jednak po tym zostaną usunięte aby ograniczyć użycie dysku.</translation>
    </message>
    <message>
        <source>Use the default data directory</source>
        <translation>Użyj domyślnego folderu danych</translation>
    </message>
    <message>
        <source>Use a custom data directory:</source>
        <translation>Użyj wybranego folderu dla danych</translation>
    </message>
    <message>
        <source>Qtum</source>
        <translation>Qtum</translation>
<<<<<<< HEAD
=======
    </message>
    <message>
        <source>Discard blocks after verification, except most recent %1 GB (prune)</source>
        <translation>Skasuj bloki po weryfikacji, oprócz najnowszych %1 GB (prune)</translation>
>>>>>>> 451880b9
    </message>
    <message>
        <source>At least %1 GB of data will be stored in this directory, and it will grow over time.</source>
        <translation>Co najmniej %1 GB danych, zostanie zapisane w tym katalogu, dane te będą przyrastały w czasie.</translation>
    </message>
    <message>
        <source>Approximately %1 GB of data will be stored in this directory.</source>
        <translation>Około %1 GB danych zostanie zapisane w tym katalogu.</translation>
    </message>
    <message>
        <source>%1 will download and store a copy of the Qtum block chain.</source>
        <translation>%1 pobierze i zapisze lokalnie kopię łańcucha bloków Qtum.</translation>
    </message>
    <message>
        <source>The wallet will also be stored in this directory.</source>
        <translation>Portfel również zostanie zapisany w tym katalogu.</translation>
    </message>
    <message>
        <source>Error: Specified data directory "%1" cannot be created.</source>
        <translation>Błąd: podany folder danych «%1» nie mógł zostać utworzony.</translation>
    </message>
    <message>
        <source>Error</source>
        <translation>Błąd</translation>
    </message>
    <message numerus="yes">
        <source>%n GB of free space available</source>
        <translation><numerusform>%n GB dostępnego wolnego miejsca</numerusform><numerusform>%n GB dostępnego wolnego miejsca</numerusform><numerusform>%n GB dostępnego wolnego miejsca</numerusform><numerusform>%n GB dostępnego wolnego miejsca</numerusform></translation>
    </message>
    <message numerus="yes">
        <source>(of %n GB needed)</source>
        <translation><numerusform>(z %n GB potrzebnych)</numerusform><numerusform>(z %n GB potrzebnych)</numerusform><numerusform>(z %n GB potrzebnych)</numerusform><numerusform>(z %n GB potrzebnych)</numerusform></translation>
    </message>
    <message numerus="yes">
        <source>(%n GB needed for full chain)</source>
        <translation><numerusform>(%n GB potrzebny na pełny łańcuch)</numerusform><numerusform>(%n GB potrzebne na pełny łańcuch)</numerusform><numerusform>(%n GB potrzebnych na pełny łańcuch)</numerusform><numerusform>(%n GB potrzebnych na pełny łańcuch)</numerusform></translation>
    </message>
</context>
<context>
    <name>ModalOverlay</name>
    <message>
        <source>Form</source>
        <translation>Formularz</translation>
    </message>
    <message>
        <source>Recent transactions may not yet be visible, and therefore your wallet's balance might be incorrect. This information will be correct once your wallet has finished synchronizing with the qtum network, as detailed below.</source>
        <translation>Świeże transakcje mogą nie być jeszcze widoczne, a zatem saldo portfela może być nieprawidłowe. Te detale będą poprawne, gdy portfel zakończy synchronizację z siecią qtum, zgodnie z poniższym opisem.</translation>
    </message>
    <message>
        <source>Attempting to spend qtums that are affected by not-yet-displayed transactions will not be accepted by the network.</source>
<<<<<<< HEAD
        <translation>Próba wydania qtumów które nie są jeszcze wyświetlone jako transakcja zostanie odrzucona przez sieć. </translation>
=======
        <translation>Próba wydania qtumów które nie są jeszcze wyświetlone jako transakcja zostanie odrzucona przez sieć.</translation>
>>>>>>> 451880b9
    </message>
    <message>
        <source>Number of blocks left</source>
        <translation>Pozostało bloków</translation>
    </message>
    <message>
        <source>Unknown...</source>
        <translation>Nienznane...</translation>
    </message>
    <message>
        <source>Last block time</source>
        <translation>Czas ostatniego bloku</translation>
    </message>
    <message>
        <source>Progress</source>
        <translation>Postęp</translation>
    </message>
    <message>
        <source>Progress increase per hour</source>
        <translation>Przyrost postępu na godzinę</translation>
    </message>
    <message>
        <source>calculating...</source>
        <translation>obliczanie...</translation>
    </message>
    <message>
        <source>Estimated time left until synced</source>
        <translation>Przewidywany czas zakończenia synchronizacji</translation>
    </message>
    <message>
        <source>Hide</source>
        <translation>Ukryj</translation>
    </message>
<<<<<<< HEAD
    </context>
=======
    <message>
        <source>Unknown. Syncing Headers (%1, %2%)...</source>
        <translation>Nieznane. Synchronizowanie nagłówków (%1, %2%)...</translation>
    </message>
</context>
>>>>>>> 451880b9
<context>
    <name>OpenURIDialog</name>
    <message>
        <source>Open URI</source>
        <translation>Otwórz URI</translation>
    </message>
    <message>
        <source>Open payment request from URI or file</source>
        <translation>Otwórz żądanie zapłaty z URI lub pliku</translation>
    </message>
    <message>
        <source>URI:</source>
        <translation>URI:</translation>
    </message>
    <message>
        <source>Select payment request file</source>
        <translation>Otwórz żądanie zapłaty z pliku</translation>
    </message>
    <message>
        <source>Select payment request file to open</source>
        <translation>Wybierz plik żądania zapłaty do otwarcia</translation>
    </message>
</context>
<context>
    <name>OpenWalletActivity</name>
    <message>
        <source>Open wallet failed</source>
        <translation>Otwarcie portfela nie powiodło się</translation>
    </message>
    <message>
        <source>Open wallet warning</source>
        <translation>Ostrzeżenie przy otwieraniu portfela</translation>
    </message>
    <message>
        <source>default wallet</source>
        <translation>domyślny portfel</translation>
    </message>
    <message>
        <source>Opening Wallet &lt;b&gt;%1&lt;/b&gt;...</source>
        <translation>Otwieranie portfela &lt;b&gt;%1&lt;/b&gt;...</translation>
    </message>
</context>
<context>
    <name>OptionsDialog</name>
    <message>
        <source>Options</source>
        <translation>Opcje</translation>
    </message>
    <message>
        <source>&amp;Main</source>
        <translation>Główne</translation>
    </message>
    <message>
        <source>Automatically start %1 after logging in to the system.</source>
        <translation>Automatycznie uruchom %1 po zalogowaniu do systemu.</translation>
    </message>
    <message>
        <source>&amp;Start %1 on system login</source>
        <translation>Uruchamiaj %1 wraz z zalogowaniem do &amp;systemu</translation>
    </message>
    <message>
        <source>Size of &amp;database cache</source>
        <translation>Wielkość bufora bazy &amp;danych</translation>
    </message>
    <message>
        <source>Number of script &amp;verification threads</source>
        <translation>Liczba wątków &amp;weryfikacji skryptu</translation>
    </message>
    <message>
        <source>IP address of the proxy (e.g. IPv4: 127.0.0.1 / IPv6: ::1)</source>
        <translation>Adres IP serwera proxy (np. IPv4: 127.0.0.1 / IPv6: ::1)</translation>
    </message>
    <message>
        <source>Shows if the supplied default SOCKS5 proxy is used to reach peers via this network type.</source>
        <translation>Pakazuje czy dostarczone domyślne SOCKS5 proxy jest użyte do połączenia z węzłami przez sieć tego typu.</translation>
    </message>
    <message>
        <source>Use separate SOCKS&amp;5 proxy to reach peers via Tor hidden services:</source>
        <translation>Użyj oddzielnego proxy SOCKS&amp;5 aby osiągnąć węzły w ukrytych usługach Tor:</translation>
    </message>
    <message>
        <source>Hide the icon from the system tray.</source>
        <translation>Ukryj ikonę z zasobnika systemowego.</translation>
    </message>
    <message>
        <source>&amp;Hide tray icon</source>
        <translation>&amp;Ukryj ikonę z zasobnika</translation>
    </message>
    <message>
        <source>Minimize instead of exit the application when the window is closed. When this option is enabled, the application will be closed only after selecting Exit in the menu.</source>
        <translation>Minimalizuje zamiast zakończyć działanie programu przy zamykaniu okna. Kiedy ta opcja jest włączona, program zakończy działanie po wybieraniu Zamknij w menu.</translation>
    </message>
    <message>
        <source>Third party URLs (e.g. a block explorer) that appear in the transactions tab as context menu items. %s in the URL is replaced by transaction hash. Multiple URLs are separated by vertical bar |.</source>
        <translation>Zewnętrzne URL podglądu transakcji (np. eksplorator bloków), które będą wyświetlały się w menu kontekstowym, w zakładce transakcji. %s będzie zamieniany w adresie na hash transakcji. Oddziel wiele adresów pionową kreską |.</translation>
    </message>
    <message>
        <source>Open the %1 configuration file from the working directory.</source>
        <translation>Otwiera %1 plik konfiguracyjny z czynnego katalogu.</translation>
    </message>
    <message>
        <source>Open Configuration File</source>
        <translation>Otwórz plik konfiguracyjny</translation>
    </message>
    <message>
        <source>Reset all client options to default.</source>
        <translation>Przywróć wszystkie domyślne ustawienia klienta.</translation>
    </message>
    <message>
        <source>&amp;Reset Options</source>
        <translation>Z&amp;resetuj ustawienia</translation>
    </message>
    <message>
        <source>&amp;Network</source>
        <translation>&amp;Sieć</translation>
    </message>
    <message>
        <source>Disables some advanced features but all blocks will still be fully validated. Reverting this setting requires re-downloading the entire blockchain. Actual disk usage may be somewhat higher.</source>
        <translation>Wyłącza niektóre zaawansowane funkcje, ale wszystkie bloki nadal będą w pełni sprawdzane. Przywrócenie tego ustawienia wymaga ponownego pobrania całego łańcucha bloków. Rzeczywiste wykorzystanie dysku może być nieco wyższe.</translation>
    </message>
    <message>
        <source>Prune &amp;block storage to</source>
        <translation>Przytnij magazyn &amp;bloków do</translation>
    </message>
    <message>
        <source>GB</source>
        <translation>GB</translation>
    </message>
    <message>
        <source>Reverting this setting requires re-downloading the entire blockchain.</source>
        <translation>Cofnięcie tego ustawienia wymaga ponownego załadowania całego łańcucha bloków.</translation>
    </message>
    <message>
        <source>MiB</source>
        <translation>MiB</translation>
    </message>
    <message>
        <source>(0 = auto, &lt;0 = leave that many cores free)</source>
        <translation>(0 = automatycznie, &lt;0 = zostaw tyle wolnych rdzeni)</translation>
    </message>
    <message>
        <source>W&amp;allet</source>
        <translation>Portfel</translation>
    </message>
    <message>
        <source>Expert</source>
        <translation>Ekspert</translation>
    </message>
    <message>
        <source>Enable coin &amp;control features</source>
        <translation>Włącz funk&amp;cje kontoli monet</translation>
    </message>
    <message>
        <source>If you disable the spending of unconfirmed change, the change from a transaction cannot be used until that transaction has at least one confirmation. This also affects how your balance is computed.</source>
        <translation>Jeżeli wyłączysz możliwość wydania niezatwierdzonej wydanej reszty, reszta z transakcji nie będzie mogła zostać wykorzystana, dopóki ta transakcja nie będzie miała przynajmniej jednego potwierdzenia. To także ma wpływ na obliczanie Twojego salda.</translation>
    </message>
    <message>
        <source>&amp;Spend unconfirmed change</source>
        <translation>Wydaj niepotwierdzoną re&amp;sztę</translation>
    </message>
    <message>
        <source>Automatically open the Qtum client port on the router. This only works when your router supports UPnP and it is enabled.</source>
        <translation>Automatycznie otwiera port klienta Qtum na routerze. Ta opcja dzieła tylko jeśli twój router wspiera UPnP i jest ono włączone.</translation>
    </message>
    <message>
        <source>Map port using &amp;UPnP</source>
        <translation>Mapuj port używając &amp;UPnP</translation>
    </message>
    <message>
        <source>Accept connections from outside.</source>
        <translation>Akceptuj połączenia z zewnątrz.</translation>
    </message>
    <message>
        <source>Allow incomin&amp;g connections</source>
        <translation>Zezwól na &amp;połączenia przychodzące</translation>
    </message>
    <message>
        <source>Connect to the Qtum network through a SOCKS5 proxy.</source>
        <translation>Połącz się z siecią Qtum poprzez proxy SOCKS5.</translation>
    </message>
    <message>
        <source>&amp;Connect through SOCKS5 proxy (default proxy):</source>
        <translation>Połącz przez proxy SO&amp;CKS5 (domyślne proxy):</translation>
    </message>
    <message>
        <source>Proxy &amp;IP:</source>
        <translation>&amp;IP proxy:</translation>
    </message>
    <message>
        <source>&amp;Port:</source>
        <translation>&amp;Port:</translation>
    </message>
    <message>
        <source>Port of the proxy (e.g. 9050)</source>
        <translation>Port proxy (np. 9050)</translation>
    </message>
    <message>
        <source>Used for reaching peers via:</source>
        <translation>Użyto do połączenia z peerami przy pomocy:</translation>
    </message>
    <message>
        <source>IPv4</source>
        <translation>IPv4</translation>
    </message>
    <message>
        <source>IPv6</source>
        <translation>IPv6</translation>
    </message>
    <message>
        <source>Tor</source>
        <translation>Tor</translation>
    </message>
    <message>
        <source>Connect to the Qtum network through a separate SOCKS5 proxy for Tor hidden services.</source>
        <translation>Połącz się z siecią Qtum przy pomocy oddzielnego SOCKS5 proxy dla sieci TOR</translation>
    </message>
    <message>
        <source>&amp;Window</source>
        <translation>&amp;Okno</translation>
    </message>
    <message>
        <source>Show only a tray icon after minimizing the window.</source>
        <translation>Pokazuj tylko ikonę przy zegarku po zminimalizowaniu okna.</translation>
    </message>
    <message>
        <source>&amp;Minimize to the tray instead of the taskbar</source>
        <translation>&amp;Minimalizuj do zasobnika systemowego zamiast do paska zadań</translation>
    </message>
    <message>
        <source>M&amp;inimize on close</source>
        <translation>M&amp;inimalizuj przy zamknięciu</translation>
    </message>
    <message>
        <source>&amp;Display</source>
        <translation>&amp;Wyświetlanie</translation>
    </message>
    <message>
        <source>User Interface &amp;language:</source>
        <translation>Język &amp;użytkownika:</translation>
    </message>
    <message>
        <source>The user interface language can be set here. This setting will take effect after restarting %1.</source>
        <translation>Można tu ustawić język interfejsu uzytkownika. Ustawienie przyniesie skutek po ponownym uruchomieniu %1.</translation>
    </message>
    <message>
        <source>&amp;Unit to show amounts in:</source>
        <translation>&amp;Jednostka pokazywana przy kwocie:</translation>
    </message>
    <message>
        <source>Choose the default subdivision unit to show in the interface and when sending coins.</source>
        <translation>Wybierz podział jednostki pokazywany w interfejsie  oraz podczas wysyłania monet</translation>
    </message>
    <message>
        <source>Whether to show coin control features or not.</source>
        <translation>Wybierz pokazywanie lub nie funkcji kontroli monet.</translation>
    </message>
    <message>
        <source>&amp;Third party transaction URLs</source>
        <translation>&amp;Zewnętrzny URL podglądu transakcji</translation>
    </message>
    <message>
        <source>Options set in this dialog are overridden by the command line or in the configuration file:</source>
        <translation>Opcje ustawione w tym oknie są nadpisane przez linię komend lub plik konfiguracyjny:</translation>
    </message>
    <message>
        <source>&amp;OK</source>
        <translation>&amp;OK</translation>
    </message>
    <message>
        <source>&amp;Cancel</source>
        <translation>&amp;Anuluj</translation>
    </message>
    <message>
        <source>default</source>
        <translation>domyślny</translation>
    </message>
    <message>
        <source>none</source>
        <translation>żaden</translation>
    </message>
    <message>
        <source>Confirm options reset</source>
        <translation>Potwierdź reset ustawień</translation>
    </message>
    <message>
        <source>Client restart required to activate changes.</source>
        <translation>Wymagany restart programu, aby uaktywnić zmiany.</translation>
    </message>
    <message>
        <source>Client will be shut down. Do you want to proceed?</source>
        <translation>Program zostanie wyłączony. Czy chcesz kontynuować?</translation>
    </message>
    <message>
        <source>Configuration options</source>
        <translation>Opcje konfiguracji</translation>
    </message>
    <message>
        <source>The configuration file is used to specify advanced user options which override GUI settings. Additionally, any command-line options will override this configuration file.</source>
        <translation>Plik konfiguracyjny jest używany celem zdefiniowania zaawansowanych opcji nadpisujących ustawienia aplikacji okienkowej (GUI). Parametry zdefiniowane z poziomu linii poleceń nadpisują parametry określone w tym pliku.</translation>
    </message>
    <message>
        <source>Error</source>
        <translation>Błąd</translation>
    </message>
    <message>
        <source>The configuration file could not be opened.</source>
        <translation>Plik z konfiguracją nie mógł być otworzony.</translation>
    </message>
    <message>
        <source>This change would require a client restart.</source>
        <translation>Ta zmiana może wymagać ponownego uruchomienia klienta.</translation>
    </message>
    <message>
        <source>The supplied proxy address is invalid.</source>
        <translation>Adres podanego proxy jest nieprawidłowy</translation>
    </message>
</context>
<context>
    <name>OverviewPage</name>
    <message>
        <source>Form</source>
        <translation>Formularz</translation>
    </message>
    <message>
        <source>The displayed information may be out of date. Your wallet automatically synchronizes with the Qtum network after a connection is established, but this process has not completed yet.</source>
        <translation>Wyświetlana informacja może być nieaktualna. Twój portfel synchronizuje się automatycznie z siecią qtum, zaraz po tym jak uzyskano połączenie, ale proces ten nie został jeszcze ukończony.</translation>
    </message>
    <message>
        <source>Watch-only:</source>
        <translation>Tylko podglądaj:</translation>
    </message>
    <message>
        <source>Available:</source>
        <translation>Dostępne:</translation>
    </message>
    <message>
        <source>Your current spendable balance</source>
        <translation>Twoje obecne saldo</translation>
    </message>
    <message>
        <source>Pending:</source>
        <translation>W toku:</translation>
    </message>
    <message>
        <source>Total of transactions that have yet to be confirmed, and do not yet count toward the spendable balance</source>
        <translation>Suma transakcji, które nie zostały jeszcze potwierdzone, a które nie zostały wliczone do twojego obecnego salda</translation>
    </message>
    <message>
        <source>Immature:</source>
        <translation>Niedojrzały:</translation>
    </message>
    <message>
        <source>Mined balance that has not yet matured</source>
        <translation>Balans wydobytych monet, które jeszcze nie dojrzały</translation>
    </message>
    <message>
        <source>Balances</source>
        <translation>Salda</translation>
    </message>
    <message>
        <source>Total:</source>
        <translation>Ogółem:</translation>
    </message>
    <message>
        <source>Your current total balance</source>
        <translation>Twoje obecne saldo</translation>
    </message>
    <message>
        <source>Your current balance in watch-only addresses</source>
        <translation>Twoje obecne saldo na podglądanym adresie</translation>
    </message>
    <message>
        <source>Spendable:</source>
        <translation>Możliwe do wydania:</translation>
    </message>
    <message>
        <source>Recent transactions</source>
        <translation>Ostatnie transakcje</translation>
    </message>
    <message>
        <source>Unconfirmed transactions to watch-only addresses</source>
        <translation>Niepotwierdzone transakcje na podglądanych adresach</translation>
    </message>
    <message>
        <source>Mined balance in watch-only addresses that has not yet matured</source>
        <translation>Wykopane monety na podglądanych adresach które jeszcze nie dojrzały</translation>
    </message>
    <message>
        <source>Current total balance in watch-only addresses</source>
        <translation>Łączna kwota na podglądanych adresach</translation>
    </message>
</context>
<context>
    <name>PaymentServer</name>
    <message>
        <source>Payment request error</source>
        <translation>Błąd żądania płatności</translation>
    </message>
    <message>
        <source>Cannot start qtum: click-to-pay handler</source>
        <translation>Nie można uruchomić protokołu qtum: kliknij-by-zapłacić</translation>
    </message>
    <message>
        <source>URI handling</source>
        <translation>Obsługa URI</translation>
    </message>
    <message>
        <source>'qtum://' is not a valid URI. Use 'qtum:' instead.</source>
        <translation>'qtum://' nie jest poprawnym URI. Użyj 'qtum:'.</translation>
<<<<<<< HEAD
=======
    </message>
    <message>
        <source>You are using a BIP70 URL which will be unsupported in the future.</source>
        <translation>Używasz URL w formacie BIP70, który wkrótce nie będzie wspierany.</translation>
>>>>>>> 451880b9
    </message>
    <message>
        <source>Payment request fetch URL is invalid: %1</source>
        <translation>URL pobrania żądania zapłaty jest nieprawidłowy: %1</translation>
    </message>
    <message>
        <source>Cannot process payment request because BIP70 support was not compiled in.</source>
        <translation>Nie mogę obsłużyć żądania zapłaty ponieważ wsparcie dla BIP70 nie zostało skompilowane.</translation>
    </message>
    <message>
        <source>Due to widespread security flaws in BIP70 it's strongly recommended that any merchant instructions to switch wallets be ignored.</source>
        <translation>Z powodu znanych błędów bezpieczeństwa w BIP70 zaleca się ignorować wszelkie polecenie od sprzedawcy dotyczące zmiany portfela.</translation>
    </message>
    <message>
        <source>If you are receiving this error you should request the merchant provide a BIP21 compatible URI.</source>
        <translation>Jeżeli otrzymałeś ten błąd, powinieneś zażądać od sprzedawcy URI kompatybilnego z BIP21.</translation>
    </message>
    <message>
        <source>Invalid payment address %1</source>
        <translation>błędny adres płatności %1</translation>
    </message>
    <message>
        <source>URI cannot be parsed! This can be caused by an invalid Qtum address or malformed URI parameters.</source>
        <translation>Nie można przeanalizować identyfikatora URI! Może to być spowodowane nieważnym adresem Qtum lub nieprawidłowymi parametrami URI.</translation>
    </message>
    <message>
        <source>Payment request file handling</source>
        <translation>Przechwytywanie plików żądania płatności</translation>
    </message>
    <message>
        <source>Payment request file cannot be read! This can be caused by an invalid payment request file.</source>
        <translation>Plik z żądaniem płatności nie mógł zostać otwarty. Może być to spowodowane nieprawidłowym plikiem.</translation>
    </message>
    <message>
        <source>Payment request rejected</source>
        <translation>Żądanie płatności odrzucone</translation>
    </message>
    <message>
        <source>Payment request network doesn't match client network.</source>
        <translation>Sieć żądania zapłaty nie odpowiada sieci klienta.</translation>
    </message>
    <message>
        <source>Payment request expired.</source>
        <translation>Żądanie płatności upłynęło.</translation>
    </message>
    <message>
        <source>Payment request is not initialized.</source>
        <translation>Żądanie płatności nie jest zainicjowane.</translation>
    </message>
    <message>
        <source>Unverified payment requests to custom payment scripts are unsupported.</source>
        <translation>Niezweryfikowane żądania płatności do własnych skryptów płatności są niewspierane.</translation>
    </message>
    <message>
        <source>Invalid payment request.</source>
        <translation>Nieprawidłowe żądanie płatności</translation>
    </message>
    <message>
        <source>Requested payment amount of %1 is too small (considered dust).</source>
        <translation>Żądana kwota %1 jest za niska (uznano za kurz).</translation>
    </message>
    <message>
        <source>Refund from %1</source>
        <translation>Zwrot z %1</translation>
    </message>
    <message>
        <source>Payment request %1 is too large (%2 bytes, allowed %3 bytes).</source>
        <translation>Żądanie płatności %1 jest zbyt duże (%2 bajtów, dozwolone %3 bajtów).</translation>
    </message>
    <message>
        <source>Error communicating with %1: %2</source>
        <translation>Błąd komunikacji z %1 : %2</translation>
    </message>
    <message>
        <source>Payment request cannot be parsed!</source>
        <translation>Żądanie płatności nie może zostać przetworzone.</translation>
    </message>
    <message>
        <source>Bad response from server %1</source>
        <translation>Błędna odpowiedź z serwera %1</translation>
    </message>
    <message>
        <source>Network request error</source>
        <translation>Błąd żądania sieci</translation>
    </message>
    <message>
        <source>Payment acknowledged</source>
        <translation>Płatność potwierdzona</translation>
    </message>
</context>
<context>
    <name>PeerTableModel</name>
    <message>
        <source>User Agent</source>
        <translation>Aplikacja kliencka</translation>
    </message>
    <message>
        <source>Node/Service</source>
        <translation>Węzeł/Usługi</translation>
    </message>
    <message>
        <source>NodeId</source>
        <translation>Identyfikator węzła</translation>
    </message>
    <message>
        <source>Ping</source>
        <translation>Ping</translation>
    </message>
    <message>
        <source>Sent</source>
        <translation>Wysłane</translation>
    </message>
    <message>
        <source>Received</source>
        <translation>Otrzymane</translation>
    </message>
</context>
<context>
    <name>QObject</name>
    <message>
        <source>Amount</source>
        <translation>Kwota</translation>
    </message>
    <message>
        <source>Enter a Qtum address (e.g. %1)</source>
        <translation>Wprowadź adres qtumowy (np. %1)</translation>
    </message>
    <message>
        <source>%1 d</source>
        <translation>%1 d</translation>
    </message>
    <message>
        <source>%1 h</source>
        <translation>%1 h</translation>
    </message>
    <message>
        <source>%1 m</source>
        <translation>%1 m</translation>
    </message>
    <message>
        <source>%1 s</source>
        <translation>%1 s</translation>
    </message>
    <message>
        <source>None</source>
        <translation>Żaden</translation>
    </message>
    <message>
        <source>N/A</source>
        <translation>NIEDOSTĘPNE</translation>
    </message>
    <message>
        <source>%1 ms</source>
        <translation>%1 ms</translation>
    </message>
    <message numerus="yes">
        <source>%n second(s)</source>
        <translation><numerusform>%n sekunda</numerusform><numerusform>%n sekund</numerusform><numerusform>%n sekund</numerusform><numerusform>%n sekund</numerusform></translation>
    </message>
    <message numerus="yes">
        <source>%n minute(s)</source>
        <translation><numerusform>%n minuta</numerusform><numerusform>%n minut</numerusform><numerusform>%n minut</numerusform><numerusform>%n minut</numerusform></translation>
    </message>
    <message numerus="yes">
        <source>%n hour(s)</source>
        <translation><numerusform>%n godzina</numerusform><numerusform>%n godziny</numerusform><numerusform>%n godzin</numerusform><numerusform>%n godzin</numerusform></translation>
    </message>
    <message numerus="yes">
        <source>%n day(s)</source>
        <translation><numerusform>%n dzień</numerusform><numerusform>%n dni</numerusform><numerusform>%n dni</numerusform><numerusform>%n dni</numerusform></translation>
    </message>
    <message numerus="yes">
        <source>%n week(s)</source>
        <translation><numerusform>%n tydzień</numerusform><numerusform>%n tygodnie</numerusform><numerusform>%n tygodni</numerusform><numerusform>%n tygodni</numerusform></translation>
    </message>
    <message>
        <source>%1 and %2</source>
        <translation>%1 i %2</translation>
    </message>
    <message numerus="yes">
        <source>%n year(s)</source>
        <translation><numerusform>%n rok</numerusform><numerusform>%n lata</numerusform><numerusform>%n lat</numerusform><numerusform>%n lat</numerusform></translation>
    </message>
    <message>
        <source>%1 B</source>
        <translation>%1 B</translation>
    </message>
    <message>
        <source>%1 KB</source>
        <translation>%1 KB</translation>
    </message>
    <message>
        <source>%1 MB</source>
        <translation>%1 MB</translation>
    </message>
    <message>
        <source>%1 GB</source>
        <translation>%1 GB</translation>
    </message>
    <message>
        <source>Error: Specified data directory "%1" does not exist.</source>
        <translation>Błąd: Określony folder danych "%1" nie istnieje.</translation>
    </message>
    <message>
        <source>Error: Cannot parse configuration file: %1.</source>
        <translation>Błąd: nie można przeanalizować pliku konfiguracyjnego: %1.</translation>
    </message>
    <message>
        <source>Error: %1</source>
        <translation>Błąd: %1</translation>
    </message>
    <message>
        <source>%1 didn't yet exit safely...</source>
        <translation>%1 jeszcze się bezpiecznie nie zamknął...</translation>
    </message>
    <message>
        <source>unknown</source>
        <translation>nieznane</translation>
    </message>
</context>
<context>
    <name>QRImageWidget</name>
    <message>
        <source>&amp;Save Image...</source>
        <translation>&amp;Zapisz obraz...</translation>
    </message>
    <message>
        <source>&amp;Copy Image</source>
        <translation>&amp;Kopiuj obraz</translation>
    </message>
    <message>
        <source>Resulting URI too long, try to reduce the text for label / message.</source>
        <translation>Wynikowy URI jest zbyt długi, spróbuj zmniejszyć tekst etykiety / wiadomości</translation>
    </message>
    <message>
        <source>Error encoding URI into QR Code.</source>
        <translation>Błąd kodowania URI w kod QR</translation>
    </message>
    <message>
        <source>QR code support not available.</source>
        <translation>Wsparcie dla kodów QR jest niedostępne.</translation>
    </message>
    <message>
        <source>Save QR Code</source>
        <translation>Zapisz Kod QR</translation>
    </message>
    <message>
        <source>PNG Image (*.png)</source>
        <translation>Obraz PNG (*.png)</translation>
    </message>
</context>
<context>
    <name>RPCConsole</name>
    <message>
        <source>N/A</source>
        <translation>NIEDOSTĘPNE</translation>
    </message>
    <message>
        <source>Client version</source>
        <translation>Wersja klienta</translation>
    </message>
    <message>
        <source>&amp;Information</source>
        <translation>&amp;Informacje</translation>
    </message>
    <message>
        <source>Debug window</source>
        <translation>Okno debugowania</translation>
    </message>
    <message>
        <source>General</source>
        <translation>Ogólne</translation>
    </message>
    <message>
        <source>Using BerkeleyDB version</source>
        <translation>Używana wersja BerkeleyDB</translation>
    </message>
    <message>
        <source>Datadir</source>
        <translation>Katalog danych</translation>
    </message>
    <message>
        <source>To specify a non-default location of the data directory use the '%1' option.</source>
        <translation>Użyj opcji '%1' aby wskazać niestandardową lokalizację katalogu danych.</translation>
    </message>
    <message>
        <source>Blocksdir</source>
        <translation>Blocksdir</translation>
    </message>
    <message>
        <source>To specify a non-default location of the blocks directory use the '%1' option.</source>
        <translation>Użyj opcji '%1' aby wskazać niestandardową lokalizację katalogu bloków.</translation>
    </message>
    <message>
        <source>Startup time</source>
        <translation>Czas uruchomienia</translation>
    </message>
    <message>
        <source>Network</source>
        <translation>Sieć</translation>
    </message>
    <message>
        <source>Name</source>
        <translation>Nazwa</translation>
    </message>
    <message>
        <source>Number of connections</source>
        <translation>Liczba połączeń</translation>
    </message>
    <message>
        <source>Block chain</source>
        <translation>Łańcuch bloków</translation>
    </message>
    <message>
        <source>Current number of blocks</source>
        <translation>Aktualna liczba bloków</translation>
    </message>
    <message>
        <source>Memory Pool</source>
        <translation>Memory Pool (obszar pamięci)</translation>
    </message>
    <message>
        <source>Current number of transactions</source>
        <translation>Obecna liczba transakcji</translation>
    </message>
    <message>
        <source>Memory usage</source>
        <translation>Zużycie pamięci</translation>
    </message>
    <message>
        <source>Wallet: </source>
        <translation>Portfel:</translation>
    </message>
    <message>
        <source>(none)</source>
        <translation>(brak)</translation>
    </message>
    <message>
        <source>&amp;Reset</source>
        <translation>&amp;Reset</translation>
    </message>
    <message>
        <source>Received</source>
        <translation>Otrzymane</translation>
    </message>
    <message>
        <source>Sent</source>
        <translation>Wysłane</translation>
    </message>
    <message>
        <source>&amp;Peers</source>
        <translation>&amp;Węzły</translation>
    </message>
    <message>
        <source>Banned peers</source>
        <translation>Blokowane węzły</translation>
    </message>
    <message>
        <source>Select a peer to view detailed information.</source>
        <translation>Wybierz węzeł żeby zobaczyć szczegóły.</translation>
    </message>
    <message>
        <source>Whitelisted</source>
        <translation>Biała lista</translation>
    </message>
    <message>
        <source>Direction</source>
        <translation>Kierunek</translation>
    </message>
    <message>
        <source>Version</source>
        <translation>Wersja</translation>
    </message>
    <message>
        <source>Starting Block</source>
        <translation>Blok startowy</translation>
    </message>
    <message>
        <source>Synced Headers</source>
        <translation>Zsynchronizowane nagłówki</translation>
    </message>
    <message>
        <source>Synced Blocks</source>
        <translation>Zsynchronizowane bloki</translation>
    </message>
    <message>
        <source>User Agent</source>
        <translation>Aplikacja kliencka</translation>
    </message>
    <message>
        <source>Open the %1 debug log file from the current data directory. This can take a few seconds for large log files.</source>
        <translation>Otwórz plik dziennika debugowania %1 z obecnego katalogu z danymi. Może to potrwać kilka sekund przy większych plikach.</translation>
    </message>
    <message>
        <source>Decrease font size</source>
        <translation>Zmniejsz rozmiar czcionki</translation>
    </message>
    <message>
        <source>Increase font size</source>
        <translation>Zwiększ rozmiar czcionki</translation>
    </message>
    <message>
        <source>Services</source>
        <translation>Usługi</translation>
    </message>
    <message>
        <source>Ban Score</source>
        <translation>Punkty karne</translation>
    </message>
    <message>
        <source>Connection Time</source>
        <translation>Czas połączenia</translation>
    </message>
    <message>
        <source>Last Send</source>
        <translation>Ostatnio wysłano</translation>
    </message>
    <message>
        <source>Last Receive</source>
        <translation>Ostatnio odebrano</translation>
    </message>
    <message>
        <source>Ping Time</source>
        <translation>Czas odpowiedzi</translation>
    </message>
    <message>
        <source>The duration of a currently outstanding ping.</source>
        <translation>Czas trwania nadmiarowego pingu</translation>
    </message>
    <message>
        <source>Ping Wait</source>
        <translation>Czas odpowiedzi</translation>
    </message>
    <message>
        <source>Min Ping</source>
        <translation>Minimalny czas odpowiedzi</translation>
    </message>
    <message>
        <source>Time Offset</source>
        <translation>Przesunięcie czasu</translation>
    </message>
    <message>
        <source>Last block time</source>
        <translation>Czas ostatniego bloku</translation>
    </message>
    <message>
        <source>&amp;Open</source>
        <translation>&amp;Otwórz</translation>
    </message>
    <message>
        <source>&amp;Console</source>
        <translation>&amp;Konsola</translation>
    </message>
    <message>
        <source>&amp;Network Traffic</source>
        <translation>$Ruch sieci</translation>
    </message>
    <message>
        <source>Totals</source>
        <translation>Kwota ogólna</translation>
    </message>
    <message>
        <source>In:</source>
        <translation>Wejście:</translation>
    </message>
    <message>
        <source>Out:</source>
        <translation>Wyjście:</translation>
    </message>
    <message>
        <source>Debug log file</source>
        <translation>Plik logowania debugowania</translation>
    </message>
    <message>
        <source>Clear console</source>
        <translation>Wyczyść konsolę</translation>
    </message>
    <message>
        <source>1 &amp;hour</source>
        <translation>1 &amp;godzina</translation>
    </message>
    <message>
        <source>1 &amp;day</source>
        <translation>1 &amp;dzień</translation>
    </message>
    <message>
        <source>1 &amp;week</source>
        <translation>1 &amp;tydzień</translation>
    </message>
    <message>
        <source>1 &amp;year</source>
        <translation>1 &amp;rok</translation>
    </message>
    <message>
        <source>&amp;Disconnect</source>
        <translation>&amp;Rozłącz</translation>
    </message>
    <message>
        <source>Ban for</source>
        <translation>Zbanuj na</translation>
    </message>
    <message>
        <source>&amp;Unban</source>
        <translation>&amp;Odblokuj</translation>
    </message>
    <message>
        <source>Welcome to the %1 RPC console.</source>
        <translation>Witaj w konsoli %1 RPC.</translation>
    </message>
    <message>
        <source>Use up and down arrows to navigate history, and %1 to clear screen.</source>
        <translation>Użyj strzałek do przewijania historii i %1 aby wyczyścić ekran</translation>
    </message>
    <message>
        <source>Type %1 for an overview of available commands.</source>
        <translation>Wpisz %1 aby uzyskać listę dostępnych komend.</translation>
    </message>
    <message>
        <source>For more information on using this console type %1.</source>
        <translation>Aby uzyskać więcej informacji jak używać tej konsoli wpisz %1.</translation>
    </message>
    <message>
        <source>WARNING: Scammers have been active, telling users to type commands here, stealing their wallet contents. Do not use this console without fully understanding the ramifications of a command.</source>
        <translation>UWAGA: Oszuści nakłaniają do wpisywania tutaj różnych poleceń aby ukraść portfel. Nie używaj tej konsoli bez pełnego zrozumienia wpisywanych poleceń.</translation>
    </message>
    <message>
        <source>Network activity disabled</source>
        <translation>Aktywność sieciowa wyłączona</translation>
    </message>
    <message>
        <source>Executing command without any wallet</source>
        <translation>Wykonuję komendę bez portfela</translation>
    </message>
    <message>
        <source>Executing command using "%1" wallet</source>
        <translation>Wykonuję komendę używając portfela "%1"</translation>
    </message>
    <message>
        <source>(node id: %1)</source>
        <translation>(id węzła: %1)</translation>
    </message>
    <message>
        <source>via %1</source>
        <translation>przez %1</translation>
    </message>
    <message>
        <source>never</source>
        <translation>nigdy</translation>
    </message>
    <message>
        <source>Inbound</source>
        <translation>Wejściowy</translation>
    </message>
    <message>
        <source>Outbound</source>
        <translation>Wyjściowy</translation>
    </message>
    <message>
        <source>Yes</source>
        <translation>Tak</translation>
    </message>
    <message>
        <source>No</source>
        <translation>Nie</translation>
    </message>
    <message>
        <source>Unknown</source>
        <translation>Nieznany</translation>
    </message>
</context>
<context>
    <name>ReceiveCoinsDialog</name>
    <message>
        <source>&amp;Amount:</source>
        <translation>&amp;Ilość:</translation>
    </message>
    <message>
        <source>&amp;Label:</source>
        <translation>&amp;Etykieta:</translation>
    </message>
    <message>
        <source>&amp;Message:</source>
        <translation>&amp;Wiadomość:</translation>
    </message>
    <message>
        <source>An optional message to attach to the payment request, which will be displayed when the request is opened. Note: The message will not be sent with the payment over the Qtum network.</source>
        <translation>Opcjonalna wiadomość do dołączenia do żądania płatności, która będzie wyświetlana, gdy żądanie zostanie otwarte. Uwaga: wiadomość ta nie zostanie wysłana wraz z płatnością w sieci Qtum.</translation>
    </message>
    <message>
        <source>An optional label to associate with the new receiving address.</source>
        <translation>Opcjonalna etykieta do skojarzenia z nowym adresem odbiorczym.</translation>
    </message>
    <message>
        <source>Use this form to request payments. All fields are &lt;b&gt;optional&lt;/b&gt;.</source>
        <translation>Użyj tego formularza do zażądania płatności. Wszystkie pola są &lt;b&gt;opcjonalne&lt;/b&gt;.</translation>
    </message>
    <message>
        <source>An optional amount to request. Leave this empty or zero to not request a specific amount.</source>
        <translation>Opcjonalna kwota by zażądać. Zostaw puste lub zero by nie zażądać konkretnej kwoty.</translation>
    </message>
    <message>
        <source>&amp;Create new receiving address</source>
        <translation>&amp;Stwórz nowy adres odbiorczy</translation>
    </message>
    <message>
        <source>Clear all fields of the form.</source>
        <translation>Wyczyść wszystkie pola formularza.</translation>
    </message>
    <message>
        <source>Clear</source>
        <translation>Wyczyść</translation>
    </message>
    <message>
        <source>Native segwit addresses (aka Bech32 or BIP-173) reduce your transaction fees later on and offer better protection against typos, but old wallets don't support them. When unchecked, an address compatible with older wallets will be created instead.</source>
        <translation>Natywne adresy segwit (aka Bech32 lub BIP-173) zmniejszają później twoje opłaty transakcyjne i dają lepsze zabezpieczenie przed literówkami, ale stare portfele ich nie obsługują. Jeżeli odznaczone, stworzony zostanie adres kompatybilny ze starszymi portfelami.</translation>
    </message>
    <message>
        <source>Generate native segwit (Bech32) address</source>
        <translation>Wygeneruj natywny adres segwit (Bech32)</translation>
    </message>
    <message>
        <source>Requested payments history</source>
        <translation>Żądanie historii płatności</translation>
    </message>
    <message>
        <source>Show the selected request (does the same as double clicking an entry)</source>
        <translation>Pokaż wybrane żądanie (robi to samo co dwukrotne kliknięcie pozycji)</translation>
    </message>
    <message>
        <source>Show</source>
        <translation>Pokaż</translation>
    </message>
    <message>
        <source>Remove the selected entries from the list</source>
        <translation>Usuń zaznaczone z listy</translation>
    </message>
    <message>
        <source>Remove</source>
        <translation>Usuń</translation>
    </message>
    <message>
        <source>Copy URI</source>
        <translation>Kopiuj URI:</translation>
    </message>
    <message>
        <source>Copy label</source>
        <translation>Kopiuj etykietę</translation>
    </message>
    <message>
        <source>Copy message</source>
        <translation>Kopiuj wiadomość</translation>
    </message>
    <message>
        <source>Copy amount</source>
        <translation>Kopiuj kwotę</translation>
    </message>
</context>
<context>
    <name>ReceiveRequestDialog</name>
    <message>
        <source>QR Code</source>
        <translation>Kod QR</translation>
    </message>
    <message>
        <source>Copy &amp;URI</source>
        <translation>Kopiuj &amp;URI</translation>
    </message>
    <message>
        <source>Copy &amp;Address</source>
        <translation>Kopiuj &amp;adres</translation>
    </message>
    <message>
        <source>&amp;Save Image...</source>
        <translation>&amp;Zapisz obraz...</translation>
    </message>
    <message>
        <source>Request payment to %1</source>
        <translation>Zażądaj płatności do %1</translation>
    </message>
    <message>
        <source>Payment information</source>
        <translation>Informacje o płatności</translation>
    </message>
    <message>
        <source>URI</source>
        <translation>URI</translation>
    </message>
    <message>
        <source>Address</source>
        <translation>Adres</translation>
    </message>
    <message>
        <source>Amount</source>
        <translation>Kwota</translation>
    </message>
    <message>
        <source>Label</source>
        <translation>Etykieta</translation>
    </message>
    <message>
        <source>Message</source>
        <translation>Wiadomość</translation>
    </message>
    <message>
        <source>Wallet</source>
        <translation>Portfel</translation>
    </message>
</context>
<context>
    <name>RecentRequestsTableModel</name>
    <message>
        <source>Date</source>
        <translation>Data</translation>
    </message>
    <message>
        <source>Label</source>
        <translation>Etykieta</translation>
    </message>
    <message>
        <source>Message</source>
        <translation>Wiadomość</translation>
    </message>
    <message>
        <source>(no label)</source>
        <translation>(brak etykiety)</translation>
    </message>
    <message>
        <source>(no message)</source>
        <translation>(brak wiadomości)</translation>
    </message>
    <message>
        <source>(no amount requested)</source>
        <translation>(brak kwoty)</translation>
    </message>
    <message>
        <source>Requested</source>
        <translation>Zażądano</translation>
    </message>
</context>
<context>
    <name>SendCoinsDialog</name>
    <message>
        <source>Send Coins</source>
        <translation>Wyślij monety</translation>
    </message>
    <message>
        <source>Coin Control Features</source>
        <translation>Funkcje kontroli monet</translation>
    </message>
    <message>
        <source>Inputs...</source>
        <translation>Wejścia...</translation>
    </message>
    <message>
        <source>automatically selected</source>
        <translation>zaznaczone automatycznie</translation>
    </message>
    <message>
        <source>Insufficient funds!</source>
        <translation>Niewystarczające środki!</translation>
    </message>
    <message>
        <source>Quantity:</source>
        <translation>Ilość:</translation>
    </message>
    <message>
        <source>Bytes:</source>
        <translation>Bajtów:</translation>
    </message>
    <message>
        <source>Amount:</source>
        <translation>Kwota:</translation>
    </message>
    <message>
        <source>Fee:</source>
        <translation>Opłata:</translation>
    </message>
    <message>
        <source>After Fee:</source>
        <translation>Po opłacie:</translation>
    </message>
    <message>
        <source>Change:</source>
        <translation>Reszta:</translation>
    </message>
    <message>
        <source>If this is activated, but the change address is empty or invalid, change will be sent to a newly generated address.</source>
        <translation>Kiedy ta opcja jest wybrana, to jeżeli adres reszty jest pusty lub nieprawidłowy, to reszta będzie wysyłana na nowo wygenerowany adres,</translation>
    </message>
    <message>
        <source>Custom change address</source>
        <translation>Niestandardowe zmiany adresu</translation>
    </message>
    <message>
        <source>Transaction Fee:</source>
        <translation>Opłata transakcyjna:</translation>
    </message>
    <message>
        <source>Choose...</source>
        <translation>Wybierz...</translation>
    </message>
    <message>
        <source>Using the fallbackfee can result in sending a transaction that will take several hours or days (or never) to confirm. Consider choosing your fee manually or wait until you have validated the complete chain.</source>
        <translation>206/5000
Korzystanie z opłaty domyślnej może skutkować wysłaniem transakcji, która potwierdzi się w kilka godzin lub dni (lub nigdy). Rozważ wybranie opłaty ręcznie lub poczekaj, aż sprawdzisz poprawność całego łańcucha.</translation>
    </message>
    <message>
        <source>Warning: Fee estimation is currently not possible.</source>
        <translation>Uwaga: Oszacowanie opłaty za transakcje jest aktualnie niemożliwe.</translation>
    </message>
    <message>
        <source>collapse fee-settings</source>
        <translation>zwiń opcje opłaty</translation>
    </message>
    <message>
        <source>Specify a custom fee per kB (1,000 bytes) of the transaction's virtual size.

Note:  Since the fee is calculated on a per-byte basis, a fee of "100 satoshis per kB" for a transaction size of 500 bytes (half of 1 kB) would ultimately yield a fee of only 50 satoshis.</source>
        <translation>Określ niestandardową opłatę za kB (1000 bajtów) wirtualnego rozmiaru transakcji.

Uwaga: Ponieważ opłata jest naliczana za każdy bajt, opłata "100 satoshi za kB" w przypadku transakcji o wielkości 500 bajtów (połowa 1 kB) ostatecznie da opłatę w wysokości tylko 50 satoshi.</translation>
    </message>
    <message>
        <source>per kilobyte</source>
        <translation>za kilobajt</translation>
    </message>
    <message>
        <source>Hide</source>
        <translation>Ukryj</translation>
    </message>
    <message>
        <source>Recommended:</source>
        <translation>Zalecane:</translation>
    </message>
    <message>
        <source>Custom:</source>
        <translation>Własna:</translation>
    </message>
    <message>
        <source>(Smart fee not initialized yet. This usually takes a few blocks...)</source>
        <translation>(Sprytne opłaty nie są jeszcze zainicjowane. Trwa to zwykle kilka bloków...)</translation>
    </message>
    <message>
        <source>Send to multiple recipients at once</source>
        <translation>Wyślij do wielu odbiorców na raz</translation>
    </message>
    <message>
        <source>Add &amp;Recipient</source>
        <translation>Dodaj Odbio&amp;rcę</translation>
    </message>
    <message>
        <source>Clear all fields of the form.</source>
        <translation>Wyczyść wszystkie pola formularza.</translation>
    </message>
    <message>
        <source>Dust:</source>
        <translation>Pył:</translation>
    </message>
    <message>
        <source>When there is less transaction volume than space in the blocks, miners as well as relaying nodes may enforce a minimum fee. Paying only this minimum fee is just fine, but be aware that this can result in a never confirming transaction once there is more demand for qtum transactions than the network can process.</source>
        <translation>Gdy ilość transakcji jest mniejsza niż ilość miejsca w bloku, górnicy i węzły przekazujące wymagają minimalnej opłaty. Zapłata tylko tej wartości jest dopuszczalna, lecz może skutkować transakcją która nigdy nie zostanie potwierdzona w sytuacji, gdy ilość transakcji przekroczy przepustowość sieci.</translation>
    </message>
    <message>
        <source>A too low fee might result in a never confirming transaction (read the tooltip)</source>
        <translation>Zbyt niska opłata może spowodować, że transakcja nigdy nie zostanie zatwierdzona (przeczytaj podpowiedź)</translation>
    </message>
    <message>
        <source>Confirmation time target:</source>
        <translation>Docelowy czas potwierdzenia:</translation>
    </message>
    <message>
        <source>Enable Replace-By-Fee</source>
        <translation>Włącz RBF (podmiana transakcji przez podniesienie opłaty)</translation>
    </message>
    <message>
        <source>With Replace-By-Fee (BIP-125) you can increase a transaction's fee after it is sent. Without this, a higher fee may be recommended to compensate for increased transaction delay risk.</source>
        <translation>Dzięki podmień-przez-opłatę (RBF, BIP-125) możesz podnieść opłatę transakcyjną już wysłanej transakcji. Bez tego, może być rekomendowana większa opłata aby zmniejszyć ryzyko opóźnienia zatwierdzenia transakcji.</translation>
    </message>
    <message>
        <source>Clear &amp;All</source>
        <translation>Wyczyść &amp;wszystko</translation>
    </message>
    <message>
        <source>Balance:</source>
        <translation>Saldo:</translation>
    </message>
    <message>
        <source>Confirm the send action</source>
        <translation>Potwierdź akcję wysyłania</translation>
    </message>
    <message>
        <source>S&amp;end</source>
        <translation>Wy&amp;syłka</translation>
    </message>
    <message>
        <source>Copy quantity</source>
        <translation>Skopiuj ilość</translation>
    </message>
    <message>
        <source>Copy amount</source>
        <translation>Kopiuj kwotę</translation>
    </message>
    <message>
        <source>Copy fee</source>
        <translation>Skopiuj prowizję</translation>
    </message>
    <message>
        <source>Copy after fee</source>
        <translation>Skopiuj ilość po opłacie</translation>
    </message>
    <message>
        <source>Copy bytes</source>
        <translation>Skopiuj ilość bajtów</translation>
    </message>
    <message>
        <source>Copy dust</source>
        <translation>Kopiuj pył</translation>
    </message>
    <message>
        <source>Copy change</source>
        <translation>Skopiuj resztę</translation>
    </message>
    <message>
        <source>%1 (%2 blocks)</source>
        <translation>%1 (%2 bloków)</translation>
    </message>
    <message>
        <source> from wallet '%1'</source>
        <translation>z portfela '%1'</translation>
    </message>
    <message>
        <source>%1 to '%2'</source>
        <translation>%1 do '%2'</translation>
    </message>
    <message>
        <source>%1 to %2</source>
        <translation>%1 do %2</translation>
    </message>
    <message>
        <source>Are you sure you want to send?</source>
        <translation>Czy na pewno chcesz wysłać?</translation>
    </message>
    <message>
        <source>or</source>
        <translation>lub</translation>
    </message>
    <message>
        <source>You can increase the fee later (signals Replace-By-Fee, BIP-125).</source>
        <translation>Możesz później zwiększyć opłatę (sygnalizuje podmień-przez-opłatę (RBF), BIP 125).</translation>
    </message>
    <message>
        <source>Please, review your transaction.</source>
        <translation>Proszę, zweryfikuj swoją transakcję.</translation>
    </message>
    <message>
        <source>Transaction fee</source>
        <translation>Opłata transakcyjna</translation>
    </message>
    <message>
        <source>Not signalling Replace-By-Fee, BIP-125.</source>
        <translation>Nie sygnalizuje podmień-przez-opłatę (RBF), BIP-125</translation>
    </message>
    <message>
        <source>Total Amount</source>
        <translation>Łączna wartość</translation>
    </message>
    <message>
        <source>To review recipient list click "Show Details..."</source>
        <translation>Aby przejrzeć listę odbiorców kliknij "Pokaż szczegóły..."</translation>
    </message>
    <message>
        <source>Confirm send coins</source>
        <translation>Potwierdź wysyłanie monet</translation>
    </message>
    <message>
        <source>The recipient address is not valid. Please recheck.</source>
        <translation>Adres odbiorcy jest nieprawidłowy, proszę sprawić ponownie.</translation>
    </message>
    <message>
        <source>The amount to pay must be larger than 0.</source>
        <translation>Kwota do zapłacenia musi być większa od 0.</translation>
    </message>
    <message>
        <source>The amount exceeds your balance.</source>
        <translation>Kwota przekracza twoje saldo.</translation>
    </message>
    <message>
        <source>The total exceeds your balance when the %1 transaction fee is included.</source>
        <translation>Suma przekracza twoje saldo, gdy doliczymy %1 prowizji transakcyjnej.</translation>
    </message>
    <message>
        <source>Duplicate address found: addresses should only be used once each.</source>
        <translation>Duplikat adres-u znaleziony: adresy powinny zostać użyte tylko raz.</translation>
    </message>
    <message>
        <source>Transaction creation failed!</source>
        <translation>Utworzenie transakcji nie powiodło się!</translation>
    </message>
    <message>
        <source>The transaction was rejected with the following reason: %1</source>
        <translation>Transakcja została odrzucona z następującym powodem: %1</translation>
    </message>
    <message>
        <source>A fee higher than %1 is considered an absurdly high fee.</source>
        <translation>Opłata wyższa niż %1 jest uznawana za absurdalnie dużą.</translation>
    </message>
    <message>
        <source>Payment request expired.</source>
        <translation>Żądanie płatności upłynęło.</translation>
    </message>
    <message numerus="yes">
        <source>Estimated to begin confirmation within %n block(s).</source>
        <translation><numerusform>Przybliżony czas rozpoczęcia zatwierdzenia: %n blok.</numerusform><numerusform>Przybliżony czas rozpoczęcia zatwierdzenia: %n bloki.</numerusform><numerusform>Przybliżony czas rozpoczęcia zatwierdzenia: %n bloków.</numerusform><numerusform>Przybliżony czas rozpoczęcia zatwierdzenia: %n bloków.</numerusform></translation>
    </message>
    <message>
        <source>Warning: Invalid Qtum address</source>
        <translation>Ostrzeżenie: nieprawidłowy adres Qtum</translation>
    </message>
    <message>
        <source>Warning: Unknown change address</source>
        <translation>Ostrzeżenie: Nieznany adres reszty</translation>
    </message>
    <message>
        <source>Confirm custom change address</source>
        <translation>Potwierdź zmianę adresu własnego</translation>
    </message>
    <message>
        <source>The address you selected for change is not part of this wallet. Any or all funds in your wallet may be sent to this address. Are you sure?</source>
        <translation>Wybrany adres reszty nie jest częścią tego portfela. Dowolne lub wszystkie środki w twoim portfelu mogą być wysyłane na ten adres. Jesteś pewny?</translation>
    </message>
    <message>
        <source>(no label)</source>
        <translation>(brak etykiety)</translation>
    </message>
</context>
<context>
    <name>SendCoinsEntry</name>
    <message>
        <source>A&amp;mount:</source>
        <translation>Su&amp;ma:</translation>
    </message>
    <message>
        <source>Pay &amp;To:</source>
        <translation>Zapłać &amp;dla:</translation>
    </message>
    <message>
        <source>&amp;Label:</source>
        <translation>&amp;Etykieta:</translation>
    </message>
    <message>
        <source>Choose previously used address</source>
        <translation>Wybierz wcześniej użyty adres</translation>
    </message>
    <message>
        <source>This is a normal payment.</source>
        <translation>To jest standardowa płatność</translation>
    </message>
    <message>
        <source>The Qtum address to send the payment to</source>
        <translation>Adres Qtum gdzie wysłać płatność</translation>
    </message>
    <message>
        <source>Alt+A</source>
        <translation>Alt+A</translation>
    </message>
    <message>
        <source>Paste address from clipboard</source>
        <translation>Wklej adres ze schowka</translation>
    </message>
    <message>
        <source>Alt+P</source>
        <translation>Alt+P</translation>
    </message>
    <message>
        <source>Remove this entry</source>
        <translation>Usuń ten wpis</translation>
    </message>
    <message>
        <source>The fee will be deducted from the amount being sent. The recipient will receive less qtums than you enter in the amount field. If multiple recipients are selected, the fee is split equally.</source>
        <translation>Opłata zostanie odjęta od kwoty wysyłane.Odbiorca otrzyma mniej niż qtums wpisz w polu kwoty. Jeśli wybrano kilku odbiorców, opłata jest podzielona równo.</translation>
    </message>
    <message>
        <source>S&amp;ubtract fee from amount</source>
        <translation>Odejmij od wysokości opłaty</translation>
    </message>
    <message>
        <source>Use available balance</source>
        <translation>Użyj dostępnego salda</translation>
    </message>
    <message>
        <source>Message:</source>
        <translation>Wiadomość:</translation>
    </message>
    <message>
        <source>This is an unauthenticated payment request.</source>
        <translation>To żądanie zapłaty nie zostało zweryfikowane.</translation>
    </message>
    <message>
        <source>This is an authenticated payment request.</source>
        <translation>To żądanie zapłaty jest zweryfikowane.</translation>
    </message>
    <message>
        <source>Enter a label for this address to add it to the list of used addresses</source>
        <translation>Wprowadź etykietę dla tego adresu by dodać go do listy użytych adresów</translation>
    </message>
    <message>
        <source>A message that was attached to the qtum: URI which will be stored with the transaction for your reference. Note: This message will not be sent over the Qtum network.</source>
        <translation>Wiadomość, która została dołączona do URI qtum:, która będzie przechowywana wraz z transakcją w celach informacyjnych. Uwaga: Ta wiadomość nie będzie rozsyłana w sieci Qtum.</translation>
    </message>
    <message>
        <source>Pay To:</source>
        <translation>Wpłać do:</translation>
    </message>
    <message>
        <source>Memo:</source>
        <translation>Notatka:</translation>
    </message>
    <message>
        <source>Enter a label for this address to add it to your address book</source>
        <translation>Wprowadź etykietę dla tego adresu by dodać go do książki adresowej</translation>
    </message>
</context>
<context>
    <name>SendConfirmationDialog</name>
    <message>
        <source>Yes</source>
        <translation>Tak</translation>
    </message>
</context>
<context>
    <name>ShutdownWindow</name>
    <message>
        <source>%1 is shutting down...</source>
        <translation>%1 się zamyka...</translation>
    </message>
    <message>
        <source>Do not shut down the computer until this window disappears.</source>
        <translation>Nie wyłączaj komputera dopóki to okno nie zniknie.</translation>
    </message>
</context>
<context>
    <name>SignVerifyMessageDialog</name>
    <message>
        <source>Signatures - Sign / Verify a Message</source>
        <translation>Podpisy - Podpisz / zweryfikuj wiadomość</translation>
    </message>
    <message>
        <source>&amp;Sign Message</source>
        <translation>Podpi&amp;sz Wiadomość</translation>
    </message>
    <message>
        <source>You can sign messages/agreements with your addresses to prove you can receive qtums sent to them. Be careful not to sign anything vague or random, as phishing attacks may try to trick you into signing your identity over to them. Only sign fully-detailed statements you agree to.</source>
        <translation>Możesz podpisywać wiadomości swoimi adresami aby udowodnić, że jesteś ich właścicielem. Uważaj, aby nie podpisywać niczego co wzbudza Twoje podejrzenia, ponieważ ktoś może stosować phishing próbując nakłonić Cię do ich podpisania. Akceptuj i podpisuj tylko w pełni zrozumiałe komunikaty i wiadomości.</translation>
    </message>
    <message>
        <source>The Qtum address to sign the message with</source>
        <translation>Adres Qtum, za pomocą którego podpisać wiadomość</translation>
    </message>
    <message>
        <source>Choose previously used address</source>
        <translation>Wybierz wcześniej użyty adres</translation>
    </message>
    <message>
        <source>Alt+A</source>
        <translation>Alt+A</translation>
    </message>
    <message>
        <source>Paste address from clipboard</source>
        <translation>Wklej adres ze schowka</translation>
    </message>
    <message>
        <source>Alt+P</source>
        <translation>Alt+P</translation>
    </message>
    <message>
        <source>Enter the message you want to sign here</source>
        <translation>Tutaj wprowadź wiadomość, którą chcesz podpisać</translation>
    </message>
    <message>
        <source>Signature</source>
        <translation>Podpis</translation>
    </message>
    <message>
        <source>Copy the current signature to the system clipboard</source>
        <translation>Kopiuje aktualny podpis do schowka systemowego</translation>
    </message>
    <message>
        <source>Sign the message to prove you own this Qtum address</source>
        <translation>Podpisz wiadomość aby dowieść, że ten adres jest twój</translation>
    </message>
    <message>
        <source>Sign &amp;Message</source>
        <translation>Podpisz Wiado&amp;mość</translation>
    </message>
    <message>
        <source>Reset all sign message fields</source>
        <translation>Zresetuj wszystkie pola podpisanej wiadomości</translation>
    </message>
    <message>
        <source>Clear &amp;All</source>
        <translation>Wyczyść &amp;wszystko</translation>
    </message>
    <message>
        <source>&amp;Verify Message</source>
        <translation>&amp;Zweryfikuj wiadomość</translation>
    </message>
    <message>
        <source>Enter the receiver's address, message (ensure you copy line breaks, spaces, tabs, etc. exactly) and signature below to verify the message. Be careful not to read more into the signature than what is in the signed message itself, to avoid being tricked by a man-in-the-middle attack. Note that this only proves the signing party receives with the address, it cannot prove sendership of any transaction!</source>
        <translation>Wpisz adres, wiadomość oraz sygnaturę (podpis) odbiorcy (upewnij się, że dokładnie skopiujesz wszystkie zakończenia linii, spacje, tabulacje itp.).  Uważaj by nie dodać więcej do podpisu niż do samej podpisywanej wiadomości by uniknąć ataku man-in-the-middle. 
Zwróć uwagę, że poprawnie zweryfikowana wiadomość potwierdza to, że nadawca posiada klucz do adresu, natomiast nie potwierdza to, że poprawne wysłanie jakiejkolwiek transakcji!</translation>
    </message>
    <message>
        <source>The Qtum address the message was signed with</source>
        <translation>Adres Qtum, którym została podpisana wiadomość</translation>
    </message>
    <message>
        <source>Verify the message to ensure it was signed with the specified Qtum address</source>
        <translation>Zweryfikuj wiadomość,  aby upewnić się, że została podpisana odpowiednim adresem Qtum.</translation>
    </message>
    <message>
        <source>Verify &amp;Message</source>
        <translation>Zweryfikuj Wiado&amp;mość</translation>
    </message>
    <message>
        <source>Reset all verify message fields</source>
        <translation>Resetuje wszystkie pola weryfikacji wiadomości</translation>
    </message>
    <message>
        <source>Click "Sign Message" to generate signature</source>
        <translation>Kliknij "Podpisz Wiadomość" żeby uzyskać podpis</translation>
    </message>
    <message>
        <source>The entered address is invalid.</source>
        <translation>Podany adres jest nieprawidłowy.</translation>
    </message>
    <message>
        <source>Please check the address and try again.</source>
        <translation>Proszę sprawdzić adres i spróbować ponownie.</translation>
    </message>
    <message>
        <source>The entered address does not refer to a key.</source>
        <translation>Wprowadzony adres nie odnosi się do klucza.</translation>
    </message>
    <message>
        <source>Wallet unlock was cancelled.</source>
        <translation>Odblokowanie portfela zostało anulowane.</translation>
    </message>
    <message>
        <source>Private key for the entered address is not available.</source>
        <translation>Klucz prywatny dla podanego adresu nie jest dostępny.</translation>
    </message>
    <message>
        <source>Message signing failed.</source>
        <translation>Podpisanie wiadomości nie powiodło się.</translation>
    </message>
    <message>
        <source>Message signed.</source>
        <translation>Wiadomość podpisana.</translation>
    </message>
    <message>
        <source>The signature could not be decoded.</source>
        <translation>Podpis nie może zostać zdekodowany.</translation>
    </message>
    <message>
        <source>Please check the signature and try again.</source>
        <translation>Sprawdź podpis i spróbuj ponownie.</translation>
    </message>
    <message>
        <source>The signature did not match the message digest.</source>
        <translation>Podpis nie odpowiada skrótowi wiadomości.</translation>
    </message>
    <message>
        <source>Message verification failed.</source>
        <translation>Weryfikacja wiadomości nie powiodła się.</translation>
    </message>
    <message>
        <source>Message verified.</source>
        <translation>Wiadomość zweryfikowana.</translation>
    </message>
</context>
<context>
    <name>TrafficGraphWidget</name>
    <message>
        <source>KB/s</source>
        <translation>KB/s</translation>
    </message>
</context>
<context>
    <name>TransactionDesc</name>
    <message numerus="yes">
        <source>Open for %n more block(s)</source>
        <translation><numerusform>Otwórz dla %n kolejnego bloku</numerusform><numerusform>Otwórz dla %n kolejnych bloków</numerusform><numerusform>Otwórz dla %n kolejnych bloków</numerusform><numerusform>Otwórz dla %n kolejnych bloków</numerusform></translation>
    </message>
    <message>
        <source>Open until %1</source>
        <translation>Otwórz do %1</translation>
    </message>
    <message>
        <source>conflicted with a transaction with %1 confirmations</source>
        <translation>sprzeczny z transakcją posiadającą %1 potwierdzeń</translation>
    </message>
    <message>
        <source>0/unconfirmed, %1</source>
        <translation>0/niezatwierdzone, %1</translation>
    </message>
    <message>
        <source>in memory pool</source>
        <translation>w obszarze pamięci</translation>
    </message>
    <message>
        <source>not in memory pool</source>
        <translation>nie w obszarze pamięci</translation>
    </message>
    <message>
        <source>abandoned</source>
        <translation>porzucone</translation>
    </message>
    <message>
        <source>%1/unconfirmed</source>
        <translation>%1/niezatwierdzone</translation>
    </message>
    <message>
        <source>%1 confirmations</source>
        <translation>%1 potwierdzeń</translation>
    </message>
    <message>
        <source>Status</source>
        <translation>Status</translation>
    </message>
    <message>
        <source>Date</source>
        <translation>Data</translation>
    </message>
    <message>
        <source>Source</source>
        <translation>Źródło</translation>
    </message>
    <message>
        <source>Generated</source>
        <translation>Wygenerowano</translation>
    </message>
    <message>
        <source>From</source>
        <translation>Od</translation>
    </message>
    <message>
        <source>unknown</source>
        <translation>nieznane</translation>
    </message>
    <message>
        <source>To</source>
        <translation>Do</translation>
    </message>
    <message>
        <source>own address</source>
        <translation>własny adres</translation>
    </message>
    <message>
        <source>watch-only</source>
        <translation>tylko-obserwowany</translation>
    </message>
    <message>
        <source>label</source>
        <translation>etykieta</translation>
    </message>
    <message>
        <source>Credit</source>
        <translation>Uznanie</translation>
    </message>
    <message numerus="yes">
        <source>matures in %n more block(s)</source>
        <translation><numerusform>dojrzeje po %n kolejnym bloku</numerusform><numerusform>dojrzeje po %n kolejnych blokach</numerusform><numerusform>dojrzeje po %n kolejnych blokach</numerusform><numerusform>dojrzeje po %n kolejnych blokach</numerusform></translation>
    </message>
    <message>
        <source>not accepted</source>
        <translation>niezaakceptowane</translation>
    </message>
    <message>
        <source>Debit</source>
        <translation>Debet</translation>
    </message>
    <message>
        <source>Total debit</source>
        <translation>Łączne obciążenie</translation>
    </message>
    <message>
        <source>Total credit</source>
        <translation>Łączne uznanie</translation>
    </message>
    <message>
        <source>Transaction fee</source>
        <translation>Opłata transakcyjna</translation>
    </message>
    <message>
        <source>Net amount</source>
        <translation>Kwota netto</translation>
    </message>
    <message>
        <source>Message</source>
        <translation>Wiadomość</translation>
    </message>
    <message>
        <source>Comment</source>
        <translation>Komentarz</translation>
    </message>
    <message>
        <source>Transaction ID</source>
        <translation>ID transakcji</translation>
    </message>
    <message>
        <source>Transaction total size</source>
        <translation>Rozmiar transakcji</translation>
    </message>
    <message>
        <source>Transaction virtual size</source>
        <translation>Wirtualny rozmiar transakcji</translation>
    </message>
    <message>
        <source>Output index</source>
        <translation>Indeks wyjściowy</translation>
    </message>
    <message>
        <source> (Certificate was not verified)</source>
        <translation>(Certyfikat nie został zweryfikowany)</translation>
    </message>
    <message>
        <source>Merchant</source>
        <translation>Kupiec</translation>
    </message>
    <message>
        <source>Generated coins must mature %1 blocks before they can be spent. When you generated this block, it was broadcast to the network to be added to the block chain. If it fails to get into the chain, its state will change to "not accepted" and it won't be spendable. This may occasionally happen if another node generates a block within a few seconds of yours.</source>
        <translation>Wygenerowane monety muszą dojrzeć przez %1 bloków zanim będzie można je wydać. Gdy wygenerowałeś blok, został on rozgłoszony w sieci w celu dodania do łańcucha bloków. Jeżeli nie uda mu się wejść do łańcucha jego status zostanie zmieniony na "nie zaakceptowano" i nie będzie można go wydać. To czasem zdarza się gdy inny węzeł wygeneruje blok w kilka sekund od twojego.</translation>
    </message>
    <message>
        <source>Debug information</source>
        <translation>Informacje debugowania</translation>
    </message>
    <message>
        <source>Transaction</source>
        <translation>Transakcja</translation>
    </message>
    <message>
        <source>Inputs</source>
        <translation>Wejścia</translation>
    </message>
    <message>
        <source>Amount</source>
        <translation>Kwota</translation>
    </message>
    <message>
        <source>true</source>
        <translation>prawda</translation>
    </message>
    <message>
        <source>false</source>
        <translation>fałsz</translation>
    </message>
</context>
<context>
    <name>TransactionDescDialog</name>
    <message>
        <source>This pane shows a detailed description of the transaction</source>
        <translation>Ten panel pokazuje szczegółowy opis transakcji</translation>
    </message>
    <message>
        <source>Details for %1</source>
        <translation>Szczegóły %1</translation>
    </message>
</context>
<context>
    <name>TransactionTableModel</name>
    <message>
        <source>Date</source>
        <translation>Data</translation>
    </message>
    <message>
        <source>Type</source>
        <translation>Typ</translation>
    </message>
    <message>
        <source>Label</source>
        <translation>Etykieta</translation>
    </message>
    <message numerus="yes">
        <source>Open for %n more block(s)</source>
        <translation><numerusform>Otwórz dla %n kolejny blok</numerusform><numerusform>Otwórz dla %n kolejne bloki</numerusform><numerusform>Otwórz dla %n kolejnych bloków</numerusform><numerusform>Otwórz dla %n kolejnych bloków</numerusform></translation>
    </message>
    <message>
        <source>Open until %1</source>
        <translation>Otwórz do %1</translation>
    </message>
    <message>
        <source>Unconfirmed</source>
        <translation>Niepotwierdzone</translation>
    </message>
    <message>
        <source>Abandoned</source>
        <translation>Porzucone</translation>
    </message>
    <message>
        <source>Confirming (%1 of %2 recommended confirmations)</source>
        <translation>Potwierdzanie (%1 z %2 rekomendowanych potwierdzeń)</translation>
    </message>
    <message>
        <source>Confirmed (%1 confirmations)</source>
        <translation>Potwierdzono (%1 potwierdzeń)</translation>
    </message>
    <message>
        <source>Conflicted</source>
        <translation>Skonfliktowane</translation>
    </message>
    <message>
        <source>Immature (%1 confirmations, will be available after %2)</source>
        <translation>Niedojrzała (%1 potwierdzeń, będzie dostępna po %2)</translation>
    </message>
    <message>
        <source>Generated but not accepted</source>
        <translation>Wygenerowane ale nie zaakceptowane</translation>
    </message>
    <message>
        <source>Received with</source>
        <translation>Otrzymane przez</translation>
    </message>
    <message>
        <source>Received from</source>
        <translation>Odebrano od</translation>
    </message>
    <message>
        <source>Sent to</source>
        <translation>Wysłane do</translation>
    </message>
    <message>
        <source>Payment to yourself</source>
        <translation>Płatność do siebie</translation>
    </message>
    <message>
        <source>Mined</source>
        <translation>Wydobyto</translation>
    </message>
    <message>
        <source>watch-only</source>
        <translation>tylko-obserwowany</translation>
    </message>
    <message>
        <source>(n/a)</source>
        <translation>(brak)</translation>
    </message>
    <message>
        <source>(no label)</source>
        <translation>(brak etykiety)</translation>
    </message>
    <message>
        <source>Transaction status. Hover over this field to show number of confirmations.</source>
        <translation>Status transakcji. Najedź na pole, aby zobaczyć liczbę potwierdzeń.</translation>
    </message>
    <message>
        <source>Date and time that the transaction was received.</source>
        <translation>Data i czas odebrania transakcji.</translation>
    </message>
    <message>
        <source>Type of transaction.</source>
        <translation>Rodzaj transakcji.</translation>
    </message>
    <message>
        <source>Whether or not a watch-only address is involved in this transaction.</source>
        <translation>Czy adres tylko-obserwowany jest lub nie użyty w tej transakcji.</translation>
    </message>
    <message>
        <source>User-defined intent/purpose of the transaction.</source>
        <translation>Zdefiniowana przez użytkownika intencja/cel transakcji.</translation>
    </message>
    <message>
        <source>Amount removed from or added to balance.</source>
        <translation>Kwota odjęta z lub dodana do konta.</translation>
    </message>
</context>
<context>
    <name>TransactionView</name>
    <message>
        <source>All</source>
        <translation>Wszystko</translation>
    </message>
    <message>
        <source>Today</source>
        <translation>Dzisiaj</translation>
    </message>
    <message>
        <source>This week</source>
        <translation>W tym tygodniu</translation>
    </message>
    <message>
        <source>This month</source>
        <translation>W tym miesiącu</translation>
    </message>
    <message>
        <source>Last month</source>
        <translation>W zeszłym miesiącu</translation>
    </message>
    <message>
        <source>This year</source>
        <translation>W tym roku</translation>
    </message>
    <message>
        <source>Range...</source>
        <translation>Zakres...</translation>
    </message>
    <message>
        <source>Received with</source>
        <translation>Otrzymane przez</translation>
    </message>
    <message>
        <source>Sent to</source>
        <translation>Wysłane do</translation>
    </message>
    <message>
        <source>To yourself</source>
        <translation>Do siebie</translation>
    </message>
    <message>
        <source>Mined</source>
        <translation>Wydobyto</translation>
    </message>
    <message>
        <source>Other</source>
        <translation>Inne</translation>
    </message>
    <message>
        <source>Enter address, transaction id, or label to search</source>
        <translation>Wprowadź adres, identyfikator transakcji lub etykietę żeby wyszukać</translation>
    </message>
    <message>
        <source>Min amount</source>
        <translation>Minimalna kwota</translation>
    </message>
    <message>
        <source>Abandon transaction</source>
        <translation>Porzuć transakcję</translation>
    </message>
    <message>
        <source>Increase transaction fee</source>
        <translation>Zwiększ prowizję</translation>
    </message>
    <message>
        <source>Copy address</source>
        <translation>Kopiuj adres</translation>
    </message>
    <message>
        <source>Copy label</source>
        <translation>Kopiuj etykietę</translation>
    </message>
    <message>
        <source>Copy amount</source>
        <translation>Kopiuj kwotę</translation>
    </message>
    <message>
        <source>Copy transaction ID</source>
        <translation>Skopiuj ID transakcji</translation>
    </message>
    <message>
        <source>Copy raw transaction</source>
        <translation>Skopiuj surowe dane transakcji</translation>
    </message>
    <message>
        <source>Copy full transaction details</source>
        <translation>Skopiuj pełne informacje o transakcji</translation>
    </message>
    <message>
        <source>Edit label</source>
        <translation>Zmień etykietę</translation>
    </message>
    <message>
        <source>Show transaction details</source>
        <translation>Pokaż szczegóły transakcji</translation>
    </message>
    <message>
        <source>Export Transaction History</source>
        <translation>Eksport historii transakcji</translation>
    </message>
    <message>
        <source>Comma separated file (*.csv)</source>
        <translation>Plik *.CSV (dane rozdzielane przecinkami)</translation>
    </message>
    <message>
        <source>Confirmed</source>
        <translation>Potwierdzony</translation>
    </message>
    <message>
        <source>Watch-only</source>
        <translation>Tylko-obserwowany</translation>
    </message>
    <message>
        <source>Date</source>
        <translation>Data</translation>
    </message>
    <message>
        <source>Type</source>
        <translation>Typ</translation>
    </message>
    <message>
        <source>Label</source>
        <translation>Etykieta</translation>
    </message>
    <message>
        <source>Address</source>
        <translation>Adres</translation>
    </message>
    <message>
        <source>ID</source>
        <translation>ID</translation>
    </message>
    <message>
        <source>Exporting Failed</source>
        <translation>Eksportowanie nie powiodło się</translation>
    </message>
    <message>
        <source>There was an error trying to save the transaction history to %1.</source>
        <translation>Wystąpił błąd przy próbie zapisu historii transakcji do %1.</translation>
    </message>
    <message>
        <source>Exporting Successful</source>
        <translation>Eksport powiódł się</translation>
    </message>
    <message>
        <source>The transaction history was successfully saved to %1.</source>
        <translation>Historia transakcji została zapisana do %1.</translation>
    </message>
    <message>
        <source>Range:</source>
        <translation>Zakres:</translation>
    </message>
    <message>
        <source>to</source>
        <translation>do</translation>
    </message>
</context>
<context>
    <name>UnitDisplayStatusBarControl</name>
    <message>
        <source>Unit to show amounts in. Click to select another unit.</source>
        <translation>Jednostka w jakiej pokazywane są kwoty. Kliknij aby wybrać inną.</translation>
    </message>
</context>
<context>
    <name>WalletController</name>
<<<<<<< HEAD
    </context>
=======
    <message>
        <source>Close wallet</source>
        <translation>Zamknij portfel</translation>
    </message>
    <message>
        <source>Are you sure you wish to close the wallet &lt;i&gt;%1&lt;/i&gt;?</source>
        <translation>Na pewno chcesz zamknąć portfel &lt;i&gt;%1&lt;/i&gt;?</translation>
    </message>
    <message>
        <source>Closing the wallet for too long can result in having to resync the entire chain if pruning is enabled.</source>
        <translation>Zamknięcie portfela na zbyt długo może skutkować konieczność ponownego załadowania całego łańcucha, jeżeli jest włączony pruning.</translation>
    </message>
</context>
>>>>>>> 451880b9
<context>
    <name>WalletFrame</name>
    <message>
        <source>No wallet has been loaded.</source>
        <translation>Nie załadowano żadnego portfela.</translation>
    </message>
</context>
<context>
    <name>WalletModel</name>
    <message>
        <source>Send Coins</source>
        <translation>Wyślij płatność</translation>
    </message>
    <message>
        <source>Fee bump error</source>
        <translation>Błąd zwiększenia prowizji</translation>
    </message>
    <message>
        <source>Increasing transaction fee failed</source>
        <translation>Nieudane zwiększenie prowizji</translation>
    </message>
    <message>
        <source>Do you want to increase the fee?</source>
        <translation>Czy chcesz zwiększyć prowizję?</translation>
    </message>
    <message>
        <source>Current fee:</source>
        <translation>Aktualna opłata:</translation>
    </message>
    <message>
        <source>Increase:</source>
        <translation>Zwiększ:</translation>
    </message>
    <message>
        <source>New fee:</source>
        <translation>Nowa opłata:</translation>
    </message>
    <message>
        <source>Confirm fee bump</source>
        <translation>Potwierdź zwiększenie opłaty</translation>
    </message>
    <message>
        <source>Can't sign transaction.</source>
        <translation>Nie można podpisać transakcji.</translation>
    </message>
    <message>
        <source>Could not commit transaction</source>
        <translation>Nie można zatwierdzić transakcji</translation>
    </message>
    <message>
        <source>default wallet</source>
        <translation>domyślny portfel</translation>
    </message>
</context>
<context>
    <name>WalletView</name>
    <message>
        <source>&amp;Export</source>
        <translation>&amp;Eksportuj</translation>
    </message>
    <message>
        <source>Export the data in the current tab to a file</source>
        <translation>Eksportuj dane z aktywnej karty do pliku</translation>
    </message>
    <message>
        <source>Backup Wallet</source>
        <translation>Kopia zapasowa portfela</translation>
    </message>
    <message>
        <source>Wallet Data (*.dat)</source>
        <translation>Dane Portfela (*.dat)</translation>
    </message>
    <message>
        <source>Backup Failed</source>
        <translation>Nie udało się wykonać kopii zapasowej</translation>
    </message>
    <message>
        <source>There was an error trying to save the wallet data to %1.</source>
        <translation>Wystąpił błąd przy próbie zapisu pliku portfela do %1.</translation>
    </message>
    <message>
        <source>Backup Successful</source>
        <translation>Wykonano kopię zapasową</translation>
    </message>
    <message>
        <source>The wallet data was successfully saved to %1.</source>
        <translation>Dane portfela zostały poprawnie zapisane w %1.</translation>
    </message>
    <message>
        <source>Cancel</source>
        <translation>Anuluj</translation>
    </message>
</context>
<context>
    <name>qtum-core</name>
    <message>
        <source>Distributed under the MIT software license, see the accompanying file %s or %s</source>
        <translation>Rozprowadzane na licencji MIT, zobacz dołączony plik %s lub %s</translation>
    </message>
    <message>
        <source>Prune configured below the minimum of %d MiB.  Please use a higher number.</source>
        <translation>Przycinanie skonfigurowano poniżej minimalnych %d MiB. Proszę użyć wyższej liczby.</translation>
    </message>
    <message>
        <source>Prune: last wallet synchronisation goes beyond pruned data. You need to -reindex (download the whole blockchain again in case of pruned node)</source>
        <translation>Prune: ostatnia synchronizacja portfela jest za danymi. Muszisz -reindexować (pobrać cały ciąg bloków ponownie w przypadku przyciętego węzła)</translation>
    </message>
    <message>
        <source>Rescans are not possible in pruned mode. You will need to use -reindex which will download the whole blockchain again.</source>
        <translation>Ponowne skanowanie nie jest możliwe w trybie przycinania. Będzie trzeba użyć -reindex, co pobierze ponownie cały łańcuch bloków.</translation>
    </message>
    <message>
        <source>Error: A fatal internal error occurred, see debug.log for details</source>
        <translation>Błąd: Wystąpił fatalny błąd wewnętrzny, sprawdź szczegóły w debug.log</translation>
    </message>
    <message>
        <source>Pruning blockstore...</source>
        <translation>Przycinanie zapisu bloków...</translation>
    </message>
    <message>
        <source>Unable to start HTTP server. See debug log for details.</source>
        <translation>Uruchomienie serwera HTTP nie powiodło się. Zobacz dziennik debugowania, aby uzyskać więcej szczegółów.</translation>
    </message>
    <message>
<<<<<<< HEAD
        <source>Qtum Core</source>
        <translation>Qtum Core</translation>
    </message>
    <message>
=======
>>>>>>> 451880b9
        <source>The %s developers</source>
        <translation>Deweloperzy %s</translation>
    </message>
    <message>
        <source>Can't generate a change-address key. No keys in the internal keypool and can't generate any keys.</source>
        <translation>Nie mogę wygenerować adresu reszty. Brak kluczy w wewnętrznym magazynie kluczy i nie można wygenerować żadnych kluczy.</translation>
    </message>
    <message>
        <source>Cannot obtain a lock on data directory %s. %s is probably already running.</source>
        <translation>Nie można uzyskać blokady na katalogu z danymi %s. %s najprawdopodobniej jest już uruchomiony.</translation>
    </message>
    <message>
        <source>Cannot provide specific connections and have addrman find outgoing connections at the same.</source>
        <translation>Nie można podać określonych połączeń i jednocześnie mieć addrman szukającego połączeń wychodzących.</translation>
    </message>
    <message>
        <source>Error reading %s! All keys read correctly, but transaction data or address book entries might be missing or incorrect.</source>
        <translation>Błąd odczytu %s! Wszystkie klucze zostały odczytane poprawnie, ale może brakować  danych transakcji lub wpisów w książce adresowej, lub mogą one być nieprawidłowe.</translation>
    </message>
    <message>
        <source>Please check that your computer's date and time are correct! If your clock is wrong, %s will not work properly.</source>
        <translation>Proszę sprawdzić czy data i czas na Twoim komputerze są poprawne! Jeżeli ustawienia zegara będą złe, %s nie będzie działał prawidłowo.</translation>
    </message>
    <message>
        <source>Please contribute if you find %s useful. Visit %s for further information about the software.</source>
        <translation>Wspomóż proszę, jeśli uznasz %s za użyteczne. Odwiedź  %s, aby uzyskać więcej informacji o tym oprogramowaniu.</translation>
    </message>
    <message>
        <source>The block database contains a block which appears to be from the future. This may be due to your computer's date and time being set incorrectly. Only rebuild the block database if you are sure that your computer's date and time are correct</source>
        <translation>Baza bloków zawiera blok, który wydaje się pochodzić z przyszłości. Może to wynikać z nieprawidłowego ustawienia daty i godziny Twojego komputera. Bazę danych bloków dobuduj tylko, jeśli masz pewność, że data i godzina twojego komputera są poprawne</translation>
    </message>
    <message>
        <source>This is a pre-release test build - use at your own risk - do not use for mining or merchant applications</source>
        <translation>To jest wersja testowa - używać na własne ryzyko - nie używać do kopania albo zastosowań komercyjnych.</translation>
    </message>
    <message>
        <source>This is the transaction fee you may discard if change is smaller than dust at this level</source>
        <translation>To jest opłata transakcyjna jaką odrzucisz, jeżeli reszta jest mniejsza niż "dust" na tym poziomie</translation>
    </message>
    <message>
        <source>Unable to replay blocks. You will need to rebuild the database using -reindex-chainstate.</source>
        <translation>Nie można przetworzyć bloków. Konieczne będzie przebudowanie bazy danych za pomocą -reindex-chainstate.</translation>
    </message>
    <message>
        <source>Unable to rewind the database to a pre-fork state. You will need to redownload the blockchain</source>
        <translation>Nie można cofnąć bazy danych do stanu z przed forka. Konieczne jest ponowne pobranie łańcucha bloków</translation>
    </message>
    <message>
        <source>Warning: The network does not appear to fully agree! Some miners appear to be experiencing issues.</source>
        <translation>Ostrzeżenie: Sieć nie wydaje się w pełni zgodna! Niektórzy górnicy wydają się doświadczać problemów.</translation>
    </message>
    <message>
        <source>Warning: We do not appear to fully agree with our peers! You may need to upgrade, or other nodes may need to upgrade.</source>
        <translation>Uwaga: Wygląda na to, że nie ma pełnej zgodności z naszymi węzłami! Możliwe, że potrzebujesz aktualizacji bądź inne węzły jej potrzebują</translation>
    </message>
    <message>
        <source>%d of last 100 blocks have unexpected version</source>
        <translation>%d z ostatnich 100 bloków ma nieoczekiwaną wersję</translation>
    </message>
    <message>
        <source>%s corrupt, salvage failed</source>
        <translation>%s uszkodzony, odtworzenie się nie powiodło</translation>
    </message>
    <message>
        <source>-maxmempool must be at least %d MB</source>
        <translation>-maxmempool musi być przynajmniej %d MB</translation>
    </message>
    <message>
        <source>Cannot resolve -%s address: '%s'</source>
        <translation>Nie można rozpoznać -%s adresu: '%s'</translation>
    </message>
    <message>
        <source>Change index out of range</source>
        <translation>Index zmian poza zasięgiem.</translation>
    </message>
    <message>
        <source>Config setting for %s only applied on %s network when in [%s] section.</source>
        <translation>Ustawienie konfiguracyjne %s działa na sieć %s tylko, jeżeli jest w sekcji [%s].</translation>
    </message>
    <message>
        <source>Copyright (C) %i-%i</source>
        <translation>Prawa autorskie (C) %i-%i</translation>
    </message>
    <message>
        <source>Corrupted block database detected</source>
        <translation>Wykryto uszkodzoną bazę bloków</translation>
    </message>
    <message>
        <source>Do you want to rebuild the block database now?</source>
        <translation>Czy chcesz teraz przebudować bazę bloków?</translation>
    </message>
    <message>
        <source>Error initializing block database</source>
        <translation>Błąd inicjowania bazy danych bloków</translation>
    </message>
    <message>
        <source>Error initializing wallet database environment %s!</source>
        <translation>Błąd inicjowania środowiska bazy portfela %s!</translation>
    </message>
    <message>
        <source>Error loading %s</source>
        <translation>Błąd ładowania %s</translation>
    </message>
    <message>
        <source>Error loading %s: Private keys can only be disabled during creation</source>
        <translation>Błąd ładowania %s: Klucze prywatne mogą być wyłączone tylko podczas tworzenia</translation>
    </message>
    <message>
        <source>Error loading %s: Wallet corrupted</source>
        <translation>Błąd ładowania %s: Uszkodzony portfel</translation>
    </message>
    <message>
        <source>Error loading %s: Wallet requires newer version of %s</source>
        <translation>Błąd ładowania %s: Portfel wymaga nowszej wersji %s</translation>
    </message>
    <message>
        <source>Error loading block database</source>
        <translation>Błąd ładowania bazy bloków</translation>
    </message>
    <message>
        <source>Error opening block database</source>
        <translation>Błąd otwierania bazy bloków</translation>
    </message>
    <message>
        <source>Failed to listen on any port. Use -listen=0 if you want this.</source>
        <translation>Próba nasłuchiwania na jakimkolwiek porcie nie powiodła się. Użyj -listen=0 jeśli tego chcesz.</translation>
    </message>
    <message>
        <source>Failed to rescan the wallet during initialization</source>
        <translation>Nie udało się ponownie przeskanować portfela podczas inicjalizacji.</translation>
    </message>
    <message>
        <source>Importing...</source>
        <translation>Importowanie…</translation>
    </message>
    <message>
        <source>Incorrect or no genesis block found. Wrong datadir for network?</source>
        <translation>Nieprawidłowy lub brak bloku genezy. Błędny folder_danych dla sieci?</translation>
    </message>
    <message>
        <source>Initialization sanity check failed. %s is shutting down.</source>
        <translation>Wstępna kontrola poprawności nie powiodła się. %s wyłącza się.</translation>
    </message>
    <message>
        <source>Invalid P2P permission: '%s'</source>
        <translation>Nieprawidłowe uprawnienia P2P: '%s'</translation>
    </message>
    <message>
        <source>Invalid amount for -%s=&lt;amount&gt;: '%s'</source>
        <translation>Nieprawidłowa kwota dla -%s=&lt;amount&gt;: '%s'</translation>
    </message>
    <message>
        <source>Invalid amount for -discardfee=&lt;amount&gt;: '%s'</source>
        <translation>Nieprawidłowa kwota dla -discardfee=&lt;amount&gt;: '%s'</translation>
    </message>
    <message>
        <source>Invalid amount for -fallbackfee=&lt;amount&gt;: '%s'</source>
        <translation>Nieprawidłowa kwota dla -fallbackfee=&lt;amount&gt;: '%s'</translation>
    </message>
    <message>
        <source>Specified blocks directory "%s" does not exist.</source>
        <translation>Podany folder bloków "%s" nie istnieje.
</translation>
    </message>
    <message>
        <source>Unknown address type '%s'</source>
        <translation>Nieznany typ adresu '%s'</translation>
    </message>
    <message>
        <source>Unknown change type '%s'</source>
        <translation>Nieznany typ reszty '%s'</translation>
    </message>
    <message>
        <source>Upgrading txindex database</source>
        <translation>Aktualizowanie bazy txindex</translation>
    </message>
    <message>
        <source>Loading P2P addresses...</source>
        <translation>Wczytywanie adresów P2P...</translation>
    </message>
    <message>
        <source>Error: Disk space is too low!</source>
        <translation>Błąd: Zbyt mało miejsca na dysku!</translation>
    </message>
    <message>
        <source>Loading banlist...</source>
        <translation>Ładowanie listy zablokowanych...</translation>
    </message>
    <message>
        <source>Not enough file descriptors available.</source>
        <translation>Brak wystarczającej liczby deskryptorów plików.</translation>
    </message>
    <message>
        <source>Prune cannot be configured with a negative value.</source>
        <translation>Przycinanie nie może być skonfigurowane z negatywną wartością.</translation>
    </message>
    <message>
        <source>Prune mode is incompatible with -txindex.</source>
        <translation>Tryb ograniczony jest niekompatybilny z -txindex.</translation>
    </message>
    <message>
        <source>Replaying blocks...</source>
        <translation>Weryfikacja bloków...</translation>
    </message>
    <message>
        <source>Rewinding blocks...</source>
        <translation>Przewijanie bloków...</translation>
    </message>
    <message>
        <source>The source code is available from %s.</source>
        <translation>Kod źródłowy dostępny jest z %s.</translation>
    </message>
    <message>
        <source>Transaction fee and change calculation failed</source>
        <translation>Opłaty za transakcję i przeliczenie zmian nie powiodło się.</translation>
    </message>
    <message>
        <source>Unable to bind to %s on this computer. %s is probably already running.</source>
        <translation>Nie można przywiązać do %s na tym komputerze. %s prawdopodobnie jest już uruchomiony.</translation>
    </message>
    <message>
        <source>Unable to generate keys</source>
        <translation>Nie można wygenerować kluczy</translation>
    </message>
    <message>
        <source>Unsupported logging category %s=%s.</source>
        <translation>Nieobsługiwana kategoria rejestrowania %s=%s.</translation>
    </message>
    <message>
        <source>Upgrading UTXO database</source>
        <translation>Aktualizowanie bazy danych UTXO</translation>
    </message>
    <message>
        <source>User Agent comment (%s) contains unsafe characters.</source>
        <translation>Komentarz User Agent (%s) zawiera niebezpieczne znaki.</translation>
    </message>
    <message>
        <source>Verifying blocks...</source>
        <translation>Weryfikacja bloków...</translation>
    </message>
    <message>
        <source>Wallet needed to be rewritten: restart %s to complete</source>
        <translation>Portfel wymaga przepisania: zrestartuj %s aby ukończyć</translation>
    </message>
    <message>
        <source>Error: Listening for incoming connections failed (listen returned error %s)</source>
        <translation>Błąd: Nasłuchiwanie połączeń przychodzących nie powiodło się (nasłuch zwrócił błąd %s)</translation>
    </message>
    <message>
        <source>Invalid amount for -maxtxfee=&lt;amount&gt;: '%s' (must be at least the minrelay fee of %s to prevent stuck transactions)</source>
        <translation>Niewłaściwa ilość dla -maxtxfee=&lt;ilość&gt;: '%s' (musi wynosić przynajmniej minimalną wielkość %s aby zapobiec utknięciu transakcji)</translation>
    </message>
    <message>
        <source>The transaction amount is too small to send after the fee has been deducted</source>
        <translation>Zbyt niska kwota transakcji do wysłania po odjęciu opłaty</translation>
    </message>
    <message>
        <source>You need to rebuild the database using -reindex to go back to unpruned mode.  This will redownload the entire blockchain</source>
        <translation>Musisz przebudować bazę używając parametru -reindex aby wrócić do trybu pełnego. To spowoduje ponowne pobranie całego łańcucha bloków</translation>
    </message>
    <message>
        <source>Error reading from database, shutting down.</source>
        <translation>Błąd odczytu z bazy danych, wyłączam się.</translation>
    </message>
    <message>
        <source>Error upgrading chainstate database</source>
        <translation>Błąd ładowania bazy bloków</translation>
    </message>
    <message>
        <source>Error: Disk space is low for %s</source>
        <translation>Błąd: zbyt mało miejsca na dysku dla %s</translation>
    </message>
    <message>
        <source>Invalid -onion address or hostname: '%s'</source>
        <translation>Niewłaściwy adres -onion lub nazwa hosta: '%s'</translation>
    </message>
    <message>
        <source>Invalid -proxy address or hostname: '%s'</source>
        <translation>Nieprawidłowy adres -proxy lub nazwa hosta: '%s'</translation>
    </message>
    <message>
        <source>Invalid amount for -paytxfee=&lt;amount&gt;: '%s' (must be at least %s)</source>
        <translation>Nieprawidłowa kwota dla -paytxfee=&lt;amount&gt;: '%s' (musi być co najmniej %s)</translation>
    </message>
    <message>
        <source>Invalid netmask specified in -whitelist: '%s'</source>
        <translation>Nieprawidłowa maska sieci określona w -whitelist: '%s'</translation>
    </message>
    <message>
        <source>Need to specify a port with -whitebind: '%s'</source>
        <translation>Musisz określić port z -whitebind: '%s'</translation>
    </message>
    <message>
        <source>Prune mode is incompatible with -blockfilterindex.</source>
        <translation>Tryb ograniczony jest niekompatybilny z -blockfilterindex.</translation>
    </message>
    <message>
        <source>Reducing -maxconnections from %d to %d, because of system limitations.</source>
        <translation>Zmniejszanie -maxconnections z %d do %d z powodu ograniczeń systemu.</translation>
    </message>
    <message>
        <source>Section [%s] is not recognized.</source>
        <translation>Sekcja [%s] jest nieznana.</translation>
    </message>
    <message>
        <source>Signing transaction failed</source>
        <translation>Podpisywanie transakcji nie powiodło się</translation>
    </message>
    <message>
        <source>Specified -walletdir "%s" does not exist</source>
        <translation>Podany -walletdir "%s" nie istnieje</translation>
    </message>
    <message>
        <source>Specified -walletdir "%s" is a relative path</source>
        <translation>Podany -walletdir "%s" jest ścieżką względną</translation>
    </message>
    <message>
        <source>Specified -walletdir "%s" is not a directory</source>
        <translation>Podany -walletdir "%s" nie jest katalogiem</translation>
    </message>
    <message>
        <source>The specified config file %s does not exist
</source>
        <translation>Podany plik konfiguracyjny %s nie istnieje
</translation>
    </message>
    <message>
        <source>The transaction amount is too small to pay the fee</source>
        <translation>Zbyt niska kwota transakcji by zapłacić opłatę</translation>
    </message>
    <message>
        <source>This is experimental software.</source>
        <translation>To oprogramowanie eksperymentalne.</translation>
    </message>
    <message>
        <source>Transaction amount too small</source>
        <translation>Zbyt niska kwota transakcji</translation>
    </message>
    <message>
        <source>Transaction too large</source>
        <translation>Transakcja zbyt duża</translation>
    </message>
    <message>
        <source>Unable to bind to %s on this computer (bind returned error %s)</source>
        <translation>Nie można przywiązać do %s na tym komputerze (bind zwrócił błąd %s)</translation>
    </message>
    <message>
        <source>Unable to create the PID file '%s': %s</source>
        <translation>Nie można stworzyć pliku PID '%s': %s</translation>
    </message>
    <message>
        <source>Unable to generate initial keys</source>
        <translation>Nie można wygenerować kluczy początkowych</translation>
    </message>
    <message>
        <source>Unknown -blockfilterindex value %s.</source>
        <translation>Nieznana wartość -blockfilterindex %s.</translation>
    </message>
    <message>
        <source>Verifying wallet(s)...</source>
        <translation>Weryfikacja portfela...</translation>
    </message>
    <message>
        <source>Warning: unknown new rules activated (versionbit %i)</source>
        <translation>Ostrzeżenie: aktywowano nieznane nowe reguły (versionbit %i)</translation>
    </message>
    <message>
        <source>Zapping all transactions from wallet...</source>
        <translation>Usuwam wszystkie transakcje z portfela...</translation>
    </message>
    <message>
        <source>-maxtxfee is set very high! Fees this large could be paid on a single transaction.</source>
        <translation>-maxtxfee ma ustawioną badzo dużą wartość! Tak wysokie opłaty mogą być zapłacone w jednej transakcji.</translation>
    </message>
    <message>
        <source>This is the transaction fee you may pay when fee estimates are not available.</source>
        <translation>To jest opłata transakcyjna którą zapłacisz, gdy mechanizmy estymacji opłaty nie są dostępne.</translation>
    </message>
    <message>
        <source>This product includes software developed by the OpenSSL Project for use in the OpenSSL Toolkit %s and cryptographic software written by Eric Young and UPnP software written by Thomas Bernard.</source>
        <translation>Produkt zawiera oprogramowanie stworzone przez OpenSSL Project do użycia w OpensSSL Toolkit %s, oprogramowanie kryptograficzne napisane przez Eric Young oraz oprogramowanie UPnP napisane przez Thomas Bernard.</translation>
    </message>
    <message>
        <source>Total length of network version string (%i) exceeds maximum length (%i). Reduce the number or size of uacomments.</source>
        <translation>Całkowita długość łańcucha wersji (%i) przekracza maksymalną dopuszczalną długość (%i). Zmniejsz ilość lub rozmiar parametru uacomment.</translation>
    </message>
    <message>
        <source>Warning: Wallet file corrupt, data salvaged! Original %s saved as %s in %s; if your balance or transactions are incorrect you should restore from a backup.</source>
        <translation>Ostrzeżenie: Odtworzono dane z uszkodzonego pliku portfela! Oryginalny %s został zapisany jako %s w %s; jeśli twoje saldo lub transakcje są niepoprawne powinieneś odtworzyć kopię zapasową.</translation>
    </message>
    <message>
        <source>%s is set very high!</source>
        <translation>%s jest ustawione bardzo wysoko!</translation>
    </message>
    <message>
        <source>Error loading wallet %s. Duplicate -wallet filename specified.</source>
        <translation>Błąd wczytywania portfela %s. Podana powtórnie ta sama nazwa pliku w -wallet</translation>
    </message>
    <message>
        <source>Starting network threads...</source>
        <translation>Uruchamianie wątków sieciowych...</translation>
    </message>
    <message>
        <source>The wallet will avoid paying less than the minimum relay fee.</source>
        <translation>Portfel będzie unikał płacenia mniejszej niż przekazana opłaty.</translation>
    </message>
    <message>
        <source>This is the minimum transaction fee you pay on every transaction.</source>
        <translation>Minimalna opłata transakcyjna którą płacisz przy każdej transakcji.</translation>
    </message>
    <message>
        <source>This is the transaction fee you will pay if you send a transaction.</source>
        <translation>To jest opłata transakcyjna którą zapłacisz jeśli wyślesz transakcję.</translation>
    </message>
    <message>
        <source>Transaction amounts must not be negative</source>
        <translation>Kwota transakcji musi być dodatnia</translation>
    </message>
    <message>
        <source>Transaction has too long of a mempool chain</source>
        <translation>Transakcja posiada zbyt długi łańcuch pamięci</translation>
    </message>
    <message>
        <source>Transaction must have at least one recipient</source>
        <translation>Transakcja wymaga co najmniej jednego odbiorcy</translation>
    </message>
    <message>
        <source>Unknown network specified in -onlynet: '%s'</source>
        <translation>Nieznana sieć w -onlynet: '%s'</translation>
    </message>
    <message>
        <source>Insufficient funds</source>
        <translation>Niewystarczające środki</translation>
    </message>
    <message>
        <source>Cannot upgrade a non HD split wallet without upgrading to support pre split keypool. Please use -upgradewallet=169900 or -upgradewallet with no version specified.</source>
        <translation>Nie można zaktualizować portfela rozdzielnego bez HD, bez aktualizacji obsługi podzielonej bazy kluczy. Użyj -upgradewallet = 169900 lub -upgradewallet bez określonej wersji.</translation>
    </message>
    <message>
        <source>Fee estimation failed. Fallbackfee is disabled. Wait a few blocks or enable -fallbackfee.</source>
        <translation>Estymacja opłat nieudana. Domyślna opłata jest wyłączona. Poczekaj kilka bloków lub włącz  -fallbackfee.</translation>
    </message>
    <message>
        <source>Warning: Private keys detected in wallet {%s} with disabled private keys</source>
        <translation>Uwaga: Wykryto klucze prywatne w portfelu [%s] który ma wyłączone klucze prywatne</translation>
    </message>
    <message>
        <source>Cannot write to data directory '%s'; check permissions.</source>
        <translation>Nie mogę zapisać do katalogu danych '%s'; sprawdź uprawnienia.</translation>
    </message>
    <message>
        <source>Loading block index...</source>
        <translation>Ładowanie indeksu bloku...</translation>
    </message>
    <message>
        <source>Loading wallet...</source>
        <translation>Wczytywanie portfela...</translation>
    </message>
    <message>
        <source>Cannot downgrade wallet</source>
        <translation>Nie można dezaktualizować portfela</translation>
    </message>
    <message>
        <source>Rescanning...</source>
        <translation>Ponowne skanowanie...</translation>
    </message>
    <message>
        <source>Done loading</source>
        <translation>Wczytywanie zakończone</translation>
    </message>
</context>
</TS><|MERGE_RESOLUTION|>--- conflicted
+++ resolved
@@ -70,13 +70,8 @@
         <translation>Tutaj znajdują się adresy Qtum na które wysyłasz płatności. Zawsze sprawdzaj ilość i adres odbiorcy przed wysyłką monet.</translation>
     </message>
     <message>
-<<<<<<< HEAD
-        <source>These are your Qtum addresses for receiving payments. It is recommended to use a new receiving address for each transaction.</source>
-        <translation>To są twoje adresy Qtum do odbierania płatności. Zaleca się używanie nowych adresów odbiorczych dla każdej transakcji.</translation>
-=======
         <source>These are your Qtum addresses for receiving payments. Use the 'Create new receiving address' button in the receive tab to create new addresses.</source>
         <translation>To są Twoje adresy Qtum do otrzymywania płatności. Użyj przycisku "Stwórz nowy adres odbiorczy" w zakładce odbioru żeby stworzyć nowy adres.</translation>
->>>>>>> 451880b9
     </message>
     <message>
         <source>&amp;Copy Address</source>
@@ -185,10 +180,6 @@
         <translation>Portfel zaszyfrowany</translation>
     </message>
     <message>
-<<<<<<< HEAD
-        <source>Your wallet is now encrypted. Remember that encrypting your wallet cannot fully protect your qtums from being stolen by malware infecting your computer.</source>
-        <translation>Twój portfel został zaszyfrowany. Pamiętaj, że szyfrowanie nie chroni przed kradzieżą w wyniku działania złośliwego oprogramowania infekującego twój komputer.</translation>
-=======
         <source>Enter the new passphrase for the wallet.&lt;br/&gt;Please use a passphrase of &lt;b&gt;ten or more random characters&lt;/b&gt;, or &lt;b&gt;eight or more words&lt;/b&gt;.</source>
         <translation>Wprowadź nowe hasło do portfela.&lt;br/&gt;Hasło powinno zawierać  &lt;b&gt;co najmniej 10 losowych znaków&lt;/b&gt; lub &lt;b&gt;co najmniej osiem słów&lt;/b&gt;.</translation>
     </message>
@@ -211,7 +202,6 @@
     <message>
         <source>Your wallet is now encrypted. </source>
         <translation>Twój portfel jest teraz zaszyfrowany.</translation>
->>>>>>> 451880b9
     </message>
     <message>
         <source>IMPORTANT: Any previous backups you have made of your wallet file should be replaced with the newly generated, encrypted wallet file. For security reasons, previous backups of the unencrypted wallet file will become useless as soon as you start using the new, encrypted wallet.</source>
@@ -334,8 +324,6 @@
     <message>
         <source>Open &amp;URI...</source>
         <translation>Otwórz URI...</translation>
-<<<<<<< HEAD
-=======
     </message>
     <message>
         <source>Create Wallet...</source>
@@ -344,7 +332,6 @@
     <message>
         <source>Create a new wallet</source>
         <translation>Stwórz nowy portfel</translation>
->>>>>>> 451880b9
     </message>
     <message>
         <source>Wallet:</source>
@@ -399,13 +386,6 @@
         <translation>&amp;Zweryfikuj wiadomość...</translation>
     </message>
     <message>
-<<<<<<< HEAD
-        <source>Qtum</source>
-        <translation>Qtum</translation>
-    </message>
-    <message>
-=======
->>>>>>> 451880b9
         <source>&amp;Send</source>
         <translation>Wyślij</translation>
     </message>
@@ -514,8 +494,6 @@
         <translation>Aktualny</translation>
     </message>
     <message>
-<<<<<<< HEAD
-=======
         <source>&amp;Sending addresses</source>
         <translation>&amp;Adresy wysyłania</translation>
     </message>
@@ -524,29 +502,22 @@
         <translation>&amp;Adresy odbioru</translation>
     </message>
     <message>
->>>>>>> 451880b9
         <source>Open Wallet</source>
         <translation>Otwórz Portfel</translation>
     </message>
     <message>
-<<<<<<< HEAD
-=======
         <source>Open a wallet</source>
         <translation>Otwórz portfel</translation>
     </message>
     <message>
->>>>>>> 451880b9
         <source>Close Wallet...</source>
         <translation>Zamknij Portfel...</translation>
     </message>
     <message>
-<<<<<<< HEAD
-=======
         <source>Close wallet</source>
         <translation>Zamknij portfel</translation>
     </message>
     <message>
->>>>>>> 451880b9
         <source>Show the %1 help message to get a list with possible Qtum command-line options</source>
         <translation>Pokaż pomoc %1 aby zobaczyć listę wszystkich opcji lnii poleceń.</translation>
     </message>
@@ -555,13 +526,8 @@
         <translation>domyślny portfel</translation>
     </message>
     <message>
-<<<<<<< HEAD
-        <source>Opening Wallet &lt;b&gt;%1&lt;/b&gt;...</source>
-        <translation>Otwieranie portfela &lt;b&gt;%1&lt;/b&gt;...</translation>
-=======
         <source>No wallets available</source>
         <translation>Brak dostępnych portfeli</translation>
->>>>>>> 451880b9
     </message>
     <message>
         <source>&amp;Window</source>
@@ -572,13 +538,8 @@
         <translation>Minimalizuj</translation>
     </message>
     <message>
-<<<<<<< HEAD
-        <source>Restore</source>
-        <translation>Przywróć</translation>
-=======
         <source>Zoom</source>
         <translation>Powiększ</translation>
->>>>>>> 451880b9
     </message>
     <message>
         <source>Main Window</source>
@@ -1016,13 +977,10 @@
     <message>
         <source>Qtum</source>
         <translation>Qtum</translation>
-<<<<<<< HEAD
-=======
     </message>
     <message>
         <source>Discard blocks after verification, except most recent %1 GB (prune)</source>
         <translation>Skasuj bloki po weryfikacji, oprócz najnowszych %1 GB (prune)</translation>
->>>>>>> 451880b9
     </message>
     <message>
         <source>At least %1 GB of data will be stored in this directory, and it will grow over time.</source>
@@ -1073,11 +1031,7 @@
     </message>
     <message>
         <source>Attempting to spend qtums that are affected by not-yet-displayed transactions will not be accepted by the network.</source>
-<<<<<<< HEAD
-        <translation>Próba wydania qtumów które nie są jeszcze wyświetlone jako transakcja zostanie odrzucona przez sieć. </translation>
-=======
         <translation>Próba wydania qtumów które nie są jeszcze wyświetlone jako transakcja zostanie odrzucona przez sieć.</translation>
->>>>>>> 451880b9
     </message>
     <message>
         <source>Number of blocks left</source>
@@ -1111,15 +1065,11 @@
         <source>Hide</source>
         <translation>Ukryj</translation>
     </message>
-<<<<<<< HEAD
-    </context>
-=======
     <message>
         <source>Unknown. Syncing Headers (%1, %2%)...</source>
         <translation>Nieznane. Synchronizowanie nagłówków (%1, %2%)...</translation>
     </message>
 </context>
->>>>>>> 451880b9
 <context>
     <name>OpenURIDialog</name>
     <message>
@@ -1529,13 +1479,10 @@
     <message>
         <source>'qtum://' is not a valid URI. Use 'qtum:' instead.</source>
         <translation>'qtum://' nie jest poprawnym URI. Użyj 'qtum:'.</translation>
-<<<<<<< HEAD
-=======
     </message>
     <message>
         <source>You are using a BIP70 URL which will be unsupported in the future.</source>
         <translation>Używasz URL w formacie BIP70, który wkrótce nie będzie wspierany.</translation>
->>>>>>> 451880b9
     </message>
     <message>
         <source>Payment request fetch URL is invalid: %1</source>
@@ -3280,9 +3227,6 @@
 </context>
 <context>
     <name>WalletController</name>
-<<<<<<< HEAD
-    </context>
-=======
     <message>
         <source>Close wallet</source>
         <translation>Zamknij portfel</translation>
@@ -3296,7 +3240,6 @@
         <translation>Zamknięcie portfela na zbyt długo może skutkować konieczność ponownego załadowania całego łańcucha, jeżeli jest włączony pruning.</translation>
     </message>
 </context>
->>>>>>> 451880b9
 <context>
     <name>WalletFrame</name>
     <message>
@@ -3421,13 +3364,6 @@
         <translation>Uruchomienie serwera HTTP nie powiodło się. Zobacz dziennik debugowania, aby uzyskać więcej szczegółów.</translation>
     </message>
     <message>
-<<<<<<< HEAD
-        <source>Qtum Core</source>
-        <translation>Qtum Core</translation>
-    </message>
-    <message>
-=======
->>>>>>> 451880b9
         <source>The %s developers</source>
         <translation>Deweloperzy %s</translation>
     </message>
