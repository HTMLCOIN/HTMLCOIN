--- conflicted
+++ resolved
@@ -22,8 +22,6 @@
         <translation>सूची से वर्तमान में चयनित पता हटाएं</translation>
     </message>
     <message>
-<<<<<<< HEAD
-=======
         <source>Enter address or label to search</source>
         <translation>ढूँदने के लिए कृपा करके पता या लेबल टाइप करे !</translation>
     </message>
@@ -32,7 +30,6 @@
         <translation>डेटा को मौजूदा टैब से एक फ़ाइल में निर्यात करें</translation>
     </message>
     <message>
->>>>>>> 228c1378
         <source>&amp;Export</source>
         <translation>&amp;निर्यात</translation>
     </message>
@@ -60,13 +57,10 @@
         <source>These are your Qtum addresses for sending payments. Always check the amount and the receiving address before sending coins.</source>
         <translation>ये भुगतान भेजने के लिए ये आपके बिटकॉइन पते हैं। हमेशा सिक्के भेजने से पहले राशि और प्राप्तकर्ता पते की जांच करें।</translation>
     </message>
-<<<<<<< HEAD
-=======
     <message>
         <source>These are your Qtum addresses for receiving payments. It is recommended to use a new receiving address for each transaction.</source>
         <translation>भुगतान प्राप्त करने के लिए ये आपके बीटकोइन पते हैं प्रत्येक लेनदेन के लिए एक नया प्राप्त पता उपयोग करने की सिफारिश की जाती है।</translation>
     </message>
->>>>>>> 228c1378
     </context>
 <context>
     <name>AddressTableModel</name>
@@ -469,20 +463,10 @@
     </context>
 <context>
     <name>WalletView</name>
-<<<<<<< HEAD
     <message>
         <source>&amp;Export</source>
         <translation>&amp;निर्यात</translation>
     </message>
-    </context>
-<context>
-    <name>qtum-core</name>
-=======
->>>>>>> 228c1378
-    <message>
-        <source>&amp;Export</source>
-        <translation>&amp;निर्यात</translation>
-    </message>
     <message>
         <source>Export the data in the current tab to a file</source>
         <translation>डेटा को मौजूदा टैब से एक फ़ाइल में निर्यात करें</translation>
