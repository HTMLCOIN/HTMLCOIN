<TS language="sv" version="2.1">
<context>
    <name>AddressBookPage</name>
    <message>
        <source>Right-click to edit address or label</source>
        <translation>Högerklicka för att redigera adressen eller etiketten.</translation>
    </message>
    <message>
        <source>Create a new address</source>
        <translation>Skapa ny adress</translation>
    </message>
    <message>
        <source>&amp;New</source>
        <translation>&amp;Ny</translation>
    </message>
    <message>
        <source>Copy the currently selected address to the system clipboard</source>
        <translation>Kopiera den markerade adressen till systemets Urklipp</translation>
    </message>
    <message>
        <source>&amp;Copy</source>
        <translation>&amp;Kopiera</translation>
    </message>
    <message>
        <source>C&amp;lose</source>
        <translation>S&amp;täng</translation>
    </message>
    <message>
        <source>Delete the currently selected address from the list</source>
        <translation>Ta bort den valda adressen från listan</translation>
    </message>
    <message>
        <source>Enter address or label to search</source>
        <translation>Ange en adress eller etikett att söka efter</translation>
    </message>
    <message>
        <source>Export the data in the current tab to a file</source>
        <translation>Exportera informationen i aktuell flik till en fil</translation>
    </message>
    <message>
        <source>&amp;Export</source>
        <translation>&amp;Exportera</translation>
    </message>
    <message>
        <source>&amp;Delete</source>
        <translation>&amp;Radera</translation>
    </message>
    <message>
        <source>Choose the address to send coins to</source>
        <translation>Välj en adress att skicka transaktionen till</translation>
    </message>
    <message>
        <source>Choose the address to receive coins with</source>
        <translation>Välj en adress att ta emot transaktionen med</translation>
    </message>
    <message>
        <source>C&amp;hoose</source>
        <translation>V&amp;älj</translation>
    </message>
    <message>
        <source>Sending addresses</source>
        <translation>Avsändaradresser</translation>
    </message>
    <message>
        <source>Receiving addresses</source>
        <translation>Mottagaradresser</translation>
    </message>
    <message>
        <source>These are your Qtum addresses for sending payments. Always check the amount and the receiving address before sending coins.</source>
        <translation>Detta är dina Qtum-adresser för att skicka betalningar. Kontrollera alltid summan och den mottagande adressen innan du skickar qtum.</translation>
    </message>
    <message>
        <source>These are your Qtum addresses for receiving payments. It is recommended to use a new receiving address for each transaction.</source>
        <translation>Detta är dina Qtum-adresser för att ta emot betalningar. Det rekommenderas att använda en ny mottagningsadress för varje transaktion.</translation>
    </message>
    <message>
        <source>&amp;Copy Address</source>
        <translation>&amp;Kopiera adress</translation>
    </message>
    <message>
        <source>Copy &amp;Label</source>
        <translation>Kopiera &amp;etikett</translation>
    </message>
    <message>
        <source>&amp;Edit</source>
        <translation>&amp;Redigera</translation>
    </message>
    <message>
        <source>Export Address List</source>
        <translation>Exportera adresslista</translation>
    </message>
    <message>
        <source>Comma separated file (*.csv)</source>
        <translation>Kommaseparerad fil (*.csv)</translation>
    </message>
    <message>
        <source>Exporting Failed</source>
        <translation>Export misslyckades</translation>
    </message>
    <message>
        <source>There was an error trying to save the address list to %1. Please try again.</source>
        <translation>Ett fel inträffade när adresslistan skulle sparas till %1.
Var vänlig och försök igen.</translation>
    </message>
</context>
<context>
    <name>AddressTableModel</name>
    <message>
        <source>Label</source>
        <translation>Etikett</translation>
    </message>
    <message>
        <source>Address</source>
        <translation>Adress</translation>
    </message>
    <message>
        <source>(no label)</source>
        <translation>(Ingen etikett)</translation>
    </message>
</context>
<context>
    <name>AskPassphraseDialog</name>
    <message>
        <source>Passphrase Dialog</source>
        <translation>Lösenordsdialog</translation>
    </message>
    <message>
        <source>Enter passphrase</source>
        <translation>Ange lösenord</translation>
    </message>
    <message>
        <source>New passphrase</source>
        <translation>Nytt lösenord</translation>
    </message>
    <message>
        <source>Repeat new passphrase</source>
        <translation>Upprepa nytt lösenord</translation>
    </message>
    <message>
        <source>Show password</source>
        <translation>Visa lösenord</translation>
    </message>
    <message>
        <source>Enter the new passphrase to the wallet.&lt;br/&gt;Please use a passphrase of &lt;b&gt;ten or more random characters&lt;/b&gt;, or &lt;b&gt;eight or more words&lt;/b&gt;.</source>
        <translation>Ange plånbokens nya lösenord. &lt;br/&gt; Använd ett lösenord på &lt;b&gt;tio eller fler slumpmässiga tecken,&lt;/b&gt; eller &lt;b&gt;åtta eller fler ord.&lt;/b&gt;.</translation>
    </message>
    <message>
        <source>Encrypt wallet</source>
        <translation>Kryptera plånbok</translation>
    </message>
    <message>
        <source>This operation needs your wallet passphrase to unlock the wallet.</source>
        <translation>Denna operation behöver din plånboks lösenord för att låsa upp plånboken.</translation>
    </message>
    <message>
        <source>Unlock wallet</source>
        <translation>Lås upp plånbok</translation>
    </message>
    <message>
        <source>This operation needs your wallet passphrase to decrypt the wallet.</source>
        <translation>Denna operation behöver din plånboks lösenord för att dekryptera plånboken.</translation>
    </message>
    <message>
        <source>Decrypt wallet</source>
        <translation>Dekryptera plånbok</translation>
    </message>
    <message>
        <source>Change passphrase</source>
        <translation>Ändra lösenord</translation>
    </message>
    <message>
        <source>Enter the old passphrase and new passphrase to the wallet.</source>
        <translation>Ge det gamla lösenordet och det nya lösenordet för plånboken.</translation>
    </message>
    <message>
        <source>Confirm wallet encryption</source>
        <translation>Bekräfta kryptering av plånbok</translation>
    </message>
    <message>
        <source>Warning: If you encrypt your wallet and lose your passphrase, you will &lt;b&gt;LOSE ALL OF YOUR QTUMS&lt;/b&gt;!</source>
        <translation>VARNING: Om du krypterar din plånbok och glömmer ditt lösenord, kommer du att &lt;b&gt;FÖRLORA ALLA DINA QTUM&lt;/b&gt;!</translation>
    </message>
    <message>
        <source>Are you sure you wish to encrypt your wallet?</source>
        <translation>Är du säker på att du vill kryptera din plånbok?</translation>
    </message>
    <message>
        <source>Wallet encrypted</source>
        <translation>Plånbok krypterad</translation>
    </message>
    <message>
<<<<<<< HEAD
        <source>%1 will close now to finish the encryption process. Remember that encrypting your wallet cannot fully protect your qtums from being stolen by malware infecting your computer.</source>
        <translation>%1 kommer nu att stänga ner för att slutföra krypteringen. Tänk på att en krypterad plånbok inte skyddar mot stöld om din dator är infekterad med en keylogger.</translation>
=======
        <source>Your wallet is now encrypted. Remember that encrypting your wallet cannot fully protect your qtums from being stolen by malware infecting your computer.</source>
        <translation>Din plånbok är nu krypterad. Kom ihåg att kryptering av plånboken inte helt skyddar dina qtum från att stjälas av skadlig kod som infekterat din dator.</translation>
>>>>>>> 9e306671
    </message>
    <message>
        <source>IMPORTANT: Any previous backups you have made of your wallet file should be replaced with the newly generated, encrypted wallet file. For security reasons, previous backups of the unencrypted wallet file will become useless as soon as you start using the new, encrypted wallet.</source>
        <translation>VIKTIGT: Alla tidigare säkerhetskopior du har skapat av plånboksfilen ska ersättas med den nyss skapade, krypterade plånboksfilen. Av säkerhetsskäl kommer tidigare säkerhetskopior av den okrypterade plånboksfilen att bli oanvändbara när du börjar använda den nya, krypterade plånboken.</translation>
    </message>
    <message>
        <source>Wallet encryption failed</source>
        <translation>Kryptering av plånbok misslyckades</translation>
    </message>
    <message>
        <source>Wallet encryption failed due to an internal error. Your wallet was not encrypted.</source>
        <translation>Kryptering av plånbok misslyckades på grund av ett internt fel. Din plånbok krypterades inte.</translation>
    </message>
    <message>
        <source>The supplied passphrases do not match.</source>
        <translation>De angivna lösenorden överensstämmer inte.</translation>
    </message>
    <message>
        <source>Wallet unlock failed</source>
        <translation>Misslyckades låsa upp plånboken</translation>
    </message>
    <message>
        <source>The passphrase entered for the wallet decryption was incorrect.</source>
        <translation>Lösenordet för dekryptering av plånboken var felaktigt.</translation>
    </message>
    <message>
        <source>Wallet decryption failed</source>
        <translation>Dekryptering av plånbok misslyckades</translation>
    </message>
    <message>
        <source>Wallet passphrase was successfully changed.</source>
        <translation>Plånbokens lösenord ändrades.</translation>
    </message>
    <message>
        <source>Warning: The Caps Lock key is on!</source>
        <translation>Varning: Caps Lock är påslaget!</translation>
    </message>
</context>
<context>
    <name>BanTableModel</name>
    <message>
        <source>IP/Netmask</source>
        <translation>IP/nätmask</translation>
    </message>
    <message>
        <source>Banned Until</source>
        <translation>Bannad tills</translation>
    </message>
</context>
<context>
    <name>QtumGUI</name>
    <message>
        <source>Sign &amp;message...</source>
        <translation>Signera &amp;meddelande...</translation>
    </message>
    <message>
        <source>Synchronizing with network...</source>
        <translation>Synkroniserar med nätverk...</translation>
    </message>
    <message>
        <source>&amp;Overview</source>
        <translation>&amp;Översikt</translation>
    </message>
    <message>
        <source>Show general overview of wallet</source>
        <translation>Visa generell översikt av plånboken</translation>
    </message>
    <message>
        <source>&amp;Transactions</source>
        <translation>&amp;Transaktioner</translation>
    </message>
    <message>
        <source>Browse transaction history</source>
        <translation>Bläddra i transaktionshistorik</translation>
    </message>
    <message>
        <source>E&amp;xit</source>
        <translation>&amp;Avsluta</translation>
    </message>
    <message>
        <source>Quit application</source>
        <translation>Avsluta programmet</translation>
    </message>
    <message>
        <source>&amp;About %1</source>
        <translation>&amp;Om %1</translation>
    </message>
    <message>
        <source>Show information about %1</source>
        <translation>Visa information om %1</translation>
    </message>
    <message>
        <source>About &amp;Qt</source>
        <translation>Om &amp;Qt</translation>
    </message>
    <message>
        <source>Show information about Qt</source>
        <translation>Visa information om Qt</translation>
    </message>
    <message>
        <source>&amp;Options...</source>
        <translation>&amp;Alternativ...</translation>
    </message>
    <message>
        <source>Modify configuration options for %1</source>
        <translation>Ändra konfigurationsalternativ för %1</translation>
    </message>
    <message>
        <source>&amp;Encrypt Wallet...</source>
        <translation>&amp;Kryptera plånbok...</translation>
    </message>
    <message>
        <source>&amp;Backup Wallet...</source>
        <translation>&amp;Säkerhetskopiera plånbok...</translation>
    </message>
    <message>
        <source>&amp;Change Passphrase...</source>
        <translation>&amp;Ändra lösenord...</translation>
    </message>
    <message>
        <source>Open &amp;URI...</source>
        <translation>Öppna &amp;URI...</translation>
    </message>
    <message>
        <source>Wallet:</source>
        <translation>Plånbok:</translation>
    </message>
    <message>
        <source>Click to disable network activity.</source>
        <translation>Klicka för att inaktivera nätverksaktivitet.</translation>
    </message>
    <message>
        <source>Network activity disabled.</source>
        <translation>Nätverksaktivitet inaktiverad.</translation>
    </message>
    <message>
        <source>Click to enable network activity again.</source>
        <translation>Klicka för att aktivera nätverksaktivitet igen.</translation>
    </message>
    <message>
        <source>Syncing Headers (%1%)...</source>
        <translation>Synkar huvuden (%1%)...</translation>
    </message>
    <message>
        <source>Reindexing blocks on disk...</source>
        <translation>Återindexerar block på disken...</translation>
    </message>
    <message>
<<<<<<< HEAD
=======
        <source>Proxy is &lt;b&gt;enabled&lt;/b&gt;: %1</source>
        <translation>Proxy är &lt;b&gt; aktiverad &lt;/b&gt;: %1</translation>
    </message>
    <message>
>>>>>>> 9e306671
        <source>Send coins to a Qtum address</source>
        <translation>Skicka qtum till en Qtum-adress</translation>
    </message>
    <message>
        <source>Backup wallet to another location</source>
        <translation>Säkerhetskopiera plånboken till en annan plats</translation>
    </message>
    <message>
        <source>Change the passphrase used for wallet encryption</source>
        <translation>Byt lösenfras för kryptering av plånbok</translation>
    </message>
    <message>
        <source>&amp;Debug window</source>
        <translation>&amp;Debug-fönster</translation>
    </message>
    <message>
        <source>Open debugging and diagnostic console</source>
        <translation>Öppna debug- och diagnostikkonsolen</translation>
    </message>
    <message>
        <source>&amp;Verify message...</source>
        <translation>&amp;Verifiera meddelande...</translation>
    </message>
    <message>
        <source>Qtum</source>
        <translation>Qtum</translation>
<<<<<<< HEAD
    </message>
    <message>
        <source>Wallet</source>
        <translation>Plånbok</translation>
=======
>>>>>>> 9e306671
    </message>
    <message>
        <source>&amp;Send</source>
        <translation>&amp;Skicka</translation>
    </message>
    <message>
        <source>&amp;Receive</source>
        <translation>&amp;Ta emot</translation>
    </message>
    <message>
        <source>&amp;Show / Hide</source>
        <translation>&amp;Visa / Göm</translation>
    </message>
    <message>
        <source>Show or hide the main Window</source>
        <translation>Visa eller göm huvudfönstret</translation>
    </message>
    <message>
        <source>Encrypt the private keys that belong to your wallet</source>
        <translation>Kryptera de privata nycklar som tillhör din plånbok</translation>
    </message>
    <message>
        <source>Sign messages with your Qtum addresses to prove you own them</source>
        <translation>Signera meddelanden med dina Qtum-adresser för att bevisa att du äger dem</translation>
    </message>
    <message>
        <source>Verify messages to ensure they were signed with specified Qtum addresses</source>
        <translation>Verifiera meddelanden för att vara säker på att de signerades med angivna Qtum-adresser</translation>
    </message>
    <message>
        <source>&amp;File</source>
        <translation>&amp;Arkiv</translation>
    </message>
    <message>
        <source>&amp;Settings</source>
        <translation>&amp;Inställningar</translation>
    </message>
    <message>
        <source>&amp;Help</source>
        <translation>&amp;Hjälp</translation>
    </message>
    <message>
        <source>Tabs toolbar</source>
        <translation>Verktygsfält för tabbar</translation>
    </message>
    <message>
        <source>Request payments (generates QR codes and qtum: URIs)</source>
        <translation>Begär betalningar (skapar QR-koder och qtum: -URIer)</translation>
    </message>
    <message>
        <source>Show the list of used sending addresses and labels</source>
        <translation>Visa listan med använda avsändaradresser och etiketter</translation>
    </message>
    <message>
        <source>Show the list of used receiving addresses and labels</source>
        <translation>Visa listan med använda mottagningsadresser och etiketter</translation>
    </message>
    <message>
        <source>Open a qtum: URI or payment request</source>
        <translation>Öppna en qtum: URI eller betalningsbegäran</translation>
    </message>
    <message>
        <source>&amp;Command-line options</source>
        <translation>&amp;Kommandoradsalternativ</translation>
    </message>
    <message numerus="yes">
        <source>%n active connection(s) to Qtum network</source>
        <translation><numerusform>%n aktiva anslutningar till Qtum-nätverket.</numerusform><numerusform>%n aktiva anslutningar till Qtum-nätverket.</numerusform></translation>
    </message>
    <message>
        <source>Indexing blocks on disk...</source>
        <translation>Indexerar block på disken...</translation>
    </message>
    <message>
        <source>Processing blocks on disk...</source>
        <translation>Bearbetar block på disken...</translation>
    </message>
    <message numerus="yes">
        <source>Processed %n block(s) of transaction history.</source>
        <translation><numerusform>Bearbetade %n block av transaktionshistoriken.</numerusform><numerusform>Bearbetade %n block av transaktionshistoriken.</numerusform></translation>
    </message>
    <message>
        <source>%1 behind</source>
        <translation>%1 efter</translation>
    </message>
    <message>
        <source>Last received block was generated %1 ago.</source>
        <translation>Senast mottagna block skapades för %1 sedan.</translation>
    </message>
    <message>
        <source>Transactions after this will not yet be visible.</source>
        <translation>Transaktioner efter denna kommer inte ännu vara synliga.</translation>
    </message>
    <message>
        <source>Error</source>
        <translation>Fel</translation>
    </message>
    <message>
        <source>Warning</source>
        <translation>Varning</translation>
    </message>
    <message>
        <source>Information</source>
        <translation>Information</translation>
    </message>
    <message>
        <source>Up to date</source>
        <translation>Uppdaterad</translation>
    </message>
    <message>
<<<<<<< HEAD
        <source>Show the %1 help message to get a list with possible Qtum command-line options</source>
        <translation>Visa %1 hjälpmeddelande för att få en lista med möjliga Qtum kommandoradsalternativ.</translation>
=======
        <source>&amp;Sending addresses</source>
        <translation>Av&amp;sändaradresser</translation>
    </message>
    <message>
        <source>&amp;Receiving addresses</source>
        <translation>Mottaga&amp;radresser</translation>
    </message>
    <message>
        <source>Open Wallet</source>
        <translation>Öppna plånbok</translation>
    </message>
    <message>
        <source>Open a wallet</source>
        <translation>Öppna en plånbok</translation>
    </message>
    <message>
        <source>Close Wallet...</source>
        <translation>Stäng plånbok</translation>
    </message>
    <message>
        <source>Close wallet</source>
        <translation>Stäng plånboken</translation>
    </message>
    <message>
        <source>Show the %1 help message to get a list with possible Qtum command-line options</source>
        <translation>Visa %1 hjälpmeddelande för att få en lista med möjliga Qtum kommandoradsalternativ.</translation>
    </message>
    <message>
        <source>default wallet</source>
        <translation>Standardplånbok</translation>
    </message>
    <message>
        <source>Opening Wallet &lt;b&gt;%1&lt;/b&gt;...</source>
        <translation>Öppnar plånboken &lt;b&gt;%1&lt;/b&gt;...</translation>
    </message>
    <message>
        <source>Open Wallet Failed</source>
        <translation>Det gick inte att öppna plånboken</translation>
    </message>
    <message>
        <source>&amp;Window</source>
        <translation>&amp;Fönster</translation>
    </message>
    <message>
        <source>Minimize</source>
        <translation>Minimera</translation>
    </message>
    <message>
        <source>Zoom</source>
        <translation>Zooma</translation>
    </message>
    <message>
        <source>Restore</source>
        <translation>Återställ</translation>
    </message>
    <message>
        <source>Main Window</source>
        <translation>Huvudfönster</translation>
>>>>>>> 9e306671
    </message>
    <message>
        <source>%1 client</source>
        <translation>%1-klient</translation>
    </message>
    <message>
        <source>Connecting to peers...</source>
        <translation>Ansluter till noder...</translation>
    </message>
    <message>
        <source>Catching up...</source>
        <translation>Hämtar senaste...</translation>
    </message>
    <message>
        <source>Date: %1
</source>
        <translation>Datum: %1
</translation>
    </message>
    <message>
        <source>Amount: %1
</source>
        <translation>Belopp: %1
</translation>
    </message>
    <message>
        <source>Wallet: %1
</source>
        <translation>Plånbok: %1
</translation>
    </message>
    <message>
        <source>Type: %1
</source>
        <translation>Typ: %1
</translation>
    </message>
    <message>
        <source>Label: %1
</source>
        <translation>Etikett: %1
</translation>
    </message>
    <message>
        <source>Address: %1
</source>
        <translation>Adress: %1
</translation>
    </message>
    <message>
        <source>Sent transaction</source>
        <translation>Transaktion skickad</translation>
    </message>
    <message>
        <source>Incoming transaction</source>
        <translation>Inkommande transaktion</translation>
    </message>
    <message>
        <source>HD key generation is &lt;b&gt;enabled&lt;/b&gt;</source>
        <translation>HD-nyckelgenerering är &lt;b&gt;aktiverad&lt;/b&gt;</translation>
    </message>
    <message>
        <source>HD key generation is &lt;b&gt;disabled&lt;/b&gt;</source>
        <translation>HD-nyckelgenerering är &lt;b&gt;inaktiverad&lt;/b&gt;</translation>
    </message>
    <message>
        <source>Private key &lt;b&gt;disabled&lt;/b&gt;</source>
        <translation>Privat nyckel &lt;b&gt;inaktiverad&lt;/b&gt;</translation>
    </message>
    <message>
        <source>Wallet is &lt;b&gt;encrypted&lt;/b&gt; and currently &lt;b&gt;unlocked&lt;/b&gt;</source>
        <translation>Denna plånbok är &lt;b&gt;krypterad&lt;/b&gt; och för närvarande &lt;b&gt;olåst&lt;/b&gt;</translation>
    </message>
    <message>
        <source>Wallet is &lt;b&gt;encrypted&lt;/b&gt; and currently &lt;b&gt;locked&lt;/b&gt;</source>
        <translation>Denna plånbok är &lt;b&gt;krypterad&lt;/b&gt; och för närvarande &lt;b&gt;låst&lt;/b&gt;</translation>
    </message>
    <message>
        <source>A fatal error occurred. Qtum can no longer continue safely and will quit.</source>
        <translation>Ett kritiskt fel uppstod. Qtum kan inte fortsätta att köra säkert och kommer att avslutas.</translation>
    </message>
</context>
<context>
    <name>CoinControlDialog</name>
    <message>
        <source>Coin Selection</source>
        <translation>Myntval</translation>
    </message>
    <message>
        <source>Quantity:</source>
        <translation>Kvantitet:</translation>
    </message>
    <message>
        <source>Bytes:</source>
        <translation>Antal byte:</translation>
    </message>
    <message>
        <source>Amount:</source>
        <translation>Belopp:</translation>
    </message>
    <message>
        <source>Fee:</source>
        <translation>Avgift:</translation>
    </message>
    <message>
        <source>Dust:</source>
        <translation>Damm:</translation>
    </message>
    <message>
        <source>After Fee:</source>
        <translation>Efter avgift:</translation>
    </message>
    <message>
        <source>Change:</source>
        <translation>Växel:</translation>
    </message>
    <message>
        <source>(un)select all</source>
        <translation>(av)markera allt</translation>
    </message>
    <message>
        <source>Tree mode</source>
        <translation>Trädvy</translation>
    </message>
    <message>
        <source>List mode</source>
        <translation>Listvy</translation>
    </message>
    <message>
        <source>Amount</source>
        <translation>Mängd</translation>
    </message>
    <message>
        <source>Received with label</source>
        <translation>Mottagen med etikett</translation>
    </message>
    <message>
        <source>Received with address</source>
        <translation>Mottagen med adress</translation>
    </message>
    <message>
        <source>Date</source>
        <translation>Datum</translation>
    </message>
    <message>
        <source>Confirmations</source>
        <translation>Bekräftelser</translation>
    </message>
    <message>
        <source>Confirmed</source>
        <translation>Bekräftad</translation>
    </message>
    <message>
        <source>Copy address</source>
        <translation>Kopiera adress</translation>
    </message>
    <message>
        <source>Copy label</source>
        <translation>Kopiera etikett</translation>
    </message>
    <message>
        <source>Copy amount</source>
        <translation>Kopiera belopp</translation>
    </message>
    <message>
        <source>Copy transaction ID</source>
        <translation>Kopiera transaktions-ID</translation>
    </message>
    <message>
        <source>Lock unspent</source>
        <translation>Lås ospenderat</translation>
    </message>
    <message>
        <source>Unlock unspent</source>
        <translation>Lås upp ospenderat</translation>
    </message>
    <message>
        <source>Copy quantity</source>
        <translation>Kopiera kvantitet</translation>
    </message>
    <message>
        <source>Copy fee</source>
        <translation>Kopiera avgift</translation>
    </message>
    <message>
        <source>Copy after fee</source>
        <translation>Kopiera efter avgift</translation>
    </message>
    <message>
        <source>Copy bytes</source>
        <translation>Kopiera byte</translation>
    </message>
    <message>
        <source>Copy dust</source>
        <translation>Kopiera damm</translation>
    </message>
    <message>
        <source>Copy change</source>
        <translation>Kopiera växel</translation>
    </message>
    <message>
        <source>(%1 locked)</source>
        <translation>(%1 låst)</translation>
    </message>
    <message>
        <source>yes</source>
        <translation>ja</translation>
    </message>
    <message>
        <source>no</source>
        <translation>nej</translation>
    </message>
    <message>
        <source>This label turns red if any recipient receives an amount smaller than the current dust threshold.</source>
        <translation>Denna etikett blir röd om någon mottagare får en betalning som är mindre än aktuell dammtröskel.</translation>
    </message>
    <message>
        <source>Can vary +/- %1 satoshi(s) per input.</source>
        <translation>Kan variera +/- %1 satoshi per inmatning.</translation>
    </message>
    <message>
        <source>(no label)</source>
        <translation>(Ingen etikett)</translation>
    </message>
    <message>
        <source>change from %1 (%2)</source>
        <translation>växel från %1 (%2)</translation>
    </message>
    <message>
        <source>(change)</source>
        <translation>(växel)</translation>
    </message>
</context>
<context>
    <name>EditAddressDialog</name>
    <message>
        <source>Edit Address</source>
        <translation>Redigera adress</translation>
    </message>
    <message>
        <source>&amp;Label</source>
        <translation>&amp;Etikett</translation>
    </message>
    <message>
        <source>The label associated with this address list entry</source>
        <translation>Etiketten associerad med denna post i adresslistan</translation>
    </message>
    <message>
        <source>The address associated with this address list entry. This can only be modified for sending addresses.</source>
        <translation>Adressen associerad med denna post i adresslistan. Den kan bara ändras för sändningsadresser.</translation>
    </message>
    <message>
        <source>&amp;Address</source>
        <translation>&amp;Adress</translation>
    </message>
    <message>
        <source>New sending address</source>
        <translation>Ny avsändaradress</translation>
    </message>
    <message>
        <source>Edit receiving address</source>
        <translation>Redigera mottagaradress</translation>
    </message>
    <message>
        <source>Edit sending address</source>
        <translation>Redigera avsändaradress</translation>
    </message>
    <message>
        <source>The entered address "%1" is not a valid Qtum address.</source>
        <translation>Den angivna adressen "%1" är inte en giltig Qtum-adress.</translation>
<<<<<<< HEAD
=======
    </message>
    <message>
        <source>Address "%1" already exists as a receiving address with label "%2" and so cannot be added as a sending address.</source>
        <translation>Adress "%1" finns redan som en mottagande adress med etikett "%2" och kan därför anges som utgående adress.</translation>
    </message>
    <message>
        <source>The entered address "%1" is already in the address book with label "%2".</source>
        <translation>Den angivna adressen "%1" finns redan i adressboken med etikett "%2".</translation>
>>>>>>> 9e306671
    </message>
    <message>
        <source>Could not unlock wallet.</source>
        <translation>Kunde inte låsa upp plånboken.</translation>
    </message>
    <message>
        <source>New key generation failed.</source>
        <translation>Misslyckades med generering av ny nyckel.</translation>
    </message>
</context>
<context>
    <name>FreespaceChecker</name>
    <message>
        <source>A new data directory will be created.</source>
        <translation>En ny datakatalog kommer att skapas.</translation>
    </message>
    <message>
        <source>name</source>
        <translation>namn</translation>
    </message>
    <message>
        <source>Directory already exists. Add %1 if you intend to create a new directory here.</source>
        <translation>Katalogen finns redan. Lägg till %1 om du vill skapa en ny katalog här.</translation>
    </message>
    <message>
        <source>Path already exists, and is not a directory.</source>
        <translation>Sökvägen finns redan, och är inte en katalog.</translation>
    </message>
    <message>
        <source>Cannot create data directory here.</source>
        <translation>Kan inte skapa datakatalog här.</translation>
    </message>
</context>
<context>
    <name>HelpMessageDialog</name>
    <message>
        <source>version</source>
        <translation>version</translation>
    </message>
    <message>
        <source>(%1-bit)</source>
        <translation>(%1-bit)</translation>
    </message>
    <message>
        <source>About %1</source>
        <translation>Om %1</translation>
    </message>
    <message>
        <source>Command-line options</source>
        <translation>Kommandoradsalternativ</translation>
    </message>
</context>
<context>
    <name>Intro</name>
    <message>
        <source>Welcome</source>
        <translation>Välkommen</translation>
    </message>
    <message>
        <source>Welcome to %1.</source>
        <translation>Välkommen till %1.</translation>
    </message>
    <message>
        <source>As this is the first time the program is launched, you can choose where %1 will store its data.</source>
        <translation>Eftersom detta är första gången programmet startas får du välja var %1 skall lagra sitt data.</translation>
    </message>
    <message>
        <source>When you click OK, %1 will begin to download and process the full %4 block chain (%2GB) starting with the earliest transactions in %3 when %4 initially launched.</source>
        <translation>När du trycker OK kommer %1 påbörja nedladdning och bearbetning av den fulla %4-blockkedjan (%2GB), med start vid de första transaktionerna i %3 när %4 först lanserades.</translation>
    </message>
    <message>
        <source>This initial synchronisation is very demanding, and may expose hardware problems with your computer that had previously gone unnoticed. Each time you run %1, it will continue downloading where it left off.</source>
        <translation>Denna första synkronisering är väldigt krävande, och kan påvisa hårdvaruproblem med din dator som tidigare inte visats sig. Varje gång du kör %1, kommer nerladdningen att fortsätta där den avslutades.</translation>
    </message>
    <message>
        <source>If you have chosen to limit block chain storage (pruning), the historical data must still be downloaded and processed, but will be deleted afterward to keep your disk usage low.</source>
        <translation>Om du valt att begränsa storleken på blockkedjan (pruning), måste historisk data fortfarande bli nedladdad och processerad, men kommer bli borttagen för att minimera hårddiskutrymme.</translation>
    </message>
    <message>
        <source>Use the default data directory</source>
        <translation>Använd den förvalda datakatalogen</translation>
    </message>
    <message>
        <source>Use a custom data directory:</source>
        <translation>Använd en anpassad datakatalog:</translation>
    </message>
    <message>
        <source>Qtum</source>
        <translation>Qtum</translation>
    </message>
    <message>
        <source>At least %1 GB of data will be stored in this directory, and it will grow over time.</source>
        <translation>Minst %1 GB data kommer att lagras i den här katalogen, och den växer över tiden.</translation>
    </message>
    <message>
        <source>Approximately %1 GB of data will be stored in this directory.</source>
        <translation>Ungefär %1 GB data kommer att lagras i den här katalogen.</translation>
    </message>
    <message>
        <source>%1 will download and store a copy of the Qtum block chain.</source>
        <translation>%1 kommer att ladda ner och lagra en kopia av Qtum-blockkedjan.</translation>
    </message>
    <message>
        <source>The wallet will also be stored in this directory.</source>
        <translation>Plånboken lagras också i den här katalogen.</translation>
    </message>
    <message>
        <source>Error: Specified data directory "%1" cannot be created.</source>
        <translation>Fel: Angiven datakatalog "%1" kan inte skapas.</translation>
    </message>
    <message>
        <source>Error</source>
        <translation>Fel</translation>
    </message>
    <message numerus="yes">
        <source>%n GB of free space available</source>
        <translation><numerusform>%n GB fritt utrymme kvar</numerusform><numerusform>%n GB fritt utrymme kvar</numerusform></translation>
    </message>
    <message numerus="yes">
        <source>(of %n GB needed)</source>
        <translation><numerusform>(av %n GB behövs)</numerusform><numerusform>(av %n GB behövs)</numerusform></translation>
    </message>
</context>
<context>
    <name>ModalOverlay</name>
    <message>
        <source>Form</source>
        <translation>Formulär</translation>
    </message>
    <message>
        <source>Recent transactions may not yet be visible, and therefore your wallet's balance might be incorrect. This information will be correct once your wallet has finished synchronizing with the qtum network, as detailed below.</source>
        <translation>Nyligen gjorda transaktioner visas inte korrekt och därför kan din plånboks saldo visas felaktigt. Denna information kommer att visas korrekt så snart din plånbok har synkroniserat klart med Qtum-nätverket enligt detaljer nedan.</translation>
    </message>
    <message>
        <source>Attempting to spend qtums that are affected by not-yet-displayed transactions will not be accepted by the network.</source>
        <translation>Att försöka spendera qtum som påverkas av transaktioner som ännu inte visas kommer inte accepteras av nätverket. </translation>
    </message>
    <message>
        <source>Number of blocks left</source>
        <translation>Antal block kvar</translation>
    </message>
    <message>
        <source>Unknown...</source>
        <translation>Okänt...</translation>
    </message>
    <message>
        <source>Last block time</source>
        <translation>Sista blocktid</translation>
    </message>
    <message>
        <source>Progress</source>
        <translation>Förlopp</translation>
    </message>
    <message>
        <source>Progress increase per hour</source>
        <translation>Framstegssökning per timme</translation>
    </message>
    <message>
        <source>calculating...</source>
        <translation>beräknar...</translation>
    </message>
    <message>
        <source>Estimated time left until synced</source>
        <translation>Beräknad tid kvar tills synkroniserad</translation>
    </message>
    <message>
        <source>Hide</source>
        <translation>Göm</translation>
    </message>
    <message>
        <source>Unknown. Syncing Headers (%1, %2%)...</source>
        <translation>Okänd. Synkar huvuden (%1, %2%)...</translation>
    </message>
</context>
<context>
    <name>OpenURIDialog</name>
    <message>
        <source>Open URI</source>
        <translation>Öppna URI</translation>
    </message>
    <message>
        <source>Open payment request from URI or file</source>
        <translation>Öppna betalningsbegäran från URI eller fil</translation>
    </message>
    <message>
        <source>URI:</source>
        <translation>URI:</translation>
    </message>
    <message>
        <source>Select payment request file</source>
        <translation>Välj betalningsbegäransfil</translation>
    </message>
    <message>
        <source>Select payment request file to open</source>
        <translation>Välj betalningsbegäransfil som ska öppnas</translation>
    </message>
</context>
<context>
    <name>OptionsDialog</name>
    <message>
        <source>Options</source>
        <translation>Alternativ</translation>
    </message>
    <message>
        <source>&amp;Main</source>
        <translation>&amp;Allmänt</translation>
    </message>
    <message>
        <source>Automatically start %1 after logging in to the system.</source>
        <translation>Starta %1 automatiskt efter inloggningen.</translation>
    </message>
    <message>
        <source>&amp;Start %1 on system login</source>
        <translation>&amp;Starta %1 vid systemlogin</translation>
    </message>
    <message>
        <source>Size of &amp;database cache</source>
        <translation>Storleken på &amp;databascache</translation>
    </message>
    <message>
        <source>Number of script &amp;verification threads</source>
        <translation>Antalet skript&amp;verifikationstrådar</translation>
    </message>
    <message>
        <source>IP address of the proxy (e.g. IPv4: 127.0.0.1 / IPv6: ::1)</source>
        <translation>Proxyns IP-adress (t.ex.  IPv4: 127.0.0.1 / IPv6: ::1)</translation>
    </message>
    <message>
        <source>Shows if the supplied default SOCKS5 proxy is used to reach peers via this network type.</source>
        <translation>Visas, om den angivna standard-SOCKS5-proxyn används för att nå noder via den här nätverkstypen.</translation>
    </message>
    <message>
        <source>Use separate SOCKS&amp;5 proxy to reach peers via Tor hidden services:</source>
        <translation>Använd separata SOCKS&amp;5-proxy för att nå noder via Tors dolda tjänster:</translation>
    </message>
    <message>
        <source>Hide the icon from the system tray.</source>
        <translation>Göm ikonen från aktivitetsfältet.</translation>
    </message>
    <message>
        <source>&amp;Hide tray icon</source>
        <translation>&amp;Göm ikonen</translation>
    </message>
    <message>
        <source>Minimize instead of exit the application when the window is closed. When this option is enabled, the application will be closed only after selecting Exit in the menu.</source>
        <translation>Minimera istället för att stänga programmet när fönstret stängs. När detta alternativ är aktiverat stängs programmet endast genom att välja Stäng i menyn.</translation>
    </message>
    <message>
        <source>Third party URLs (e.g. a block explorer) that appear in the transactions tab as context menu items. %s in the URL is replaced by transaction hash. Multiple URLs are separated by vertical bar |.</source>
        <translation>Tredjeparts URL:er (t.ex. en blockutforskare) som finns i transaktionstabben som ett menyval i sammanhanget. %s i URL:en ersätts med tansaktionshashen. Flera URL:er är separerade med vertikala streck |.</translation>
    </message>
    <message>
        <source>Open the %1 configuration file from the working directory.</source>
        <translation>Öppna konfigurationsfilen %1 från arbetskatalogen.</translation>
    </message>
    <message>
        <source>Open Configuration File</source>
        <translation>Öppna Konfigurationsfil</translation>
    </message>
    <message>
        <source>Reset all client options to default.</source>
        <translation>Återställ alla klientinställningar till förvalen.</translation>
    </message>
    <message>
        <source>&amp;Reset Options</source>
        <translation>&amp;Återställ alternativ</translation>
    </message>
    <message>
        <source>&amp;Network</source>
        <translation>&amp;Nätverk</translation>
    </message>
    <message>
        <source>Disables some advanced features but all blocks will still be fully validated. Reverting this setting requires re-downloading the entire blockchain. Actual disk usage may be somewhat higher.</source>
        <translation>Stänger av en del avancerade funktioner, men samtliga block kommer fortfarande verifieras. Vid avstängning av denna inställning kommer den fullständiga blockkedjan behövas laddas ned igen. Det använda hårddiskutrymmet kan öka något.</translation>
    </message>
    <message>
        <source>Prune &amp;block storage to</source>
        <translation>Trim- &amp; block-utrymme till</translation>
    </message>
    <message>
        <source>GB</source>
        <translation>GB</translation>
    </message>
    <message>
        <source>Reverting this setting requires re-downloading the entire blockchain.</source>
        <translation>Vid avstängning av denna inställning kommer den fullständiga blockkedjan behövas laddas ned igen.</translation>
    </message>
    <message>
        <source>MiB</source>
        <translation>MiB</translation>
    </message>
    <message>
        <source>(0 = auto, &lt;0 = leave that many cores free)</source>
        <translation>(0 = auto, &lt;0 = lämna så många kärnor lediga)</translation>
    </message>
    <message>
        <source>W&amp;allet</source>
        <translation>&amp;Plånbok</translation>
    </message>
    <message>
        <source>Expert</source>
        <translation>Expert</translation>
    </message>
    <message>
        <source>Enable coin &amp;control features</source>
        <translation>Aktivera mynt&amp;kontrollfunktioner</translation>
    </message>
    <message>
        <source>If you disable the spending of unconfirmed change, the change from a transaction cannot be used until that transaction has at least one confirmation. This also affects how your balance is computed.</source>
        <translation>Om du avaktiverar spendering av obekräftad växel, kan inte växeln från en transaktion användas förrän transaktionen har minst en bekräftelse. Detta påverkar också hur ditt saldo beräknas.</translation>
    </message>
    <message>
        <source>&amp;Spend unconfirmed change</source>
        <translation>&amp;Spendera obekräftad växel</translation>
    </message>
    <message>
        <source>Automatically open the Qtum client port on the router. This only works when your router supports UPnP and it is enabled.</source>
        <translation>Öppna automatiskt Qtum-klientens port på routern. Detta fungerar endast om din router stödjer UPnP och det är är aktiverat.</translation>
    </message>
    <message>
        <source>Map port using &amp;UPnP</source>
        <translation>Tilldela port med hjälp av &amp;UPnP</translation>
    </message>
    <message>
        <source>Accept connections from outside.</source>
        <translation>Acceptera anslutningar utifrån.</translation>
    </message>
    <message>
        <source>Allow incomin&amp;g connections</source>
        <translation>Tillåt ankommande anslutningar</translation>
    </message>
    <message>
        <source>Connect to the Qtum network through a SOCKS5 proxy.</source>
        <translation>Anslut till Qtum-nätverket genom en SOCKS5-proxy.</translation>
    </message>
    <message>
        <source>&amp;Connect through SOCKS5 proxy (default proxy):</source>
        <translation>&amp;Anslut genom SOCKS5-proxy (förvald proxy):</translation>
    </message>
    <message>
        <source>Proxy &amp;IP:</source>
        <translation>Proxy-&amp;IP: </translation>
    </message>
    <message>
        <source>&amp;Port:</source>
        <translation>&amp;Port: </translation>
    </message>
    <message>
        <source>Port of the proxy (e.g. 9050)</source>
        <translation>Proxyns port (t.ex. 9050)</translation>
    </message>
    <message>
        <source>Used for reaching peers via:</source>
        <translation>Används för att nå noder via:</translation>
    </message>
    <message>
        <source>IPv4</source>
        <translation>IPv4</translation>
    </message>
    <message>
        <source>IPv6</source>
        <translation>IPv6</translation>
    </message>
    <message>
        <source>Tor</source>
        <translation>Tor</translation>
    </message>
    <message>
        <source>Connect to the Qtum network through a separate SOCKS5 proxy for Tor hidden services.</source>
        <translation>Anslut till Qtum-nätverket genom en separat SOCKS5-proxy för dolda tjänster i Tor.</translation>
    </message>
    <message>
        <source>&amp;Window</source>
        <translation>&amp;Fönster</translation>
    </message>
    <message>
        <source>Show only a tray icon after minimizing the window.</source>
        <translation>Visa endast en systemfältsikon vid minimering.</translation>
    </message>
    <message>
        <source>&amp;Minimize to the tray instead of the taskbar</source>
        <translation>&amp;Minimera till systemfältet istället för aktivitetsfältet</translation>
    </message>
    <message>
        <source>M&amp;inimize on close</source>
        <translation>M&amp;inimera vid stängning</translation>
    </message>
    <message>
        <source>&amp;Display</source>
        <translation>&amp;Visa</translation>
    </message>
    <message>
        <source>User Interface &amp;language:</source>
        <translation>Användargränssnittets &amp;språk: </translation>
    </message>
    <message>
        <source>The user interface language can be set here. This setting will take effect after restarting %1.</source>
        <translation>Användargränssnittets språk kan ställas in här. Denna inställning träder i kraft efter en omstart av %1.</translation>
    </message>
    <message>
        <source>&amp;Unit to show amounts in:</source>
        <translation>&amp;Måttenhet att visa belopp i: </translation>
    </message>
    <message>
        <source>Choose the default subdivision unit to show in the interface and when sending coins.</source>
        <translation>Välj en måttenhet att visa i gränssnittet och när du skickar mynt.</translation>
    </message>
    <message>
        <source>Whether to show coin control features or not.</source>
        <translation>Om myntkontrollfunktioner skall visas eller inte</translation>
    </message>
    <message>
        <source>&amp;Third party transaction URLs</source>
        <translation>&amp;URL:er för tredjepartstransaktioner</translation>
    </message>
    <message>
        <source>Options set in this dialog are overridden by the command line or in the configuration file:</source>
        <translation>Alternativ som anges i denna dialog åsidosätts av kommandoraden eller i konfigurationsfilen:</translation>
    </message>
    <message>
        <source>&amp;OK</source>
        <translation>&amp;OK</translation>
    </message>
    <message>
        <source>&amp;Cancel</source>
        <translation>&amp;Avbryt</translation>
    </message>
    <message>
        <source>default</source>
        <translation>standard</translation>
    </message>
    <message>
        <source>none</source>
        <translation>ingen</translation>
    </message>
    <message>
        <source>Confirm options reset</source>
        <translation>Bekräfta att alternativen ska återställs</translation>
    </message>
    <message>
        <source>Client restart required to activate changes.</source>
        <translation>Klientomstart är nödvändig för att aktivera ändringarna.</translation>
    </message>
    <message>
        <source>Client will be shut down. Do you want to proceed?</source>
        <translation>Programmet kommer att stängas. Vill du fortsätta?</translation>
    </message>
    <message>
        <source>Configuration options</source>
        <translation>Konfigurationsalternativ</translation>
    </message>
    <message>
        <source>The configuration file is used to specify advanced user options which override GUI settings. Additionally, any command-line options will override this configuration file.</source>
        <translation>Konfigurationsfilen används för att ange avancerade användaralternativ som överskrider GUI-inställningarna. Dessutom kommer alla kommandoradsalternativ att överskrida denna konfigurationsfil.</translation>
    </message>
    <message>
        <source>Error</source>
        <translation>Fel</translation>
    </message>
    <message>
        <source>The configuration file could not be opened.</source>
        <translation>Konfigurationsfilen kunde inte öppnas.</translation>
    </message>
    <message>
        <source>This change would require a client restart.</source>
        <translation>Denna ändring kräver en klientomstart.</translation>
    </message>
    <message>
        <source>The supplied proxy address is invalid.</source>
        <translation>Den angivna proxy-adressen är ogiltig.</translation>
    </message>
</context>
<context>
    <name>OverviewPage</name>
    <message>
        <source>Form</source>
        <translation>Formulär</translation>
    </message>
    <message>
        <source>The displayed information may be out of date. Your wallet automatically synchronizes with the Qtum network after a connection is established, but this process has not completed yet.</source>
        <translation>Den visade informationen kan vara inaktuell. Plånboken synkroniseras automatiskt med Qtum-nätverket efter att anslutningen är upprättad, men denna process har inte slutförts ännu.</translation>
    </message>
    <message>
        <source>Watch-only:</source>
        <translation>Granska-bara:</translation>
    </message>
    <message>
        <source>Available:</source>
        <translation>Tillgängligt:</translation>
    </message>
    <message>
        <source>Your current spendable balance</source>
        <translation>Ditt tillgängliga saldo</translation>
    </message>
    <message>
        <source>Pending:</source>
        <translation>Pågående:</translation>
    </message>
    <message>
        <source>Total of transactions that have yet to be confirmed, and do not yet count toward the spendable balance</source>
        <translation>Totalt antal transaktioner som ännu inte bekräftats, och som ännu inte räknas med i aktuellt saldo</translation>
    </message>
    <message>
        <source>Immature:</source>
        <translation>Omogen:</translation>
    </message>
    <message>
        <source>Mined balance that has not yet matured</source>
        <translation>Genererat saldo som ännu inte har mognat</translation>
    </message>
    <message>
        <source>Balances</source>
        <translation>Saldon</translation>
    </message>
    <message>
        <source>Total:</source>
        <translation>Totalt:</translation>
    </message>
    <message>
        <source>Your current total balance</source>
        <translation>Ditt aktuella totala saldo</translation>
    </message>
    <message>
        <source>Your current balance in watch-only addresses</source>
        <translation>Ditt aktuella saldo i granska-bara adresser</translation>
    </message>
    <message>
        <source>Spendable:</source>
        <translation>Spenderbar:</translation>
    </message>
    <message>
        <source>Recent transactions</source>
        <translation>Nyligen genomförda transaktioner</translation>
    </message>
    <message>
        <source>Unconfirmed transactions to watch-only addresses</source>
        <translation>Obekräftade transaktioner till granska-bara adresser</translation>
    </message>
    <message>
        <source>Mined balance in watch-only addresses that has not yet matured</source>
        <translation>Genererat saldo i granska-bara adresser som ännu inte har mognat</translation>
    </message>
    <message>
        <source>Current total balance in watch-only addresses</source>
        <translation>Aktuellt totalt saldo i granska-bara adresser</translation>
    </message>
</context>
<context>
    <name>PaymentServer</name>
    <message>
        <source>Payment request error</source>
        <translation>Fel vid betalningsbegäran</translation>
    </message>
    <message>
        <source>Cannot start qtum: click-to-pay handler</source>
        <translation>Kan inte starta qtum: klicka-och-betala hanteraren</translation>
    </message>
    <message>
        <source>URI handling</source>
        <translation>URI-hantering</translation>
    </message>
    <message>
        <source>'qtum://' is not a valid URI. Use 'qtum:' instead.</source>
        <translation>'qtum://' är inte en accepterad URI. Använd 'qtum:' istället.</translation>
    </message>
    <message>
        <source>Payment request fetch URL is invalid: %1</source>
        <translation>Hämtningsadressen för betalningsbegäran är ogiltig: %1</translation>
    </message>
    <message>
        <source>Invalid payment address %1</source>
        <translation>Ogiltig betalningsadress %1</translation>
    </message>
    <message>
        <source>URI cannot be parsed! This can be caused by an invalid Qtum address or malformed URI parameters.</source>
        <translation>URI kan inte parsas! Detta kan orsakas av en ogiltig Qtum-adress eller felaktiga URI-parametrar.</translation>
    </message>
    <message>
        <source>Payment request file handling</source>
        <translation>Hantering av betalningsbegäransfil</translation>
    </message>
    <message>
        <source>Payment request file cannot be read! This can be caused by an invalid payment request file.</source>
        <translation>Betalningsbegäransfilen kan inte läsas! Detta kan orsakas av en ogiltig betalningsbegäransfil.</translation>
    </message>
    <message>
        <source>Payment request rejected</source>
        <translation>Betalningsbegäran avslogs</translation>
    </message>
    <message>
        <source>Payment request network doesn't match client network.</source>
        <translation>Betalningsbegärans nätverk matchar inte klientens nätverk.</translation>
    </message>
    <message>
        <source>Payment request expired.</source>
        <translation>Betalningsbegäran löpte ut.</translation>
    </message>
    <message>
        <source>Payment request is not initialized.</source>
        <translation>Betalningsbegäran är inte initierad.</translation>
    </message>
    <message>
        <source>Unverified payment requests to custom payment scripts are unsupported.</source>
        <translation>Overifierade betalningsbegäranden till anpassade betalningsskript stöds inte.</translation>
    </message>
    <message>
        <source>Invalid payment request.</source>
        <translation>Ogiltig betalningsbegäran.</translation>
    </message>
    <message>
        <source>Requested payment amount of %1 is too small (considered dust).</source>
        <translation>Begärd betalning av %1 är för liten (betraktas som damm).</translation>
    </message>
    <message>
        <source>Refund from %1</source>
        <translation>Återbetalning från %1</translation>
    </message>
    <message>
        <source>Payment request %1 is too large (%2 bytes, allowed %3 bytes).</source>
        <translation>Betalningsbegäran %1 är för stor (%2 bytes, tillåten %3 bytes).</translation>
    </message>
    <message>
        <source>Error communicating with %1: %2</source>
        <translation>Kommunikationsfel med %1: %2</translation>
    </message>
    <message>
        <source>Payment request cannot be parsed!</source>
        <translation>Betalningsbegäran kan inte parsas!</translation>
    </message>
    <message>
        <source>Bad response from server %1</source>
        <translation>Felaktigt svar från server %1</translation>
    </message>
    <message>
        <source>Network request error</source>
        <translation>Fel vid nätverksbegäran</translation>
    </message>
    <message>
        <source>Payment acknowledged</source>
        <translation>Betalningen bekräftad</translation>
    </message>
</context>
<context>
    <name>PeerTableModel</name>
    <message>
        <source>User Agent</source>
        <translation>Användaragent</translation>
    </message>
    <message>
        <source>Node/Service</source>
        <translation>Nod/Tjänst</translation>
    </message>
    <message>
        <source>NodeId</source>
        <translation>Nod-ID</translation>
    </message>
    <message>
        <source>Ping</source>
        <translation>Ping</translation>
    </message>
    <message>
        <source>Sent</source>
        <translation>Skickad</translation>
    </message>
    <message>
        <source>Received</source>
        <translation>Mottagen</translation>
    </message>
</context>
<context>
    <name>QObject</name>
    <message>
        <source>Amount</source>
        <translation>Mängd</translation>
    </message>
    <message>
        <source>Enter a Qtum address (e.g. %1)</source>
        <translation>Ange en Qtum-adress (t.ex. %1)</translation>
    </message>
    <message>
        <source>%1 d</source>
        <translation>%1 d</translation>
    </message>
    <message>
        <source>%1 h</source>
        <translation>%1 h</translation>
    </message>
    <message>
        <source>%1 m</source>
        <translation>%1 m</translation>
    </message>
    <message>
        <source>%1 s</source>
        <translation>%1 s</translation>
    </message>
    <message>
        <source>None</source>
        <translation>Ingen</translation>
    </message>
    <message>
        <source>N/A</source>
        <translation>ej tillgänglig</translation>
    </message>
    <message>
        <source>%1 ms</source>
        <translation>%1 ms</translation>
    </message>
    <message numerus="yes">
        <source>%n second(s)</source>
        <translation><numerusform>%n sekund</numerusform><numerusform>%n sekunder</numerusform></translation>
    </message>
    <message numerus="yes">
        <source>%n minute(s)</source>
        <translation><numerusform>%n minut</numerusform><numerusform>%n minuter</numerusform></translation>
    </message>
    <message numerus="yes">
        <source>%n hour(s)</source>
        <translation><numerusform>%n timme</numerusform><numerusform>%n timmar</numerusform></translation>
    </message>
    <message numerus="yes">
        <source>%n day(s)</source>
        <translation><numerusform>%n dag</numerusform><numerusform>%n dagar</numerusform></translation>
    </message>
    <message numerus="yes">
        <source>%n week(s)</source>
        <translation><numerusform>%n vecka</numerusform><numerusform>%n veckor</numerusform></translation>
    </message>
    <message>
        <source>%1 and %2</source>
        <translation>%1 och %2</translation>
    </message>
    <message numerus="yes">
        <source>%n year(s)</source>
        <translation><numerusform>%n år</numerusform><numerusform>%n år</numerusform></translation>
    </message>
    <message>
        <source>%1 B</source>
        <translation>%1 B</translation>
    </message>
    <message>
        <source>%1 KB</source>
        <translation>%1 KB</translation>
    </message>
    <message>
        <source>%1 MB</source>
        <translation>%1 MB</translation>
    </message>
    <message>
        <source>%1 GB</source>
        <translation>%1 GB</translation>
    </message>
    <message>
        <source>%1 didn't yet exit safely...</source>
        <translation>%1 avslutades inte ännu säkert...</translation>
    </message>
    <message>
        <source>unknown</source>
        <translation>okänd</translation>
    </message>
</context>
<context>
    <name>QObject::QObject</name>
    <message>
        <source>Error parsing command line arguments: %1.</source>
        <translation>Kunde inte tolka argumentet: %1.</translation>
    </message>
    <message>
        <source>Error: Specified data directory "%1" does not exist.</source>
        <translation>Fel: Angiven datakatalog "%1" finns inte.</translation>
    </message>
    <message>
        <source>Error: Cannot parse configuration file: %1.</source>
        <translation>Fel: Kan inte tolka konfigurationsfil: %1.</translation>
    </message>
    <message>
        <source>Error: %1</source>
        <translation>Fel: %1</translation>
    </message>
</context>
<context>
    <name>QRImageWidget</name>
    <message>
        <source>&amp;Save Image...</source>
        <translation>&amp;Spara Bild...</translation>
    </message>
    <message>
        <source>&amp;Copy Image</source>
        <translation>&amp;Kopiera Bild</translation>
    </message>
    <message>
        <source>Save QR Code</source>
        <translation>Spara QR-kod</translation>
    </message>
    <message>
        <source>PNG Image (*.png)</source>
        <translation>PNG-bild (*.png)</translation>
    </message>
</context>
<context>
    <name>RPCConsole</name>
    <message>
        <source>N/A</source>
        <translation>ej tillgänglig</translation>
    </message>
    <message>
        <source>Client version</source>
        <translation>Klient-version</translation>
    </message>
    <message>
        <source>&amp;Information</source>
        <translation>&amp;Information</translation>
    </message>
    <message>
        <source>Debug window</source>
        <translation>Debug fönster</translation>
    </message>
    <message>
        <source>General</source>
        <translation>Generell</translation>
    </message>
    <message>
        <source>Using BerkeleyDB version</source>
        <translation>Använder BerkeleyDB versionen</translation>
    </message>
    <message>
        <source>Datadir</source>
        <translation>Datakatalog</translation>
    </message>
    <message>
        <source>Startup time</source>
        <translation>Uppstartstid</translation>
    </message>
    <message>
        <source>Network</source>
        <translation>Nätverk</translation>
    </message>
    <message>
        <source>Name</source>
        <translation>Namn</translation>
    </message>
    <message>
        <source>Number of connections</source>
        <translation>Antalet anslutningar</translation>
    </message>
    <message>
        <source>Block chain</source>
        <translation>Blockkedja</translation>
    </message>
    <message>
        <source>Current number of blocks</source>
        <translation>Aktuellt antal block</translation>
    </message>
    <message>
        <source>Memory Pool</source>
        <translation>Minnespool</translation>
    </message>
    <message>
        <source>Current number of transactions</source>
        <translation>Aktuellt antal transaktioner</translation>
    </message>
    <message>
        <source>Memory usage</source>
        <translation>Minnesåtgång</translation>
    </message>
    <message>
        <source>Wallet: </source>
        <translation>Plånbok:</translation>
    </message>
    <message>
        <source>(none)</source>
        <translation>(ingen)</translation>
    </message>
    <message>
        <source>&amp;Reset</source>
        <translation>&amp;Återställ</translation>
    </message>
    <message>
        <source>Received</source>
        <translation>Mottagen</translation>
    </message>
    <message>
        <source>Sent</source>
        <translation>Skickad</translation>
    </message>
    <message>
        <source>&amp;Peers</source>
        <translation>&amp;Klienter</translation>
    </message>
    <message>
        <source>Banned peers</source>
        <translation>Bannade noder</translation>
    </message>
    <message>
        <source>Select a peer to view detailed information.</source>
        <translation>Välj en klient för att se detaljerad information.</translation>
    </message>
    <message>
        <source>Whitelisted</source>
        <translation>Vitlistad</translation>
    </message>
    <message>
        <source>Direction</source>
        <translation>Riktning</translation>
    </message>
    <message>
        <source>Version</source>
        <translation>Version</translation>
    </message>
    <message>
        <source>Starting Block</source>
        <translation>Startblock</translation>
    </message>
    <message>
        <source>Synced Headers</source>
        <translation>Synkade huvuden</translation>
    </message>
    <message>
        <source>Synced Blocks</source>
        <translation>Synkade block</translation>
    </message>
    <message>
        <source>User Agent</source>
        <translation>Användaragent</translation>
    </message>
    <message>
        <source>Open the %1 debug log file from the current data directory. This can take a few seconds for large log files.</source>
        <translation>Öppna %1 debug-loggfilen från aktuell datakatalog. Detta kan ta några sekunder för stora loggfiler.</translation>
    </message>
    <message>
        <source>Decrease font size</source>
        <translation>Minska fontstorleken</translation>
    </message>
    <message>
        <source>Increase font size</source>
        <translation>Öka fontstorleken</translation>
    </message>
    <message>
        <source>Services</source>
        <translation>Tjänster</translation>
    </message>
    <message>
        <source>Ban Score</source>
        <translation>Banpoäng</translation>
    </message>
    <message>
        <source>Connection Time</source>
        <translation>Anslutningstid</translation>
    </message>
    <message>
        <source>Last Send</source>
        <translation>Senast sänt</translation>
    </message>
    <message>
        <source>Last Receive</source>
        <translation>Senast mottagen</translation>
    </message>
    <message>
        <source>Ping Time</source>
        <translation>Pingtid</translation>
    </message>
    <message>
        <source>The duration of a currently outstanding ping.</source>
        <translation>Tidsåtgången för en aktuell utestående ping.</translation>
    </message>
    <message>
        <source>Ping Wait</source>
        <translation>Pingväntetid</translation>
    </message>
    <message>
        <source>Min Ping</source>
        <translation>Min Ping</translation>
    </message>
    <message>
        <source>Time Offset</source>
        <translation>Tidsförskjutning</translation>
    </message>
    <message>
        <source>Last block time</source>
        <translation>Sista blocktid</translation>
    </message>
    <message>
        <source>&amp;Open</source>
        <translation>&amp;Öppna</translation>
    </message>
    <message>
        <source>&amp;Console</source>
        <translation>&amp;Konsol</translation>
    </message>
    <message>
        <source>&amp;Network Traffic</source>
        <translation>&amp;Nätverkstrafik</translation>
    </message>
    <message>
        <source>Totals</source>
        <translation>Totalt:</translation>
    </message>
    <message>
        <source>In:</source>
        <translation>In:</translation>
    </message>
    <message>
        <source>Out:</source>
        <translation>Ut:</translation>
    </message>
    <message>
        <source>Debug log file</source>
        <translation>Debugloggfil</translation>
    </message>
    <message>
        <source>Clear console</source>
        <translation>Rensa konsollen</translation>
    </message>
    <message>
        <source>1 &amp;hour</source>
        <translation>1 &amp;timme</translation>
    </message>
    <message>
        <source>1 &amp;day</source>
        <translation>1 &amp;dag</translation>
    </message>
    <message>
        <source>1 &amp;week</source>
        <translation>1 &amp;vecka</translation>
    </message>
    <message>
        <source>1 &amp;year</source>
        <translation>1 &amp;år</translation>
    </message>
    <message>
        <source>&amp;Disconnect</source>
        <translation>&amp;Koppla ner</translation>
    </message>
    <message>
        <source>Ban for</source>
        <translation>Blockera i</translation>
    </message>
    <message>
        <source>&amp;Unban</source>
        <translation>&amp;Ta bort blockering</translation>
    </message>
    <message>
        <source>Welcome to the %1 RPC console.</source>
        <translation>Välkommen till %1 RPC-konsolen.</translation>
    </message>
    <message>
        <source>Use up and down arrows to navigate history, and %1 to clear screen.</source>
        <translation>Använd upp- och ner-pilarna för att navigera i historiken, och %1 för att rensa skärmen.</translation>
    </message>
    <message>
        <source>Type %1 for an overview of available commands.</source>
        <translation>Skriv %1 för att få en överblick över tillgängliga kommandon.</translation>
    </message>
    <message>
        <source>For more information on using this console type %1.</source>
        <translation>För mer information om att använda denna konsol, skriv %1.</translation>
    </message>
    <message>
        <source>WARNING: Scammers have been active, telling users to type commands here, stealing their wallet contents. Do not use this console without fully understanding the ramifications of a command.</source>
        <translation>VARNING: Bedragare är kända för att be användare skriva olika kommandon här, varpå de stjäl plånböckernas innehåll. Använd inte konsolen utan att fullt ut förstå konsekvenserna av ett visst kommando.</translation>
    </message>
    <message>
        <source>Network activity disabled</source>
        <translation>Nätverksaktivitet inaktiverad</translation>
    </message>
    <message>
        <source>Executing command without any wallet</source>
        <translation>Utför instruktion utan plånbok</translation>
    </message>
    <message>
        <source>Executing command using "%1" wallet</source>
        <translation>Utför instruktion med plånbok "%1"</translation>
    </message>
    <message>
        <source>(node id: %1)</source>
        <translation>(nod-id: %1)</translation>
    </message>
    <message>
        <source>via %1</source>
        <translation>via %1</translation>
    </message>
    <message>
        <source>never</source>
        <translation>aldrig</translation>
    </message>
    <message>
        <source>Inbound</source>
        <translation>Inkommande</translation>
    </message>
    <message>
        <source>Outbound</source>
        <translation>Utgående</translation>
    </message>
    <message>
        <source>Yes</source>
        <translation>Ja</translation>
    </message>
    <message>
        <source>No</source>
        <translation>Nej</translation>
    </message>
    <message>
        <source>Unknown</source>
        <translation>Okänd</translation>
    </message>
</context>
<context>
    <name>ReceiveCoinsDialog</name>
    <message>
        <source>&amp;Amount:</source>
        <translation>&amp;Belopp:</translation>
    </message>
    <message>
        <source>&amp;Label:</source>
        <translation>&amp;Etikett:</translation>
    </message>
    <message>
        <source>&amp;Message:</source>
        <translation>&amp;Meddelande:</translation>
    </message>
    <message>
        <source>An optional message to attach to the payment request, which will be displayed when the request is opened. Note: The message will not be sent with the payment over the Qtum network.</source>
        <translation>Ett valfritt meddelande att bifoga betalningsbegäran, vilket visas när begäran öppnas. Obs: Meddelandet kommer inte att sändas med betalningen över Qtum-nätverket.</translation>
    </message>
    <message>
        <source>An optional label to associate with the new receiving address.</source>
        <translation>En valfri etikett att associera med den nya mottagningsadressen.</translation>
    </message>
    <message>
        <source>Use this form to request payments. All fields are &lt;b&gt;optional&lt;/b&gt;.</source>
        <translation>Använd detta formulär för att begära betalningar. Alla fält är  &lt;b&gt;valfria&lt;/b&gt;.</translation>
    </message>
    <message>
        <source>An optional amount to request. Leave this empty or zero to not request a specific amount.</source>
        <translation>En valfri summa att begära. Lämna denna tom eller noll för att inte begära en specifik summa.</translation>
    </message>
    <message>
        <source>Clear all fields of the form.</source>
        <translation>Rensa alla formulärfälten</translation>
    </message>
    <message>
        <source>Clear</source>
        <translation>Rensa</translation>
    </message>
    <message>
        <source>Native segwit addresses (aka Bech32 or BIP-173) reduce your transaction fees later on and offer better protection against typos, but old wallets don't support them. When unchecked, an address compatible with older wallets will be created instead.</source>
        <translation>Bech32-addresser (BIP-173) är billigare att spendera från och har bättre skytt mot skrivfel mot konstnaden att äldre plånböcker inte förstår dem. När inte valet är gjort kommer en address som är kompatibel med äldre plånböcker att skapas istället.</translation>
    </message>
    <message>
        <source>Generate native segwit (Bech32) address</source>
        <translation>Skapa Bech32-adress</translation>
    </message>
    <message>
        <source>Requested payments history</source>
        <translation>Historik för begärda betalningar</translation>
    </message>
    <message>
        <source>&amp;Request payment</source>
        <translation>Begä&amp;r betalning</translation>
    </message>
    <message>
        <source>Show the selected request (does the same as double clicking an entry)</source>
        <translation>Visa valda begäranden (gör samma som att dubbelklicka på en post)</translation>
    </message>
    <message>
        <source>Show</source>
        <translation>Visa</translation>
    </message>
    <message>
        <source>Remove the selected entries from the list</source>
        <translation>Ta bort valda poster från listan</translation>
    </message>
    <message>
        <source>Remove</source>
        <translation>Ta bort</translation>
    </message>
    <message>
        <source>Copy URI</source>
        <translation>Kopiera URI</translation>
    </message>
    <message>
        <source>Copy label</source>
        <translation>Kopiera etikett</translation>
    </message>
    <message>
        <source>Copy message</source>
        <translation>Kopiera meddelande</translation>
    </message>
    <message>
        <source>Copy amount</source>
        <translation>Kopiera belopp</translation>
    </message>
</context>
<context>
    <name>ReceiveRequestDialog</name>
    <message>
        <source>QR Code</source>
        <translation>QR-kod</translation>
    </message>
    <message>
        <source>Copy &amp;URI</source>
        <translation>Kopiera &amp;URI</translation>
    </message>
    <message>
        <source>Copy &amp;Address</source>
        <translation>Kopiera &amp;Adress</translation>
    </message>
    <message>
        <source>&amp;Save Image...</source>
        <translation>&amp;Spara Bild...</translation>
    </message>
    <message>
        <source>Request payment to %1</source>
        <translation>Begär betalning till %1</translation>
    </message>
    <message>
        <source>Payment information</source>
        <translation>Betalinformaton</translation>
    </message>
    <message>
        <source>URI</source>
        <translation>URI</translation>
    </message>
    <message>
        <source>Address</source>
        <translation>Adress</translation>
    </message>
    <message>
        <source>Amount</source>
        <translation>Belopp</translation>
    </message>
    <message>
        <source>Label</source>
        <translation>Etikett</translation>
    </message>
    <message>
        <source>Message</source>
        <translation>Meddelande</translation>
    </message>
    <message>
        <source>Wallet</source>
        <translation>Plånbok</translation>
    </message>
    <message>
        <source>Resulting URI too long, try to reduce the text for label / message.</source>
        <translation>URI:n är för lång, försöka minska texten för etikett / meddelande.</translation>
    </message>
    <message>
        <source>Error encoding URI into QR Code.</source>
        <translation>Fel vid skapande av QR-kod från URI.</translation>
    </message>
</context>
<context>
    <name>RecentRequestsTableModel</name>
    <message>
        <source>Date</source>
        <translation>Datum</translation>
    </message>
    <message>
        <source>Label</source>
        <translation>Etikett</translation>
    </message>
    <message>
        <source>Message</source>
        <translation>Meddelande</translation>
    </message>
    <message>
        <source>(no label)</source>
        <translation>(Ingen etikett)</translation>
    </message>
    <message>
        <source>(no message)</source>
        <translation>(inget meddelande)</translation>
    </message>
    <message>
        <source>(no amount requested)</source>
        <translation>(inget belopp begärt)</translation>
    </message>
    <message>
        <source>Requested</source>
        <translation>Begärt</translation>
    </message>
</context>
<context>
    <name>SendCoinsDialog</name>
    <message>
        <source>Send Coins</source>
        <translation>Skicka pengar</translation>
    </message>
    <message>
        <source>Coin Control Features</source>
        <translation>Myntkontrollfunktioner</translation>
    </message>
    <message>
        <source>Inputs...</source>
        <translation>Inmatningar...</translation>
    </message>
    <message>
        <source>automatically selected</source>
        <translation>automatiskt vald</translation>
    </message>
    <message>
        <source>Insufficient funds!</source>
        <translation>Otillräckliga medel!</translation>
    </message>
    <message>
        <source>Quantity:</source>
        <translation>Kvantitet:</translation>
    </message>
    <message>
        <source>Bytes:</source>
        <translation>Antal Byte:</translation>
    </message>
    <message>
        <source>Amount:</source>
        <translation>Belopp:</translation>
    </message>
    <message>
        <source>Fee:</source>
        <translation>Avgift:</translation>
    </message>
    <message>
        <source>After Fee:</source>
        <translation>Efter avgift:</translation>
    </message>
    <message>
        <source>Change:</source>
        <translation>Växel:</translation>
    </message>
    <message>
        <source>If this is activated, but the change address is empty or invalid, change will be sent to a newly generated address.</source>
        <translation>Om denna är aktiverad men växeladressen är tom eller ogiltig kommer växeln att sändas till en nyss skapad adress.</translation>
    </message>
    <message>
        <source>Custom change address</source>
        <translation>Anpassad växeladress</translation>
    </message>
    <message>
        <source>Transaction Fee:</source>
        <translation>Transaktionsavgift:</translation>
    </message>
    <message>
        <source>Choose...</source>
        <translation>Välj...</translation>
    </message>
    <message>
        <source>Using the fallbackfee can result in sending a transaction that will take several hours or days (or never) to confirm. Consider choosing your fee manually or wait until you have validated the complete chain.</source>
        <translation>Med standardavgiften riskerar en transaktion ta timmar eller dagar för att bekräftas, om den ens gör det. Överväg att själv välja avgift alternativt vänta tills du har validerat hela kedjan.</translation>
    </message>
    <message>
        <source>Warning: Fee estimation is currently not possible.</source>
        <translation>Varning: Avgiftsberäkning är för närvarande inte möjlig.</translation>
    </message>
    <message>
        <source>collapse fee-settings</source>
        <translation>Fäll ihop avgiftsinställningarna</translation>
    </message>
    <message>
        <source>Specify a custom fee per kB (1,000 bytes) of the transaction's virtual size.

Note:  Since the fee is calculated on a per-byte basis, a fee of "100 satoshis per kB" for a transaction size of 500 bytes (half of 1 kB) would ultimately yield a fee of only 50 satoshis.</source>
        <translation>Ange en egen avgift per kB (1 000 bytes) av transaktionens virtuella storlek.

Notera: Då avgiften beräknas per byte kommer en avgift på 50 satoshi tas ut för en transaktion på 500 bytes (en halv kB) om man valt "100 satoshi per kB" som egen avgift.</translation>
    </message>
    <message>
        <source>per kilobyte</source>
        <translation>per kilobyte</translation>
    </message>
    <message>
        <source>Hide</source>
        <translation>Göm</translation>
    </message>
    <message>
<<<<<<< HEAD
        <source>Paying only the minimum fee is just fine as long as there is less transaction volume than space in the blocks. But be aware that this can end up in a never confirming transaction once there is more demand for qtum transactions than the network can process.</source>
        <translation>Att bara betala den minsta avgiften är helt ok så länge transaktionsvolymen är mindre än ledigt utrymme i blocken. Men tänk på att det kan bli en en transaktion som aldrig bekräftas om efterfrågan på qtum-transaktioner är större än vad nätverket kan hantera.</translation>
    </message>
    <message>
        <source>(read the tooltip)</source>
        <translation>(läs verktygstips)</translation>
    </message>
    <message>
=======
>>>>>>> 9e306671
        <source>Recommended:</source>
        <translation>Rekommenderad:</translation>
    </message>
    <message>
        <source>Custom:</source>
        <translation>Anpassad:</translation>
    </message>
    <message>
        <source>(Smart fee not initialized yet. This usually takes a few blocks...)</source>
        <translation>(Smartavgiften är inte initierad än. Detta tar vanligen några block...)</translation>
    </message>
    <message>
        <source>Send to multiple recipients at once</source>
        <translation>Skicka till flera mottagare samtidigt</translation>
    </message>
    <message>
        <source>Add &amp;Recipient</source>
        <translation>Lägg till &amp;mottagare</translation>
    </message>
    <message>
        <source>Clear all fields of the form.</source>
        <translation>Rensa alla formulärfälten</translation>
    </message>
    <message>
        <source>Dust:</source>
        <translation>Damm:</translation>
    </message>
    <message>
        <source>Confirmation time target:</source>
        <translation>Bekräftelsestidsmål:</translation>
    </message>
    <message>
        <source>Enable Replace-By-Fee</source>
        <translation>Möjliggör ersättande avgift</translation>
    </message>
    <message>
        <source>With Replace-By-Fee (BIP-125) you can increase a transaction's fee after it is sent. Without this, a higher fee may be recommended to compensate for increased transaction delay risk.</source>
        <translation>Med ersättande avgift (BIP-125) kan du höja transaktionsavgiften efter att transaktionen redan skickats. Om du väljer bort det kan en högre avgift rekommenderas för att kompensera för ökad risk för förhöjd transaktionstid.</translation>
    </message>
    <message>
        <source>Clear &amp;All</source>
        <translation>Rensa &amp;alla</translation>
    </message>
    <message>
        <source>Balance:</source>
        <translation>Saldo:</translation>
    </message>
    <message>
        <source>Confirm the send action</source>
        <translation>Bekräfta sändåtgärden</translation>
    </message>
    <message>
        <source>S&amp;end</source>
        <translation>&amp;Skicka</translation>
    </message>
    <message>
        <source>Copy quantity</source>
        <translation>Kopiera kvantitet</translation>
    </message>
    <message>
        <source>Copy amount</source>
        <translation>Kopiera belopp</translation>
    </message>
    <message>
        <source>Copy fee</source>
        <translation>Kopiera avgift</translation>
    </message>
    <message>
        <source>Copy after fee</source>
        <translation>Kopiera efter avgift</translation>
    </message>
    <message>
        <source>Copy bytes</source>
        <translation>Kopiera byte</translation>
    </message>
    <message>
        <source>Copy dust</source>
        <translation>Kopiera damm</translation>
    </message>
    <message>
        <source>Copy change</source>
        <translation>Kopiera växel</translation>
    </message>
    <message>
        <source>%1 (%2 blocks)</source>
        <translation>%1 (%2 block)</translation>
    </message>
    <message>
        <source>%1 to %2</source>
        <translation>%1 till %2</translation>
    </message>
    <message>
        <source>Are you sure you want to send?</source>
        <translation>Är du säker på att du vill skicka?</translation>
    </message>
    <message>
        <source>or</source>
        <translation>eller</translation>
    </message>
    <message>
        <source>You can increase the fee later (signals Replace-By-Fee, BIP-125).</source>
        <translation>Du kan välja att höja avgiften senare (med ersättande avgift, BIP-125).</translation>
    </message>
    <message>
        <source>from wallet %1</source>
        <translation>från plånbok: %1</translation>
    </message>
    <message>
        <source>Please, review your transaction.</source>
        <translation>Var vänlig se över din transaktion.</translation>
    </message>
    <message>
        <source>Transaction fee</source>
        <translation>Transaktionsavgift</translation>
    </message>
    <message>
        <source>Not signalling Replace-By-Fee, BIP-125.</source>
        <translation>Använder inte ersättande avgift, BIP-125.</translation>
    </message>
    <message>
        <source>Total Amount</source>
        <translation>Totalt</translation>
    </message>
    <message>
        <source>Confirm send coins</source>
        <translation>Bekräfta att mynt ska skickas</translation>
    </message>
    <message>
        <source>The recipient address is not valid. Please recheck.</source>
        <translation>Mottagarens adress är ogiltig. Kontrollera igen.</translation>
    </message>
    <message>
        <source>The amount to pay must be larger than 0.</source>
        <translation>Det betalade beloppet måste vara större än 0.</translation>
    </message>
    <message>
        <source>The amount exceeds your balance.</source>
        <translation>Beloppet överstiger ditt saldo.</translation>
    </message>
    <message>
        <source>The total exceeds your balance when the %1 transaction fee is included.</source>
        <translation>Totalbeloppet överstiger ditt saldo när transaktionsavgiften %1 är pålagd.</translation>
    </message>
    <message>
        <source>Duplicate address found: addresses should only be used once each.</source>
        <translation>Dubblettadress hittades: adresser skall endast användas en gång var.</translation>
    </message>
    <message>
        <source>Transaction creation failed!</source>
        <translation>Transaktionen gick inte att skapa!</translation>
    </message>
    <message>
        <source>The transaction was rejected with the following reason: %1</source>
        <translation>Transaktionen avvisades med följande orsak: %1</translation>
    </message>
    <message>
        <source>A fee higher than %1 is considered an absurdly high fee.</source>
        <translation>En avgift högre än %1 anses vara en absurd hög avgift.</translation>
    </message>
    <message>
        <source>Payment request expired.</source>
        <translation>Betalningsbegäran löpte ut.</translation>
    </message>
    <message numerus="yes">
        <source>Estimated to begin confirmation within %n block(s).</source>
        <translation><numerusform>Uppskattas till att påbörja bekräftelse inom %n block.</numerusform><numerusform>Uppskattas till att påbörja bekräftelse inom %n block.</numerusform></translation>
    </message>
    <message>
        <source>Warning: Invalid Qtum address</source>
        <translation>Varning: Ogiltig Qtum-adress</translation>
    </message>
    <message>
        <source>Warning: Unknown change address</source>
        <translation>Varning: Okänd växeladress</translation>
    </message>
    <message>
        <source>Confirm custom change address</source>
        <translation>Bekräfta anpassad växeladress</translation>
    </message>
    <message>
        <source>The address you selected for change is not part of this wallet. Any or all funds in your wallet may be sent to this address. Are you sure?</source>
        <translation>Den adress du valt för växel ingår inte i denna plånbok. Eventuella eller alla pengar i din plånbok kan komma att skickas till den här adressen. Är du säker?</translation>
    </message>
    <message>
        <source>(no label)</source>
        <translation>(ingen etikett)</translation>
    </message>
</context>
<context>
    <name>SendCoinsEntry</name>
    <message>
        <source>A&amp;mount:</source>
        <translation>&amp;Belopp:</translation>
    </message>
    <message>
        <source>Pay &amp;To:</source>
        <translation>Betala &amp;Till:</translation>
    </message>
    <message>
        <source>&amp;Label:</source>
        <translation>&amp;Etikett:</translation>
    </message>
    <message>
        <source>Choose previously used address</source>
        <translation>Välj tidigare använda adresser</translation>
    </message>
    <message>
        <source>This is a normal payment.</source>
        <translation>Detta är en normal betalning.</translation>
    </message>
    <message>
        <source>The Qtum address to send the payment to</source>
        <translation>Qtum-adress att sända betalning till</translation>
    </message>
    <message>
        <source>Alt+A</source>
        <translation>Alt+A</translation>
    </message>
    <message>
        <source>Paste address from clipboard</source>
        <translation>Klistra in adress från Urklipp</translation>
    </message>
    <message>
        <source>Alt+P</source>
        <translation>Alt+P</translation>
    </message>
    <message>
        <source>Remove this entry</source>
        <translation>Radera denna post</translation>
    </message>
    <message>
        <source>The fee will be deducted from the amount being sent. The recipient will receive less qtums than you enter in the amount field. If multiple recipients are selected, the fee is split equally.</source>
        <translation>Avgiften dras från beloppet som skickas. Mottagaren kommer att ta emot mindre qtum än du angivit i beloppsfältet. Om flera mottagare valts kommer avgiften att fördelas jämt.</translation>
    </message>
    <message>
        <source>S&amp;ubtract fee from amount</source>
        <translation>S&amp;ubtrahera avgiften från beloppet</translation>
    </message>
    <message>
        <source>Use available balance</source>
        <translation>Använd tillgängligt saldo</translation>
    </message>
    <message>
        <source>Message:</source>
        <translation>Meddelande:</translation>
    </message>
    <message>
        <source>This is an unauthenticated payment request.</source>
        <translation>Detta är en oautentiserad betalningsbegäran.</translation>
    </message>
    <message>
        <source>This is an authenticated payment request.</source>
        <translation>Detta är en autentiserad betalningsbegäran.</translation>
    </message>
    <message>
        <source>Enter a label for this address to add it to the list of used addresses</source>
        <translation>Ange en etikett för denna adress för att lägga till den i listan med använda adresser</translation>
    </message>
    <message>
        <source>A message that was attached to the qtum: URI which will be stored with the transaction for your reference. Note: This message will not be sent over the Qtum network.</source>
        <translation>Ett meddelande som bifogades qtum: -URIn och som lagras med transaktionen som referens. NB: Meddelandet kommer inte att sändas över Qtum-nätverket.</translation>
    </message>
    <message>
        <source>Pay To:</source>
        <translation>Betala Till:</translation>
    </message>
    <message>
        <source>Memo:</source>
        <translation>PM:</translation>
    </message>
    <message>
        <source>Enter a label for this address to add it to your address book</source>
        <translation>Ange en etikett för denna adress för att lägga till den i din adressbok</translation>
    </message>
</context>
<context>
    <name>SendConfirmationDialog</name>
    <message>
        <source>Yes</source>
        <translation>Ja</translation>
    </message>
</context>
<context>
    <name>ShutdownWindow</name>
    <message>
        <source>%1 is shutting down...</source>
        <translation>%1 stängs av...</translation>
    </message>
    <message>
        <source>Do not shut down the computer until this window disappears.</source>
        <translation>Stäng inte av datorn förrän denna ruta försvinner.</translation>
    </message>
</context>
<context>
    <name>SignVerifyMessageDialog</name>
    <message>
        <source>Signatures - Sign / Verify a Message</source>
        <translation>Signaturer - Signera / Verifiera ett Meddelande</translation>
    </message>
    <message>
        <source>&amp;Sign Message</source>
        <translation>&amp;Signera Meddelande</translation>
    </message>
    <message>
        <source>You can sign messages/agreements with your addresses to prove you can receive qtums sent to them. Be careful not to sign anything vague or random, as phishing attacks may try to trick you into signing your identity over to them. Only sign fully-detailed statements you agree to.</source>
        <translation>Du kan signera meddelanden/avtal med dina adresser för att bevisa att du kan ta emot qtum som skickats till dem. Var försiktig så du inte signerar något oklart eller konstigt, eftersom phishing-angrepp kan försöka få dig att signera över din identitet till dem. Signera endast väldetaljerade meddelanden som du godkänner.</translation>
    </message>
    <message>
        <source>The Qtum address to sign the message with</source>
        <translation>Qtum-adress att signera meddelandet med</translation>
    </message>
    <message>
        <source>Choose previously used address</source>
        <translation>Välj tidigare använda adresser</translation>
    </message>
    <message>
        <source>Alt+A</source>
        <translation>Alt+A</translation>
    </message>
    <message>
        <source>Paste address from clipboard</source>
        <translation>Klistra in adress från Urklipp</translation>
    </message>
    <message>
        <source>Alt+P</source>
        <translation>Alt+P</translation>
    </message>
    <message>
        <source>Enter the message you want to sign here</source>
        <translation>Skriv in meddelandet du vill signera här</translation>
    </message>
    <message>
        <source>Signature</source>
        <translation>Signatur</translation>
    </message>
    <message>
        <source>Copy the current signature to the system clipboard</source>
        <translation>Kopiera signaturen till systemets Urklipp</translation>
    </message>
    <message>
        <source>Sign the message to prove you own this Qtum address</source>
        <translation>Signera meddelandet för att bevisa att du äger denna Qtum-adress</translation>
    </message>
    <message>
        <source>Sign &amp;Message</source>
        <translation>Signera &amp;Meddelande</translation>
    </message>
    <message>
        <source>Reset all sign message fields</source>
        <translation>Rensa alla fält</translation>
    </message>
    <message>
        <source>Clear &amp;All</source>
        <translation>Rensa &amp;alla</translation>
    </message>
    <message>
        <source>&amp;Verify Message</source>
        <translation>&amp;Verifiera Meddelande</translation>
    </message>
    <message>
        <source>Enter the receiver's address, message (ensure you copy line breaks, spaces, tabs, etc. exactly) and signature below to verify the message. Be careful not to read more into the signature than what is in the signed message itself, to avoid being tricked by a man-in-the-middle attack. Note that this only proves the signing party receives with the address, it cannot prove sendership of any transaction!</source>
        <translation>Ange mottagarens adress, meddelande (kopiera radbrytningar, mellanslag, TAB-tecken, osv. exakt) och signatur nedan, för att verifiera meddelandet. Undvik att läsa in mera information i signaturen än vad som stod i själva det signerade meddelandet, för att undvika ett man-in-the-middle-angrepp. Notera att detta endast bevisar att den signerande parten tar emot med adressen, det bevisar inte vem som skickat transaktionen!</translation>
    </message>
    <message>
        <source>The Qtum address the message was signed with</source>
        <translation>Qtum-adress som meddelandet signerades med</translation>
    </message>
    <message>
        <source>Verify the message to ensure it was signed with the specified Qtum address</source>
        <translation>Verifiera meddelandet för att vara säker på att det signerades med angiven Qtum-adress</translation>
    </message>
    <message>
        <source>Verify &amp;Message</source>
        <translation>Verifiera &amp;Meddelande</translation>
    </message>
    <message>
        <source>Reset all verify message fields</source>
        <translation>Rensa alla fält</translation>
    </message>
    <message>
        <source>Click "Sign Message" to generate signature</source>
        <translation>Klicka "Signera Meddelande" för att skapa en signatur</translation>
    </message>
    <message>
        <source>The entered address is invalid.</source>
        <translation>Den angivna adressen är ogiltig.</translation>
    </message>
    <message>
        <source>Please check the address and try again.</source>
        <translation>Vad god kontrollera adressen och försök igen.</translation>
    </message>
    <message>
        <source>The entered address does not refer to a key.</source>
        <translation>Den angivna adressen refererar inte till en nyckel.</translation>
    </message>
    <message>
        <source>Wallet unlock was cancelled.</source>
        <translation>Upplåsningen av plånboken avbröts.</translation>
    </message>
    <message>
        <source>Private key for the entered address is not available.</source>
        <translation>Den privata nyckeln för den angivna adressen är inte tillgänglig.</translation>
    </message>
    <message>
        <source>Message signing failed.</source>
        <translation>Signeringen av meddelandet misslyckades.</translation>
    </message>
    <message>
        <source>Message signed.</source>
        <translation>Meddelande signerat.</translation>
    </message>
    <message>
        <source>The signature could not be decoded.</source>
        <translation>Signaturen kunde inte avkodas.</translation>
    </message>
    <message>
        <source>Please check the signature and try again.</source>
        <translation>Kontrollera signaturen och försök igen.</translation>
    </message>
    <message>
        <source>The signature did not match the message digest.</source>
        <translation>Signaturen matchade inte meddelandesammanfattningen.</translation>
    </message>
    <message>
        <source>Message verification failed.</source>
        <translation>Meddelandeverifikation misslyckades.</translation>
    </message>
    <message>
        <source>Message verified.</source>
        <translation>Meddelande verifierat.</translation>
    </message>
</context>
<context>
    <name>SplashScreen</name>
    <message>
        <source>[testnet]</source>
        <translation>[testnet]</translation>
    </message>
</context>
<context>
    <name>TrafficGraphWidget</name>
    <message>
        <source>KB/s</source>
        <translation>KB/s</translation>
    </message>
</context>
<context>
    <name>TransactionDesc</name>
    <message numerus="yes">
        <source>Open for %n more block(s)</source>
        <translation><numerusform>Öppet för %n mer block</numerusform><numerusform>Öppet för %n mer block</numerusform></translation>
    </message>
    <message>
        <source>Open until %1</source>
        <translation>Öppet till %1</translation>
    </message>
    <message>
        <source>conflicted with a transaction with %1 confirmations</source>
        <translation>konflikt med en transaktion med %1 konfirmationer</translation>
    </message>
    <message>
        <source>0/unconfirmed, %1</source>
        <translation>0/obekräftade, %1</translation>
    </message>
    <message>
        <source>in memory pool</source>
        <translation>i minnespoolen</translation>
    </message>
    <message>
        <source>not in memory pool</source>
        <translation>ej i minnespoolen</translation>
    </message>
    <message>
        <source>abandoned</source>
        <translation>övergiven</translation>
    </message>
    <message>
        <source>%1/unconfirmed</source>
        <translation>%1/obekräftade</translation>
    </message>
    <message>
        <source>%1 confirmations</source>
        <translation>%1 bekräftelser</translation>
    </message>
    <message>
        <source>Status</source>
        <translation>Status</translation>
    </message>
    <message>
        <source>Date</source>
        <translation>Datum</translation>
    </message>
    <message>
        <source>Source</source>
        <translation>Källa</translation>
    </message>
    <message>
        <source>Generated</source>
        <translation>Genererad</translation>
    </message>
    <message>
        <source>From</source>
        <translation>Från</translation>
    </message>
    <message>
        <source>unknown</source>
        <translation>okänd</translation>
    </message>
    <message>
        <source>To</source>
        <translation>Till</translation>
    </message>
    <message>
        <source>own address</source>
        <translation>egen adress</translation>
    </message>
    <message>
        <source>watch-only</source>
        <translation>granska-bara</translation>
    </message>
    <message>
        <source>label</source>
        <translation>etikett</translation>
    </message>
    <message>
        <source>Credit</source>
        <translation>Kredit</translation>
    </message>
    <message numerus="yes">
        <source>matures in %n more block(s)</source>
        <translation><numerusform>mognar om %n mer block</numerusform><numerusform>mognar om %n fler block</numerusform></translation>
    </message>
    <message>
        <source>not accepted</source>
        <translation>inte accepterad</translation>
    </message>
    <message>
        <source>Debit</source>
        <translation>Belasta</translation>
    </message>
    <message>
        <source>Total debit</source>
        <translation>Total debet</translation>
    </message>
    <message>
        <source>Total credit</source>
        <translation>Total kredit</translation>
    </message>
    <message>
        <source>Transaction fee</source>
        <translation>Transaktionsavgift</translation>
    </message>
    <message>
        <source>Net amount</source>
        <translation>Nettobelopp</translation>
    </message>
    <message>
        <source>Message</source>
        <translation>Meddelande</translation>
    </message>
    <message>
        <source>Comment</source>
        <translation>Kommentar</translation>
    </message>
    <message>
        <source>Transaction ID</source>
        <translation>Transaktions-ID</translation>
    </message>
    <message>
        <source>Transaction total size</source>
        <translation>Transaktionens totala storlek</translation>
    </message>
    <message>
        <source>Transaction virtual size</source>
        <translation>Transaktionens virtuella storlek</translation>
    </message>
    <message>
        <source>Output index</source>
        <translation>Utmatningsindex</translation>
    </message>
    <message>
        <source>Merchant</source>
        <translation>Handlare</translation>
    </message>
    <message>
        <source>Generated coins must mature %1 blocks before they can be spent. When you generated this block, it was broadcast to the network to be added to the block chain. If it fails to get into the chain, its state will change to "not accepted" and it won't be spendable. This may occasionally happen if another node generates a block within a few seconds of yours.</source>
        <translation>Skapade mynt måste mogna i %1 block innan de kan spenderas. När du skapade detta block sändes det till nätverket för att läggas till i blockkedjan. Om blocket inte kommer in i kedjan kommer dess status att ändras till "ej accepterat" och går inte att spendera. Detta kan ibland hända om en annan nod skapar ett block nästan samtidigt som dig.</translation>
    </message>
    <message>
        <source>Debug information</source>
        <translation>Debug information</translation>
    </message>
    <message>
        <source>Transaction</source>
        <translation>Transaktion</translation>
    </message>
    <message>
        <source>Inputs</source>
        <translation>Inmatningar</translation>
    </message>
    <message>
        <source>Amount</source>
        <translation>Belopp:</translation>
    </message>
    <message>
        <source>true</source>
        <translation>sant</translation>
    </message>
    <message>
        <source>false</source>
        <translation>falsk</translation>
    </message>
</context>
<context>
    <name>TransactionDescDialog</name>
    <message>
        <source>This pane shows a detailed description of the transaction</source>
        <translation>Den här panelen visar en detaljerad beskrivning av transaktionen</translation>
    </message>
    <message>
        <source>Details for %1</source>
        <translation>Detaljer för %1</translation>
    </message>
</context>
<context>
    <name>TransactionTableModel</name>
    <message>
        <source>Date</source>
        <translation>Datum</translation>
    </message>
    <message>
        <source>Type</source>
        <translation>Typ</translation>
    </message>
    <message>
        <source>Label</source>
        <translation>Etikett</translation>
    </message>
    <message numerus="yes">
        <source>Open for %n more block(s)</source>
        <translation><numerusform>Öppet för %n mer block</numerusform><numerusform>Öppet för %n fler block</numerusform></translation>
    </message>
    <message>
        <source>Open until %1</source>
        <translation>Öppet till %1</translation>
    </message>
    <message>
        <source>Unconfirmed</source>
        <translation>Obekräftade</translation>
    </message>
    <message>
        <source>Abandoned</source>
        <translation>Övergiven</translation>
    </message>
    <message>
        <source>Confirming (%1 of %2 recommended confirmations)</source>
        <translation>Bekräftar (%1 av %2 rekommenderade bekräftelser)</translation>
    </message>
    <message>
        <source>Confirmed (%1 confirmations)</source>
        <translation>Bekräftad (%1 bekräftelser)</translation>
    </message>
    <message>
        <source>Conflicted</source>
        <translation>Konflikt</translation>
    </message>
    <message>
        <source>Immature (%1 confirmations, will be available after %2)</source>
        <translation>Omogen (%1 bekräftelser, blir tillgänglig efter %2)</translation>
    </message>
    <message>
        <source>Generated but not accepted</source>
        <translation>Skapad men inte accepterad</translation>
    </message>
    <message>
        <source>Received with</source>
        <translation>Mottagen med</translation>
    </message>
    <message>
        <source>Received from</source>
        <translation>Mottaget från</translation>
    </message>
    <message>
        <source>Sent to</source>
        <translation>Skickad till</translation>
    </message>
    <message>
        <source>Payment to yourself</source>
        <translation>Betalning till dig själv</translation>
    </message>
    <message>
        <source>Mined</source>
        <translation>Genererade</translation>
    </message>
    <message>
        <source>watch-only</source>
        <translation>granska-bara</translation>
    </message>
    <message>
        <source>(n/a)</source>
        <translation>(n/a)</translation>
    </message>
    <message>
        <source>(no label)</source>
        <translation>(ingen etikett)</translation>
    </message>
    <message>
        <source>Transaction status. Hover over this field to show number of confirmations.</source>
        <translation>Transaktionsstatus. Håll muspekaren över för att se antal bekräftelser.</translation>
    </message>
    <message>
        <source>Date and time that the transaction was received.</source>
        <translation>Datum och tid då transaktionen mottogs.</translation>
    </message>
    <message>
        <source>Type of transaction.</source>
        <translation>Transaktionstyp.</translation>
    </message>
    <message>
        <source>Whether or not a watch-only address is involved in this transaction.</source>
        <translation>Anger om en granska-bara--adress är involverad i denna transaktion.</translation>
    </message>
    <message>
        <source>User-defined intent/purpose of the transaction.</source>
        <translation>Användardefinierat syfte/ändamål för transaktionen.</translation>
    </message>
    <message>
        <source>Amount removed from or added to balance.</source>
        <translation>Belopp draget eller tillagt till saldo.</translation>
    </message>
</context>
<context>
    <name>TransactionView</name>
    <message>
        <source>All</source>
        <translation>Alla</translation>
    </message>
    <message>
        <source>Today</source>
        <translation>Idag</translation>
    </message>
    <message>
        <source>This week</source>
        <translation>Denna vecka</translation>
    </message>
    <message>
        <source>This month</source>
        <translation>Denna månad</translation>
    </message>
    <message>
        <source>Last month</source>
        <translation>Föregående månad</translation>
    </message>
    <message>
        <source>This year</source>
        <translation>Det här året</translation>
    </message>
    <message>
        <source>Range...</source>
        <translation>Period...</translation>
    </message>
    <message>
        <source>Received with</source>
        <translation>Mottagen med</translation>
    </message>
    <message>
        <source>Sent to</source>
        <translation>Skickad till</translation>
    </message>
    <message>
        <source>To yourself</source>
        <translation>Till dig själv</translation>
    </message>
    <message>
        <source>Mined</source>
        <translation>Genererade</translation>
    </message>
    <message>
        <source>Other</source>
        <translation>Övriga</translation>
    </message>
    <message>
        <source>Enter address, transaction id, or label to search</source>
        <translation>Ange adress, transaktions-id eller etikett för att söka</translation>
    </message>
    <message>
        <source>Min amount</source>
        <translation>Minsta belopp</translation>
    </message>
    <message>
        <source>Abandon transaction</source>
        <translation>Avbryt transaktionen</translation>
    </message>
    <message>
        <source>Increase transaction fee</source>
        <translation>Öka transaktionsavgift</translation>
    </message>
    <message>
        <source>Copy address</source>
        <translation>Kopiera adress</translation>
    </message>
    <message>
        <source>Copy label</source>
        <translation>Kopiera etikett</translation>
    </message>
    <message>
        <source>Copy amount</source>
        <translation>Kopiera belopp</translation>
    </message>
    <message>
        <source>Copy transaction ID</source>
        <translation>Kopiera transaktions-ID</translation>
    </message>
    <message>
        <source>Copy raw transaction</source>
        <translation>Kopiera rå transaktion</translation>
    </message>
    <message>
        <source>Copy full transaction details</source>
        <translation>Kopiera alla transaktionsdetaljerna</translation>
    </message>
    <message>
        <source>Edit label</source>
        <translation>Redigera etikett</translation>
    </message>
    <message>
        <source>Show transaction details</source>
        <translation>Visa transaktionsdetaljer</translation>
    </message>
    <message>
        <source>Export Transaction History</source>
        <translation>Exportera Transaktionshistoriken</translation>
    </message>
    <message>
        <source>Comma separated file (*.csv)</source>
        <translation>Kommaseparerad fil (*.csv)</translation>
    </message>
    <message>
        <source>Confirmed</source>
        <translation>Bekräftad</translation>
    </message>
    <message>
        <source>Watch-only</source>
        <translation>Enbart granskning</translation>
    </message>
    <message>
        <source>Date</source>
        <translation>Datum</translation>
    </message>
    <message>
        <source>Type</source>
        <translation>Typ</translation>
    </message>
    <message>
        <source>Label</source>
        <translation>Etikett</translation>
    </message>
    <message>
        <source>Address</source>
        <translation>Adress</translation>
    </message>
    <message>
        <source>ID</source>
        <translation>ID</translation>
    </message>
    <message>
        <source>Exporting Failed</source>
        <translation>Export misslyckades</translation>
    </message>
    <message>
        <source>There was an error trying to save the transaction history to %1.</source>
        <translation>Ett fel inträffade när transaktionshistoriken skulle sparas till %1.</translation>
    </message>
    <message>
        <source>Exporting Successful</source>
        <translation>Exporteringen lyckades</translation>
    </message>
    <message>
        <source>The transaction history was successfully saved to %1.</source>
        <translation>Transaktionshistoriken sparades till %1.</translation>
    </message>
    <message>
        <source>Range:</source>
        <translation>Räckvidd:</translation>
    </message>
    <message>
        <source>to</source>
        <translation>till</translation>
    </message>
</context>
<context>
    <name>UnitDisplayStatusBarControl</name>
    <message>
        <source>Unit to show amounts in. Click to select another unit.</source>
        <translation>&amp;Enhet att visa belopp i. Klicka för att välja annan enhet.</translation>
    </message>
</context>
<context>
    <name>WalletController</name>
    <message>
        <source>Close wallet</source>
        <translation>Stäng plånboken</translation>
    </message>
    <message>
        <source>Are you sure you wish to close wallet &lt;i&gt;%1&lt;/i&gt;?</source>
        <translation>Är det säkert att du vill stänga plånboken &lt;i&gt;%1&lt;/i&gt;?</translation>
    </message>
    </context>
<context>
    <name>WalletFrame</name>
    <message>
        <source>No wallet has been loaded.</source>
        <translation>Ingen plånbok har lästs in.</translation>
    </message>
</context>
<context>
    <name>WalletModel</name>
    <message>
        <source>Send Coins</source>
        <translation>Skicka Qtums</translation>
<<<<<<< HEAD
=======
    </message>
    <message>
        <source>Fee bump error</source>
        <translation>Avgiftsökningsfel</translation>
>>>>>>> 9e306671
    </message>
    <message>
        <source>Increasing transaction fee failed</source>
        <translation>Ökning av avgiften lyckades inte</translation>
    </message>
    <message>
        <source>Do you want to increase the fee?</source>
        <translation>Vill du öka avgiften?</translation>
    </message>
    <message>
        <source>Current fee:</source>
        <translation>Aktuell avgift:</translation>
    </message>
    <message>
        <source>Increase:</source>
        <translation>Öka:</translation>
    </message>
    <message>
        <source>New fee:</source>
        <translation>Ny avgift:</translation>
    </message>
    <message>
        <source>Confirm fee bump</source>
        <translation>Bekräfta avgiftshöjning</translation>
    </message>
    <message>
        <source>Can't sign transaction.</source>
        <translation>Kan ej signera transaktion.</translation>
    </message>
    <message>
        <source>Could not commit transaction</source>
        <translation>Kunde inte skicka transaktion</translation>
    </message>
    <message>
        <source>default wallet</source>
        <translation>Standardplånbok</translation>
    </message>
</context>
<context>
    <name>WalletView</name>
    <message>
        <source>&amp;Export</source>
        <translation>&amp;Exportera</translation>
    </message>
    <message>
        <source>Export the data in the current tab to a file</source>
        <translation>Exportera informationen i aktuell flik till en fil</translation>
    </message>
    <message>
        <source>Backup Wallet</source>
        <translation>Säkerhetskopiera Plånbok</translation>
    </message>
    <message>
        <source>Wallet Data (*.dat)</source>
        <translation>Plånboks-data (*.dat)</translation>
    </message>
    <message>
        <source>Backup Failed</source>
        <translation>Säkerhetskopiering misslyckades</translation>
    </message>
    <message>
        <source>There was an error trying to save the wallet data to %1.</source>
        <translation>Ett fel inträffade när plånbokens data skulle sparas till %1.</translation>
    </message>
    <message>
        <source>Backup Successful</source>
        <translation>Säkerhetskopiering lyckades</translation>
    </message>
    <message>
        <source>The wallet data was successfully saved to %1.</source>
        <translation>Plånbokens data sparades till %1.</translation>
    </message>
    <message>
        <source>Cancel</source>
        <translation>Avbryt</translation>
    </message>
</context>
<context>
    <name>qtum-core</name>
    <message>
        <source>Distributed under the MIT software license, see the accompanying file %s or %s</source>
        <translation>Distribuerad under MIT mjukvarulicens, se den bifogade filen %s eller %s</translation>
    </message>
    <message>
        <source>Prune configured below the minimum of %d MiB.  Please use a higher number.</source>
        <translation>Beskärning konfigurerad under miniminivån %d MiB. Vänligen använd ett högre värde.</translation>
    </message>
    <message>
        <source>Prune: last wallet synchronisation goes beyond pruned data. You need to -reindex (download the whole blockchain again in case of pruned node)</source>
        <translation>Beskärning: sista plånbokssynkroniseringen ligger utanför beskuren data. Du måste använda -reindex (ladda ner hela blockkedjan igen eftersom noden beskurits)</translation>
    </message>
    <message>
        <source>Rescans are not possible in pruned mode. You will need to use -reindex which will download the whole blockchain again.</source>
        <translation>Omskanningar kan inte göras i beskuret läge. Du måste använda -reindex vilket kommer ladda ner hela blockkedjan igen.</translation>
    </message>
    <message>
        <source>Error: A fatal internal error occurred, see debug.log for details</source>
        <translation>Fel: Ett kritiskt internt fel uppstod, se debug.log för detaljer</translation>
    </message>
    <message>
        <source>Pruning blockstore...</source>
        <translation>Rensar blockstore...</translation>
    </message>
    <message>
        <source>Unable to start HTTP server. See debug log for details.</source>
        <translation>Kunde inte starta HTTP-server. Se avlusningsloggen för detaljer.</translation>
    </message>
    <message>
        <source>Qtum Core</source>
        <translation>Qtum Core</translation>
    </message>
    <message>
        <source>The %s developers</source>
        <translation>%s-utvecklarna</translation>
    </message>
    <message>
        <source>Cannot obtain a lock on data directory %s. %s is probably already running.</source>
        <translation>Kan inte låsa data-mappen %s. %s körs förmodligen redan.</translation>
    </message>
    <message>
        <source>Cannot provide specific connections and have addrman find outgoing connections at the same.</source>
        <translation>Kan inte låta addrman hitta utgående uppkopplingar samtidigt som specifika uppkopplingar skapas</translation>
    </message>
    <message>
        <source>Error reading %s! All keys read correctly, but transaction data or address book entries might be missing or incorrect.</source>
        <translation>Fel vid läsning av %s! Alla nycklar lästes korrekt, men transaktionsdata eller poster i adressboken kanske saknas eller är felaktiga.</translation>
    </message>
    <message>
        <source>Please check that your computer's date and time are correct! If your clock is wrong, %s will not work properly.</source>
        <translation>Vänligen kolla så att din dators datum och tid är korrekt! Om din klocka går fel kommer %s inte att fungera korrekt.</translation>
    </message>
    <message>
        <source>Please contribute if you find %s useful. Visit %s for further information about the software.</source>
        <translation>Var snäll och bidra om du finner %s användbar. Besök %s för mer information om mjukvaran.</translation>
    </message>
    <message>
        <source>The block database contains a block which appears to be from the future. This may be due to your computer's date and time being set incorrectly. Only rebuild the block database if you are sure that your computer's date and time are correct</source>
        <translation>Blockdatabasen innehåller ett block som verkar vara från framtiden. Detta kan vara på grund av att din dators datum och tid är felaktiga. Bygg bara om blockdatabasen om du är säker på att datorns datum och tid är korrekt</translation>
    </message>
    <message>
        <source>This is a pre-release test build - use at your own risk - do not use for mining or merchant applications</source>
        <translation>Detta är ett förhandstestbygge - använd på egen risk - använd inte för brytning eller handelsapplikationer</translation>
    </message>
    <message>
        <source>This is the transaction fee you may discard if change is smaller than dust at this level</source>
        <translation>Detta är transaktionsavgiften som slängs borta om det är mindre än damm på denna nivå</translation>
    </message>
    <message>
        <source>Unable to replay blocks. You will need to rebuild the database using -reindex-chainstate.</source>
        <translation>Kunde inte spela om block. Du kommer att behöva bygga om databasen med -reindex-chainstate.</translation>
    </message>
    <message>
        <source>Unable to rewind the database to a pre-fork state. You will need to redownload the blockchain</source>
        <translation>Kan inte spola tillbaka databasen till obeskärt läge. Du måste ladda ner blockkedjan igen</translation>
    </message>
    <message>
        <source>Warning: The network does not appear to fully agree! Some miners appear to be experiencing issues.</source>
        <translation>Varning: Nätverket verkar inte vara helt överens! Några brytare verkar ha problem.</translation>
    </message>
    <message>
        <source>Warning: We do not appear to fully agree with our peers! You may need to upgrade, or other nodes may need to upgrade.</source>
        <translation>Varning: Vi verkar inte helt överens med våra peers! Du kan behöva uppgradera, eller andra noder kan behöva uppgradera.</translation>
    </message>
    <message>
        <source>%d of last 100 blocks have unexpected version</source>
        <translation>%d av de senaste 100 blocken har oväntad version</translation>
    </message>
    <message>
        <source>%s corrupt, salvage failed</source>
        <translation>%s är korrupt, räddning misslyckades</translation>
    </message>
    <message>
        <source>-maxmempool must be at least %d MB</source>
        <translation>-maxmempool måste vara minst %d MB</translation>
    </message>
    <message>
        <source>Cannot resolve -%s address: '%s'</source>
        <translation>Kan inte matcha -%s adress: '%s'</translation>
    </message>
    <message>
        <source>Change index out of range</source>
        <translation>Förändringsindexet utanför tillåtet intervall</translation>
    </message>
    <message>
        <source>Copyright (C) %i-%i</source>
        <translation>Copyright (C) %i-%i</translation>
    </message>
    <message>
        <source>Corrupted block database detected</source>
        <translation>Korrupt blockdatabas har upptäckts</translation>
    </message>
    <message>
        <source>Do you want to rebuild the block database now?</source>
        <translation>Vill du bygga om blockdatabasen nu?</translation>
    </message>
    <message>
        <source>Error initializing block database</source>
        <translation>Fel vid initiering av blockdatabasen</translation>
    </message>
    <message>
        <source>Error initializing wallet database environment %s!</source>
        <translation>Fel vid initiering av plånbokens databasmiljö %s!</translation>
    </message>
    <message>
        <source>Error loading %s</source>
        <translation>Fel vid inläsning av %s</translation>
    </message>
    <message>
        <source>Error loading %s: Private keys can only be disabled during creation</source>
        <translation>Fel vid laddning av %s: Privata nycklar kan enbart bli avstängda vid skapelsen</translation>
    </message>
    <message>
        <source>Error loading %s: Wallet corrupted</source>
        <translation>Fel vid inläsning av %s: Plånboken är korrupt</translation>
    </message>
    <message>
        <source>Error loading %s: Wallet requires newer version of %s</source>
        <translation>Fel vid inläsning av %s: Plånboken kräver en senare version av %s</translation>
    </message>
    <message>
        <source>Error loading block database</source>
        <translation>Fel vid inläsning av blockdatabasen</translation>
    </message>
    <message>
        <source>Error opening block database</source>
        <translation>Fel vid öppning av blockdatabasen</translation>
    </message>
    <message>
        <source>Error: Disk space is low!</source>
        <translation>Fel: Hårddiskutrymme är lågt!</translation>
    </message>
    <message>
        <source>Failed to listen on any port. Use -listen=0 if you want this.</source>
        <translation>Misslyckades att lyssna på någon port. Använd -listen=0 om du vill detta.</translation>
    </message>
    <message>
        <source>Failed to rescan the wallet during initialization</source>
        <translation>Misslyckades med att skanna om plånboken under initiering.</translation>
    </message>
    <message>
        <source>Importing...</source>
        <translation>Importerar...</translation>
    </message>
    <message>
        <source>Incorrect or no genesis block found. Wrong datadir for network?</source>
        <translation>Felaktig eller inget genesisblock hittades. Fel datadir för nätverket?</translation>
    </message>
    <message>
        <source>Initialization sanity check failed. %s is shutting down.</source>
        <translation>Initieringschecken fallerade. %s stängs av.</translation>
    </message>
    <message>
        <source>Invalid amount for -%s=&lt;amount&gt;: '%s'</source>
        <translation>Ogiltigt belopp för -%s=&lt;amount&gt;:'%s'</translation>
    </message>
    <message>
        <source>Invalid amount for -discardfee=&lt;amount&gt;: '%s'</source>
        <translation>Ogiltigt belopp för -discardfee=&lt;amount&gt;:'%s'</translation>
    </message>
    <message>
        <source>Invalid amount for -fallbackfee=&lt;amount&gt;: '%s'</source>
        <translation>Ogiltigt belopp för -fallbackfee=&lt;amount&gt;: '%s'</translation>
    </message>
    <message>
        <source>Specified blocks directory "%s" does not exist.</source>
        <translation>Den specificerade mappen för block "%s" existerar inte.</translation>
    </message>
    <message>
        <source>Unable to create the PID file '%s': %s</source>
        <translation>Det gick inte att skapa PID-filen '%s': %s</translation>
    </message>
    <message>
        <source>Upgrading txindex database</source>
        <translation>Uppgraderar databas för txindex</translation>
    </message>
    <message>
        <source>Loading P2P addresses...</source>
        <translation>Läser in P2P-adresser...</translation>
    </message>
    <message>
        <source>Loading banlist...</source>
        <translation>Läser in svarta listan...</translation>
    </message>
    <message>
        <source>Not enough file descriptors available.</source>
        <translation>Inte tillräckligt med filbeskrivningar tillgängliga.</translation>
    </message>
    <message>
        <source>Prune cannot be configured with a negative value.</source>
        <translation>Beskärning kan inte konfigureras med ett negativt värde.</translation>
    </message>
    <message>
        <source>Prune mode is incompatible with -txindex.</source>
        <translation>Beskärningsläge är inkompatibel med -txindex.</translation>
    </message>
    <message>
        <source>Replaying blocks...</source>
        <translation>Spelar om block...</translation>
    </message>
    <message>
        <source>Rewinding blocks...</source>
        <translation>Spolar tillbaka blocken...</translation>
    </message>
    <message>
        <source>The source code is available from %s.</source>
        <translation>Källkoden är tillgänglig från %s.</translation>
    </message>
    <message>
        <source>Transaction fee and change calculation failed</source>
        <translation>Beräkning av transaktionsavgift och växel mislyckades</translation>
    </message>
    <message>
        <source>Unable to bind to %s on this computer. %s is probably already running.</source>
        <translation>Det går inte att binda till %s på den här datorn. %s är förmodligen redan igång.</translation>
    </message>
    <message>
        <source>Unable to generate keys</source>
        <translation>Lyckas inte generera nycklar</translation>
    </message>
    <message>
        <source>Unsupported logging category %s=%s.</source>
        <translation>Saknar stöd för loggningskategori %s=%s.</translation>
    </message>
    <message>
        <source>Upgrading UTXO database</source>
        <translation>Uppgraderar UTXO-databasen</translation>
    </message>
    <message>
        <source>User Agent comment (%s) contains unsafe characters.</source>
        <translation>Kommentaren i användaragent (%s) innehåller osäkra tecken.</translation>
    </message>
    <message>
        <source>Verifying blocks...</source>
        <translation>Verifierar block...</translation>
    </message>
    <message>
        <source>Wallet needed to be rewritten: restart %s to complete</source>
        <translation>Plånboken behöver sparas om: Starta om %s för att fullfölja</translation>
    </message>
    <message>
        <source>Error: Listening for incoming connections failed (listen returned error %s)</source>
        <translation>Fel: Avlyssning av inkommande anslutningar misslyckades (Avlyssningen returnerade felkod %s)</translation>
    </message>
    <message>
        <source>Invalid amount for -maxtxfee=&lt;amount&gt;: '%s' (must be at least the minrelay fee of %s to prevent stuck transactions)</source>
        <translation>Ogiltigt belopp för -maxtxfee=&lt;amount&gt;: '%s' (måste vara åtminstone minrelay avgift %s för att förhindra stoppade transaktioner)</translation>
    </message>
    <message>
        <source>The transaction amount is too small to send after the fee has been deducted</source>
        <translation>Transaktionen är för liten att skicka efter det att avgiften har dragits</translation>
    </message>
    <message>
        <source>You need to rebuild the database using -reindex to go back to unpruned mode.  This will redownload the entire blockchain</source>
        <translation>Du måste bygga om databasen genom att använda -reindex för att återgå till obeskärt läge. Detta kommer att ladda ner hela blockkedjan på nytt.</translation>
    </message>
    <message>
        <source>Error reading from database, shutting down.</source>
        <translation>Fel vid läsning från databas, avslutar.</translation>
    </message>
    <message>
        <source>Error upgrading chainstate database</source>
        <translation>Fel vid uppgradering av blockdatabasen</translation>
    </message>
    <message>
        <source>Information</source>
        <translation>Information</translation>
    </message>
    <message>
        <source>Invalid -onion address or hostname: '%s'</source>
        <translation>Ogiltig -onion adress eller värdnamn: '%s'</translation>
    </message>
    <message>
        <source>Invalid -proxy address or hostname: '%s'</source>
        <translation>Ogiltig -proxy adress eller värdnamn: '%s'</translation>
    </message>
    <message>
        <source>Invalid amount for -paytxfee=&lt;amount&gt;: '%s' (must be at least %s)</source>
        <translation>Ogiltigt belopp för -paytxfee=&lt;amount&gt;:'%s' (måste vara minst %s)</translation>
    </message>
    <message>
        <source>Invalid netmask specified in -whitelist: '%s'</source>
        <translation>Ogiltig nätmask angiven i -whitelist: '%s'</translation>
    </message>
    <message>
        <source>Need to specify a port with -whitebind: '%s'</source>
        <translation>Port måste anges med -whitelist: '%s'</translation>
    </message>
    <message>
        <source>Reducing -maxconnections from %d to %d, because of system limitations.</source>
        <translation>Minskar -maxconnections från %d till %d, på grund av systembegränsningar.</translation>
    </message>
    <message>
        <source>Signing transaction failed</source>
        <translation>Signering av transaktion misslyckades</translation>
    </message>
    <message>
        <source>Specified -walletdir "%s" does not exist</source>
        <translation>Angiven -walletdir "%s" finns inte</translation>
    </message>
    <message>
        <source>Specified -walletdir "%s" is a relative path</source>
        <translation>Angiven -walletdir "%s" är en relativ sökväg</translation>
    </message>
    <message>
        <source>Specified -walletdir "%s" is not a directory</source>
        <translation>Angiven -walletdir "%s" är inte en katalog</translation>
    </message>
    <message>
        <source>The specified config file %s does not exist
</source>
        <translation>Angiven konfigurationsfil %s finns inte
</translation>
    </message>
    <message>
        <source>The transaction amount is too small to pay the fee</source>
        <translation>Transaktionen är för liten för att betala avgiften</translation>
    </message>
    <message>
        <source>This is experimental software.</source>
        <translation>Detta är experimentmjukvara.</translation>
    </message>
    <message>
        <source>Transaction amount too small</source>
        <translation>Transaktions belopp för liten</translation>
    </message>
    <message>
        <source>Transaction too large for fee policy</source>
        <translation>Transaktionen är för stor för avgiftspolicyn</translation>
    </message>
    <message>
        <source>Transaction too large</source>
        <translation>Transaktionen är för stor</translation>
    </message>
    <message>
        <source>Unable to bind to %s on this computer (bind returned error %s)</source>
        <translation>Det går inte att binda till %s på den här datorn (bind returnerade felmeddelande %s)</translation>
    </message>
    <message>
        <source>Unable to generate initial keys</source>
        <translation>Det gick inte att skapa ursprungliga nycklar</translation>
    </message>
    <message>
        <source>Verifying wallet(s)...</source>
        <translation>Verifierar plånbok(er)...</translation>
    </message>
    <message>
        <source>Wallet %s resides outside wallet directory %s</source>
        <translation>Plånbok %s är lokaliserad utanför plånboksmappen %s</translation>
    </message>
    <message>
        <source>Warning</source>
        <translation>Varning</translation>
    </message>
    <message>
        <source>Warning: unknown new rules activated (versionbit %i)</source>
        <translation>Varning: okända nya regler aktiverade (versionsbit %i)</translation>
    </message>
    <message>
        <source>Zapping all transactions from wallet...</source>
        <translation>Töm plånboken på alla transaktioner...</translation>
    </message>
    <message>
        <source>-maxtxfee is set very high! Fees this large could be paid on a single transaction.</source>
        <translation>-maxtxfee är väldigt högt satt! Så höga avgifter kan komma att betalas för en enstaka transaktion.</translation>
    </message>
    <message>
        <source>This is the transaction fee you may pay when fee estimates are not available.</source>
        <translation>Detta är transaktionsavgiften du kan komma att betala om uppskattad avgift inte finns tillgänglig.</translation>
    </message>
    <message>
        <source>This product includes software developed by the OpenSSL Project for use in the OpenSSL Toolkit %s and cryptographic software written by Eric Young and UPnP software written by Thomas Bernard.</source>
        <translation>Denna produkten innehåller mjukvara utvecklad av OpenSSL Project för användning i OpenSSL Toolkit %s och kryptografisk mjukvara utvecklad av Eric Young samt UPnP-mjukvara skriven av Thomas Bernard.</translation>
    </message>
    <message>
        <source>Total length of network version string (%i) exceeds maximum length (%i). Reduce the number or size of uacomments.</source>
        <translation>Total längd på strängen för nätverksversion (%i) överskrider maxlängden (%i). Minska numret eller storleken på uacomments.</translation>
    </message>
    <message>
        <source>Warning: Wallet file corrupt, data salvaged! Original %s saved as %s in %s; if your balance or transactions are incorrect you should restore from a backup.</source>
        <translation>Varning: Plånboksfilen var korrupt, data har räddats! Den ursprungliga %s har sparas som %s i %s. Om ditt saldo eller transaktioner är felaktiga bör du återställa från en säkerhetskopia.</translation>
    </message>
    <message>
        <source>%s is set very high!</source>
        <translation>%s är satt väldigt högt!</translation>
    </message>
    <message>
        <source>Error loading wallet %s. Duplicate -wallet filename specified.</source>
        <translation>Fel vid inläsningen av plånbok %s. Dublett -wallet filnamn angavs.</translation>
    </message>
    <message>
        <source>Keypool ran out, please call keypoolrefill first</source>
        <translation>Nyckelpoolen har tagit slut, var vänlig anropa keypoolrefill först.</translation>
    </message>
    <message>
        <source>Starting network threads...</source>
        <translation>Startar nätverkstrådar...</translation>
    </message>
    <message>
        <source>The wallet will avoid paying less than the minimum relay fee.</source>
        <translation>Plånboken undviker att betala mindre än lägsta reläavgift.</translation>
    </message>
    <message>
        <source>This is the minimum transaction fee you pay on every transaction.</source>
        <translation>Det här är minimum avgiften du kommer betala för varje transaktion. </translation>
    </message>
    <message>
        <source>This is the transaction fee you will pay if you send a transaction.</source>
        <translation>Det här är transaktionsavgiften du kommer betala om du skickar en transaktion. </translation>
    </message>
    <message>
        <source>Transaction amounts must not be negative</source>
        <translation>Transaktionens belopp får ej vara negativ</translation>
    </message>
    <message>
        <source>Transaction has too long of a mempool chain</source>
        <translation>Transaktionen har för lång mempool-kedja</translation>
    </message>
    <message>
        <source>Transaction must have at least one recipient</source>
        <translation>Transaktionen måste ha minst en mottagare</translation>
    </message>
    <message>
        <source>Unknown network specified in -onlynet: '%s'</source>
        <translation>Okänt nätverk angavs i -onlynet: '%s'</translation>
    </message>
    <message>
        <source>Insufficient funds</source>
        <translation>Otillräckligt med qtums</translation>
<<<<<<< HEAD
=======
    </message>
    <message>
        <source>Cannot upgrade a non HD split wallet without upgrading to support pre split keypool. Please use -upgradewallet=169900 or -upgradewallet with no version specified.</source>
        <translation>Kan inte uppgradera till en icke-HD delad plånbok utan att uppgradera till att stödja nyckelpoolen innan splittring. Var vänlig använd -upgradewallet=169900 eller -upgradewallet utan version specificerad.</translation>
    </message>
    <message>
        <source>Fee estimation failed. Fallbackfee is disabled. Wait a few blocks or enable -fallbackfee.</source>
        <translation>Avgiftsestimering misslyckades. Fallbackfee är avstänt. Var vänlig vänta några block, alternativt aktivera -fallbackfee.</translation>
    </message>
    <message>
        <source>Warning: Private keys detected in wallet {%s} with disabled private keys</source>
        <translation>Varning: Privata nycklar upptäckta i plånbok (%s) vilken har dessa inaktiverade</translation>
    </message>
    <message>
        <source>Cannot write to data directory '%s'; check permissions.</source>
        <translation>Kan inte skriva till mapp "%s", var vänlig se över filbehörigheter.</translation>
>>>>>>> 9e306671
    </message>
    <message>
        <source>Loading block index...</source>
        <translation>Laddar blockindex...</translation>
    </message>
    <message>
        <source>Loading wallet...</source>
        <translation>Laddar plånbok...</translation>
    </message>
    <message>
        <source>Cannot downgrade wallet</source>
        <translation>Kan inte nedgradera plånboken</translation>
    </message>
    <message>
        <source>Rescanning...</source>
        <translation>Söker igen...</translation>
    </message>
    <message>
        <source>Done loading</source>
        <translation>Klar med laddning</translation>
    </message>
    <message>
        <source>Error</source>
        <translation>Fel</translation>
    </message>
</context>
</TS><|MERGE_RESOLUTION|>--- conflicted
+++ resolved
@@ -189,13 +189,8 @@
         <translation>Plånbok krypterad</translation>
     </message>
     <message>
-<<<<<<< HEAD
-        <source>%1 will close now to finish the encryption process. Remember that encrypting your wallet cannot fully protect your qtums from being stolen by malware infecting your computer.</source>
-        <translation>%1 kommer nu att stänga ner för att slutföra krypteringen. Tänk på att en krypterad plånbok inte skyddar mot stöld om din dator är infekterad med en keylogger.</translation>
-=======
         <source>Your wallet is now encrypted. Remember that encrypting your wallet cannot fully protect your qtums from being stolen by malware infecting your computer.</source>
         <translation>Din plånbok är nu krypterad. Kom ihåg att kryptering av plånboken inte helt skyddar dina qtum från att stjälas av skadlig kod som infekterat din dator.</translation>
->>>>>>> 9e306671
     </message>
     <message>
         <source>IMPORTANT: Any previous backups you have made of your wallet file should be replaced with the newly generated, encrypted wallet file. For security reasons, previous backups of the unencrypted wallet file will become useless as soon as you start using the new, encrypted wallet.</source>
@@ -344,13 +339,10 @@
         <translation>Återindexerar block på disken...</translation>
     </message>
     <message>
-<<<<<<< HEAD
-=======
         <source>Proxy is &lt;b&gt;enabled&lt;/b&gt;: %1</source>
         <translation>Proxy är &lt;b&gt; aktiverad &lt;/b&gt;: %1</translation>
     </message>
     <message>
->>>>>>> 9e306671
         <source>Send coins to a Qtum address</source>
         <translation>Skicka qtum till en Qtum-adress</translation>
     </message>
@@ -377,13 +369,6 @@
     <message>
         <source>Qtum</source>
         <translation>Qtum</translation>
-<<<<<<< HEAD
-    </message>
-    <message>
-        <source>Wallet</source>
-        <translation>Plånbok</translation>
-=======
->>>>>>> 9e306671
     </message>
     <message>
         <source>&amp;Send</source>
@@ -494,36 +479,32 @@
         <translation>Uppdaterad</translation>
     </message>
     <message>
-<<<<<<< HEAD
+        <source>&amp;Sending addresses</source>
+        <translation>Av&amp;sändaradresser</translation>
+    </message>
+    <message>
+        <source>&amp;Receiving addresses</source>
+        <translation>Mottaga&amp;radresser</translation>
+    </message>
+    <message>
+        <source>Open Wallet</source>
+        <translation>Öppna plånbok</translation>
+    </message>
+    <message>
+        <source>Open a wallet</source>
+        <translation>Öppna en plånbok</translation>
+    </message>
+    <message>
+        <source>Close Wallet...</source>
+        <translation>Stäng plånbok</translation>
+    </message>
+    <message>
+        <source>Close wallet</source>
+        <translation>Stäng plånboken</translation>
+    </message>
+    <message>
         <source>Show the %1 help message to get a list with possible Qtum command-line options</source>
         <translation>Visa %1 hjälpmeddelande för att få en lista med möjliga Qtum kommandoradsalternativ.</translation>
-=======
-        <source>&amp;Sending addresses</source>
-        <translation>Av&amp;sändaradresser</translation>
-    </message>
-    <message>
-        <source>&amp;Receiving addresses</source>
-        <translation>Mottaga&amp;radresser</translation>
-    </message>
-    <message>
-        <source>Open Wallet</source>
-        <translation>Öppna plånbok</translation>
-    </message>
-    <message>
-        <source>Open a wallet</source>
-        <translation>Öppna en plånbok</translation>
-    </message>
-    <message>
-        <source>Close Wallet...</source>
-        <translation>Stäng plånbok</translation>
-    </message>
-    <message>
-        <source>Close wallet</source>
-        <translation>Stäng plånboken</translation>
-    </message>
-    <message>
-        <source>Show the %1 help message to get a list with possible Qtum command-line options</source>
-        <translation>Visa %1 hjälpmeddelande för att få en lista med möjliga Qtum kommandoradsalternativ.</translation>
     </message>
     <message>
         <source>default wallet</source>
@@ -556,7 +537,6 @@
     <message>
         <source>Main Window</source>
         <translation>Huvudfönster</translation>
->>>>>>> 9e306671
     </message>
     <message>
         <source>%1 client</source>
@@ -827,8 +807,6 @@
     <message>
         <source>The entered address "%1" is not a valid Qtum address.</source>
         <translation>Den angivna adressen "%1" är inte en giltig Qtum-adress.</translation>
-<<<<<<< HEAD
-=======
     </message>
     <message>
         <source>Address "%1" already exists as a receiving address with label "%2" and so cannot be added as a sending address.</source>
@@ -837,7 +815,6 @@
     <message>
         <source>The entered address "%1" is already in the address book with label "%2".</source>
         <translation>Den angivna adressen "%1" finns redan i adressboken med etikett "%2".</translation>
->>>>>>> 9e306671
     </message>
     <message>
         <source>Could not unlock wallet.</source>
@@ -2211,17 +2188,6 @@
         <translation>Göm</translation>
     </message>
     <message>
-<<<<<<< HEAD
-        <source>Paying only the minimum fee is just fine as long as there is less transaction volume than space in the blocks. But be aware that this can end up in a never confirming transaction once there is more demand for qtum transactions than the network can process.</source>
-        <translation>Att bara betala den minsta avgiften är helt ok så länge transaktionsvolymen är mindre än ledigt utrymme i blocken. Men tänk på att det kan bli en en transaktion som aldrig bekräftas om efterfrågan på qtum-transaktioner är större än vad nätverket kan hantera.</translation>
-    </message>
-    <message>
-        <source>(read the tooltip)</source>
-        <translation>(läs verktygstips)</translation>
-    </message>
-    <message>
-=======
->>>>>>> 9e306671
         <source>Recommended:</source>
         <translation>Rekommenderad:</translation>
     </message>
@@ -3142,13 +3108,10 @@
     <message>
         <source>Send Coins</source>
         <translation>Skicka Qtums</translation>
-<<<<<<< HEAD
-=======
     </message>
     <message>
         <source>Fee bump error</source>
         <translation>Avgiftsökningsfel</translation>
->>>>>>> 9e306671
     </message>
     <message>
         <source>Increasing transaction fee failed</source>
@@ -3677,8 +3640,6 @@
     <message>
         <source>Insufficient funds</source>
         <translation>Otillräckligt med qtums</translation>
-<<<<<<< HEAD
-=======
     </message>
     <message>
         <source>Cannot upgrade a non HD split wallet without upgrading to support pre split keypool. Please use -upgradewallet=169900 or -upgradewallet with no version specified.</source>
@@ -3695,7 +3656,6 @@
     <message>
         <source>Cannot write to data directory '%s'; check permissions.</source>
         <translation>Kan inte skriva till mapp "%s", var vänlig se över filbehörigheter.</translation>
->>>>>>> 9e306671
     </message>
     <message>
         <source>Loading block index...</source>
