--- conflicted
+++ resolved
@@ -188,13 +188,6 @@
         <translation>הארנק מוצפן</translation>
     </message>
     <message>
-<<<<<<< HEAD
-        <source>%1 will close now to finish the encryption process. Remember that encrypting your wallet cannot fully protect your qtums from being stolen by malware infecting your computer.</source>
-        <translation>%1 ייסגר כעת כדי לסיים את תהליך ההצפנה. נא לשים לב כי הצפנת הארנק שלך לא יכול להגן על הביטקוינים שלך מפני גניבה או נוזקה שתוקפת את מחשבך.</translation>
-    </message>
-    <message>
-=======
->>>>>>> 9e306671
         <source>IMPORTANT: Any previous backups you have made of your wallet file should be replaced with the newly generated, encrypted wallet file. For security reasons, previous backups of the unencrypted wallet file will become useless as soon as you start using the new, encrypted wallet.</source>
         <translation>חשוב: כל הגיבויים הקודמים שערכת לארנק שלך אמורים להתחלף עם קובץ הארנק המוצפן שנוצר כרגע. מטעמי אבטחה, הגיבויים הקודמים של קובץ הארנק שאינו מוגן הופכים לחסרי תועלת ברגע התחלת השימוש בארנק החדש והמוצפן.</translation>
     </message>
@@ -371,13 +364,6 @@
     <message>
         <source>Qtum</source>
         <translation>קטום</translation>
-<<<<<<< HEAD
-    </message>
-    <message>
-        <source>Wallet</source>
-        <translation>ארנק</translation>
-=======
->>>>>>> 9e306671
     </message>
     <message>
         <source>&amp;Send</source>
@@ -486,8 +472,6 @@
     <message>
         <source>Show the %1 help message to get a list with possible Qtum command-line options</source>
         <translation>יש להציג את הודעת העזרה של %1 כדי להציג רשימה עם אפשרויות שורת פקודה לקטום</translation>
-<<<<<<< HEAD
-=======
     </message>
     <message>
         <source>default wallet</source>
@@ -496,7 +480,6 @@
     <message>
         <source>&amp;Window</source>
         <translation>&amp;חלון</translation>
->>>>>>> 9e306671
     </message>
     <message>
         <source>%1 client</source>
@@ -2112,13 +2095,6 @@
         <translation>הסתר</translation>
     </message>
     <message>
-<<<<<<< HEAD
-        <source>Paying only the minimum fee is just fine as long as there is less transaction volume than space in the blocks. But be aware that this can end up in a never confirming transaction once there is more demand for qtum transactions than the network can process.</source>
-        <translation>זה בסדר לשלם את העמלה המינימלית כל עוד נפח הטרנזקציות קטן מנפח הבלוקים. אבל יש להיזהר כיוון שבמידה והעומס ברשת גדל, העיסקה עלולה לא להיות מאושרת לעולם.</translation>
-    </message>
-    <message>
-=======
->>>>>>> 9e306671
         <source>Recommended:</source>
         <translation>מומלץ:</translation>
     </message>
@@ -2271,13 +2247,6 @@
         <translation>בקשת התשלום פגה.</translation>
     </message>
     <message>
-<<<<<<< HEAD
-        <source>Pay only the required fee of %1</source>
-        <translation>תשלום של העמלה הנדרשת בלבד על סך %1</translation>
-    </message>
-    <message>
-=======
->>>>>>> 9e306671
         <source>Warning: Invalid Qtum address</source>
         <translation>אזהרה: כתובת ביטקיון שגויה</translation>
     </message>
