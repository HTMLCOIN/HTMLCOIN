<TS language="tr" version="2.1">
<context>
    <name>AddressBookPage</name>
    <message>
        <source>Right-click to edit address or label</source>
        <translation>Adresi veya etiketi düzenlemek için sağ tıklayın</translation>
    </message>
    <message>
        <source>Create a new address</source>
        <translation>Yeni adres oluştur</translation>
    </message>
    <message>
        <source>&amp;New</source>
        <translation>&amp;Yeni</translation>
    </message>
    <message>
        <source>Copy the currently selected address to the system clipboard</source>
        <translation>Seçili adresi panoya kopyala</translation>
    </message>
    <message>
        <source>&amp;Copy</source>
        <translation>&amp;Kopyala</translation>
    </message>
    <message>
        <source>C&amp;lose</source>
        <translation>K&amp;apat</translation>
    </message>
    <message>
        <source>Delete the currently selected address from the list</source>
        <translation>Seçili adresi listeden sil</translation>
    </message>
    <message>
        <source>Enter address or label to search</source>
        <translation>Aramak için adres veya etiket girin</translation>
    </message>
    <message>
        <source>Export the data in the current tab to a file</source>
        <translation>Seçili sekmedeki veriyi dosya olarak dışa aktar</translation>
    </message>
    <message>
        <source>&amp;Export</source>
        <translation>&amp;Dışa Aktar</translation>
    </message>
    <message>
        <source>&amp;Delete</source>
        <translation>&amp;Sil</translation>
    </message>
    <message>
        <source>Choose the address to send coins to</source>
        <translation>koinlerin gönderileceği adresi seçin</translation>
    </message>
    <message>
        <source>Choose the address to receive coins with</source>
        <translation>Alıcı adresi seçiniz</translation>
    </message>
    <message>
        <source>C&amp;hoose</source>
        <translation>Seçim</translation>
    </message>
    <message>
        <source>Sending addresses</source>
        <translation>Gönderilen Adresler</translation>
    </message>
    <message>
        <source>Receiving addresses</source>
        <translation>Alınan Adresler</translation>
    </message>
    <message>
        <source>These are your Qtum addresses for sending payments. Always check the amount and the receiving address before sending coins.</source>
<<<<<<< HEAD
        <translation>Bunlar ödemeleri göndermek için kullanacağınız Qtum adreslerinizdir. Qtum yollamadan önce tutarı ve alıcının alım adresini her zaman kontrol ediniz.</translation>
    </message>
    <message>
        <source>These are your Qtum addresses for receiving payments. It is recommended to use a new receiving address for each transaction.</source>
        <translation>Bunlar ödemeleri almak için kullanacağınız Qtum adreslerinizdir. Her işlem için yeni bir alım adresi kullanmanız tavsiye edilir.</translation>
=======
        <translation>Bunlar ödeme göndermek için gereken Qtum adreslerinizdir. Para göndermeden önce her zaman miktarı ve alıcı adresi kontrol edin.</translation>
>>>>>>> 451880b9
    </message>
    <message>
        <source>&amp;Copy Address</source>
        <translation>Adresi Kopyala</translation>
    </message>
    <message>
        <source>Copy &amp;Label</source>
        <translation>Kopyala ve Etiketle</translation>
    </message>
    <message>
        <source>&amp;Edit</source>
        <translation>Düzenle</translation>
    </message>
    <message>
        <source>Export Address List</source>
        <translation>Adres Listesini Dışar Aktar</translation>
    </message>
    <message>
        <source>Comma separated file (*.csv)</source>
        <translation>Virgül ile ayrılmış dosya (*.csv)</translation>
    </message>
    <message>
        <source>Exporting Failed</source>
        <translation>Dışa Aktarma Başarısız</translation>
    </message>
    <message>
        <source>There was an error trying to save the address list to %1. Please try again.</source>
        <translation>Adres listesini %1'e kaydederken bir hata oluştu. Lütfen tekrar deneyin.</translation>
    </message>
</context>
<context>
    <name>AddressTableModel</name>
    <message>
        <source>Label</source>
        <translation>etiket</translation>
    </message>
    <message>
        <source>Address</source>
        <translation>adres</translation>
    </message>
    <message>
        <source>(no label)</source>
        <translation>(etiket yok)</translation>
    </message>
</context>
<context>
    <name>AskPassphraseDialog</name>
    <message>
        <source>Passphrase Dialog</source>
        <translation>Parola Diyaloğu</translation>
    </message>
    <message>
        <source>Enter passphrase</source>
        <translation>Parolayı girin</translation>
    </message>
    <message>
        <source>New passphrase</source>
        <translation>Yeni parola</translation>
    </message>
    <message>
        <source>Repeat new passphrase</source>
        <translation>Yeni parolayı tekrarla</translation>
    </message>
    <message>
        <source>Encrypt wallet</source>
        <translation>Cüzdanı Şifrele</translation>
    </message>
    <message>
        <source>This operation needs your wallet passphrase to unlock the wallet.</source>
        <translation>Bu işlem, cüzdan kilidinizi açmak için parolanıza ihtiyaç duyuyor</translation>
    </message>
    <message>
        <source>Unlock wallet</source>
        <translation>Cüzdanı Kilitle</translation>
    </message>
    <message>
        <source>This operation needs your wallet passphrase to decrypt the wallet.</source>
        <translation>Bu işlem, cüzdan kilidinizi açmak için parolanıza ihtiyaç duyuyor</translation>
    </message>
    <message>
        <source>Decrypt wallet</source>
        <translation>Cüzdanın Şifresini Çöz</translation>
    </message>
    <message>
        <source>Change passphrase</source>
        <translation>Parolayı değiştir</translation>
    </message>
    <message>
        <source>Confirm wallet encryption</source>
        <translation>Cüzdan Şifrelemesini Onaylayın</translation>
    </message>
    <message>
        <source>Warning: If you encrypt your wallet and lose your passphrase, you will &lt;b&gt;LOSE ALL OF YOUR QTUMS&lt;/b&gt;!</source>
<<<<<<< HEAD
        <translation>Uyarı: Eğer cüzdanınızı şifreler ve parolanızı kaybederseniz &lt;b&gt;TÜM BİTCOİNLERİNİZİ KAYBEDECEKSİNİZ&lt;/b&gt;!</translation>
=======
        <translation>Uyarı: Eğer cüzdanınızı şifreleyip parolanızı kaybederseniz (unutursanız) , &lt;b&gt;BÜTÜN QTUM'LERINIZI KAYBEDECEKSINIZ&lt;/b&gt;!</translation>
>>>>>>> 451880b9
    </message>
    <message>
        <source>Are you sure you wish to encrypt your wallet?</source>
        <translation>Cüzdanınızı şifrelemek istediğinizden emin misiniz?</translation>
    </message>
    <message>
        <source>Wallet encrypted</source>
        <translation>Cüzdan Şifrelendi</translation>
    </message>
    <message>
<<<<<<< HEAD
=======
        <source>Remember that encrypting your wallet cannot fully protect your qtums from being stolen by malware infecting your computer.</source>
        <translation>Cüzdanınızı şifrelemenin, qtumlerinizin bilgisayara bulaşan kötücül bir yazılım tarafından çalınmaya karşı tamamen koruyamayacağını unutmayınız.</translation>
    </message>
    <message>
>>>>>>> 451880b9
        <source>IMPORTANT: Any previous backups you have made of your wallet file should be replaced with the newly generated, encrypted wallet file. For security reasons, previous backups of the unencrypted wallet file will become useless as soon as you start using the new, encrypted wallet.</source>
        <translation>ÖNEMLİ: Yeni oluşturduğunuz şifrelenmiş cüzdan dosyasını önceki yedeklenmiş cüzdan dosyasıyla değiştirmeniz gerekmektedir. Güvenlik sebeplerinden dolayı yeni, şifrelenmiş cüzdanınızı kullanmaya başlar başlamaz önceki şifrelenmemiş cüzdan yedekleri kullanılmaz hale gelecektir.</translation>
    </message>
    <message>
        <source>Wallet encryption failed</source>
        <translation>Cüzdan şifreleme başarısız oldu</translation>
    </message>
    <message>
        <source>Wallet encryption failed due to an internal error. Your wallet was not encrypted.</source>
        <translation>Cüzdan şifreleme dahili bir hata nedeniyle başarısız oldu. Cüzdanınız şifrelenemedi.</translation>
    </message>
    <message>
        <source>The supplied passphrases do not match.</source>
        <translation>Girilen parolalar eşleşmiyor.</translation>
    </message>
    <message>
        <source>Wallet unlock failed</source>
        <translation>Cüzdan Kilidi Açma Hatası</translation>
    </message>
    <message>
        <source>The passphrase entered for the wallet decryption was incorrect.</source>
        <translation>Cüzdan şifresinin açılması için girilen parola yanlıştı.</translation>
    </message>
    <message>
        <source>Wallet decryption failed</source>
        <translation>Cüzdan şifresinin açılması başarısız oldu</translation>
    </message>
    <message>
        <source>Wallet passphrase was successfully changed.</source>
        <translation>Cüzdan parolası başarılı bir şekilde değiştirildi.</translation>
    </message>
    <message>
        <source>Warning: The Caps Lock key is on!</source>
        <translation>Dikkat! Caps Lock tuşunuz açık!</translation>
    </message>
</context>
<context>
    <name>BanTableModel</name>
    <message>
        <source>IP/Netmask</source>
        <translation>IP/Ağ Maskesi</translation>
    </message>
    <message>
        <source>Banned Until</source>
        <translation>Şu zamana kadar yasaklı:</translation>
    </message>
</context>
<context>
    <name>QtumGUI</name>
    <message>
        <source>Sign &amp;message...</source>
        <translation>İmza &amp;mesaj</translation>
    </message>
    <message>
        <source>Synchronizing with network...</source>
        <translation>Ağ ile bağlantı kuruluyor...</translation>
    </message>
    <message>
        <source>&amp;Overview</source>
        <translation>&amp;Genel bakış</translation>
    </message>
    <message>
        <source>Show general overview of wallet</source>
        <translation>Cüzdana genel bakışı göster</translation>
    </message>
    <message>
        <source>&amp;Transactions</source>
        <translation>&amp;‮‮‭İşlemler</translation>
    </message>
    <message>
        <source>Browse transaction history</source>
        <translation>İşlem geçmişinize göz atın</translation>
    </message>
    <message>
        <source>E&amp;xit</source>
        <translation>Çıkış</translation>
    </message>
    <message>
        <source>Quit application</source>
        <translation>Başvuruyu iptal edin</translation>
    </message>
    <message>
        <source>&amp;About %1</source>
        <translation>Hakkında%1</translation>
    </message>
    <message>
        <source>Show information about %1</source>
        <translation>%1 hakkındaki bilgileri görüntüle</translation>
    </message>
    <message>
        <source>About &amp;Qt</source>
        <translation>Qt Hakkında</translation>
    </message>
    <message>
        <source>Show information about Qt</source>
        <translation>Qt hakkındaki bilgileri görüntüleyin</translation>
    </message>
    <message>
        <source>&amp;Options...</source>
        <translation>&amp;Seçenekler</translation>
    </message>
    <message>
        <source>Modify configuration options for %1</source>
        <translation>%1 için yapılandırma ayarlarını değiştir</translation>
    </message>
    <message>
        <source>&amp;Encrypt Wallet...</source>
        <translation>&amp;Cüzdan Şifreleme</translation>
    </message>
    <message>
        <source>&amp;Backup Wallet...</source>
        <translation>&amp;Cüzdan Yedekleme</translation>
    </message>
    <message>
        <source>&amp;Change Passphrase...</source>
        <translation>&amp;Parolayı Değiştir...</translation>
    </message>
    <message>
        <source>Open &amp;URI...</source>
        <translation>URI'yi aç</translation>
    </message>
    <message>
        <source>Wallet:</source>
        <translation>Cüzdan:</translation>
    </message>
    <message>
        <source>Click to disable network activity.</source>
        <translation>Ağ etkinliğini devre dışı bırakmak için tıklayın.</translation>
    </message>
    <message>
        <source>Network activity disabled.</source>
        <translation>Ağ etkinliği devre dışı.</translation>
    </message>
    <message>
        <source>Click to enable network activity again.</source>
        <translation>Ağ aktivitesini tekrar başlatmak için tıklayın.</translation>
    </message>
    <message>
        <source>Syncing Headers (%1%)...</source>
        <translation>Üstbilgiler Senkronize Ediliyor (%1%)...</translation>
    </message>
    <message>
        <source>Reindexing blocks on disk...</source>
        <translation>Bloklar disk üzerinde yeniden indeksleniyor...</translation>
    </message>
    <message>
        <source>Proxy is &lt;b&gt;enabled&lt;/b&gt;: %1</source>
        <translation>Tünelleme &lt;b&gt;etkin&lt;/b&gt;: %1</translation>
    </message>
    <message>
        <source>Send coins to a Qtum address</source>
<<<<<<< HEAD
        <translation>Bir qtum adresine qtum gönder</translation>
=======
        <translation>Qtum adresine madeni para gönderin</translation>
>>>>>>> 451880b9
    </message>
    <message>
        <source>Backup wallet to another location</source>
        <translation>Cüzdanınızı başka bir lokasyona yedekleyin</translation>
    </message>
    <message>
        <source>Change the passphrase used for wallet encryption</source>
        <translation>Cüzdan şifrelemesi için kullanılan parolayı değiştir</translation>
    </message>
    <message>
        <source>&amp;Debug window</source>
        <translation>&amp;Hata ayıklama penceresi</translation>
    </message>
    <message>
        <source>Open debugging and diagnostic console</source>
        <translation>Hata giderme konsolunu aç</translation>
    </message>
    <message>
        <source>&amp;Verify message...</source>
<<<<<<< HEAD
        <translation>İletiyi &amp;kontrol et...</translation>
    </message>
    <message>
        <source>Qtum</source>
        <translation>Qtum</translation>
=======
        <translation>Onay mesajı...</translation>
>>>>>>> 451880b9
    </message>
    <message>
        <source>&amp;Send</source>
        <translation>Gönder</translation>
    </message>
    <message>
        <source>&amp;Receive</source>
        <translation>Al</translation>
    </message>
    <message>
        <source>&amp;Show / Hide</source>
        <translation>Göster / Gizle</translation>
    </message>
    <message>
        <source>Show or hide the main Window</source>
        <translation>Ana pencereyi göster ya da gizle</translation>
    </message>
    <message>
        <source>Encrypt the private keys that belong to your wallet</source>
        <translation>Cüzdanınıza ait özel anahtarları şifreleyin</translation>
    </message>
    <message>
        <source>Sign messages with your Qtum addresses to prove you own them</source>
        <translation>İletileri adreslerin size ait olduğunu ispatlamak için Qtum adresleri ile imzala</translation>
    </message>
    <message>
        <source>Verify messages to ensure they were signed with specified Qtum addresses</source>
        <translation>Belirtilen Qtum adresleri ile imzalandıklarından emin olmak için iletileri kontrol et</translation>
    </message>
    <message>
        <source>&amp;File</source>
        <translation>&amp;Dosya</translation>
    </message>
    <message>
        <source>&amp;Settings</source>
        <translation>&amp;Ayarlar</translation>
    </message>
    <message>
        <source>&amp;Help</source>
        <translation>&amp;Yardım</translation>
    </message>
    <message>
        <source>Tabs toolbar</source>
        <translation>Sekme araç çubuğu</translation>
    </message>
    <message>
        <source>Request payments (generates QR codes and qtum: URIs)</source>
        <translation>Ödeme talep et (QR kodu ve qtum URI'si oluşturur)</translation>
    </message>
    <message>
        <source>Show the list of used sending addresses and labels</source>
        <translation>Kullanılan gönderim adreslerinin ve etiketlerinin listesini göster</translation>
    </message>
    <message>
        <source>Show the list of used receiving addresses and labels</source>
        <translation>Kullanılan alış adreslerinin ve etiketlerinin listesini göster</translation>
    </message>
    <message>
        <source>Open a qtum: URI or payment request</source>
        <translation>Bir qtum: bağlantısı ya da ödeme talebi aç</translation>
    </message>
    <message>
        <source>&amp;Command-line options</source>
        <translation>Komut satırı ayarları</translation>
    </message>
    <message numerus="yes">
        <source>%n active connection(s) to Qtum network</source>
        <translation><numerusform>Qtum şebekesine %n faal bağlantı</numerusform><numerusform>Qtum ağına %n etkin bağlantı var</numerusform></translation>
    </message>
    <message>
        <source>Indexing blocks on disk...</source>
        <translation>Bloklar disk üzerinde indeksleniyor...</translation>
    </message>
    <message>
        <source>Processing blocks on disk...</source>
        <translation>Bloklar diske işleniyor...</translation>
    </message>
    <message numerus="yes">
        <source>Processed %n block(s) of transaction history.</source>
        <translation><numerusform>Muamele tarihçesinden %n blok işlendi.</numerusform><numerusform>İşlem tarihçesinden %n blok işlendi</numerusform></translation>
    </message>
    <message>
        <source>%1 behind</source>
        <translation>%1 geride</translation>
    </message>
    <message>
        <source>Last received block was generated %1 ago.</source>
        <translation>Son alınan blok %1 önce oluşturulmuştu.</translation>
    </message>
    <message>
        <source>Transactions after this will not yet be visible.</source>
        <translation>Bundan sonraki işlemler henüz görüntülenemez.</translation>
    </message>
    <message>
        <source>Error</source>
        <translation>Hata</translation>
    </message>
    <message>
        <source>Warning</source>
        <translation>Uyarı</translation>
    </message>
    <message>
        <source>Information</source>
        <translation>Bilgi</translation>
    </message>
    <message>
        <source>Up to date</source>
        <translation>Güncel</translation>
    </message>
    <message>
<<<<<<< HEAD
=======
        <source>Open Wallet</source>
        <translation>Cüzdanı Aç</translation>
    </message>
    <message>
        <source>Open a wallet</source>
        <translation>Bir cüzdan aç</translation>
    </message>
    <message>
        <source>Close Wallet...</source>
        <translation>Cüzdanı Kapat...</translation>
    </message>
    <message>
        <source>Close wallet</source>
        <translation>Cüzdanı Kapat</translation>
    </message>
    <message>
>>>>>>> 451880b9
        <source>Show the %1 help message to get a list with possible Qtum command-line options</source>
        <translation>Olası Qtum komut satırı seçeneklerinin listesini görmek için %1 yardım mesajını göster</translation>
    </message>
    <message>
        <source>default wallet</source>
        <translation>varsayılan cüzdan</translation>
    </message>
    <message>
        <source>&amp;Window</source>
<<<<<<< HEAD
        <translation>&amp;Pencere</translation>
=======
        <translation>Pencere</translation>
>>>>>>> 451880b9
    </message>
    <message>
        <source>Minimize</source>
        <translation>Küçült</translation>
    </message>
    <message>
        <source>%1 client</source>
        <translation>%1 istemci</translation>
    </message>
    <message>
        <source>Connecting to peers...</source>
        <translation>Eşlere bağlanılıyor...</translation>
    </message>
    <message>
        <source>Catching up...</source>
        <translation>Aralık kapatılıyor...</translation>
    </message>
    <message>
        <source>Error: %1</source>
        <translation>Hata: %1</translation>
    </message>
    <message>
        <source>Date: %1
</source>
        <translation>Tarih %1</translation>
    </message>
    <message>
        <source>Amount: %1
</source>
        <translation>Tutar: %1
</translation>
    </message>
    <message>
        <source>Wallet: %1
</source>
        <translation>Cüzdan: %1
</translation>
    </message>
    <message>
        <source>Type: %1
</source>
        <translation>Tür: %1
</translation>
    </message>
    <message>
        <source>Label: %1
</source>
        <translation>Etiket: %1
</translation>
    </message>
    <message>
        <source>Address: %1
</source>
        <translation>Adres: %1
</translation>
    </message>
    <message>
        <source>Sent transaction</source>
        <translation>İşlem gönderildi</translation>
    </message>
    <message>
        <source>Incoming transaction</source>
        <translation>Gelen işlem</translation>
    </message>
    <message>
        <source>HD key generation is &lt;b&gt;enabled&lt;/b&gt;</source>
        <translation>HD anahtar üretimi&lt;b&gt;aktif&lt;/b&gt;</translation>
    </message>
    <message>
        <source>HD key generation is &lt;b&gt;disabled&lt;/b&gt;</source>
        <translation>HD anahtar üretimi &lt;b&gt;pasif&lt;/b&gt;</translation>
    </message>
    <message>
        <source>Wallet is &lt;b&gt;encrypted&lt;/b&gt; and currently &lt;b&gt;unlocked&lt;/b&gt;</source>
        <translation>Cüzdan &lt;b&gt;şifrelenmiştir&lt;/b&gt; ve şu anda &lt;b&gt;kilidi açıktır&lt;/b&gt;</translation>
    </message>
    <message>
        <source>Wallet is &lt;b&gt;encrypted&lt;/b&gt; and currently &lt;b&gt;locked&lt;/b&gt;</source>
        <translation>Cüzdan &lt;b&gt;şifrelenmiştir&lt;/b&gt; ve şu anda &lt;b&gt;kilitlidir&lt;/b&gt;</translation>
    </message>
    <message>
        <source>A fatal error occurred. Qtum can no longer continue safely and will quit.</source>
        <translation>Ölümcül bir hata oluştu. Qtum yazılımı artık güvenli bir şekilde çalışmaya devam edemediği için kapatılacaktır.</translation>
    </message>
</context>
<context>
    <name>CoinControlDialog</name>
    <message>
        <source>Coin Selection</source>
        <translation>Qtum Seçimi</translation>
    </message>
    <message>
        <source>Quantity:</source>
        <translation>Miktar:</translation>
    </message>
    <message>
        <source>Bytes:</source>
        <translation>Bayt</translation>
    </message>
    <message>
        <source>Amount:</source>
        <translation>Tutar:</translation>
    </message>
    <message>
        <source>Fee:</source>
        <translation>Ücret:</translation>
    </message>
    <message>
        <source>Dust:</source>
        <translation>Toz:</translation>
    </message>
    <message>
        <source>After Fee:</source>
        <translation>Ücretten sonra kalan:</translation>
    </message>
    <message>
        <source>Change:</source>
        <translation>Değişen:</translation>
    </message>
    <message>
        <source>(un)select all</source>
        <translation>tümünü seç(me)</translation>
    </message>
    <message>
        <source>Tree mode</source>
        <translation>Ağaç kipi</translation>
    </message>
    <message>
        <source>List mode</source>
        <translation>Listeleme modu</translation>
    </message>
    <message>
        <source>Amount</source>
        <translation>Tutar</translation>
    </message>
    <message>
        <source>Received with label</source>
        <translation>Şu etiketle alındı</translation>
    </message>
    <message>
        <source>Received with address</source>
        <translation>Şu adresle alındı</translation>
    </message>
    <message>
        <source>Date</source>
        <translation>Tarih</translation>
    </message>
    <message>
        <source>Confirmations</source>
        <translation>Onaylamalar</translation>
    </message>
    <message>
        <source>Confirmed</source>
        <translation>Kabul edilen</translation>
    </message>
    <message>
        <source>Copy address</source>
        <translation>Adresi kopyala</translation>
    </message>
    <message>
        <source>Copy label</source>
        <translation>Etiketi kopyala</translation>
    </message>
    <message>
        <source>Copy amount</source>
        <translation>Tutarı kopyala</translation>
    </message>
    <message>
        <source>Copy transaction ID</source>
        <translation>İşlem ID'sini kopyala</translation>
    </message>
    <message>
        <source>Lock unspent</source>
        <translation>Harcanmamışı kilitle</translation>
    </message>
    <message>
        <source>Unlock unspent</source>
        <translation>Harcanmamışın kilidini aç</translation>
    </message>
    <message>
        <source>Copy quantity</source>
        <translation>Miktarı kopyala</translation>
    </message>
    <message>
        <source>Copy fee</source>
        <translation>Ücreti kopyala</translation>
    </message>
    <message>
        <source>Copy after fee</source>
        <translation>Ücretten sonrasını kopyala</translation>
    </message>
    <message>
        <source>Copy bytes</source>
        <translation>Baytları kopyala</translation>
    </message>
    <message>
        <source>Copy dust</source>
        <translation>Tozu kopyala</translation>
    </message>
    <message>
        <source>Copy change</source>
        <translation>Para üstünü kopyala</translation>
    </message>
    <message>
        <source>(%1 locked)</source>
        <translation>(%1 kilitli)</translation>
    </message>
    <message>
        <source>yes</source>
        <translation>Evet</translation>
    </message>
    <message>
        <source>no</source>
        <translation>Hayır</translation>
    </message>
    <message>
        <source>This label turns red if any recipient receives an amount smaller than the current dust threshold.</source>
        <translation>Eğer herhangi bir alıcı mevcut toz eşiğinden daha düşük bir tutar alırsa bu etiket kırmızıya dönüşür.</translation>
    </message>
    <message>
        <source>Can vary +/- %1 satoshi(s) per input.</source>
        <translation>Girdi başına +/- %1 satoshi değişebilir.</translation>
    </message>
    <message>
        <source>(no label)</source>
        <translation>(etiket yok)</translation>
    </message>
    <message>
        <source>change from %1 (%2)</source>
        <translation>%1 ögesinden para üstü (%2)</translation>
    </message>
    <message>
        <source>(change)</source>
        <translation>(para üstü)</translation>
    </message>
</context>
<context>
    <name>CreateWalletActivity</name>
    </context>
<context>
    <name>CreateWalletDialog</name>
    </context>
<context>
    <name>EditAddressDialog</name>
    <message>
        <source>Edit Address</source>
        <translation>Adresi Düzenle</translation>
    </message>
    <message>
        <source>&amp;Label</source>
        <translation>Etiket</translation>
    </message>
    <message>
        <source>The label associated with this address list entry</source>
        <translation>Bu adres listesi girdisi ile ilişkili etiket</translation>
    </message>
    <message>
        <source>The address associated with this address list entry. This can only be modified for sending addresses.</source>
        <translation>Bu adres listesi girdisi ile ilişkili adres. Sadece gönderme adresleri için değiştirilebilir.</translation>
    </message>
    <message>
        <source>&amp;Address</source>
        <translation>Adres</translation>
    </message>
    <message>
        <source>New sending address</source>
        <translation>Yeni gönderim adresi</translation>
    </message>
    <message>
        <source>Edit receiving address</source>
        <translation>Alış adresini düzenleyin</translation>
    </message>
    <message>
        <source>Edit sending address</source>
        <translation>Gönderim adresini düzenleyin</translation>
    </message>
    <message>
        <source>The entered address "%1" is not a valid Qtum address.</source>
<<<<<<< HEAD
        <translation>Girilen "%1" adresi geçerli bir Qtum adresi değildir.</translation>
=======
        <translation>Girilen adres "%1" Qtum adresiyle eşleşmiyor.</translation>
>>>>>>> 451880b9
    </message>
    <message>
        <source>Address "%1" already exists as a receiving address with label "%2" and so cannot be added as a sending address.</source>
        <translation>Adres "%1" adres "%2" etiketiyle alım adresiniz olarak mevcut ve bu sebepten gönderen adres olarak eklenemiyor.</translation>
    </message>
    <message>
        <source>The entered address "%1" is already in the address book with label "%2".</source>
        <translation>girilen "%1"  adresi "%2" etiketli adres defterinde zaten var.</translation>
    </message>
    <message>
        <source>Could not unlock wallet.</source>
        <translation>Cüzdan kilidi açılamadı.</translation>
    </message>
    <message>
        <source>New key generation failed.</source>
        <translation>Yeni anahtar üretimi başarısız.</translation>
    </message>
</context>
<context>
    <name>FreespaceChecker</name>
    <message>
        <source>A new data directory will be created.</source>
        <translation>Yeni bir veri klasörü oluşturulacaktır.</translation>
    </message>
    <message>
        <source>name</source>
        <translation>isim</translation>
    </message>
    <message>
        <source>Directory already exists. Add %1 if you intend to create a new directory here.</source>
        <translation>Klasör zaten mevcuttur. Burada yeni bir klasör oluşturmak istiyorsanız, %1 ekleyiniz.</translation>
    </message>
    <message>
        <source>Path already exists, and is not a directory.</source>
        <translation>Erişim yolu zaten mevcuttur ve klasör değildir.</translation>
    </message>
    <message>
        <source>Cannot create data directory here.</source>
        <translation>Burada veri klasörü oluşturulamaz.</translation>
    </message>
</context>
<context>
    <name>HelpMessageDialog</name>
    <message>
        <source>version</source>
        <translation>versiyon</translation>
    </message>
    <message>
        <source>(%1-bit)</source>
        <translation>(%1-bit)</translation>
    </message>
    <message>
        <source>About %1</source>
        <translation>Hakkında %1</translation>
    </message>
    <message>
        <source>Command-line options</source>
        <translation>Komut satırı ayarları</translation>
    </message>
</context>
<context>
    <name>Intro</name>
    <message>
        <source>Welcome</source>
        <translation>Hoş geldiniz</translation>
    </message>
    <message>
        <source>Welcome to %1.</source>
        <translation>%1'a hoşgeldiniz.</translation>
    </message>
    <message>
        <source>As this is the first time the program is launched, you can choose where %1 will store its data.</source>
        <translation>Bu programın ilk kez başlatılmasından dolayı %1 yazılımının verilerini nerede saklayacağını seçebilirsiniz.</translation>
    </message>
    <message>
        <source>This initial synchronisation is very demanding, and may expose hardware problems with your computer that had previously gone unnoticed. Each time you run %1, it will continue downloading where it left off.</source>
        <translation>Bu başlangıç senkronizasyonu çok zorlayıcıdır ve bilgisayarınızdaki daha önce fark edilmemiş olan donanım sorunlarını ortaya çıkarabilir. %1'i her çalıştırdığınızda, kaldığı yerden devam edecektir.</translation>
    </message>
    <message>
        <source>If you have chosen to limit block chain storage (pruning), the historical data must still be downloaded and processed, but will be deleted afterward to keep your disk usage low.</source>
        <translation>Blok zinciri saklamayı sınırlamayı seçtiyseniz (budama), geçmiş veriler yine de indirilmeli ve işlenmelidir, ancak disk kullanımınızı düşük tutmak için daha sonra silinmelidir.</translation>
    </message>
    <message>
        <source>Use the default data directory</source>
        <translation>Varsayılan veri klasörünü kullan</translation>
    </message>
    <message>
        <source>Use a custom data directory:</source>
        <translation>Özel bir veri klasörü kullan:</translation>
    </message>
    <message>
        <source>Qtum</source>
<<<<<<< HEAD
        <translation>Qtum</translation>
=======
        <translation>Qtum
</translation>
    </message>
    <message>
        <source>At least %1 GB of data will be stored in this directory, and it will grow over time.</source>
        <translation>Bu dizinde en az %1 GB lık veri depolanacak ve zamanla büyüyecek.</translation>
>>>>>>> 451880b9
    </message>
    <message>
        <source>Approximately %1 GB of data will be stored in this directory.</source>
        <translation>Yaklaşık %1 GB veri bu dizinde depolanacak.</translation>
    </message>
    <message>
        <source>%1 will download and store a copy of the Qtum block chain.</source>
        <translation>%1 lik Qtum blok zinciri nin bir kopyasını indirecek ve depolayacak.</translation>
    </message>
    <message>
        <source>The wallet will also be stored in this directory.</source>
        <translation>Cüzdan da bu dizinde depolanacaktır.</translation>
    </message>
    <message>
        <source>Error: Specified data directory "%1" cannot be created.</source>
        <translation>Hata: belirtilen "%1" veri klasörü oluşturulamaz.</translation>
    </message>
    <message>
        <source>Error</source>
        <translation>Hata</translation>
    </message>
    <message numerus="yes">
        <source>%n GB of free space available</source>
        <translation><numerusform>%n GB boş alan mevcuttur</numerusform><numerusform>%n GB boş alan mevcuttur</numerusform></translation>
    </message>
    <message numerus="yes">
        <source>(of %n GB needed)</source>
        <translation><numerusform>(gereken %n GB alandan)</numerusform><numerusform>(gereken %n GB alandan)</numerusform></translation>
    </message>
    </context>
<context>
    <name>ModalOverlay</name>
    <message>
        <source>Form</source>
        <translation>Form</translation>
    </message>
    <message>
        <source>Recent transactions may not yet be visible, and therefore your wallet's balance might be incorrect. This information will be correct once your wallet has finished synchronizing with the qtum network, as detailed below.</source>
<<<<<<< HEAD
        <translation>Son işlemler henüz görünmeyebilir ve bu nedenle cüzdanınızın bakiyesi yanlış olabilir. Bu bilgiler, aşağıda detaylandırıldığı gibi, cüzdanınız qtum ağı ile senkronizasyonunu tamamladığında doğru olacaktır. </translation>
=======
        <translation>Son işlemler henüz görünmeyebilir ve bu nedenle cüzdanınızın bakiyesi yanlış olabilir. Bu bilgiler, aşağıda detaylandırıldığı gibi, cüzdanınız qtum ağı ile senkronizasyonunu tamamladığında doğru olacaktır.</translation>
>>>>>>> 451880b9
    </message>
    <message>
        <source>Attempting to spend qtums that are affected by not-yet-displayed transactions will not be accepted by the network.</source>
        <translation>Henüz görüntülenmeyen işlemlerden etkilenen qtumleri harcama girişiminde bulunmak ağ tarafından kabul edilmeyecektir.</translation>
    </message>
    <message>
        <source>Number of blocks left</source>
        <translation>Kalan blokların sayısı</translation>
    </message>
    <message>
        <source>Unknown...</source>
        <translation>Bilinmiyor...</translation>
    </message>
    <message>
        <source>Last block time</source>
        <translation>Son blok zamanı</translation>
    </message>
    <message>
        <source>Progress</source>
        <translation>İlerleme</translation>
    </message>
    <message>
        <source>Progress increase per hour</source>
        <translation>Saat başı ilerleme artışı</translation>
    </message>
    <message>
        <source>calculating...</source>
        <translation>hesaplanıyor...</translation>
    </message>
    <message>
        <source>Estimated time left until synced</source>
        <translation>Senkronize edilene kadar kalan tahmini süre</translation>
    </message>
    <message>
        <source>Hide</source>
        <translation>Gizle</translation>
    </message>
    </context>
<context>
    <name>OpenURIDialog</name>
    <message>
        <source>Open URI</source>
        <translation>URI Aç</translation>
    </message>
    <message>
        <source>Open payment request from URI or file</source>
        <translation>Dosyadan veya URI'den ödeme talebi aç</translation>
    </message>
    <message>
        <source>URI:</source>
        <translation>URI:</translation>
    </message>
    <message>
        <source>Select payment request file</source>
        <translation>Ödeme talebi dosyasını seç</translation>
    </message>
    <message>
        <source>Select payment request file to open</source>
        <translation>Açılacak ödeme talebi dosyasını seç</translation>
    </message>
</context>
<context>
    <name>OpenWalletActivity</name>
    <message>
        <source>default wallet</source>
        <translation>varsayılan cüzdan</translation>
    </message>
    </context>
<context>
    <name>OptionsDialog</name>
    <message>
        <source>Options</source>
        <translation>Ayarlar</translation>
    </message>
    <message>
        <source>&amp;Main</source>
        <translation>&amp;Ana Menü</translation>
    </message>
    <message>
        <source>Automatically start %1 after logging in to the system.</source>
        <translation>Sistemde oturum açıldığında %1 programını otomatik olarak başlat.</translation>
    </message>
    <message>
        <source>&amp;Start %1 on system login</source>
        <translation>&amp;Açılışta %1 açılsın</translation>
    </message>
    <message>
        <source>Size of &amp;database cache</source>
<<<<<<< HEAD
        <translation>&amp;Veritabanı önbelleğinin boyutu</translation>
=======
        <translation>Veritabanı önbelleğinin boyutu</translation>
>>>>>>> 451880b9
    </message>
    <message>
        <source>Number of script &amp;verification threads</source>
        <translation>İş parçacıklarını &amp;denetleme betiği sayısı</translation>
    </message>
    <message>
        <source>IP address of the proxy (e.g. IPv4: 127.0.0.1 / IPv6: ::1)</source>
        <translation>Proxy bağlantısı IP adresleri (örneğin IPv4: 127.0.0.1 / IPv6: ::1)</translation>
    </message>
    <message>
        <source>Shows if the supplied default SOCKS5 proxy is used to reach peers via this network type.</source>
        <translation>Bu şebeke türü yoluyla eşlere bağlanmak için belirtilen varsayılan SOCKS5 vekil sunucusunun kullanılıp kullanılmadığını gösterir.</translation>
    </message>
    <message>
        <source>Use separate SOCKS&amp;5 proxy to reach peers via Tor hidden services:</source>
        <translation>Tor gizli servisleri aracılığıyla eşlere ulaşmak için ayrı SOCKS&amp;5 proksi kullanın:</translation>
    </message>
    <message>
        <source>Hide the icon from the system tray.</source>
        <translation>Simgeyi sistem tepsisinden gizleyin.</translation>
    </message>
    <message>
        <source>&amp;Hide tray icon</source>
        <translation>&amp;Simgeyi gizle</translation>
    </message>
    <message>
        <source>Minimize instead of exit the application when the window is closed. When this option is enabled, the application will be closed only after selecting Exit in the menu.</source>
        <translation>Pencere kapatıldığında uygulamadan çıkmak yerine uygulamayı küçültür. Bu seçenek etkinleştirildiğinde, uygulama sadece menüden çıkış seçildiğinde kapanacaktır.</translation>
    </message>
    <message>
        <source>Third party URLs (e.g. a block explorer) that appear in the transactions tab as context menu items. %s in the URL is replaced by transaction hash. Multiple URLs are separated by vertical bar |.</source>
        <translation>İşlemler sekmesinde bağlam menüsü unsurları olarak görünen üçüncü taraf bağlantıları (mesela bir blok tarayıcısı). URL'deki %s, işlem hash değeri ile değiştirilecektir. Birden çok bağlantılar düşey çubuklar | ile ayrılacaktır.</translation>
    </message>
    <message>
        <source>Open the %1 configuration file from the working directory.</source>
        <translation>Çalışma dizininden %1  yapılandırma dosyasını aç.</translation>
    </message>
    <message>
        <source>Open Configuration File</source>
        <translation>Konfigürasyon dosyasını aç</translation>
    </message>
    <message>
        <source>Reset all client options to default.</source>
        <translation>Bütün ayarları varsayılana çevir</translation>
    </message>
    <message>
        <source>&amp;Reset Options</source>
        <translation>Seçenekleri &amp;Sıfırla</translation>
    </message>
    <message>
        <source>&amp;Network</source>
        <translation>Ağ</translation>
    </message>
    <message>
        <source>Disables some advanced features but all blocks will still be fully validated. Reverting this setting requires re-downloading the entire blockchain. Actual disk usage may be somewhat higher.</source>
        <translation>Gelişmiş bazı ayarlar devredışı bırakılmış fakat tüm bloklar hala tam olarak doğrulanabilir. Bu ayarları geri almak tüm block zinciri'nin tekrar indirilmesini gerektirir. Mevcut disk kullanımınızda bir miktar artış görülebilir.</translation>
    </message>
    <message>
        <source>Prune &amp;block storage to</source>
        <translation>Temizle &amp;block depolamasını</translation>
    </message>
    <message>
        <source>GB</source>
        <translation>GB</translation>
    </message>
    <message>
        <source>Reverting this setting requires re-downloading the entire blockchain.</source>
        <translation>Bu ayarları geri değiştirmek tüm blok zinciri'nin indirilmesini gerektirir.</translation>
    </message>
    <message>
        <source>Disables some advanced features but all blocks will still be fully validated. Reverting this setting requires re-downloading the entire blockchain. Actual disk usage may be somewhat higher.</source>
        <translation>Gelişmiş bazı ayarlar devredışı bırakılmış fakat tüm bloklar hala tam olarak doğrulanabilir. Bu ayarları geri almak tüm block zinciri'nin tekrar indirilmesini gerektirir. Mevcut disk kullanımınızda bir miktar artış görülebilir.</translation>
    </message>
    <message>
        <source>Prune &amp;block storage to</source>
        <translation>Temizle &amp;block depolamasını</translation>
    </message>
    <message>
        <source>GB</source>
        <translation>GB</translation>
    </message>
    <message>
        <source>Reverting this setting requires re-downloading the entire blockchain.</source>
        <translation>Bu ayarları geri değiştirmek tüm blok zinciri'nin indirilmesini gerektirir.</translation>
    </message>
    <message>
        <source>(0 = auto, &lt;0 = leave that many cores free)</source>
        <translation>(0 = otomatik, &lt;0 = bu kadar çekirdeği kullanma)</translation>
    </message>
    <message>
        <source>W&amp;allet</source>
        <translation>Cüzdan</translation>
    </message>
    <message>
        <source>Expert</source>
        <translation>Gelişmiş</translation>
    </message>
    <message>
        <source>Enable coin &amp;control features</source>
        <translation>Para &amp;kontrolü özelliklerini etkinleştir</translation>
    </message>
    <message>
        <source>If you disable the spending of unconfirmed change, the change from a transaction cannot be used until that transaction has at least one confirmation. This also affects how your balance is computed.</source>
        <translation>Doğrulanmamış para üstünü harcamayı devre dışı bırakırsanız, bir işlemin para üstü bu işlem için en az bir doğrulama olana dek harcanamaz. Bu, aynı zamanda bakiyenizin nasıl hesaplandığını da etkiler.</translation>
    </message>
    <message>
        <source>&amp;Spend unconfirmed change</source>
        <translation>Doğrulanmamış para üstünü &amp;harca</translation>
    </message>
    <message>
        <source>Automatically open the Qtum client port on the router. This only works when your router supports UPnP and it is enabled.</source>
        <translation>Yönlendiricide Qtum istemci portlarını otomatik olarak açar. Bu, sadece yönlendiricinizin UPnP desteği bulunuyorsa ve etkinse çalışabilir.</translation>
    </message>
    <message>
        <source>Map port using &amp;UPnP</source>
        <translation>Portları &amp;UPnP kullanarak haritala</translation>
    </message>
    <message>
        <source>Accept connections from outside.</source>
        <translation>Dışarıdan bağlantıları kabul et.</translation>
    </message>
    <message>
        <source>Allow incomin&amp;g connections</source>
        <translation>Gelen bağlantılara izin ver</translation>
    </message>
    <message>
        <source>Connect to the Qtum network through a SOCKS5 proxy.</source>
        <translation>Qtum ağına bir SOCKS5 vekil sunucusu aracılığıyla bağlan.</translation>
    </message>
    <message>
        <source>&amp;Connect through SOCKS5 proxy (default proxy):</source>
        <translation>SOCKS5 vekil sunucusu aracılığıyla &amp;bağlan (varsayılan vekil sunucusu):</translation>
    </message>
    <message>
        <source>Proxy &amp;IP:</source>
        <translation>Vekil &amp;IP:</translation>
    </message>
    <message>
        <source>&amp;Port:</source>
        <translation>&amp;Port:</translation>
    </message>
    <message>
        <source>Port of the proxy (e.g. 9050)</source>
        <translation>Proxy portu (örneğin 9050)</translation>
    </message>
    <message>
        <source>Used for reaching peers via:</source>
        <translation>Eşlere ulaşmak için kullanılır, şu üzerinden:</translation>
    </message>
    <message>
        <source>IPv4</source>
        <translation>IPv4</translation>
    </message>
    <message>
        <source>IPv6</source>
        <translation>IPv6</translation>
    </message>
    <message>
        <source>Tor</source>
        <translation>Tor</translation>
    </message>
    <message>
        <source>Connect to the Qtum network through a separate SOCKS5 proxy for Tor hidden services.</source>
        <translation>Qtum ağına gizli Tor servisleri için ayrı bir SOCKS5 vekil sunucusu aracılığıyla bağlan.</translation>
    </message>
    <message>
        <source>&amp;Window</source>
        <translation>Pencere</translation>
    </message>
    <message>
        <source>Show only a tray icon after minimizing the window.</source>
        <translation>Küçültüldükten sonra sadece tepsi simgesi göster.</translation>
    </message>
    <message>
        <source>&amp;Minimize to the tray instead of the taskbar</source>
        <translation>İşlem çubuğu yerine sistem çekmecesine &amp;küçült</translation>
    </message>
    <message>
        <source>M&amp;inimize on close</source>
        <translation>Kapatma sırasında k&amp;üçült</translation>
    </message>
    <message>
        <source>&amp;Display</source>
        <translation>&amp;Görünüm</translation>
    </message>
    <message>
        <source>User Interface &amp;language:</source>
        <translation>Kullanıcı arayüzü dili</translation>
    </message>
    <message>
        <source>The user interface language can be set here. This setting will take effect after restarting %1.</source>
        <translation>Kullanıcı arayüzünün dili burada belirtilebilir. Bu ayar %1 tekrar başlatıldığında etkinleşecektir.</translation>
    </message>
    <message>
        <source>&amp;Unit to show amounts in:</source>
        <translation>Tutarı göstermek için &amp;birim:</translation>
    </message>
    <message>
        <source>Choose the default subdivision unit to show in the interface and when sending coins.</source>
        <translation>Qtum gönderildiğinde arayüzde gösterilecek varsayılan alt birimi seçiniz.</translation>
    </message>
    <message>
        <source>Whether to show coin control features or not.</source>
        <translation>Para kontrol özelliklerinin gösterilip gösterilmeyeceğini ayarlar.</translation>
    </message>
    <message>
        <source>&amp;Third party transaction URLs</source>
        <translation>&amp;Üçüncü parti işlem URL'leri</translation>
    </message>
    <message>
        <source>&amp;OK</source>
        <translation>Tamam</translation>
    </message>
    <message>
        <source>&amp;Cancel</source>
        <translation>İptal</translation>
    </message>
    <message>
        <source>default</source>
        <translation>Varsayılan</translation>
    </message>
    <message>
        <source>none</source>
        <translation>boş</translation>
    </message>
    <message>
        <source>Confirm options reset</source>
        <translation>Seçeneklerin sıfırlanmasını teyit et</translation>
    </message>
    <message>
        <source>Client restart required to activate changes.</source>
        <translation>Değişikliklerin aktif edilebilmesi için yeniden başlatma gerekiyor.</translation>
    </message>
    <message>
        <source>Client will be shut down. Do you want to proceed?</source>
        <translation>İstemci kapanacaktır. Devam etmek istiyor musunuz?</translation>
    </message>
    <message>
        <source>Configuration options</source>
        <translation>Konfigürasyon ayarları</translation>
    </message>
    <message>
        <source>The configuration file is used to specify advanced user options which override GUI settings. Additionally, any command-line options will override this configuration file.</source>
        <translation>Konfigürasyon dosyası GUI ayarlarını geçersiz kılmak için gelişmiş kullanıcı ayarlarını değiştirir. Ek olarak, herhangi bir komut satırı seçeneği konfigürasyon dosyasını geçersiz kılar.</translation>
    </message>
    <message>
        <source>Error</source>
        <translation>Hata</translation>
    </message>
    <message>
        <source>The configuration file could not be opened.</source>
        <translation>Konfigürasyon dosyası açılamadı.</translation>
    </message>
    <message>
        <source>This change would require a client restart.</source>
        <translation>Bu değişiklik istemcinin yeniden başlatılmasını gerektirir.</translation>
    </message>
    <message>
        <source>The supplied proxy address is invalid.</source>
        <translation>Sağlanan proxy adresi geçerli değil.</translation>
    </message>
</context>
<context>
    <name>OverviewPage</name>
    <message>
        <source>Form</source>
        <translation>Form</translation>
    </message>
    <message>
        <source>The displayed information may be out of date. Your wallet automatically synchronizes with the Qtum network after a connection is established, but this process has not completed yet.</source>
<<<<<<< HEAD
        <translation>Görüntülenen bilgiler güncel olmayabilir. Bağlantı kurulduğunda cüzdanınız otomatik olarak Qtum ağı ile senkronize olur ancak bu işlem henüz tamamlanmamıştır.</translation>
=======
        <translation>Gösterilen bilgi geçerli olmayabilir. Bağlantı tekrar sağlandıktan sonra cüzdanınız otomatik olarak senkronize olacaktır. Henüz senkronize olma işlemi tamamlanmadı.</translation>
>>>>>>> 451880b9
    </message>
    <message>
        <source>Watch-only:</source>
        <translation>Sadece görüntülenebilir:</translation>
    </message>
    <message>
        <source>Available:</source>
        <translation>Kullanılabilir:</translation>
    </message>
    <message>
        <source>Your current spendable balance</source>
        <translation>Mevcut harcanabilir tutarınız</translation>
    </message>
    <message>
        <source>Pending:</source>
        <translation>Bekleyen:</translation>
    </message>
    <message>
        <source>Total of transactions that have yet to be confirmed, and do not yet count toward the spendable balance</source>
        <translation>Henüz doğrulanmamış ve harcanabilir bakiyeye eklenmemiş işlemlerin toplamı</translation>
    </message>
    <message>
        <source>Immature:</source>
        <translation>Olgunlaşmamış:</translation>
    </message>
    <message>
        <source>Mined balance that has not yet matured</source>
        <translation>Oluşturulan bakiye henüz olgunlaşmamıştır</translation>
    </message>
    <message>
        <source>Balances</source>
        <translation>Bakiyeler</translation>
    </message>
    <message>
        <source>Total:</source>
        <translation>Toplam:</translation>
    </message>
    <message>
        <source>Your current total balance</source>
        <translation>Toplam mevcut miktarınız</translation>
    </message>
    <message>
        <source>Your current balance in watch-only addresses</source>
        <translation>Sadece görüntülenebilir adreslerdeki mevcut miktarınız</translation>
    </message>
    <message>
        <source>Spendable:</source>
        <translation>Harcanabilir:</translation>
    </message>
    <message>
        <source>Recent transactions</source>
        <translation>Yakın zamanda yapılmış işlemler</translation>
    </message>
    <message>
        <source>Unconfirmed transactions to watch-only addresses</source>
        <translation>Sadece görüntülenebilir adreslerdeki doğrulanmamış işlemler</translation>
    </message>
    <message>
        <source>Mined balance in watch-only addresses that has not yet matured</source>
        <translation>Sadece izlenen adreslerin henüz olgunlaşmamış oluşturulan bakiyeleri</translation>
    </message>
    <message>
        <source>Current total balance in watch-only addresses</source>
        <translation>Sadece görüntülenebilir adreslerdeki mevcut toplam miktar</translation>
    </message>
</context>
<context>
    <name>PaymentServer</name>
    <message>
        <source>Payment request error</source>
        <translation>Ödeme isteği hatası</translation>
    </message>
    <message>
        <source>Cannot start qtum: click-to-pay handler</source>
        <translation>Qtum başlatılamadı: tıkla-ve-öde yöneticisi</translation>
    </message>
    <message>
        <source>URI handling</source>
        <translation>URI yönetimi</translation>
    </message>
    <message>
        <source>'qtum://' is not a valid URI. Use 'qtum:' instead.</source>
        <translation>'qtum://' geçerli bir protokol değil. Onun yerine 'qtum:' kullanınız.</translation>
    </message>
    <message>
        <source>Payment request fetch URL is invalid: %1</source>
        <translation>Ödeme isteği URL'si hatalı: %1</translation>
    </message>
    <message>
        <source>Invalid payment address %1</source>
        <translation>Hatalı ödeme adresi %1</translation>
    </message>
    <message>
        <source>URI cannot be parsed! This can be caused by an invalid Qtum address or malformed URI parameters.</source>
        <translation>URI ayrıştırılamıyor! Bunun nedeni geçersiz bir Qtum adresi veya hatalı biçimlendirilmiş URI değişkenleri olabilir.</translation>
    </message>
    <message>
        <source>Payment request file handling</source>
        <translation>Ödeme talebi dosyası yönetimi</translation>
    </message>
    <message>
        <source>Payment request file cannot be read! This can be caused by an invalid payment request file.</source>
        <translation>Ödeme talebi dosyası okunamıyor! Bunun nedeni geçersiz bir ödeme talebi dosyası olabilir.</translation>
    </message>
    <message>
        <source>Payment request rejected</source>
        <translation>Ödeme talebi reddedildi</translation>
    </message>
    <message>
        <source>Payment request network doesn't match client network.</source>
        <translation>Ödeme talebi ağı, istemci ağıyla eşleşmiyor.</translation>
    </message>
    <message>
        <source>Payment request expired.</source>
        <translation>Ödeme talebinin geçerlilik süresi bitti.</translation>
    </message>
    <message>
        <source>Payment request is not initialized.</source>
        <translation>Ödeme talebi başlatılmadı.</translation>
    </message>
    <message>
        <source>Unverified payment requests to custom payment scripts are unsupported.</source>
        <translation>Özel ödeme betiklerine, doğrulanmamış ödeme talepleri desteklenmez.</translation>
    </message>
    <message>
        <source>Invalid payment request.</source>
        <translation>Geçersiz ödeme talebi.</translation>
    </message>
    <message>
        <source>Requested payment amount of %1 is too small (considered dust).</source>
        <translation>Talep edilen %1 ödeme tutarı çok küçüktür (toz olarak kabul edilir).</translation>
    </message>
    <message>
        <source>Refund from %1</source>
        <translation>%1 adresinden geri ödeme</translation>
    </message>
    <message>
        <source>Payment request %1 is too large (%2 bytes, allowed %3 bytes).</source>
        <translation>%1 ödeme talebi çok büyük (%2 bayt, üst sınır %3 bayt).</translation>
    </message>
    <message>
        <source>Error communicating with %1: %2</source>
        <translation>%1 ile iletişimde hata: %2</translation>
    </message>
    <message>
        <source>Payment request cannot be parsed!</source>
        <translation>Ödeme talebi ayrıştırılamaz!</translation>
    </message>
    <message>
        <source>Bad response from server %1</source>
        <translation>%1 sunucusundan hatalı yanıt</translation>
    </message>
    <message>
        <source>Network request error</source>
        <translation>Ağ hatası</translation>
    </message>
    <message>
        <source>Payment acknowledged</source>
        <translation>Ödeme kabul edildi</translation>
    </message>
</context>
<context>
    <name>PeerTableModel</name>
    <message>
        <source>User Agent</source>
        <translation>Kullanıcı Yazılımı</translation>
    </message>
    <message>
        <source>Node/Service</source>
        <translation>Düğüm/Servis</translation>
    </message>
    <message>
        <source>NodeId</source>
        <translation>Düğüm ID'si</translation>
    </message>
    <message>
        <source>Ping</source>
        <translation>Ping</translation>
    </message>
    <message>
        <source>Sent</source>
        <translation>Gönder</translation>
    </message>
    <message>
        <source>Received</source>
        <translation>Alındı</translation>
    </message>
</context>
<context>
    <name>QObject</name>
    <message>
        <source>Amount</source>
        <translation>Tutar</translation>
    </message>
    <message>
        <source>Enter a Qtum address (e.g. %1)</source>
<<<<<<< HEAD
        <translation>Bir Qtum adresi giriniz (mesela %1)</translation>
=======
        <translation>Qtum adresinizi girin (örneğin %1)</translation>
>>>>>>> 451880b9
    </message>
    <message>
        <source>%1 d</source>
        <translation>%1 g</translation>
    </message>
    <message>
        <source>%1 h</source>
        <translation>%1 s</translation>
    </message>
    <message>
        <source>%1 m</source>
        <translation>%1 d</translation>
    </message>
    <message>
        <source>%1 s</source>
        <translation>%1 s</translation>
    </message>
    <message>
        <source>None</source>
        <translation>Boş</translation>
    </message>
    <message>
        <source>N/A</source>
        <translation>Yok</translation>
    </message>
    <message>
        <source>%1 ms</source>
        <translation>%1 ms</translation>
    </message>
    <message numerus="yes">
        <source>%n second(s)</source>
        <translation><numerusform>%n saniye</numerusform><numerusform>%n saniye</numerusform></translation>
    </message>
    <message numerus="yes">
        <source>%n minute(s)</source>
        <translation><numerusform>%n dakika</numerusform><numerusform>%n dakika</numerusform></translation>
    </message>
    <message numerus="yes">
        <source>%n hour(s)</source>
        <translation><numerusform>%n saat</numerusform><numerusform>%n saat</numerusform></translation>
    </message>
    <message numerus="yes">
        <source>%n day(s)</source>
        <translation><numerusform>%n gün</numerusform><numerusform>%n gün</numerusform></translation>
    </message>
    <message numerus="yes">
        <source>%n week(s)</source>
        <translation><numerusform>%n hafta</numerusform><numerusform>%n hafta</numerusform></translation>
    </message>
    <message>
        <source>%1 and %2</source>
        <translation>%1 ve %2</translation>
    </message>
    <message numerus="yes">
        <source>%n year(s)</source>
        <translation><numerusform>%n yıl</numerusform><numerusform>%n yıl</numerusform></translation>
    </message>
    <message>
        <source>%1 B</source>
        <translation>%1 B</translation>
    </message>
    <message>
        <source>%1 KB</source>
        <translation>%1 KB</translation>
    </message>
    <message>
        <source>%1 MB</source>
        <translation>%1 MB</translation>
    </message>
    <message>
        <source>%1 GB</source>
        <translation>%1 GB</translation>
    </message>
    <message>
<<<<<<< HEAD
        <source>%1 didn't yet exit safely...</source>
        <translation>%1  henüz güvenli bir şekilde çıkış yapmamıştır...</translation>
    </message>
    <message>
        <source>unknown</source>
        <translation>bilinmiyor</translation>
    </message>
</context>
<context>
    <name>QObject::QObject</name>
    <message>
        <source>Error parsing command line arguments: %1.</source>
        <translation>Komut satırı argümanlarında hatalı ayrıştırma: %1</translation>
    </message>
    <message>
=======
>>>>>>> 451880b9
        <source>Error: Specified data directory "%1" does not exist.</source>
        <translation>Hata: Belirtilen "%1" veri klasörü yoktur.</translation>
    </message>
    <message>
        <source>Error: Cannot parse configuration file: %1.</source>
        <translation>Hata: %1 yapılandırma dosyası ayrıştırılamadı.</translation>
    </message>
    <message>
        <source>Error: %1</source>
        <translation>Hata: %1</translation>
    </message>
    <message>
        <source>%1 didn't yet exit safely...</source>
        <translation>%1  henüz güvenli bir şekilde çıkış yapmamıştır...</translation>
    </message>
    <message>
        <source>unknown</source>
        <translation>bilinmiyor</translation>
    </message>
</context>
<context>
    <name>QRImageWidget</name>
    <message>
        <source>&amp;Save Image...</source>
        <translation>&amp;Görüntüyü kaydet</translation>
    </message>
    <message>
        <source>&amp;Copy Image</source>
        <translation>&amp;Görüntüyü kopyala</translation>
    </message>
    <message>
        <source>Resulting URI too long, try to reduce the text for label / message.</source>
        <translation>Sonuç URI çok uzun, etiket ya da ileti metnini kısaltmayı deneyiniz.</translation>
    </message>
    <message>
        <source>Error encoding URI into QR Code.</source>
        <translation>URI'nin QR koduna kodlanmasında hata oluştu.</translation>
    </message>
    <message>
        <source>Save QR Code</source>
        <translation>QR kodu kaydet</translation>
    </message>
    <message>
        <source>PNG Image (*.png)</source>
        <translation>PNG Resim (*.png)</translation>
    </message>
</context>
<context>
    <name>RPCConsole</name>
    <message>
        <source>N/A</source>
        <translation>Yok</translation>
    </message>
    <message>
        <source>Client version</source>
        <translation>Arayüz versiyonu</translation>
    </message>
    <message>
        <source>&amp;Information</source>
        <translation>&amp;Bilgi</translation>
    </message>
    <message>
        <source>Debug window</source>
        <translation>Hata giderme penceresi</translation>
    </message>
    <message>
        <source>General</source>
        <translation>Genel</translation>
    </message>
    <message>
        <source>Using BerkeleyDB version</source>
        <translation>Kullanılan BerkeleyDB versiyonu</translation>
    </message>
    <message>
        <source>Datadir</source>
        <translation>Veri konumu</translation>
    </message>
    <message>
        <source>Startup time</source>
        <translation>Başlangıç zamanı</translation>
    </message>
    <message>
        <source>Network</source>
        <translation>Ağ</translation>
    </message>
    <message>
        <source>Name</source>
        <translation>İsim</translation>
    </message>
    <message>
        <source>Number of connections</source>
        <translation>Bağlantı sayısı</translation>
    </message>
    <message>
        <source>Block chain</source>
        <translation>Blok zinciri</translation>
    </message>
    <message>
        <source>Current number of blocks</source>
        <translation>Güncel blok sayısı</translation>
    </message>
    <message>
        <source>Memory Pool</source>
        <translation>Bellek Alanı</translation>
    </message>
    <message>
        <source>Current number of transactions</source>
        <translation>Güncel işlem sayısı</translation>
    </message>
    <message>
        <source>Memory usage</source>
        <translation>Bellek kullanımı</translation>
    </message>
    <message>
        <source>Wallet: </source>
        <translation>Cüzdan:</translation>
    </message>
    <message>
        <source>(none)</source>
        <translation>(boş)</translation>
    </message>
    <message>
        <source>&amp;Reset</source>
        <translation>&amp;Yeniden başlat</translation>
    </message>
    <message>
        <source>Received</source>
        <translation>Alındı</translation>
    </message>
    <message>
        <source>Sent</source>
        <translation>Gönder</translation>
    </message>
    <message>
        <source>&amp;Peers</source>
        <translation>&amp;Eşler</translation>
    </message>
    <message>
        <source>Banned peers</source>
        <translation>Yasaklı eşler</translation>
    </message>
    <message>
        <source>Select a peer to view detailed information.</source>
        <translation>Ayrıntılı bilgi görmek için bir eş seçin.</translation>
    </message>
    <message>
        <source>Whitelisted</source>
        <translation>Beyaz listede</translation>
    </message>
    <message>
        <source>Direction</source>
        <translation>Yön</translation>
    </message>
    <message>
        <source>Version</source>
        <translation>Versiyon</translation>
    </message>
    <message>
        <source>Starting Block</source>
        <translation>Başlangıç Bloku</translation>
    </message>
    <message>
        <source>Synced Headers</source>
        <translation>Eşleşmiş Üstbilgiler</translation>
    </message>
    <message>
        <source>Synced Blocks</source>
        <translation>Eşleşmiş Bloklar</translation>
    </message>
    <message>
        <source>User Agent</source>
        <translation>Kullanıcı Yazılımı</translation>
    </message>
    <message>
        <source>Open the %1 debug log file from the current data directory. This can take a few seconds for large log files.</source>
        <translation>Güncel veri klasöründen %1 hata ayıklama kütük dosyasını açar. Büyük kütük dosyaları için bu birkaç saniye alabilir.</translation>
    </message>
    <message>
        <source>Decrease font size</source>
        <translation>Font boyutunu küçült</translation>
    </message>
    <message>
        <source>Increase font size</source>
        <translation>Yazıtipi boyutunu büyült</translation>
    </message>
    <message>
        <source>Services</source>
        <translation>Servisler</translation>
    </message>
    <message>
        <source>Ban Score</source>
        <translation>Yasaklama Skoru</translation>
    </message>
    <message>
        <source>Connection Time</source>
        <translation>Bağlantı süresi</translation>
    </message>
    <message>
        <source>Last Send</source>
        <translation>Son gönderim</translation>
    </message>
    <message>
        <source>Last Receive</source>
        <translation>Son alış</translation>
    </message>
    <message>
        <source>Ping Time</source>
        <translation>Ping süresi</translation>
    </message>
    <message>
        <source>The duration of a currently outstanding ping.</source>
        <translation>Güncel olarak göze çarpan bir ping'in süresi.</translation>
    </message>
    <message>
        <source>Ping Wait</source>
        <translation>Ping bekliyor</translation>
    </message>
    <message>
        <source>Min Ping</source>
        <translation>En Düşük Ping</translation>
    </message>
    <message>
        <source>Time Offset</source>
        <translation>Saat Farkı</translation>
    </message>
    <message>
        <source>Last block time</source>
        <translation>Son blok zamanı</translation>
    </message>
    <message>
        <source>&amp;Open</source>
        <translation>&amp;Aç</translation>
    </message>
    <message>
        <source>&amp;Console</source>
        <translation>&amp;Konsol</translation>
    </message>
    <message>
        <source>&amp;Network Traffic</source>
        <translation>&amp;Ağ trafiği</translation>
    </message>
    <message>
        <source>Totals</source>
        <translation>Toplam</translation>
    </message>
    <message>
        <source>In:</source>
        <translation>İçeri:</translation>
    </message>
    <message>
        <source>Out:</source>
        <translation>Dışarı:</translation>
    </message>
    <message>
        <source>Debug log file</source>
        <translation>Hata ayıklama kütük dosyası</translation>
    </message>
    <message>
        <source>Clear console</source>
        <translation>Konsolu temizle</translation>
    </message>
    <message>
        <source>1 &amp;hour</source>
        <translation>1 &amp;saat</translation>
    </message>
    <message>
        <source>1 &amp;day</source>
        <translation>1 &amp;gün</translation>
    </message>
    <message>
        <source>1 &amp;week</source>
        <translation>1 &amp;hafta</translation>
    </message>
    <message>
        <source>1 &amp;year</source>
        <translation>1 &amp;yıl</translation>
    </message>
    <message>
        <source>&amp;Disconnect</source>
        <translation>&amp;Bağlantı kesildi</translation>
    </message>
    <message>
        <source>Ban for</source>
        <translation>Yasakla</translation>
    </message>
    <message>
        <source>&amp;Unban</source>
        <translation>&amp;Yasaklamayı Kaldır</translation>
    </message>
    <message>
        <source>Welcome to the %1 RPC console.</source>
        <translation>%1 RPC konsoluna hoş geldiniz.</translation>
    </message>
    <message>
        <source>Use up and down arrows to navigate history, and %1 to clear screen.</source>
        <translation>Geçmişte gezinmek için yukarı ve aşağı oklarını kullanın ve ekranı temizlemek için %1 kullanın.</translation>
    </message>
    <message>
        <source>Type %1 for an overview of available commands.</source>
        <translation>Mevcut komutlara göz atmak için %1 yazın.</translation>
    </message>
    <message>
        <source>For more information on using this console type %1.</source>
        <translation>Bu konsolun kullanımı hakkında daha fazla bilgi için %1 yazın.</translation>
    </message>
    <message>
        <source>WARNING: Scammers have been active, telling users to type commands here, stealing their wallet contents. Do not use this console without fully understanding the ramifications of a command.</source>
        <translation>UYARI: Qtum dolandırıcılarının çok fazla etkin olduğu zamanlarda, dolandırıcılar bazı kullanıcılara buraya komutlar yazmalarını söylerek onların cüzdanlarındaki qtumleri çalmışlardır. Bir komutun sonuçlarını tam olarak anlamadan bu konsolu kullanmayın.</translation>
    </message>
    <message>
        <source>Network activity disabled</source>
        <translation>Ağ aktivitesi pasif</translation>
    </message>
    <message>
        <source>Executing command without any wallet</source>
        <translation>Komut bir cüzdan olmadan çalıştırılıyor</translation>
    </message>
    <message>
        <source>Executing command using "%1" wallet</source>
        <translation>Komut "%1" cüzdanı kullanılarak çalıştırılıyor</translation>
    </message>
    <message>
        <source>(node id: %1)</source>
        <translation>(düğüm kimliği: %1)</translation>
    </message>
    <message>
        <source>via %1</source>
        <translation>%1 vasıtasıyla</translation>
    </message>
    <message>
        <source>never</source>
        <translation>asla</translation>
    </message>
    <message>
        <source>Inbound</source>
        <translation>Gelen</translation>
    </message>
    <message>
        <source>Outbound</source>
        <translation>Giden</translation>
    </message>
    <message>
        <source>Yes</source>
        <translation>Evet</translation>
    </message>
    <message>
        <source>No</source>
        <translation>Hayır</translation>
    </message>
    <message>
        <source>Unknown</source>
        <translation>Bilinmiyor</translation>
    </message>
</context>
<context>
    <name>ReceiveCoinsDialog</name>
    <message>
        <source>&amp;Amount:</source>
        <translation>&amp;Tutar:</translation>
    </message>
    <message>
        <source>&amp;Label:</source>
        <translation>&amp;Etiket</translation>
    </message>
    <message>
        <source>&amp;Message:</source>
        <translation>&amp;Mesaj</translation>
    </message>
    <message>
        <source>An optional message to attach to the payment request, which will be displayed when the request is opened. Note: The message will not be sent with the payment over the Qtum network.</source>
        <translation>Talep açıldığında gösterilecek, isteğinize dayalı, ödeme talebi ile ilişkilendirilecek bir ileti. Not: Bu ileti ödeme ile birlikte Qtum ağı üzerinden gönderilmeyecektir.</translation>
    </message>
    <message>
        <source>An optional label to associate with the new receiving address.</source>
        <translation>Yeni alım adresi ile ilişkili, seçiminize dayalı etiket.</translation>
    </message>
    <message>
        <source>Use this form to request payments. All fields are &lt;b&gt;optional&lt;/b&gt;.</source>
        <translation>Ödeme talep etmek için bu formu kullanın. Tüm alanlar &lt;b&gt;seçime dayalıdır&lt;/b&gt;.</translation>
    </message>
    <message>
        <source>An optional amount to request. Leave this empty or zero to not request a specific amount.</source>
        <translation>Seçiminize dayalı talep edilecek tutar. Belli bir tutar talep etmemek için bunu boş bırakın veya sıfır değerini kullanın.</translation>
    </message>
    <message>
        <source>Clear all fields of the form.</source>
        <translation>Formdaki tüm alanları temizle.</translation>
    </message>
    <message>
        <source>Clear</source>
        <translation>Temizle</translation>
    </message>
    <message>
        <source>Generate native segwit (Bech32) address</source>
        <translation>Yerli segwit (Bech32) adresi oluştur</translation>
    </message>
    <message>
        <source>Requested payments history</source>
        <translation>Talep edilen ödemelerin tarihçesi</translation>
    </message>
    <message>
        <source>Show the selected request (does the same as double clicking an entry)</source>
        <translation>Seçilen talebi göster (bir unsura çift tıklamakla aynı anlama gelir)</translation>
    </message>
    <message>
        <source>Show</source>
        <translation>Göster</translation>
    </message>
    <message>
        <source>Remove the selected entries from the list</source>
        <translation>Seçilen unsurları listeden kaldır</translation>
    </message>
    <message>
        <source>Remove</source>
        <translation>Sil</translation>
    </message>
    <message>
        <source>Copy URI</source>
        <translation>URI'yi kopyala</translation>
    </message>
    <message>
        <source>Copy label</source>
        <translation>Etiketi kopyala</translation>
    </message>
    <message>
        <source>Copy message</source>
        <translation>Mesajı kopyala</translation>
    </message>
    <message>
        <source>Copy amount</source>
        <translation>Tutarı kopyala</translation>
    </message>
</context>
<context>
    <name>ReceiveRequestDialog</name>
    <message>
        <source>QR Code</source>
        <translation>QR kod</translation>
    </message>
    <message>
        <source>Copy &amp;URI</source>
        <translation>URI'yi kopyala</translation>
    </message>
    <message>
        <source>Copy &amp;Address</source>
        <translation>&amp;Adresi Kopyala</translation>
    </message>
    <message>
        <source>&amp;Save Image...</source>
        <translation>&amp;Görüntüyü kaydet</translation>
    </message>
    <message>
        <source>Request payment to %1</source>
        <translation>%1 unsuruna ödeme talep et</translation>
    </message>
    <message>
        <source>Payment information</source>
        <translation>Ödeme bilgisi</translation>
    </message>
    <message>
        <source>URI</source>
        <translation>URI</translation>
    </message>
    <message>
        <source>Address</source>
        <translation>adres</translation>
    </message>
    <message>
        <source>Amount</source>
        <translation>Tutar</translation>
    </message>
    <message>
        <source>Label</source>
        <translation>etiket</translation>
    </message>
    <message>
        <source>Message</source>
        <translation>Mesaj</translation>
    </message>
    <message>
        <source>Wallet</source>
        <translation>Cüzdan</translation>
    </message>
</context>
<context>
    <name>RecentRequestsTableModel</name>
    <message>
        <source>Date</source>
        <translation>Tarih</translation>
    </message>
    <message>
        <source>Label</source>
        <translation>etiket</translation>
    </message>
    <message>
        <source>Message</source>
        <translation>Mesaj</translation>
    </message>
    <message>
        <source>(no label)</source>
        <translation>(etiket yok)</translation>
    </message>
    <message>
        <source>(no message)</source>
        <translation>(mesaj yok)</translation>
    </message>
    <message>
        <source>(no amount requested)</source>
        <translation>(tutar talep edilmedi)</translation>
    </message>
    <message>
        <source>Requested</source>
        <translation>Talep edilen</translation>
    </message>
</context>
<context>
    <name>SendCoinsDialog</name>
    <message>
        <source>Send Coins</source>
<<<<<<< HEAD
        <translation>Qtum yolla</translation>
=======
        <translation>Coin gönder</translation>
>>>>>>> 451880b9
    </message>
    <message>
        <source>Coin Control Features</source>
        <translation>Para kontrolü özellikleri</translation>
    </message>
    <message>
        <source>Inputs...</source>
        <translation>Girdiler...</translation>
    </message>
    <message>
        <source>automatically selected</source>
        <translation>Otomatik seçildi</translation>
    </message>
    <message>
        <source>Insufficient funds!</source>
        <translation>Yetersiz fon!</translation>
    </message>
    <message>
        <source>Quantity:</source>
        <translation>Miktar:</translation>
    </message>
    <message>
        <source>Bytes:</source>
        <translation>Bayt</translation>
    </message>
    <message>
        <source>Amount:</source>
        <translation>Tutar:</translation>
    </message>
    <message>
        <source>Fee:</source>
        <translation>Ücret:</translation>
    </message>
    <message>
        <source>After Fee:</source>
        <translation>Ücretten sonra kalan:</translation>
    </message>
    <message>
        <source>Change:</source>
        <translation>Değişen:</translation>
    </message>
    <message>
        <source>If this is activated, but the change address is empty or invalid, change will be sent to a newly generated address.</source>
        <translation>Bu etkinleştirildiyse fakat para üstü adresi boş ya da geçersizse para üstü yeni oluşturulan bir adrese gönderilecektir.</translation>
    </message>
    <message>
        <source>Custom change address</source>
        <translation>Özel para üstü adresi</translation>
    </message>
    <message>
        <source>Transaction Fee:</source>
        <translation>Gönderim ücreti:</translation>
    </message>
    <message>
        <source>Choose...</source>
        <translation>Seçiniz...</translation>
    </message>
    <message>
        <source>Warning: Fee estimation is currently not possible.</source>
        <translation>Uyarı: Ücret tahmini şu anda mümkün değildir.</translation>
    </message>
    <message>
        <source>collapse fee-settings</source>
        <translation>ücret-ayarlarını-küçült</translation>
    </message>
    <message>
        <source>per kilobyte</source>
        <translation>kilobyte başına</translation>
    </message>
    <message>
        <source>Hide</source>
        <translation>Gizle</translation>
    </message>
    <message>
        <source>Recommended:</source>
        <translation>Önerilen:</translation>
    </message>
    <message>
        <source>Custom:</source>
        <translation>Özel:</translation>
    </message>
    <message>
        <source>(Smart fee not initialized yet. This usually takes a few blocks...)</source>
        <translation>(Zeki ücret henüz başlatılmadı. Bu genelde birkaç blok alır...)</translation>
    </message>
    <message>
        <source>Send to multiple recipients at once</source>
        <translation>Birçok alıcıya aynı anda gönder</translation>
    </message>
    <message>
        <source>Add &amp;Recipient</source>
        <translation>&amp;Alıcı ekle</translation>
    </message>
    <message>
        <source>Clear all fields of the form.</source>
        <translation>Formdaki tüm alanları temizle.</translation>
    </message>
    <message>
        <source>Dust:</source>
        <translation>Toz:</translation>
    </message>
    <message>
        <source>Confirmation time target:</source>
        <translation>Doğrulama süresi hedefi:</translation>
    </message>
    <message>
        <source>Clear &amp;All</source>
        <translation>Hepsini sil</translation>
    </message>
    <message>
        <source>Balance:</source>
        <translation>Bakiye:</translation>
    </message>
    <message>
        <source>Confirm the send action</source>
        <translation>Yollama etkinliğini teyit ediniz</translation>
    </message>
    <message>
        <source>S&amp;end</source>
        <translation>G&amp;önder</translation>
    </message>
    <message>
        <source>Copy quantity</source>
        <translation>Miktarı kopyala</translation>
    </message>
    <message>
        <source>Copy amount</source>
        <translation>Tutarı kopyala</translation>
    </message>
    <message>
        <source>Copy fee</source>
        <translation>Ücreti kopyala</translation>
    </message>
    <message>
        <source>Copy after fee</source>
        <translation>Ücretten sonrasını kopyala</translation>
    </message>
    <message>
        <source>Copy bytes</source>
        <translation>Baytları kopyala</translation>
    </message>
    <message>
        <source>Copy dust</source>
        <translation>Tozu kopyala</translation>
    </message>
    <message>
        <source>Copy change</source>
        <translation>Para üstünü kopyala</translation>
    </message>
    <message>
        <source>%1 (%2 blocks)</source>
        <translation>%1 (%2 blok)</translation>
    </message>
    <message>
        <source>%1 to %2</source>
        <translation>%1'den %2'e</translation>
    </message>
    <message>
        <source>Are you sure you want to send?</source>
        <translation>Göndermek istediğinize emin misiniz?</translation>
    </message>
    <message>
        <source>or</source>
        <translation>ya da</translation>
    </message>
    <message>
        <source>Please, review your transaction.</source>
        <translation>Lütfen, işleminizi gözden geçirin.</translation>
    </message>
    <message>
        <source>Transaction fee</source>
        <translation>Gönderim ücreti</translation>
    </message>
    <message>
        <source>Total Amount</source>
        <translation>Toplam Tutar</translation>
    </message>
    <message>
        <source>Confirm send coins</source>
<<<<<<< HEAD
        <translation>Qtum gönderimini onaylayın</translation>
=======
        <translation>Coin gönderimini onaylayın</translation>
>>>>>>> 451880b9
    </message>
    <message>
        <source>The recipient address is not valid. Please recheck.</source>
        <translation>Alıcı adresi geçerli değildir. Lütfen tekrar kontrol ediniz.</translation>
    </message>
    <message>
        <source>The amount to pay must be larger than 0.</source>
        <translation>Ödeyeceğiniz tutarın 0'dan yüksek olması gerekir.</translation>
    </message>
    <message>
        <source>The amount exceeds your balance.</source>
        <translation>Tutar bakiyenizden yüksektir.</translation>
    </message>
    <message>
        <source>The total exceeds your balance when the %1 transaction fee is included.</source>
        <translation>Toplam, %1 işlem ücreti eklendiğinde bakiyenizi geçmektedir.</translation>
    </message>
    <message>
        <source>Duplicate address found: addresses should only be used once each.</source>
        <translation>Tekrarlayan adres bulundu: adresler sadece bir kez kullanılmalıdır.</translation>
    </message>
    <message>
        <source>Transaction creation failed!</source>
        <translation>İşlem oluşturma başarısız!</translation>
    </message>
    <message>
        <source>The transaction was rejected with the following reason: %1</source>
        <translation>İşlem şu nedenden dolayı reddedildi: %1</translation>
    </message>
    <message>
        <source>A fee higher than %1 is considered an absurdly high fee.</source>
        <translation>%1 tutarından yüksek bir ücret saçma derecede yüksek bir ücret olarak kabul edilir.</translation>
    </message>
    <message>
        <source>Payment request expired.</source>
        <translation>Ödeme talebinin geçerlilik süresi bitti.</translation>
    </message>
<<<<<<< HEAD
    <message>
        <source>Warning: Invalid Qtum address</source>
        <translation>Uyarı: geçersiz Qtum adresi</translation>
=======
    <message numerus="yes">
        <source>Estimated to begin confirmation within %n block(s).</source>
        <translation><numerusform>Tahmini %n blok içinde doğrulamaya başlanacaktır.</numerusform><numerusform>Tahmini %n blok içinde doğrulamaya başlanacaktır.</numerusform></translation>
    </message>
    <message>
        <source>Warning: Invalid Qtum address</source>
        <translation>Uyarı: Hatalı Qtum adresi</translation>
>>>>>>> 451880b9
    </message>
    <message>
        <source>Warning: Unknown change address</source>
        <translation>Uyarı: Bilinmeyen para üstü adresi</translation>
    </message>
    <message>
        <source>Confirm custom change address</source>
        <translation>Özel para üstü adresini onayla</translation>
    </message>
    <message>
        <source>The address you selected for change is not part of this wallet. Any or all funds in your wallet may be sent to this address. Are you sure?</source>
        <translation>Para üstü için seçtiğiniz adres bu cüzdanın bir parçası değil. Cüzdanınızdaki bir miktar veya tüm para bu adrese gönderilebilir. Emin misiniz?</translation>
    </message>
    <message>
        <source>(no label)</source>
        <translation>(etiket yok)</translation>
    </message>
</context>
<context>
    <name>SendCoinsEntry</name>
    <message>
        <source>A&amp;mount:</source>
        <translation>T&amp;utar:</translation>
    </message>
    <message>
        <source>Pay &amp;To:</source>
        <translation>&amp;Şu adrese öde:</translation>
    </message>
    <message>
        <source>&amp;Label:</source>
        <translation>&amp;Etiket</translation>
    </message>
    <message>
        <source>Choose previously used address</source>
        <translation>Önceden kullanılmış adres seç</translation>
    </message>
    <message>
        <source>This is a normal payment.</source>
        <translation>Bu, normal bir ödemedir.</translation>
    </message>
    <message>
        <source>The Qtum address to send the payment to</source>
        <translation>Ödemenin yollanacağı Qtum adresi</translation>
    </message>
    <message>
        <source>Alt+A</source>
        <translation>Alt+A</translation>
    </message>
    <message>
        <source>Paste address from clipboard</source>
        <translation>Panodaki adresi yapıştırın</translation>
    </message>
    <message>
        <source>Alt+P</source>
        <translation>Alt+P</translation>
    </message>
    <message>
        <source>Remove this entry</source>
        <translation>Bu ögeyi kaldır</translation>
    </message>
    <message>
        <source>The fee will be deducted from the amount being sent. The recipient will receive less qtums than you enter in the amount field. If multiple recipients are selected, the fee is split equally.</source>
        <translation>Ücret yollanan tutardan alınacaktır. Alıcı tutar alanına girdiğinizden daha az qtum alacaktır. Eğer birden çok alıcı seçiliyse ücret eşit olarak bölünecektir.</translation>
    </message>
    <message>
        <source>S&amp;ubtract fee from amount</source>
        <translation>Ücreti tutardan düş</translation>
    </message>
    <message>
        <source>Use available balance</source>
        <translation>Mevcut bakiyeyi kullan</translation>
    </message>
    <message>
        <source>Message:</source>
        <translation>Mesaj:</translation>
    </message>
    <message>
        <source>This is an unauthenticated payment request.</source>
        <translation>Bu, kimliği doğrulanmamış bir ödeme talebidir.</translation>
    </message>
    <message>
        <source>This is an authenticated payment request.</source>
        <translation>Bu, kimliği doğrulanmış bir ödeme talebidir.</translation>
    </message>
    <message>
        <source>Enter a label for this address to add it to the list of used addresses</source>
        <translation>Kullanılmış adres listesine eklemek için bu adrese bir etiket girin</translation>
    </message>
    <message>
        <source>A message that was attached to the qtum: URI which will be stored with the transaction for your reference. Note: This message will not be sent over the Qtum network.</source>
        <translation>Referans için qtum: URI'siyle iliştirilmiş işlemle birlikte depolanacak bir ileti. Not: Bu mesaj Qtum ağı üzerinden gönderilmeyecektir.</translation>
    </message>
    <message>
        <source>Pay To:</source>
        <translation>Şu adrese öde:</translation>
    </message>
    <message>
        <source>Memo:</source>
        <translation>Not:</translation>
    </message>
    <message>
        <source>Enter a label for this address to add it to your address book</source>
        <translation>Adres defterinize eklemek için bu adrese bir etiket giriniz</translation>
    </message>
</context>
<context>
    <name>SendConfirmationDialog</name>
    <message>
        <source>Yes</source>
        <translation>Evet</translation>
    </message>
</context>
<context>
    <name>ShutdownWindow</name>
    <message>
        <source>%1 is shutting down...</source>
        <translation>%1 kapanıyor...</translation>
    </message>
    <message>
        <source>Do not shut down the computer until this window disappears.</source>
        <translation>Bu pencere kalkıncaya dek bilgisayarı kapatmayınız.</translation>
    </message>
</context>
<context>
    <name>SignVerifyMessageDialog</name>
    <message>
        <source>Signatures - Sign / Verify a Message</source>
        <translation>İmzalar - İleti İmzala / Kontrol et</translation>
    </message>
    <message>
        <source>&amp;Sign Message</source>
        <translation>İleti &amp;imzala</translation>
    </message>
    <message>
        <source>You can sign messages/agreements with your addresses to prove you can receive qtums sent to them. Be careful not to sign anything vague or random, as phishing attacks may try to trick you into signing your identity over to them. Only sign fully-detailed statements you agree to.</source>
        <translation>Adreslerinize yollanan qtumleri alabileceğiniz ispatlamak için adreslerinizle iletiler/anlaşmalar imzalayabilirsiniz. Oltalama saldırılarının kimliğinizi imzanızla elde etmeyi deneyebilecekleri için belirsiz ya da rastgele hiçbir şey imzalamamaya dikkat ediniz. Sadece ayrıntılı açıklaması olan ve tümüne katıldığınız ifadeleri imzalayınız.</translation>
    </message>
    <message>
        <source>The Qtum address to sign the message with</source>
        <translation>İletinin imzalanmasında kullanılacak Qtum adresi</translation>
    </message>
    <message>
        <source>Choose previously used address</source>
        <translation>Önceden kullanılmış adres seç</translation>
    </message>
    <message>
        <source>Alt+A</source>
        <translation>Alt+A</translation>
    </message>
    <message>
        <source>Paste address from clipboard</source>
        <translation>Panodaki adresi yapıştırın</translation>
    </message>
    <message>
        <source>Alt+P</source>
        <translation>Alt+P</translation>
    </message>
    <message>
        <source>Enter the message you want to sign here</source>
        <translation>İmzalamak istediğiniz iletiyi burada giriniz</translation>
    </message>
    <message>
        <source>Signature</source>
        <translation>İmza</translation>
    </message>
    <message>
        <source>Copy the current signature to the system clipboard</source>
        <translation>Güncel imzayı sistem panosuna kopyala</translation>
    </message>
    <message>
        <source>Sign the message to prove you own this Qtum address</source>
        <translation>Bu Qtum adresinin sizin olduğunu ispatlamak için iletiyi imzalayın</translation>
    </message>
    <message>
        <source>Sign &amp;Message</source>
        <translation>İmza &amp;Mesaj</translation>
    </message>
    <message>
        <source>Reset all sign message fields</source>
        <translation>Tüm ileti alanlarını sıfırla</translation>
    </message>
    <message>
        <source>Clear &amp;All</source>
        <translation>Hepsini sil</translation>
    </message>
    <message>
        <source>&amp;Verify Message</source>
        <translation>İletiyi &amp;kontrol et</translation>
    </message>
    <message>
        <source>Enter the receiver's address, message (ensure you copy line breaks, spaces, tabs, etc. exactly) and signature below to verify the message. Be careful not to read more into the signature than what is in the signed message itself, to avoid being tricked by a man-in-the-middle attack. Note that this only proves the signing party receives with the address, it cannot prove sendership of any transaction!</source>
        <translation>Alıcının adresini, iletiyi (satır sonları, boşluklar, sekmeler vs. karakterleri tam olarak kopyaladığınızdan emin olunuz) ve imzayı aşağıya giriniz. Bir ortadaki adam saldırısı tarafından kandırılmaya engel olmak için imzadan, imzalı iletinin içeriğini aşan bir anlam çıkarmamaya dikkat ediniz. Bunun sadece imzalayan tarafın adres ile alım yapabildiğini ispatladığını ve herhangi bir işlemin gönderi tarafını kanıtlayamayacağını unutmayınız!</translation>
    </message>
    <message>
        <source>The Qtum address the message was signed with</source>
        <translation>İletinin imzalanmasında kullanılan Qtum adresi</translation>
    </message>
    <message>
        <source>Verify the message to ensure it was signed with the specified Qtum address</source>
        <translation>Belirtilen Qtum adresi ile imzalandığını doğrulamak için iletiyi kontrol et</translation>
    </message>
    <message>
        <source>Verify &amp;Message</source>
        <translation>&amp;İletiyi kontrol et</translation>
    </message>
    <message>
        <source>Reset all verify message fields</source>
        <translation>Tüm ileti kontrolü alanlarını sıfırla</translation>
    </message>
    <message>
        <source>Click "Sign Message" to generate signature</source>
        <translation>İmzayı oluşturmak için "İletiyi İmzala"ya tıklayın</translation>
    </message>
    <message>
        <source>The entered address is invalid.</source>
        <translation>Girilen adres hatalı.</translation>
    </message>
    <message>
        <source>Please check the address and try again.</source>
        <translation>Adresi kontrol ettikten sonra lütfen tekrar deneyin.</translation>
    </message>
    <message>
        <source>The entered address does not refer to a key.</source>
        <translation>Girilen adres herhangi bir anahtara işaret etmemektedir.</translation>
    </message>
    <message>
        <source>Wallet unlock was cancelled.</source>
        <translation>Cüzdan kilidinin açılması iptal edildi.</translation>
    </message>
    <message>
        <source>Private key for the entered address is not available.</source>
        <translation>Girilen adres için özel anahtar mevcut değildir.</translation>
    </message>
    <message>
        <source>Message signing failed.</source>
        <translation>İleti imzalaması başarısız oldu.</translation>
    </message>
    <message>
        <source>Message signed.</source>
        <translation>İleti imzalandı.</translation>
    </message>
    <message>
        <source>The signature could not be decoded.</source>
        <translation>İmzanın kodu çözülemedi.</translation>
    </message>
    <message>
        <source>Please check the signature and try again.</source>
        <translation>İmzanızı kontrol ettikten sonra lütfen tekrar deneyin.</translation>
    </message>
    <message>
        <source>The signature did not match the message digest.</source>
        <translation>İmza iletinin özeti ile eşleşmedi.</translation>
    </message>
    <message>
        <source>Message verification failed.</source>
        <translation>Mesaj onayı hatalı.</translation>
    </message>
    <message>
        <source>Message verified.</source>
        <translation>Mesaj onaylandı.</translation>
    </message>
</context>
<context>
    <name>TrafficGraphWidget</name>
    <message>
        <source>KB/s</source>
        <translation>KB/s</translation>
    </message>
</context>
<context>
    <name>TransactionDesc</name>
    <message numerus="yes">
        <source>Open for %n more block(s)</source>
        <translation><numerusform>%n taneden daha fazla blok için açık</numerusform><numerusform>%n taneden daha fazla blok için açık</numerusform></translation>
    </message>
    <message>
        <source>Open until %1</source>
        <translation>%1 değerine dek açık</translation>
    </message>
    <message>
        <source>conflicted with a transaction with %1 confirmations</source>
        <translation>%1 doğrulamalı bir işlem ile çelişti</translation>
    </message>
    <message>
        <source>0/unconfirmed, %1</source>
        <translation>0/doğrulanmamış, %1</translation>
    </message>
    <message>
        <source>in memory pool</source>
        <translation>bellek alanında</translation>
    </message>
    <message>
        <source>not in memory pool</source>
        <translation>bellek alanında değil</translation>
    </message>
    <message>
        <source>abandoned</source>
        <translation>terk edilmiş</translation>
    </message>
    <message>
        <source>%1/unconfirmed</source>
        <translation>%1/doğrulanmadı</translation>
    </message>
    <message>
        <source>%1 confirmations</source>
        <translation>%1 doğrulama</translation>
    </message>
    <message>
        <source>Status</source>
        <translation>Durum</translation>
    </message>
    <message>
        <source>Date</source>
        <translation>Tarih</translation>
    </message>
    <message>
        <source>Source</source>
        <translation>Kaynak</translation>
    </message>
    <message>
        <source>Generated</source>
        <translation>Oluşturuldu</translation>
    </message>
    <message>
        <source>From</source>
        <translation>Gönderen</translation>
    </message>
    <message>
        <source>unknown</source>
        <translation>bilinmiyor</translation>
    </message>
    <message>
        <source>To</source>
        <translation>Alıcı</translation>
    </message>
    <message>
        <source>own address</source>
        <translation>kendi adresiniz</translation>
    </message>
    <message>
        <source>watch-only</source>
        <translation>sadece-izlenen</translation>
    </message>
    <message>
        <source>label</source>
        <translation>etiket</translation>
    </message>
    <message>
        <source>Credit</source>
        <translation>Alınan Tutar</translation>
    </message>
    <message numerus="yes">
        <source>matures in %n more block(s)</source>
        <translation><numerusform>%n ek blok sonrasında olgunlaşacak</numerusform><numerusform>%n ek blok sonrasında olgunlaşacak</numerusform></translation>
    </message>
    <message>
        <source>not accepted</source>
        <translation>kabul edilmedi</translation>
    </message>
    <message>
        <source>Debit</source>
        <translation>Çekilen Tutar</translation>
    </message>
    <message>
        <source>Total debit</source>
        <translation>Toplam çekilen tutar</translation>
    </message>
    <message>
        <source>Total credit</source>
        <translation>Toplam alınan tutar</translation>
    </message>
    <message>
        <source>Transaction fee</source>
        <translation>Gönderim ücreti</translation>
    </message>
    <message>
        <source>Net amount</source>
        <translation>Net tutar</translation>
    </message>
    <message>
        <source>Message</source>
        <translation>Mesaj</translation>
    </message>
    <message>
        <source>Comment</source>
        <translation>Yorum</translation>
    </message>
    <message>
        <source>Transaction ID</source>
        <translation>İşlem ID'si</translation>
    </message>
    <message>
        <source>Transaction total size</source>
        <translation>Gönderimin toplam boyutu</translation>
    </message>
    <message>
        <source>Transaction virtual size</source>
        <translation>İşlem sanal boyutu</translation>
    </message>
    <message>
        <source>Output index</source>
        <translation>Çıktı indeksi</translation>
    </message>
    <message>
        <source>Merchant</source>
        <translation>Tüccar</translation>
    </message>
    <message>
        <source>Generated coins must mature %1 blocks before they can be spent. When you generated this block, it was broadcast to the network to be added to the block chain. If it fails to get into the chain, its state will change to "not accepted" and it won't be spendable. This may occasionally happen if another node generates a block within a few seconds of yours.</source>
        <translation>Oluşturulan qtum'lerin harcanabilmelerinden önce %1 blok beklemeleri gerekmektedir. Bu blok, oluşturduğunuzda, blok zincirine eklenmesi için ağda yayınlandı. Zincire eklenmesi başarısız olursa, durumu "kabul edilmedi" olarak değiştirilecek ve harcanamayacaktır. Bu, bazen başka bir düğüm sizden birkaç saniye önce ya da sonra blok oluşturursa meydana gelebilir.</translation>
    </message>
    <message>
        <source>Debug information</source>
        <translation>Hata giderme bilgisi</translation>
    </message>
    <message>
        <source>Transaction</source>
        <translation>İşlem</translation>
    </message>
    <message>
        <source>Inputs</source>
        <translation>Girdiler</translation>
    </message>
    <message>
        <source>Amount</source>
        <translation>Tutar</translation>
    </message>
    <message>
        <source>true</source>
        <translation>doğru</translation>
    </message>
    <message>
        <source>false</source>
        <translation>anlış</translation>
    </message>
</context>
<context>
    <name>TransactionDescDialog</name>
    <message>
        <source>This pane shows a detailed description of the transaction</source>
        <translation>Bu pano işlemin ayrıntılı açıklamasını gösterir</translation>
    </message>
    <message>
        <source>Details for %1</source>
        <translation>%1 için ayrıntılar</translation>
    </message>
</context>
<context>
    <name>TransactionTableModel</name>
    <message>
        <source>Date</source>
        <translation>Tarih</translation>
    </message>
    <message>
        <source>Type</source>
        <translation>Tip</translation>
    </message>
    <message>
        <source>Label</source>
        <translation>etiket</translation>
    </message>
    <message numerus="yes">
        <source>Open for %n more block(s)</source>
        <translation><numerusform>%n taneden daha fazla blok için açık</numerusform><numerusform>%n taneden daha fazla blok için açık</numerusform></translation>
    </message>
    <message>
        <source>Open until %1</source>
        <translation>%1 değerine dek açık</translation>
    </message>
    <message>
        <source>Unconfirmed</source>
        <translation>Doğrulanmamış</translation>
    </message>
    <message>
        <source>Abandoned</source>
        <translation>Terk edilmiş</translation>
    </message>
    <message>
        <source>Confirming (%1 of %2 recommended confirmations)</source>
        <translation>Doğrulanıyor (%1 kere doğrulandı, önerilen doğrulama sayısı %2)</translation>
    </message>
    <message>
        <source>Confirmed (%1 confirmations)</source>
        <translation>Onaylandı (%1 onaylanan)</translation>
    </message>
    <message>
        <source>Conflicted</source>
        <translation>Uyuşmadı</translation>
    </message>
    <message>
        <source>Immature (%1 confirmations, will be available after %2)</source>
        <translation>Olgunlaşmamış (%1 doğrulama, %2 doğrulama sonra kullanılabilir olacaktır)</translation>
    </message>
    <message>
        <source>Generated but not accepted</source>
        <translation>Oluşturuldu fakat kabul edilmedi</translation>
    </message>
    <message>
        <source>Received with</source>
        <translation>ile alındı</translation>
    </message>
    <message>
        <source>Received from</source>
        <translation>Alındığı kişi</translation>
    </message>
    <message>
        <source>Sent to</source>
        <translation>Gönderildiği adres</translation>
    </message>
    <message>
        <source>Payment to yourself</source>
        <translation>Kendinize ödeme</translation>
    </message>
    <message>
        <source>Mined</source>
        <translation>Kazıldı</translation>
    </message>
    <message>
        <source>watch-only</source>
        <translation>sadece-izlenen</translation>
    </message>
    <message>
        <source>(n/a)</source>
        <translation>(yok)</translation>
    </message>
    <message>
        <source>(no label)</source>
        <translation>(etiket yok)</translation>
    </message>
    <message>
        <source>Transaction status. Hover over this field to show number of confirmations.</source>
        <translation>İşlem durumu. Doğrulama sayısını görüntülemek için fare imlecini bu alanın üzerinde tutunuz.</translation>
    </message>
    <message>
        <source>Date and time that the transaction was received.</source>
        <translation>İşlemin alındığı tarih ve zaman.</translation>
    </message>
    <message>
        <source>Type of transaction.</source>
        <translation>İşlemin türü.</translation>
    </message>
    <message>
        <source>Whether or not a watch-only address is involved in this transaction.</source>
        <translation>Bu işleme sadece-izlenen bir adresin dahil edilip, edilmediği.</translation>
    </message>
    <message>
        <source>User-defined intent/purpose of the transaction.</source>
        <translation>İşlemin kullanıcı tanımlı amacı.</translation>
    </message>
    <message>
        <source>Amount removed from or added to balance.</source>
        <translation>Bakiyeden kaldırılan ya da bakiyeye eklenen tutar.</translation>
    </message>
</context>
<context>
    <name>TransactionView</name>
    <message>
        <source>All</source>
        <translation>Hepsi</translation>
    </message>
    <message>
        <source>Today</source>
        <translation>Bugün</translation>
    </message>
    <message>
        <source>This week</source>
        <translation>Bu hafta</translation>
    </message>
    <message>
        <source>This month</source>
        <translation>Bu Ay</translation>
    </message>
    <message>
        <source>Last month</source>
        <translation>Son ay</translation>
    </message>
    <message>
        <source>This year</source>
        <translation>Bu yıl</translation>
    </message>
    <message>
        <source>Range...</source>
        <translation>Tarih Aralığı</translation>
    </message>
    <message>
        <source>Received with</source>
        <translation>ile alındı</translation>
    </message>
    <message>
        <source>Sent to</source>
        <translation>Gönderildiği adres</translation>
    </message>
    <message>
        <source>To yourself</source>
        <translation>Kendinize</translation>
    </message>
    <message>
        <source>Mined</source>
        <translation>Kazıldı</translation>
    </message>
    <message>
        <source>Other</source>
        <translation>Diğerleri</translation>
    </message>
    <message>
        <source>Enter address, transaction id, or label to search</source>
        <translation>Aramak için adres, gönderim numarası ya da etiket yazınız</translation>
    </message>
    <message>
        <source>Min amount</source>
        <translation>En düşük tutar</translation>
    </message>
    <message>
        <source>Abandon transaction</source>
        <translation>İşlemden vazgeç</translation>
    </message>
    <message>
        <source>Increase transaction fee</source>
        <translation>İşlem ücretini artır</translation>
    </message>
    <message>
        <source>Copy address</source>
        <translation>Adresi kopyala</translation>
    </message>
    <message>
        <source>Copy label</source>
        <translation>Etiketi kopyala</translation>
    </message>
    <message>
        <source>Copy amount</source>
        <translation>Tutarı kopyala</translation>
    </message>
    <message>
        <source>Copy transaction ID</source>
        <translation>İşlem ID'sini kopyala</translation>
    </message>
    <message>
        <source>Copy raw transaction</source>
        <translation>Ham işlemi kopyala</translation>
    </message>
    <message>
        <source>Copy full transaction details</source>
        <translation>Tüm işlem ayrıntılarını kopyala</translation>
    </message>
    <message>
        <source>Edit label</source>
        <translation>Etiketi düzenle</translation>
    </message>
    <message>
        <source>Show transaction details</source>
        <translation>İşlem ayrıntılarını göster</translation>
    </message>
    <message>
        <source>Export Transaction History</source>
        <translation>İşlem Tarihçesini Dışarı Aktar</translation>
    </message>
    <message>
        <source>Comma separated file (*.csv)</source>
        <translation>Virgül ile ayrılmış dosya (*.csv)</translation>
    </message>
    <message>
        <source>Confirmed</source>
        <translation>Kabul edilen</translation>
    </message>
    <message>
        <source>Watch-only</source>
        <translation>Sadece izlenen</translation>
    </message>
    <message>
        <source>Date</source>
        <translation>Tarih</translation>
    </message>
    <message>
        <source>Type</source>
        <translation>Tip</translation>
    </message>
    <message>
        <source>Label</source>
        <translation>etiket</translation>
    </message>
    <message>
        <source>Address</source>
        <translation>adres</translation>
    </message>
    <message>
        <source>ID</source>
        <translation>ID</translation>
    </message>
    <message>
        <source>Exporting Failed</source>
        <translation>Dışa Aktarma Başarısız</translation>
    </message>
    <message>
        <source>There was an error trying to save the transaction history to %1.</source>
        <translation>İşlem tarihçesinin %1 konumuna kaydedilmeye çalışıldığı sırada bir hata meydana geldi.</translation>
    </message>
    <message>
        <source>Exporting Successful</source>
        <translation>Dışarı Aktarma Başarılı</translation>
    </message>
    <message>
        <source>The transaction history was successfully saved to %1.</source>
        <translation>İşlem tarihçesi %1 konumuna başarıyla kaydedildi.</translation>
    </message>
    <message>
        <source>Range:</source>
        <translation>Tarih Aralığı:</translation>
    </message>
    <message>
        <source>to</source>
        <translation>Alıcı</translation>
    </message>
</context>
<context>
    <name>UnitDisplayStatusBarControl</name>
    <message>
        <source>Unit to show amounts in. Click to select another unit.</source>
        <translation>Tutarı göstermek için birim. Başka bir birim seçmek için tıklayınız.</translation>
    </message>
</context>
<context>
    <name>WalletController</name>
<<<<<<< HEAD
=======
    <message>
        <source>Close wallet</source>
        <translation>Cüzdanı Kapat</translation>
    </message>
>>>>>>> 451880b9
    </context>
<context>
    <name>WalletFrame</name>
    <message>
        <source>No wallet has been loaded.</source>
        <translation>Hiçbir cüzdan yüklenmedi.</translation>
    </message>
</context>
<context>
    <name>WalletModel</name>
    <message>
        <source>Send Coins</source>
<<<<<<< HEAD
        <translation>Qtumi Gönder</translation>
=======
        <translation>Coin gönder</translation>
>>>>>>> 451880b9
    </message>
    <message>
        <source>Increasing transaction fee failed</source>
        <translation>İşlem ücreti artırma başarısız oldu</translation>
    </message>
    <message>
        <source>Do you want to increase the fee?</source>
        <translation>Ücreti artırmak istiyor musunuz?</translation>
    </message>
    <message>
        <source>Current fee:</source>
        <translation>Şimdiki ücret:</translation>
    </message>
    <message>
        <source>Increase:</source>
        <translation>Artış:</translation>
    </message>
    <message>
        <source>New fee:</source>
        <translation>Yeni ücret:</translation>
    </message>
    <message>
        <source>Can't sign transaction.</source>
        <translation>İşlem imzalanamıyor.</translation>
    </message>
    <message>
        <source>Could not commit transaction</source>
        <translation>Alışveriş taahüt edilemedi.</translation>
    </message>
    <message>
        <source>default wallet</source>
        <translation>varsayılan cüzdan</translation>
    </message>
</context>
<context>
    <name>WalletView</name>
    <message>
        <source>&amp;Export</source>
        <translation>&amp;Çıkar</translation>
    </message>
    <message>
        <source>Export the data in the current tab to a file</source>
        <translation>Mevcut sekmedeki verileri bir dosyaya aktar</translation>
    </message>
    <message>
        <source>Backup Wallet</source>
        <translation>Cüzdanı yedekle</translation>
    </message>
    <message>
        <source>Wallet Data (*.dat)</source>
        <translation>Cüzdan Verileri (*.dat)</translation>
    </message>
    <message>
        <source>Backup Failed</source>
        <translation>Yedekleme başarısız</translation>
    </message>
    <message>
        <source>There was an error trying to save the wallet data to %1.</source>
        <translation>Cüzdan verilerinin %1 konumuna kaydedilmesi sırasında bir hata meydana geldi.</translation>
    </message>
    <message>
        <source>Backup Successful</source>
        <translation>Yedekleme tamamlandı</translation>
    </message>
    <message>
        <source>The wallet data was successfully saved to %1.</source>
        <translation>Cüzdan verileri %1 konumuna başarıyla kaydedildi.</translation>
    </message>
    <message>
        <source>Cancel</source>
        <translation>İptal</translation>
    </message>
</context>
<context>
    <name>qtum-core</name>
    <message>
        <source>Distributed under the MIT software license, see the accompanying file %s or %s</source>
        <translation>MIT yazılım lisansı altında dağıtılmıştır, beraberindeki %s ya da %s dosyasına bakınız.</translation>
    </message>
    <message>
        <source>Prune configured below the minimum of %d MiB.  Please use a higher number.</source>
        <translation>Budama, en düşük değer olan %d MiB'den düşük olarak ayarlanmıştır. Lütfen daha yüksek bir sayı kullanınız.</translation>
    </message>
    <message>
        <source>Prune: last wallet synchronisation goes beyond pruned data. You need to -reindex (download the whole blockchain again in case of pruned node)</source>
        <translation>Budama: son cüzdan eşleşmesi budanmış verilerin ötesine gitmektedir. -reindex kullanmanız gerekmektedir (Budanmış düğüm ise tüm blok zincirini tekrar indirmeniz gerekir.)</translation>
    </message>
    <message>
        <source>Rescans are not possible in pruned mode. You will need to use -reindex which will download the whole blockchain again.</source>
        <translation>Tekrar taramalar budanmış kipte mümkün değildir. Tüm blok zincirini tekrar indirecek olan -reindex seçeneğini kullanmanız gerekecektir.</translation>
    </message>
    <message>
        <source>Error: A fatal internal error occurred, see debug.log for details</source>
        <translation>Hata: Ölümcül dahili bir hata meydana geldi, ayrıntılar için debug.log dosyasına bakınız</translation>
    </message>
    <message>
        <source>Pruning blockstore...</source>
        <translation>Blockstore budanıyor...</translation>
    </message>
    <message>
        <source>Unable to start HTTP server. See debug log for details.</source>
        <translation>HTTP sunucusu başlatılamadı. Ayrıntılar için debug.log dosyasına bakınız.</translation>
    </message>
    <message>
<<<<<<< HEAD
        <source>Qtum Core</source>
        <translation>Qtum Çekirdeği</translation>
    </message>
    <message>
=======
>>>>>>> 451880b9
        <source>The %s developers</source>
        <translation>%s ekip</translation>
    </message>
    <message>
        <source>Cannot obtain a lock on data directory %s. %s is probably already running.</source>
        <translation>%s veri dizininde kilit elde edilemedi. %s muhtemelen hâlihazırda çalışmaktadır.</translation>
    </message>
    <message>
        <source>Error reading %s! All keys read correctly, but transaction data or address book entries might be missing or incorrect.</source>
        <translation>%s dosyasının okunması sırasında bir hata meydana geldi! Tüm anahtarlar doğru bir şekilde okundu, ancak işlem verileri ya da adres defteri ögeleri hatalı veya eksik olabilir.</translation>
    </message>
    <message>
        <source>Please check that your computer's date and time are correct! If your clock is wrong, %s will not work properly.</source>
        <translation>Lütfen bilgisayarınızın saat ve tarihinin doğru olduğunu kontrol ediniz! Saatinizde gecikme varsa %s doğru şekilde çalışamaz.</translation>
    </message>
    <message>
        <source>Please contribute if you find %s useful. Visit %s for further information about the software.</source>
        <translation>%s programını faydalı buluyorsanız lütfen katkıda bulununuz. Yazılım hakkında daha fazla bilgi için %s adresini ziyaret ediniz.</translation>
    </message>
    <message>
        <source>The block database contains a block which appears to be from the future. This may be due to your computer's date and time being set incorrectly. Only rebuild the block database if you are sure that your computer's date and time are correct</source>
        <translation>Blok veritabanı gelecekten gibi görünen bir blok içermektedir. Bu, bilgisayarınızın saat ve tarihinin yanlış ayarlanmış olmasından kaynaklanabilir. Blok veritabanını sadece bilgisayarınızın tarih ve saatinin doğru olduğundan eminseniz yeniden derleyin.</translation>
    </message>
    <message>
        <source>This is a pre-release test build - use at your own risk - do not use for mining or merchant applications</source>
        <translation>Bu kararlı sürümden önceki bir deneme sürümüdür. - risklerini bilerek kullanma sorumluluğu sizdedir - qtum oluşturmak ya da ticari uygulamalar için kullanmayınız</translation>
    </message>
    <message>
        <source>Unable to rewind the database to a pre-fork state. You will need to redownload the blockchain</source>
        <translation>Veritabanını çatallama öncesi duruma geri sarmak mümkün değil. Blok zincirini tekrar indirmeniz gerekmektedir</translation>
    </message>
    <message>
        <source>Warning: The network does not appear to fully agree! Some miners appear to be experiencing issues.</source>
        <translation>Uyarı: Ağ üyeleri aralarında tamamen anlaşmış gibi gözükmüyor! Bazı madenciler sorun yaşıyor gibi görünmektedir.</translation>
    </message>
    <message>
        <source>Warning: We do not appear to fully agree with our peers! You may need to upgrade, or other nodes may need to upgrade.</source>
        <translation>Uyarı: Ağ eşlerimizle tamamen anlaşamamışız gibi görünüyor! Güncelleme yapmanız gerekebilir ya da diğer düğümlerin güncelleme yapmaları gerekebilir.</translation>
    </message>
    <message>
        <source>%d of last 100 blocks have unexpected version</source>
        <translation>son 100 bloğun %d kadarı beklenmeyen versiyona sahip</translation>
    </message>
    <message>
        <source>%s corrupt, salvage failed</source>
        <translation>%s bozuk, geri kazanım başarısız oldu</translation>
    </message>
    <message>
        <source>-maxmempool must be at least %d MB</source>
        <translation>-maxmempool en az %d MB olmalıdır</translation>
    </message>
    <message>
        <source>Cannot resolve -%s address: '%s'</source>
        <translation>Çözümlenemedi - %s adres: '%s'</translation>
    </message>
    <message>
        <source>Change index out of range</source>
        <translation>Aralık dışında değişiklik indeksi</translation>
    </message>
    <message>
        <source>Copyright (C) %i-%i</source>
        <translation>Copyright (C) %i-%i</translation>
    </message>
    <message>
        <source>Corrupted block database detected</source>
        <translation>Bozuk blok veritabanı tespit edildi</translation>
    </message>
    <message>
        <source>Do you want to rebuild the block database now?</source>
        <translation>Blok veritabanını şimdi yeniden inşa etmek istiyor musunuz?</translation>
    </message>
    <message>
        <source>Error initializing block database</source>
        <translation>Blok veritabanını başlatılırken bir hata meydana geldi</translation>
    </message>
    <message>
        <source>Error initializing wallet database environment %s!</source>
        <translation>%s cüzdan veritabanı ortamının başlatılmasında hata meydana geldi!</translation>
    </message>
    <message>
        <source>Error loading %s</source>
        <translation>%s unsurunun yüklenmesinde hata oluştu</translation>
    </message>
    <message>
        <source>Error loading %s: Private keys can only be disabled during creation</source>
        <translation>%s yüklenirken hata oluştu: Özel anahtarlar yalnızca oluşturma sırasında devre dışı bırakılabilir
 </translation>
    </message>
    <message>
        <source>Error loading %s: Wallet corrupted</source>
        <translation>%s unsurunun yüklenmesinde hata oluştu: bozuk cüzdan</translation>
    </message>
    <message>
        <source>Error loading %s: Wallet requires newer version of %s</source>
        <translation>%s unsurunun yüklenmesinde hata oluştu: cüzdan %s programının yeni bir sürümüne ihtiyaç duyuyor</translation>
    </message>
    <message>
        <source>Error loading block database</source>
        <translation>Blok veritabanının yüklenmesinde hata</translation>
    </message>
    <message>
        <source>Error opening block database</source>
        <translation>Blok veritabanının açılışı sırasında hata</translation>
    </message>
    <message>
        <source>Failed to listen on any port. Use -listen=0 if you want this.</source>
        <translation>Herhangi bir portun dinlenmesi başarısız oldu. Bunu istiyorsanız -listen=0 seçeneğini kullanınız.</translation>
    </message>
    <message>
        <source>Failed to rescan the wallet during initialization</source>
        <translation>Başlatma sırasında cüzdanı yeniden tarama işlemi başarısız oldu</translation>
    </message>
    <message>
        <source>Importing...</source>
        <translation>İçe aktarılıyor...</translation>
    </message>
    <message>
        <source>Incorrect or no genesis block found. Wrong datadir for network?</source>
        <translation>Yanlış ya da bulunamamış doğuş bloğu. Ağ için yanlış veri klasörü mü?</translation>
    </message>
    <message>
        <source>Initialization sanity check failed. %s is shutting down.</source>
        <translation>Başlatma sınaması başarısız oldu. %s kapatılıyor.</translation>
    </message>
    <message>
        <source>Invalid amount for -%s=&lt;amount&gt;: '%s'</source>
        <translation>-%s=&lt;tutar&gt; için geçersiz tutar: '%s'</translation>
    </message>
    <message>
        <source>Invalid amount for -discardfee=&lt;amount&gt;: '%s'</source>
        <translation>Geçersiz miktarda -discardfee=&lt;amount&gt;:'%s'</translation>
    </message>
    <message>
        <source>Invalid amount for -fallbackfee=&lt;amount&gt;: '%s'</source>
        <translation>-fallbackfee=&lt;tutar&gt; için geçersiz tutar: '%s'</translation>
    </message>
    <message>
        <source>Unknown address type '%s'</source>
        <translation>Bilinmeyen adres türü '%s'</translation>
    </message>
    <message>
        <source>Upgrading txindex database</source>
        <translation>txindex veritabanı yükseltiliyor</translation>
    </message>
    <message>
        <source>Loading P2P addresses...</source>
        <translation>P2P adresleri yükleniyor...</translation>
    </message>
    <message>
        <source>Loading banlist...</source>
        <translation>Ban listesi yükleniyor...</translation>
    </message>
    <message>
        <source>Not enough file descriptors available.</source>
        <translation>Kafi derecede dosya tanımlayıcıları mevcut değil.</translation>
    </message>
    <message>
        <source>Prune cannot be configured with a negative value.</source>
        <translation>Budama negatif bir değerle yapılandırılamaz.</translation>
    </message>
    <message>
        <source>Prune mode is incompatible with -txindex.</source>
        <translation>Budama kipi -txindex ile uyumsuzdur.</translation>
    </message>
    <message>
        <source>Replaying blocks...</source>
        <translation>Bloklar tekrar işleniyor...</translation>
    </message>
    <message>
        <source>Rewinding blocks...</source>
        <translation>Bloklar geri sarılıyor...</translation>
    </message>
    <message>
        <source>The source code is available from %s.</source>
        <translation>Kaynak kod şuradan elde edilebilir: %s.</translation>
    </message>
    <message>
        <source>Transaction fee and change calculation failed</source>
        <translation>İşlem ücreti ve para üstü hesaplamasında hata meydana geldi.</translation>
    </message>
    <message>
        <source>Unable to bind to %s on this computer. %s is probably already running.</source>
        <translation>Bu bilgisayarda %s unsuruna bağlanılamadı. %s muhtemelen hâlihazırda çalışmaktadır.</translation>
    </message>
    <message>
        <source>Unable to generate keys</source>
        <translation>Anahtar üretilemiyor</translation>
    </message>
    <message>
        <source>Unsupported logging category %s=%s.</source>
        <translation>Desteklenmeyen günlük kategorisi %s=%s.</translation>
    </message>
    <message>
        <source>Upgrading UTXO database</source>
        <translation>UTXO veritabanı yükseltiliyor</translation>
    </message>
    <message>
        <source>User Agent comment (%s) contains unsafe characters.</source>
        <translation>Kullanıcı Aracı açıklaması (%s) güvensiz karakterler içermektedir.</translation>
    </message>
    <message>
        <source>Verifying blocks...</source>
        <translation>Bloklar Onaylanıyor...</translation>
    </message>
    <message>
        <source>Wallet needed to be rewritten: restart %s to complete</source>
        <translation>%s tamamlanması için cüzdanın yeniden başlatılması gerekiyor</translation>
    </message>
    <message>
        <source>Error: Listening for incoming connections failed (listen returned error %s)</source>
        <translation>Hata: İçeri gelen bağlantıların dinlenmesi başarısız oldu (dinleme %s hatasını verdi)</translation>
    </message>
    <message>
        <source>Invalid amount for -maxtxfee=&lt;amount&gt;: '%s' (must be at least the minrelay fee of %s to prevent stuck transactions)</source>
        <translation>-maxtxfee=&lt;tutar&gt; için geçersiz tutar: '%s' (Sıkışmış işlemleri önlemek için en az %s değerinde en düşük aktarım ücretine eşit olmalıdır)</translation>
    </message>
    <message>
        <source>The transaction amount is too small to send after the fee has been deducted</source>
        <translation>Bu işlem, tutar düşüldükten sonra göndermek için çok düşük</translation>
    </message>
    <message>
        <source>You need to rebuild the database using -reindex to go back to unpruned mode.  This will redownload the entire blockchain</source>
        <translation>Budama olmayan kipe dönmek için veritabanını -reindex ile tekrar derlemeniz gerekir. Bu, tüm blok zincirini tekrar indirecektir</translation>
    </message>
    <message>
        <source>Error reading from database, shutting down.</source>
        <translation>Veritabanı okuma hatası, kapatıldı.</translation>
    </message>
    <message>
        <source>Error upgrading chainstate database</source>
        <translation>Zincirdurumu veritabanı yükseltme hatası</translation>
    </message>
    <message>
        <source>Invalid -onion address or hostname: '%s'</source>
        <translation>Hatalı -onion adresi ya da host adı: '%s'</translation>
    </message>
    <message>
        <source>Invalid -proxy address or hostname: '%s'</source>
        <translation>Geçersiz -proxy adresi veya ana makine adı: '%s'</translation>
    </message>
    <message>
        <source>Invalid amount for -paytxfee=&lt;amount&gt;: '%s' (must be at least %s)</source>
        <translation>-paytxfee=&lt;tutar&gt;:'%s' unsurunda geçersiz tutar (asgari %s olması lazımdır)</translation>
    </message>
    <message>
        <source>Invalid netmask specified in -whitelist: '%s'</source>
        <translation>-whitelist: '%s' unsurunda geçersiz bir ağ maskesi belirtildi</translation>
    </message>
    <message>
        <source>Need to specify a port with -whitebind: '%s'</source>
        <translation>-whitebind: '%s' ile bir port belirtilmesi lazımdır</translation>
    </message>
    <message>
        <source>Reducing -maxconnections from %d to %d, because of system limitations.</source>
        <translation>Sistem sınırlamaları sebebiyle -maxconnections %d değerinden %d değerine düşürülmüştür.</translation>
    </message>
    <message>
        <source>Signing transaction failed</source>
        <translation>İşlemin imzalanması başarısız oldu</translation>
    </message>
    <message>
        <source>Specified -walletdir "%s" does not exist</source>
        <translation>Belirtilen -walletdir "%s" mevcut değil</translation>
    </message>
    <message>
        <source>Specified -walletdir "%s" is a relative path</source>
        <translation>Belirtilen -walletdir "%s" göreceli bir yoldur</translation>
    </message>
    <message>
        <source>Specified -walletdir "%s" is not a directory</source>
        <translation>Belirtilen -walletdir "%s" bir dizin değildir</translation>
    </message>
    <message>
        <source>The transaction amount is too small to pay the fee</source>
        <translation>İşlemdeki qtum tutarı ücreti ödemek için çok düşük</translation>
    </message>
    <message>
        <source>This is experimental software.</source>
        <translation>Bu deneysel bir yazılımdır.</translation>
    </message>
    <message>
        <source>Transaction amount too small</source>
        <translation>İşlem tutarı çok düşük</translation>
    </message>
    <message>
        <source>Transaction too large</source>
        <translation>İşlem çok büyük</translation>
    </message>
    <message>
        <source>Unable to bind to %s on this computer (bind returned error %s)</source>
        <translation>Bu bilgisayarda %s ögesine bağlanılamadı (bağlanma %s hatasını verdi)</translation>
    </message>
    <message>
        <source>Unable to generate initial keys</source>
        <translation>Başlangıç anahtarları üretilemiyor</translation>
    </message>
    <message>
        <source>Verifying wallet(s)...</source>
        <translation>Cüzdan(lar) onaylanıyor...</translation>
    </message>
    <message>
        <source>Warning: unknown new rules activated (versionbit %i)</source>
        <translation>Uyarı: bilinmeyen yeni kurallar etkinleştirilmiştir (versionbit %i)</translation>
    </message>
    <message>
        <source>Zapping all transactions from wallet...</source>
        <translation>Cüzdandaki tüm işlemler kaldırılıyor...</translation>
    </message>
    <message>
        <source>-maxtxfee is set very high! Fees this large could be paid on a single transaction.</source>
        <translation>-maxtxfee çok yüksek bir değere ayarlanmış! Bu denli yüksek ücretler tek bir işlemde ödenebilir.</translation>
    </message>
    <message>
        <source>This is the transaction fee you may pay when fee estimates are not available.</source>
        <translation>İşlem ücret tahminleri mevcut olmadığında ödeyebileceğiniz işlem ücreti budur.</translation>
    </message>
    <message>
        <source>This product includes software developed by the OpenSSL Project for use in the OpenSSL Toolkit %s and cryptographic software written by Eric Young and UPnP software written by Thomas Bernard.</source>
        <translation>Bu ürün OpenSSL Projesi tarafından geliştirilen OpenSSL araç takımınında kullanılmak üzere yazılan yazılımları %s Eric Young  tarafından yazılmış şifreleme yazılımını ve Thomas Bernard tarafından yazılmış UPnP yazılımını içerir.</translation>
    </message>
    <message>
        <source>Total length of network version string (%i) exceeds maximum length (%i). Reduce the number or size of uacomments.</source>
        <translation>Ağ sürümü zincirinin toplam boyutu (%i) en yüksek boyutu geçmektedir (%i). Kullanıcı aracı açıklamasının sayısı veya boyutunu azaltınız.</translation>
    </message>
    <message>
        <source>Warning: Wallet file corrupt, data salvaged! Original %s saved as %s in %s; if your balance or transactions are incorrect you should restore from a backup.</source>
        <translation>Uyarı: wallet.dat bozuk, veriler geri kazanıldı! Özgün %s, %s olarak %s klasörüne kaydedildi; bakiyeniz ya da işlemleriniz yanlışsa bir yedeklemeden tekrar yüklemeniz gerekir.</translation>
    </message>
    <message>
        <source>%s is set very high!</source>
        <translation>Ayarlanan %s çok yüksek!</translation>
    </message>
    <message>
        <source>Error loading wallet %s. Duplicate -wallet filename specified.</source>
        <translation>%s cüzdanı yüklenirken hata oluştu. Belirtilen -wallet dosya adında başka bir kopya daha var.</translation>
    </message>
    <message>
        <source>Starting network threads...</source>
        <translation>Bağlantı konuları başlıyor</translation>
    </message>
    <message>
        <source>The wallet will avoid paying less than the minimum relay fee.</source>
        <translation>Cüzdan minimum değişim ücretinden daha düşük olan ödemeyi önleyecektir</translation>
    </message>
    <message>
        <source>This is the minimum transaction fee you pay on every transaction.</source>
        <translation>Her işlem için minimum işlem ücretiniz budur</translation>
    </message>
    <message>
        <source>This is the transaction fee you will pay if you send a transaction.</source>
        <translation>Bir işlem göndermeniz durumunda işlem ücretiniz budur</translation>
    </message>
    <message>
        <source>Transaction amounts must not be negative</source>
        <translation>İşlem miktarı negatif olmamalı</translation>
    </message>
    <message>
        <source>Transaction has too long of a mempool chain</source>
        <translation>İşlem çok uzun bir bellek havuzu zincirine sahip</translation>
    </message>
    <message>
        <source>Transaction must have at least one recipient</source>
        <translation>İşlemin en az bir alıcıya sahip olmalı</translation>
    </message>
    <message>
        <source>Unknown network specified in -onlynet: '%s'</source>
        <translation>Belirsiz ağ belirtildi -onlynet: '%s'</translation>
    </message>
    <message>
        <source>Insufficient funds</source>
        <translation>Yetersiz Bakiye</translation>
    </message>
    <message>
        <source>Fee estimation failed. Fallbackfee is disabled. Wait a few blocks or enable -fallbackfee.</source>
        <translation>İşlem ücreti hesaplama başarısız. Fallbackfee özelliği devre dışı. Lütfen bir kaç blok için bekleyiniz yada -fallbackfee özelliğini aktif ediniz.</translation>
    </message>
    <message>
        <source>Cannot write to data directory '%s'; check permissions.</source>
        <translation>Veriler klasöre yazılamıyor '%s'; yetkilendirmeyi kontrol edin.</translation>
    </message>
    <message>
        <source>Loading block index...</source>
        <translation>Blok indeksi yükleniyor</translation>
    </message>
    <message>
        <source>Loading wallet...</source>
        <translation>Cüzdan Bekleniyor...</translation>
    </message>
    <message>
        <source>Cannot downgrade wallet</source>
        <translation>Cüzdan indirgenememektedir</translation>
    </message>
    <message>
        <source>Rescanning...</source>
        <translation>Tekrar taranıyor...</translation>
    </message>
    <message>
        <source>Done loading</source>
        <translation>Yükleme tamamlandı</translation>
    </message>
</context>
</TS><|MERGE_RESOLUTION|>--- conflicted
+++ resolved
@@ -67,15 +67,7 @@
     </message>
     <message>
         <source>These are your Qtum addresses for sending payments. Always check the amount and the receiving address before sending coins.</source>
-<<<<<<< HEAD
-        <translation>Bunlar ödemeleri göndermek için kullanacağınız Qtum adreslerinizdir. Qtum yollamadan önce tutarı ve alıcının alım adresini her zaman kontrol ediniz.</translation>
-    </message>
-    <message>
-        <source>These are your Qtum addresses for receiving payments. It is recommended to use a new receiving address for each transaction.</source>
-        <translation>Bunlar ödemeleri almak için kullanacağınız Qtum adreslerinizdir. Her işlem için yeni bir alım adresi kullanmanız tavsiye edilir.</translation>
-=======
         <translation>Bunlar ödeme göndermek için gereken Qtum adreslerinizdir. Para göndermeden önce her zaman miktarı ve alıcı adresi kontrol edin.</translation>
->>>>>>> 451880b9
     </message>
     <message>
         <source>&amp;Copy Address</source>
@@ -169,11 +161,7 @@
     </message>
     <message>
         <source>Warning: If you encrypt your wallet and lose your passphrase, you will &lt;b&gt;LOSE ALL OF YOUR QTUMS&lt;/b&gt;!</source>
-<<<<<<< HEAD
-        <translation>Uyarı: Eğer cüzdanınızı şifreler ve parolanızı kaybederseniz &lt;b&gt;TÜM BİTCOİNLERİNİZİ KAYBEDECEKSİNİZ&lt;/b&gt;!</translation>
-=======
         <translation>Uyarı: Eğer cüzdanınızı şifreleyip parolanızı kaybederseniz (unutursanız) , &lt;b&gt;BÜTÜN QTUM'LERINIZI KAYBEDECEKSINIZ&lt;/b&gt;!</translation>
->>>>>>> 451880b9
     </message>
     <message>
         <source>Are you sure you wish to encrypt your wallet?</source>
@@ -184,13 +172,10 @@
         <translation>Cüzdan Şifrelendi</translation>
     </message>
     <message>
-<<<<<<< HEAD
-=======
         <source>Remember that encrypting your wallet cannot fully protect your qtums from being stolen by malware infecting your computer.</source>
         <translation>Cüzdanınızı şifrelemenin, qtumlerinizin bilgisayara bulaşan kötücül bir yazılım tarafından çalınmaya karşı tamamen koruyamayacağını unutmayınız.</translation>
     </message>
     <message>
->>>>>>> 451880b9
         <source>IMPORTANT: Any previous backups you have made of your wallet file should be replaced with the newly generated, encrypted wallet file. For security reasons, previous backups of the unencrypted wallet file will become useless as soon as you start using the new, encrypted wallet.</source>
         <translation>ÖNEMLİ: Yeni oluşturduğunuz şifrelenmiş cüzdan dosyasını önceki yedeklenmiş cüzdan dosyasıyla değiştirmeniz gerekmektedir. Güvenlik sebeplerinden dolayı yeni, şifrelenmiş cüzdanınızı kullanmaya başlar başlamaz önceki şifrelenmemiş cüzdan yedekleri kullanılmaz hale gelecektir.</translation>
     </message>
@@ -342,11 +327,7 @@
     </message>
     <message>
         <source>Send coins to a Qtum address</source>
-<<<<<<< HEAD
-        <translation>Bir qtum adresine qtum gönder</translation>
-=======
         <translation>Qtum adresine madeni para gönderin</translation>
->>>>>>> 451880b9
     </message>
     <message>
         <source>Backup wallet to another location</source>
@@ -366,15 +347,7 @@
     </message>
     <message>
         <source>&amp;Verify message...</source>
-<<<<<<< HEAD
-        <translation>İletiyi &amp;kontrol et...</translation>
-    </message>
-    <message>
-        <source>Qtum</source>
-        <translation>Qtum</translation>
-=======
         <translation>Onay mesajı...</translation>
->>>>>>> 451880b9
     </message>
     <message>
         <source>&amp;Send</source>
@@ -485,8 +458,6 @@
         <translation>Güncel</translation>
     </message>
     <message>
-<<<<<<< HEAD
-=======
         <source>Open Wallet</source>
         <translation>Cüzdanı Aç</translation>
     </message>
@@ -503,7 +474,6 @@
         <translation>Cüzdanı Kapat</translation>
     </message>
     <message>
->>>>>>> 451880b9
         <source>Show the %1 help message to get a list with possible Qtum command-line options</source>
         <translation>Olası Qtum komut satırı seçeneklerinin listesini görmek için %1 yardım mesajını göster</translation>
     </message>
@@ -513,11 +483,7 @@
     </message>
     <message>
         <source>&amp;Window</source>
-<<<<<<< HEAD
-        <translation>&amp;Pencere</translation>
-=======
         <translation>Pencere</translation>
->>>>>>> 451880b9
     </message>
     <message>
         <source>Minimize</source>
@@ -796,11 +762,7 @@
     </message>
     <message>
         <source>The entered address "%1" is not a valid Qtum address.</source>
-<<<<<<< HEAD
-        <translation>Girilen "%1" adresi geçerli bir Qtum adresi değildir.</translation>
-=======
         <translation>Girilen adres "%1" Qtum adresiyle eşleşmiyor.</translation>
->>>>>>> 451880b9
     </message>
     <message>
         <source>Address "%1" already exists as a receiving address with label "%2" and so cannot be added as a sending address.</source>
@@ -893,16 +855,12 @@
     </message>
     <message>
         <source>Qtum</source>
-<<<<<<< HEAD
-        <translation>Qtum</translation>
-=======
         <translation>Qtum
 </translation>
     </message>
     <message>
         <source>At least %1 GB of data will be stored in this directory, and it will grow over time.</source>
         <translation>Bu dizinde en az %1 GB lık veri depolanacak ve zamanla büyüyecek.</translation>
->>>>>>> 451880b9
     </message>
     <message>
         <source>Approximately %1 GB of data will be stored in this directory.</source>
@@ -941,11 +899,7 @@
     </message>
     <message>
         <source>Recent transactions may not yet be visible, and therefore your wallet's balance might be incorrect. This information will be correct once your wallet has finished synchronizing with the qtum network, as detailed below.</source>
-<<<<<<< HEAD
-        <translation>Son işlemler henüz görünmeyebilir ve bu nedenle cüzdanınızın bakiyesi yanlış olabilir. Bu bilgiler, aşağıda detaylandırıldığı gibi, cüzdanınız qtum ağı ile senkronizasyonunu tamamladığında doğru olacaktır. </translation>
-=======
         <translation>Son işlemler henüz görünmeyebilir ve bu nedenle cüzdanınızın bakiyesi yanlış olabilir. Bu bilgiler, aşağıda detaylandırıldığı gibi, cüzdanınız qtum ağı ile senkronizasyonunu tamamladığında doğru olacaktır.</translation>
->>>>>>> 451880b9
     </message>
     <message>
         <source>Attempting to spend qtums that are affected by not-yet-displayed transactions will not be accepted by the network.</source>
@@ -1034,11 +988,7 @@
     </message>
     <message>
         <source>Size of &amp;database cache</source>
-<<<<<<< HEAD
-        <translation>&amp;Veritabanı önbelleğinin boyutu</translation>
-=======
         <translation>Veritabanı önbelleğinin boyutu</translation>
->>>>>>> 451880b9
     </message>
     <message>
         <source>Number of script &amp;verification threads</source>
@@ -1109,22 +1059,6 @@
         <translation>Bu ayarları geri değiştirmek tüm blok zinciri'nin indirilmesini gerektirir.</translation>
     </message>
     <message>
-        <source>Disables some advanced features but all blocks will still be fully validated. Reverting this setting requires re-downloading the entire blockchain. Actual disk usage may be somewhat higher.</source>
-        <translation>Gelişmiş bazı ayarlar devredışı bırakılmış fakat tüm bloklar hala tam olarak doğrulanabilir. Bu ayarları geri almak tüm block zinciri'nin tekrar indirilmesini gerektirir. Mevcut disk kullanımınızda bir miktar artış görülebilir.</translation>
-    </message>
-    <message>
-        <source>Prune &amp;block storage to</source>
-        <translation>Temizle &amp;block depolamasını</translation>
-    </message>
-    <message>
-        <source>GB</source>
-        <translation>GB</translation>
-    </message>
-    <message>
-        <source>Reverting this setting requires re-downloading the entire blockchain.</source>
-        <translation>Bu ayarları geri değiştirmek tüm blok zinciri'nin indirilmesini gerektirir.</translation>
-    </message>
-    <message>
         <source>(0 = auto, &lt;0 = leave that many cores free)</source>
         <translation>(0 = otomatik, &lt;0 = bu kadar çekirdeği kullanma)</translation>
     </message>
@@ -1309,11 +1243,7 @@
     </message>
     <message>
         <source>The displayed information may be out of date. Your wallet automatically synchronizes with the Qtum network after a connection is established, but this process has not completed yet.</source>
-<<<<<<< HEAD
-        <translation>Görüntülenen bilgiler güncel olmayabilir. Bağlantı kurulduğunda cüzdanınız otomatik olarak Qtum ağı ile senkronize olur ancak bu işlem henüz tamamlanmamıştır.</translation>
-=======
         <translation>Gösterilen bilgi geçerli olmayabilir. Bağlantı tekrar sağlandıktan sonra cüzdanınız otomatik olarak senkronize olacaktır. Henüz senkronize olma işlemi tamamlanmadı.</translation>
->>>>>>> 451880b9
     </message>
     <message>
         <source>Watch-only:</source>
@@ -1510,11 +1440,7 @@
     </message>
     <message>
         <source>Enter a Qtum address (e.g. %1)</source>
-<<<<<<< HEAD
-        <translation>Bir Qtum adresi giriniz (mesela %1)</translation>
-=======
         <translation>Qtum adresinizi girin (örneğin %1)</translation>
->>>>>>> 451880b9
     </message>
     <message>
         <source>%1 d</source>
@@ -1589,7 +1515,18 @@
         <translation>%1 GB</translation>
     </message>
     <message>
-<<<<<<< HEAD
+        <source>Error: Specified data directory "%1" does not exist.</source>
+        <translation>Hata: Belirtilen "%1" veri klasörü yoktur.</translation>
+    </message>
+    <message>
+        <source>Error: Cannot parse configuration file: %1.</source>
+        <translation>Hata: %1 yapılandırma dosyası ayrıştırılamadı.</translation>
+    </message>
+    <message>
+        <source>Error: %1</source>
+        <translation>Hata: %1</translation>
+    </message>
+    <message>
         <source>%1 didn't yet exit safely...</source>
         <translation>%1  henüz güvenli bir şekilde çıkış yapmamıştır...</translation>
     </message>
@@ -1599,35 +1536,6 @@
     </message>
 </context>
 <context>
-    <name>QObject::QObject</name>
-    <message>
-        <source>Error parsing command line arguments: %1.</source>
-        <translation>Komut satırı argümanlarında hatalı ayrıştırma: %1</translation>
-    </message>
-    <message>
-=======
->>>>>>> 451880b9
-        <source>Error: Specified data directory "%1" does not exist.</source>
-        <translation>Hata: Belirtilen "%1" veri klasörü yoktur.</translation>
-    </message>
-    <message>
-        <source>Error: Cannot parse configuration file: %1.</source>
-        <translation>Hata: %1 yapılandırma dosyası ayrıştırılamadı.</translation>
-    </message>
-    <message>
-        <source>Error: %1</source>
-        <translation>Hata: %1</translation>
-    </message>
-    <message>
-        <source>%1 didn't yet exit safely...</source>
-        <translation>%1  henüz güvenli bir şekilde çıkış yapmamıştır...</translation>
-    </message>
-    <message>
-        <source>unknown</source>
-        <translation>bilinmiyor</translation>
-    </message>
-</context>
-<context>
     <name>QRImageWidget</name>
     <message>
         <source>&amp;Save Image...</source>
@@ -2126,11 +2034,7 @@
     <name>SendCoinsDialog</name>
     <message>
         <source>Send Coins</source>
-<<<<<<< HEAD
-        <translation>Qtum yolla</translation>
-=======
         <translation>Coin gönder</translation>
->>>>>>> 451880b9
     </message>
     <message>
         <source>Coin Control Features</source>
@@ -2310,11 +2214,7 @@
     </message>
     <message>
         <source>Confirm send coins</source>
-<<<<<<< HEAD
-        <translation>Qtum gönderimini onaylayın</translation>
-=======
         <translation>Coin gönderimini onaylayın</translation>
->>>>>>> 451880b9
     </message>
     <message>
         <source>The recipient address is not valid. Please recheck.</source>
@@ -2352,11 +2252,6 @@
         <source>Payment request expired.</source>
         <translation>Ödeme talebinin geçerlilik süresi bitti.</translation>
     </message>
-<<<<<<< HEAD
-    <message>
-        <source>Warning: Invalid Qtum address</source>
-        <translation>Uyarı: geçersiz Qtum adresi</translation>
-=======
     <message numerus="yes">
         <source>Estimated to begin confirmation within %n block(s).</source>
         <translation><numerusform>Tahmini %n blok içinde doğrulamaya başlanacaktır.</numerusform><numerusform>Tahmini %n blok içinde doğrulamaya başlanacaktır.</numerusform></translation>
@@ -2364,7 +2259,6 @@
     <message>
         <source>Warning: Invalid Qtum address</source>
         <translation>Uyarı: Hatalı Qtum adresi</translation>
->>>>>>> 451880b9
     </message>
     <message>
         <source>Warning: Unknown change address</source>
@@ -3087,13 +2981,10 @@
 </context>
 <context>
     <name>WalletController</name>
-<<<<<<< HEAD
-=======
     <message>
         <source>Close wallet</source>
         <translation>Cüzdanı Kapat</translation>
     </message>
->>>>>>> 451880b9
     </context>
 <context>
     <name>WalletFrame</name>
@@ -3106,11 +2997,7 @@
     <name>WalletModel</name>
     <message>
         <source>Send Coins</source>
-<<<<<<< HEAD
-        <translation>Qtumi Gönder</translation>
-=======
         <translation>Coin gönder</translation>
->>>>>>> 451880b9
     </message>
     <message>
         <source>Increasing transaction fee failed</source>
@@ -3215,13 +3102,6 @@
         <translation>HTTP sunucusu başlatılamadı. Ayrıntılar için debug.log dosyasına bakınız.</translation>
     </message>
     <message>
-<<<<<<< HEAD
-        <source>Qtum Core</source>
-        <translation>Qtum Çekirdeği</translation>
-    </message>
-    <message>
-=======
->>>>>>> 451880b9
         <source>The %s developers</source>
         <translation>%s ekip</translation>
     </message>
