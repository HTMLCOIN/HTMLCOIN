--- conflicted
+++ resolved
@@ -3,11 +3,7 @@
     <name>AddressBookPage</name>
     <message>
         <source>Right-click to edit address or label</source>
-<<<<<<< HEAD
-        <translation>Desni klik za izmenu adrese ili oznake</translation>
-=======
         <translation>Десни клик за измену адресе или ознаке</translation>
->>>>>>> 228c1378
     </message>
     <message>
         <source>Create a new address</source>
@@ -46,16 +42,8 @@
         <translation>&amp;Извези</translation>
     </message>
     <message>
-        <source>&amp;Export</source>
-        <translation>&amp;Izvedi</translation>
-    </message>
-    <message>
         <source>&amp;Delete</source>
-<<<<<<< HEAD
-        <translation>&amp;Izbriši</translation>
-=======
         <translation>&amp;Обриши</translation>
->>>>>>> 228c1378
     </message>
     <message>
         <source>Choose the address to send coins to</source>
@@ -117,12 +105,6 @@
 <context>
     <name>AddressTableModel</name>
     <message>
-<<<<<<< HEAD
-        <source>Address</source>
-        <translation>Adresa</translation>
-    </message>
-    </context>
-=======
         <source>Label</source>
         <translation>Етикета</translation>
     </message>
@@ -135,7 +117,6 @@
         <translation>(без етикете)</translation>
     </message>
 </context>
->>>>>>> 228c1378
 <context>
     <name>AskPassphraseDialog</name>
     <message>
@@ -260,13 +241,10 @@
 </context>
 <context>
     <name>QtumGUI</name>
-<<<<<<< HEAD
-=======
     <message>
         <source>Sign &amp;message...</source>
         <translation>Потпиши &amp;поруку...</translation>
     </message>
->>>>>>> 228c1378
     <message>
         <source>Synchronizing with network...</source>
         <translation>Синхронизација са мрежом у току...</translation>
@@ -336,10 +314,6 @@
         <translation>Промени &amp;лозинку...</translation>
     </message>
     <message>
-<<<<<<< HEAD
-        <source>Send coins to a Qtum address</source>
-        <translation>Пошаљите новац на qtum адресу</translation>
-=======
         <source>&amp;Sending addresses...</source>
         <translation>&amp;Адресе за слање...</translation>
     </message>
@@ -390,7 +364,6 @@
     <message>
         <source>Backup wallet to another location</source>
         <translation>Направите резервну копију новчаника на другој локацији</translation>
->>>>>>> 228c1378
     </message>
     <message>
         <source>Change the passphrase used for wallet encryption</source>
@@ -941,10 +914,6 @@
         <source>Error</source>
         <translation>Greška</translation>
     </message>
-    <message>
-        <source>Error</source>
-        <translation>Greška</translation>
-    </message>
     </context>
 <context>
     <name>OverviewPage</name>
@@ -1045,8 +1014,6 @@
         <source>Address</source>
         <translation>Adresa</translation>
     </message>
-<<<<<<< HEAD
-=======
     <message>
         <source>Amount</source>
         <translation>Износ</translation>
@@ -1059,7 +1026,6 @@
         <source>Wallet</source>
         <translation>Новчаник</translation>
     </message>
->>>>>>> 228c1378
     </context>
 <context>
     <name>RecentRequestsTableModel</name>
@@ -1229,11 +1195,6 @@
 <context>
     <name>TransactionView</name>
     <message>
-<<<<<<< HEAD
-        <source>Address</source>
-        <translation>Adresa</translation>
-    </message>
-=======
         <source>Copy address</source>
         <translation>Копирај адресу</translation>
     </message>
@@ -1266,7 +1227,6 @@
         <source>Exporting Failed</source>
         <translation>Извоз Неуспешан</translation>
     </message>
->>>>>>> 228c1378
     </context>
 <context>
     <name>UnitDisplayStatusBarControl</name>
@@ -1279,20 +1239,10 @@
     </context>
 <context>
     <name>WalletView</name>
-<<<<<<< HEAD
     <message>
         <source>&amp;Export</source>
         <translation>&amp;Izvedi</translation>
     </message>
-    </context>
-<context>
-    <name>qtum-core</name>
-=======
->>>>>>> 228c1378
-    <message>
-        <source>&amp;Export</source>
-        <translation>&amp;Izvedi</translation>
-    </message>
     <message>
         <source>Export the data in the current tab to a file</source>
         <translation>Извези податке из одабране картице у фајлj</translation>
@@ -1305,13 +1255,10 @@
         <translation>Информације</translation>
     </message>
     <message>
-<<<<<<< HEAD
-=======
         <source>Warning</source>
         <translation>Упозорење</translation>
     </message>
     <message>
->>>>>>> 228c1378
         <source>Insufficient funds</source>
         <translation>Nedovoljno sredstava</translation>
     </message>
