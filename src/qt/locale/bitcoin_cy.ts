--- conflicted
+++ resolved
@@ -68,13 +68,6 @@
     <message>
         <source>These are your Qtum addresses for sending payments. Always check the amount and the receiving address before sending coins.</source>
         <translation>Rhain ydi eich cyfeiriadau Qtum ar gyfer gyrru taliadau. Gwnewch yn sicr o'r swm a'r cyfeiriad derbyn cyn gyrru arian.</translation>
-<<<<<<< HEAD
-    </message>
-    <message>
-        <source>These are your Qtum addresses for receiving payments. It is recommended to use a new receiving address for each transaction.</source>
-        <translation>Dyma eich cyfeiriadau Qtum ar gyfer derbyn taliadau. Argymhellwn ddefnyddio cyfeiriad derbyn newydd ar gyfer bob trafodyn.</translation>
-=======
->>>>>>> 451880b9
     </message>
     <message>
         <source>&amp;Copy Address</source>
@@ -175,13 +168,10 @@
         <translation>Waled wedi amgryptio</translation>
     </message>
     <message>
-<<<<<<< HEAD
-=======
         <source>Wallet to be encrypted</source>
         <translation>Waled i'w amgryptio</translation>
     </message>
     <message>
->>>>>>> 451880b9
         <source>IMPORTANT: Any previous backups you have made of your wallet file should be replaced with the newly generated, encrypted wallet file. For security reasons, previous backups of the unencrypted wallet file will become useless as soon as you start using the new, encrypted wallet.</source>
         <translation>PWYSIG: Mi ddylai unrhyw back ups blaenorol rydych wedi ei wneud o ffeil eich waled gael ei ddiweddaru efo'r ffeil amgryptiedig newydd ei chreu. Am resymau diogelwch, bydd back ups blaenorol o ffeil y walet heb amgryptio yn ddiwerth mor fuan ac yr ydych yn dechrau defnyddio'r waled amgryptiedig newydd.</translation>
     </message>
@@ -348,13 +338,6 @@
         <translation>&amp;Gwirio neges...</translation>
     </message>
     <message>
-<<<<<<< HEAD
-        <source>Qtum</source>
-        <translation>Qtum</translation>
-    </message>
-    <message>
-=======
->>>>>>> 451880b9
         <source>&amp;Send</source>
         <translation>&amp;Anfon</translation>
     </message>
@@ -455,8 +438,6 @@
         <translation>Cyfamserol</translation>
     </message>
     <message>
-<<<<<<< HEAD
-=======
         <source>Open Wallet</source>
         <translation>Agor Waled</translation>
     </message>
@@ -473,7 +454,6 @@
         <translation>Cau waled</translation>
     </message>
     <message>
->>>>>>> 451880b9
         <source>&amp;Window</source>
         <translation>&amp;Ffenestr</translation>
     </message>
@@ -1045,13 +1025,10 @@
     </context>
 <context>
     <name>WalletController</name>
-<<<<<<< HEAD
-=======
     <message>
         <source>Close wallet</source>
         <translation>Cau waled</translation>
     </message>
->>>>>>> 451880b9
     </context>
 <context>
     <name>WalletFrame</name>
@@ -1088,25 +1065,5 @@
     </context>
 <context>
     <name>qtum-core</name>
-<<<<<<< HEAD
-    <message>
-        <source>Qtum Core</source>
-        <translation>Craidd Qtum</translation>
-    </message>
-    <message>
-        <source>Information</source>
-        <translation>Gwybodaeth</translation>
-    </message>
-    <message>
-        <source>Warning</source>
-        <translation>Rhybudd</translation>
-    </message>
-    <message>
-        <source>Error</source>
-        <translation>Gwall</translation>
-    </message>
-</context>
-=======
-    </context>
->>>>>>> 451880b9
+    </context>
 </TS>