--- conflicted
+++ resolved
@@ -855,17 +855,12 @@
         <translation>При первом запуске программы вы можете выбрать где %1 будет хранить свои данные.</translation>
     </message>
     <message>
-<<<<<<< HEAD
-        <source>%1 will download and store a copy of the Qtum block chain. At least %2GB of data will be stored in this directory, and it will grow over time. The wallet will also be stored in this directory.</source>
-        <translation>%1 скачает и сохранит копию цепи блоков. Как минимум %2GB будут записаны в этот каталог, и со временем он будет расти. Бумажник также будет сохранен в этом каталоге.</translation>
-=======
         <source>When you click OK, %1 will begin to download and process the full %4 block chain (%2GB) starting with the earliest transactions in %3 when %4 initially launched.</source>
         <translation>Когда вы нажимаете ОК, %1  начнет загружать и обрабатывать полную цепочку блоков %4 (%2 ГБ), начиная с самых ранних транзакций в %3, когда первоначально запускался %4.</translation>
     </message>
     <message>
         <source>If you have chosen to limit block chain storage (pruning), the historical data must still be downloaded and processed, but will be deleted afterward to keep your disk usage low.</source>
         <translation>©Если вы решили ограничить хранение цепочки блоков (обрезка), исторические данные должны быть загружены и обработаны, но впоследствии будут удалены, чтобы поддерживать низкий уровень использования вашего диска.</translation>
->>>>>>> a68962c4
     </message>
     <message>
         <source>Use the default data directory</source>
@@ -1101,8 +1096,6 @@
         <translation>Пробросить порт через &amp;UPnP</translation>
     </message>
     <message>
-<<<<<<< HEAD
-=======
         <source>Accept connections from outside.</source>
         <translation>Разрешать соединения извне</translation>
     </message>
@@ -1111,7 +1104,6 @@
         <translation>Разрешить входящие подключения</translation>
     </message>
     <message>
->>>>>>> a68962c4
         <source>Connect to the Qtum network through a SOCKS5 proxy.</source>
         <translation>Подключаться к сети Qtum через прокси SOCKS5</translation>
     </message>
@@ -1150,13 +1142,6 @@
     <message>
         <source>Connect to the Qtum network through a separate SOCKS5 proxy for Tor hidden services.</source>
         <translation>Подключаться к сети Qtum через прокси SOCKS5 для скрытых сервисов Tor.</translation>
-<<<<<<< HEAD
-    </message>
-    <message>
-        <source>Use separate SOCKS5 proxy to reach peers via Tor hidden services:</source>
-        <translation>Использовать отдельный прокси SOCKS5 для соединения с участниками через скрытые сервисы Tor:</translation>
-=======
->>>>>>> a68962c4
     </message>
     <message>
         <source>&amp;Window</source>
@@ -1879,17 +1864,6 @@
         <translation>&amp;Сообщение</translation>
     </message>
     <message>
-<<<<<<< HEAD
-        <source>Reuse one of the previously used receiving addresses. Reusing addresses has security and privacy issues. Do not use this unless re-generating a payment request made before.</source>
-        <translation>Повторно использовать один из ранее использованных адресов. Повторное использование адресов несёт риски безопасности и приватности. Не используйте эту опцию, если вы не создаёте повторно ранее сделанный запрос платежа.</translation>
-    </message>
-    <message>
-        <source>R&amp;euse an existing receiving address (not recommended)</source>
-        <translation>&amp;Повторно использовать существующий адрес получения (не рекомендуется)</translation>
-    </message>
-    <message>
-=======
->>>>>>> a68962c4
         <source>An optional message to attach to the payment request, which will be displayed when the request is opened. Note: The message will not be sent with the payment over the Qtum network.</source>
         <translation>Необязательное сообщение для запроса платежа, которое будет показано при открытии запроса. Заметьте: сообщение не будет отправлено вместе с платежом через сеть Qtum.</translation>
     </message>
@@ -2135,13 +2109,6 @@
         <translation>Скрыть</translation>
     </message>
     <message>
-<<<<<<< HEAD
-        <source>total at least</source>
-        <translation>Итого как минимум</translation>
-    </message>
-    <message>
-=======
->>>>>>> a68962c4
         <source>Paying only the minimum fee is just fine as long as there is less transaction volume than space in the blocks. But be aware that this can end up in a never confirming transaction once there is more demand for qtum transactions than the network can process.</source>
         <translation>Уплата минимальной комиссии — не проблема, пока объём транзакций меньше, чем свободное место в блоках. Учтите, однако, что такая транзакция может никогда не подтвердиться, если спрос на транзакции превышает возможности сети по их обработке.</translation>
     </message>
