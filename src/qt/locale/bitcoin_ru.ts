--- conflicted
+++ resolved
@@ -67,19 +67,11 @@
     </message>
     <message>
         <source>These are your Qtum addresses for sending payments. Always check the amount and the receiving address before sending coins.</source>
-<<<<<<< HEAD
-        <translation>Это ваши адреса Qtum для отправки платежей. Всегда проверяйте количество и адрес получателя перед отправкой перевода.</translation>
-    </message>
-    <message>
-        <source>These are your Qtum addresses for receiving payments. It is recommended to use a new receiving address for each transaction.</source>
-        <translation>Это ваши адреса Qtum для приёма платежей. Рекомендуется использовать новый адрес получения для каждой транзакции.</translation>
-=======
         <translation>Это ваши Qtum-адреса для отправки платежей. Всегда проверяйте количество и адрес получателя перед отправкой перевода.</translation>
     </message>
     <message>
         <source>These are your Qtum addresses for receiving payments. Use the 'Create new receiving address' button in the receive tab to create new addresses.</source>
         <translation>Это ваши Qtum-адреса для приёма платежей. Используйте кнопку «Создать новый адрес для получения» на вкладке Получить, чтобы создать новые адреса.</translation>
->>>>>>> 451880b9
     </message>
     <message>
         <source>&amp;Copy Address</source>
@@ -177,11 +169,7 @@
     </message>
     <message>
         <source>Warning: If you encrypt your wallet and lose your passphrase, you will &lt;b&gt;LOSE ALL OF YOUR QTUMS&lt;/b&gt;!</source>
-<<<<<<< HEAD
-        <translation>Предупреждение: если вы зашифруете бумажник и потеряете пароль, вы &lt;b&gt;ПОТЕРЯЕТЕ ВСЕ ВАШИ QTUMS&lt;/b&gt;!</translation>
-=======
         <translation>Предупреждение: Если вы зашифруете кошелёк и потеряете пароль, вы &lt;b&gt;ПОТЕРЯЕТЕ ВСЕ ВАШИ QTUMS&lt;/b&gt;!</translation>
->>>>>>> 451880b9
     </message>
     <message>
         <source>Are you sure you wish to encrypt your wallet?</source>
@@ -192,10 +180,6 @@
         <translation>Кошелёк зашифрован</translation>
     </message>
     <message>
-<<<<<<< HEAD
-        <source>Your wallet is now encrypted. Remember that encrypting your wallet cannot fully protect your qtums from being stolen by malware infecting your computer.</source>
-        <translation>Бумажник зашифрован. Помните, что шифрование не способно полностью защитить Ваши qtums, которые могут быть украдены вредоносным ПО</translation>
-=======
         <source>Enter the new passphrase for the wallet.&lt;br/&gt;Please use a passphrase of &lt;b&gt;ten or more random characters&lt;/b&gt;, or &lt;b&gt;eight or more words&lt;/b&gt;.</source>
         <translation>Введите новый пароль для кошелька.&lt;br/&gt;Используйте пароль, состоящий из &lt;b&gt;десяти или более случайных символов&lt;/b&gt;, или &lt;b&gt;восьми или более слов&lt;/b&gt;.</translation>
     </message>
@@ -222,7 +206,6 @@
     <message>
         <source>IMPORTANT: Any previous backups you have made of your wallet file should be replaced with the newly generated, encrypted wallet file. For security reasons, previous backups of the unencrypted wallet file will become useless as soon as you start using the new, encrypted wallet.</source>
         <translation>ВАЖНО: любые предыдущие резервные копия вашего кошелька, выполненные вами, необходимо заменить новым сгенерированным, зашифрованным файлом кошелька. В целях безопасности, предыдущие резервные копии незашифрованного файла кошелька утратят пригодность после начала использования нового зашифрованного кошелька.</translation>
->>>>>>> 451880b9
     </message>
     <message>
         <source>Wallet encryption failed</source>
@@ -237,10 +220,6 @@
         <translation>Введённые пароли не совпадают.</translation>
     </message>
     <message>
-        <source>Wallet encryption failed due to an internal error. Your wallet was not encrypted.</source>
-        <translation>Сбой шифрования кошелька из-за внутренней ошибки. Ваш кошелёк не был зашифрован.</translation>
-    </message>
-    <message>
         <source>Wallet unlock failed</source>
         <translation>Не удалось разблокировать кошелёк</translation>
     </message>
@@ -287,13 +266,10 @@
         <translation>&amp;Обзор</translation>
     </message>
     <message>
-<<<<<<< HEAD
-=======
         <source>Show general overview of wallet</source>
         <translation>Отобразить главное окно кошелька</translation>
     </message>
     <message>
->>>>>>> 451880b9
         <source>&amp;Transactions</source>
         <translation>&amp;Транзакции</translation>
     </message>
@@ -338,99 +314,70 @@
         <translation>&amp;Зашифровать кошелёк...</translation>
     </message>
     <message>
-<<<<<<< HEAD
+        <source>&amp;Backup Wallet...</source>
+        <translation>&amp;Резервная копия кошелька...</translation>
+    </message>
+    <message>
+        <source>&amp;Change Passphrase...</source>
+        <translation>&amp;Изменить пароль...</translation>
+    </message>
+    <message>
+        <source>Open &amp;URI...</source>
+        <translation>Открыть &amp;URI...</translation>
+    </message>
+    <message>
+        <source>Create Wallet...</source>
+        <translation>Создать кошелёк...</translation>
+    </message>
+    <message>
+        <source>Create a new wallet</source>
+        <translation>Создать новый кошелёк</translation>
+    </message>
+    <message>
         <source>Wallet:</source>
-        <translation>Кошелёк</translation>
+        <translation>Кошелёк:</translation>
+    </message>
+    <message>
+        <source>Click to disable network activity.</source>
+        <translation>Нажмите для отключения взаимодействия с сетью.</translation>
+    </message>
+    <message>
+        <source>Network activity disabled.</source>
+        <translation>Взаимодействие с сетью отключено.</translation>
+    </message>
+    <message>
+        <source>Click to enable network activity again.</source>
+        <translation>Нажмите для включения взаимодействия с сетью.</translation>
+    </message>
+    <message>
+        <source>Syncing Headers (%1%)...</source>
+        <translation>Синхронизация заголовков (%1%)...</translation>
     </message>
     <message>
         <source>Reindexing blocks on disk...</source>
         <translation>Переиндексация блоков на диске...</translation>
     </message>
     <message>
+        <source>Proxy is &lt;b&gt;enabled&lt;/b&gt;: %1</source>
+        <translation>Прокси &lt;b&gt;включен&lt;/b&gt;: %1</translation>
+    </message>
+    <message>
+        <source>Send coins to a Qtum address</source>
+        <translation>Послать средства на Qtum-адрес</translation>
+    </message>
+    <message>
+        <source>Backup wallet to another location</source>
+        <translation>Выполнить резервное копирование кошелька в другом месте расположения</translation>
+    </message>
+    <message>
+        <source>Change the passphrase used for wallet encryption</source>
+        <translation>Изменить пароль, используемый для шифрования кошелька</translation>
+    </message>
+    <message>
         <source>&amp;Debug window</source>
         <translation>&amp;Окно отладки</translation>
     </message>
     <message>
-        <source>Error</source>
-        <translation>Ошибка</translation>
-    </message>
-    <message>
-        <source>&amp;Window</source>
-        <translation>&amp;Окно</translation>
-    </message>
-    <message>
-        <source>Minimize</source>
-        <translation>Сворачивать</translation>
-    </message>
-    </context>
-<context>
-    <name>CoinControlDialog</name>
-=======
-        <source>&amp;Backup Wallet...</source>
-        <translation>&amp;Резервная копия кошелька...</translation>
-    </message>
-    <message>
-        <source>&amp;Change Passphrase...</source>
-        <translation>&amp;Изменить пароль...</translation>
-    </message>
->>>>>>> 451880b9
-    <message>
-        <source>Open &amp;URI...</source>
-        <translation>Открыть &amp;URI...</translation>
-    </message>
-    <message>
-        <source>Create Wallet...</source>
-        <translation>Создать кошелёк...</translation>
-    </message>
-    <message>
-        <source>Create a new wallet</source>
-        <translation>Создать новый кошелёк</translation>
-    </message>
-    <message>
-        <source>Wallet:</source>
-        <translation>Кошелёк:</translation>
-    </message>
-    <message>
-        <source>Click to disable network activity.</source>
-        <translation>Нажмите для отключения взаимодействия с сетью.</translation>
-    </message>
-    <message>
-        <source>Network activity disabled.</source>
-        <translation>Взаимодействие с сетью отключено.</translation>
-    </message>
-    <message>
-        <source>Click to enable network activity again.</source>
-        <translation>Нажмите для включения взаимодействия с сетью.</translation>
-    </message>
-    <message>
-        <source>Syncing Headers (%1%)...</source>
-        <translation>Синхронизация заголовков (%1%)...</translation>
-    </message>
-    <message>
-        <source>Reindexing blocks on disk...</source>
-        <translation>Переиндексация блоков на диске...</translation>
-    </message>
-    <message>
-        <source>Proxy is &lt;b&gt;enabled&lt;/b&gt;: %1</source>
-        <translation>Прокси &lt;b&gt;включен&lt;/b&gt;: %1</translation>
-    </message>
-    <message>
-        <source>Send coins to a Qtum address</source>
-        <translation>Послать средства на Qtum-адрес</translation>
-    </message>
-    <message>
-        <source>Backup wallet to another location</source>
-        <translation>Выполнить резервное копирование кошелька в другом месте расположения</translation>
-    </message>
-    <message>
-        <source>Change the passphrase used for wallet encryption</source>
-        <translation>Изменить пароль, используемый для шифрования кошелька</translation>
-    </message>
-    <message>
-        <source>&amp;Debug window</source>
-        <translation>&amp;Окно отладки</translation>
-    </message>
-    <message>
         <source>Open debugging and diagnostic console</source>
         <translation>Открыть консоль отладки и диагностики</translation>
     </message>
@@ -442,24 +389,6 @@
         <source>&amp;Send</source>
         <translation>&amp;Отправить</translation>
     </message>
-<<<<<<< HEAD
-    </context>
-<context>
-    <name>UnitDisplayStatusBarControl</name>
-    </context>
-<context>
-    <name>WalletController</name>
-    </context>
-<context>
-    <name>WalletFrame</name>
-    </context>
-<context>
-    <name>WalletModel</name>
-    </context>
-<context>
-    <name>WalletView</name>
-=======
->>>>>>> 451880b9
     <message>
         <source>&amp;Receive</source>
         <translation>&amp;Получить</translation>
@@ -468,24 +397,13 @@
         <source>&amp;Show / Hide</source>
         <translation>&amp;Показать / Спрятать</translation>
     </message>
-<<<<<<< HEAD
-    </context>
-<context>
-    <name>qtum-core</name>
-=======
->>>>>>> 451880b9
     <message>
         <source>Show or hide the main Window</source>
         <translation>Показать или скрыть главное окно</translation>
     </message>
     <message>
-<<<<<<< HEAD
-        <source>The wallet will avoid paying less than the minimum relay fee.</source>
-        <translation>Кошелёк будет избегать оплат меньших, нежели минимальная комиссия передачи.</translation>
-=======
         <source>Encrypt the private keys that belong to your wallet</source>
         <translation>Зашифровать приватные ключи, принадлежащие вашему кошельку</translation>
->>>>>>> 451880b9
     </message>
     <message>
         <source>Sign messages with your Qtum addresses to prove you own them</source>
@@ -3937,31 +3855,4 @@
         <translation>Сначала создайте резервную копию кошелька, так как понадобится перезапустить  кошелек.</translation>
     </message>
 </context>
-<context>
-    <name>RestoreDialog</name>
-    <message>
-        <source>Select wallet file to restore from</source>
-        <translation>Выберите файл кошелька для восстановления</translation>
-    </message>
-    <message>
-        <source>Rebuild blockchain index</source>
-        <translation>rescan – проверка блокчейна на наличие потерянных транзакций.
-         Исправляет ошибку утерянных транзакций, слишком низкий баланс.</translation>
-    </message>
-    <message>
-        <source>Recover transactions without metadata</source>
-        <translation>zapwallettxes=2 - восстановление транзакций без метаданных.
-         Решает проблемы потерянных транзакций, потерянных блоков, низкого баланса и форков.
-         Снова создайте резервную копию кошелька после ввода этой команды.</translation>
-    </message>
-    <message>
-        <source>Delete the local copy of the block chain</source>
-        <translation>delete blockchain data - удалить локальную копию блокчейна, перезагрузка всего блокчейна.
-         Исправляет проблемы синхронизации с блокчейном, повреждённых блокчейнов и форков.</translation>
-    </message>
-    <message>
-        <source>The wallet.dat will be restored from the selected location and the Qt Wallet will be restarted with the -reindex, -zapwallettxes=2 or -deleteblockchaindata option.</source>
-        <translation>Сначала создайте резервную копию кошелька, так как понадобится перезапустить  кошелек.</translation>
-    </message>
-</context>
 </TS>