--- conflicted
+++ resolved
@@ -54,13 +54,10 @@
         <translation>&amp;Kopēt adresi</translation>
     </message>
     <message>
-<<<<<<< HEAD
-=======
         <source>Copy &amp;Label</source>
         <translation>Kopēt &amp;Marķējumu</translation>
     </message>
     <message>
->>>>>>> 228c1378
         <source>&amp;Edit</source>
         <translation>&amp;Rediģēt</translation>
     </message>
@@ -107,13 +104,10 @@
         <translation>Jaunā parole vēlreiz</translation>
     </message>
     <message>
-<<<<<<< HEAD
-=======
         <source>Show password</source>
         <translation>Rādīt paroli</translation>
     </message>
     <message>
->>>>>>> 228c1378
         <source>Encrypt wallet</source>
         <translation>Šifrēt maciņu</translation>
     </message>
@@ -910,13 +904,10 @@
         <source>Label</source>
         <translation>Nosaukums</translation>
     </message>
-<<<<<<< HEAD
-=======
     <message>
         <source>Wallet</source>
         <translation>Maciņš</translation>
     </message>
->>>>>>> 228c1378
     </context>
 <context>
     <name>RecentRequestsTableModel</name>
@@ -1012,13 +1003,10 @@
         <translation>&amp;Sūtīt</translation>
     </message>
     <message>
-<<<<<<< HEAD
-=======
         <source>Transaction fee</source>
         <translation>Transakcijas maksa</translation>
     </message>
     <message>
->>>>>>> 228c1378
         <source>(no label)</source>
         <translation>(bez nosaukuma)</translation>
     </message>
@@ -1215,57 +1203,11 @@
     </context>
 <context>
     <name>qtum-core</name>
-<<<<<<< HEAD
-    <message>
-        <source>Options:</source>
-        <translation>Iespējas:</translation>
-    </message>
-    <message>
-        <source>Specify data directory</source>
-        <translation>Norādiet datu direktoriju</translation>
-    </message>
-    <message>
-        <source>Connect to a node to retrieve peer addresses, and disconnect</source>
-        <translation>Pievienoties mezglam, lai iegūtu citu mezglu adreses, un atvienoties</translation>
-    </message>
-    <message>
-        <source>Specify your own public address</source>
-        <translation>Norādiet savu publisko adresi</translation>
-    </message>
-    <message>
-        <source>Accept command line and JSON-RPC commands</source>
-        <translation>Pieņemt komandrindas un JSON-RPC komandas</translation>
-    </message>
-    <message>
-        <source>Run in the background as a daemon and accept commands</source>
-        <translation>Darbināt fonā kā servisu un pieņemt komandas</translation>
-    </message>
     <message>
         <source>Qtum Core</source>
         <translation>Qtum Core</translation>
     </message>
     <message>
-        <source>&lt;category&gt; can be:</source>
-        <translation>&lt;category&gt; var būt:</translation>
-    </message>
-    <message>
-        <source>Block creation options:</source>
-        <translation>Bloka izveidošanas iestatījumi:</translation>
-    </message>
-    <message>
-        <source>Connection options:</source>
-        <translation>Savienojuma iestatījumi:</translation>
-    </message>
-    <message>
-        <source>Debugging/Testing options:</source>
-        <translation>Atkļūdošanas/Testēšanas iestatījumi:</translation>
-=======
-    <message>
-        <source>Qtum Core</source>
-        <translation>Qtum Core</translation>
->>>>>>> 228c1378
-    </message>
-    <message>
         <source>Error loading block database</source>
         <translation>Kļūda ielādējot bloku datubāzi</translation>
     </message>
@@ -1282,13 +1224,6 @@
         <translation>Pārbauda blokus...</translation>
     </message>
     <message>
-<<<<<<< HEAD
-        <source>Wallet options:</source>
-        <translation>Maciņa iespējas:</translation>
-    </message>
-    <message>
-=======
->>>>>>> 228c1378
         <source>Information</source>
         <translation>Informācija</translation>
     </message>
@@ -1309,21 +1244,6 @@
         <translation>Brīdinājums</translation>
     </message>
     <message>
-<<<<<<< HEAD
-        <source>Password for JSON-RPC connections</source>
-        <translation>JSON-RPC savienojumu parole</translation>
-    </message>
-    <message>
-        <source>Execute command when the best block changes (%s in cmd is replaced by block hash)</source>
-        <translation>Izpildīt komandu, kad labāk atbilstošais bloks izmainās (%s cmd aizvieto ar bloka hešu)</translation>
-    </message>
-    <message>
-        <source>Allow DNS lookups for -addnode, -seednode and -connect</source>
-        <translation>Atļaut DNS uzmeklēšanu priekš -addnode, -seednode un -connect</translation>
-    </message>
-    <message>
-=======
->>>>>>> 228c1378
         <source>Unknown network specified in -onlynet: '%s'</source>
         <translation>-onlynet komandā norādīts nepazīstams tīkls: '%s'</translation>
     </message>
