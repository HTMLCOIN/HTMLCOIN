--- conflicted
+++ resolved
@@ -68,13 +68,6 @@
     <message>
         <source>These are your Qtum addresses for sending payments. Always check the amount and the receiving address before sending coins.</source>
         <translation>Jen viaj Qtum adresoj por sendi pagojn. Zorge kontrolu la sumon kaj la alsendan adreson antaŭ ol sendi.</translation>
-<<<<<<< HEAD
-    </message>
-    <message>
-        <source>These are your Qtum addresses for receiving payments. It is recommended to use a new receiving address for each transaction.</source>
-        <translation>Jen viaj Qtum adresoj por ricevi pagojn. Estas konsilinde uzi apartan ricevan adreson por ĉiu transakcio.</translation>
-=======
->>>>>>> 451880b9
     </message>
     <message>
         <source>&amp;Copy Address</source>
@@ -139,17 +132,6 @@
         <translation>Ripetu la novan pasfrazon</translation>
     </message>
     <message>
-<<<<<<< HEAD
-        <source>Show password</source>
-        <translation>Montru pasvorton</translation>
-    </message>
-    <message>
-        <source>Enter the new passphrase to the wallet.&lt;br/&gt;Please use a passphrase of &lt;b&gt;ten or more random characters&lt;/b&gt;, or &lt;b&gt;eight or more words&lt;/b&gt;.</source>
-        <translation>Enigu novan pasfrazon por la monujo.&lt;br/&gt;Bonvolu uzi pasfrazon kun &lt;b&gt;almenaŭ 10 hazardaj signoj&lt;/b&gt;, aŭ &lt;b&gt;almenaŭ ok aŭ pli vortoj&lt;/b&gt;.</translation>
-    </message>
-    <message>
-=======
->>>>>>> 451880b9
         <source>Encrypt wallet</source>
         <translation>Ĉifri la monujon</translation>
     </message>
@@ -178,13 +160,6 @@
         <translation>Konfirmo de ĉifrado de la monujo</translation>
     </message>
     <message>
-<<<<<<< HEAD
-        <source>Confirm wallet encryption</source>
-        <translation>Konfirmo de ĉifrado de la monujo</translation>
-    </message>
-    <message>
-=======
->>>>>>> 451880b9
         <source>Warning: If you encrypt your wallet and lose your passphrase, you will &lt;b&gt;LOSE ALL OF YOUR QTUMS&lt;/b&gt;!</source>
         <translation>Atentu! Se vi ĉifras vian monujon kaj perdas la pasfrazon, vi &lt;b&gt;PERDOS LA TUTON DE VIA BITMONO&lt;b&gt;!</translation>
     </message>
@@ -331,13 +306,6 @@
         <translation>&amp;Kontroli mesaĝon...</translation>
     </message>
     <message>
-<<<<<<< HEAD
-        <source>Qtum</source>
-        <translation>Bitmono</translation>
-    </message>
-    <message>
-=======
->>>>>>> 451880b9
         <source>&amp;Send</source>
         <translation>&amp;Sendi</translation>
     </message>
@@ -1915,13 +1883,6 @@
     </context>
 <context>
     <name>qtum-core</name>
-<<<<<<< HEAD
-    <message>
-        <source>Qtum Core</source>
-        <translation>Kerno de Bitmono</translation>
-    </message>
-=======
->>>>>>> 451880b9
     <message>
         <source>This is a pre-release test build - use at your own risk - do not use for mining or merchant applications</source>
         <translation>Tiu ĉi estas antaŭeldona testa versio - uzu laŭ via propra risko - ne uzu por minado aŭ por aplikaĵoj por vendistoj</translation>
