--- conflicted
+++ resolved
@@ -59,11 +59,7 @@
     </message>
     <message>
         <source>Sending addresses</source>
-<<<<<<< HEAD
-        <translation>Sender_in Addresse</translation>
-=======
         <translation>Senderaddressen</translation>
->>>>>>> 228c1378
     </message>
     <message>
         <source>Receiving addresses</source>
@@ -71,11 +67,7 @@
     </message>
     <message>
         <source>These are your Qtum addresses for sending payments. Always check the amount and the receiving address before sending coins.</source>
-<<<<<<< HEAD
-        <translation>Dies sind ihre Qtum-Adressen zum Tätigen von Überweisungen. Bitte prüfen Sie den Betrag und die Adresse des Empfängers, bevor Sie Qtums überweisen.</translation>
-=======
         <translation>Dies sind Ihre Qtum-Adressen zum Tätigen von Überweisungen. Bitte prüfen Sie den Betrag und die Adresse des Empfängers, bevor Sie Qtums überweisen.</translation>
->>>>>>> 228c1378
     </message>
     <message>
         <source>These are your Qtum addresses for receiving payments. It is recommended to use a new receiving address for each transaction.</source>
@@ -362,13 +354,10 @@
         <translation>Reindiziere Blöcke auf Datenträger...</translation>
     </message>
     <message>
-<<<<<<< HEAD
-=======
         <source>Proxy is &lt;b&gt;enabled&lt;/b&gt;: %1</source>
         <translation>Proxy ist &lt;b&gt;aktiviert&lt;/b&gt;: %1</translation>
     </message>
     <message>
->>>>>>> 228c1378
         <source>Send coins to a Qtum address</source>
         <translation>Qtums an eine Qtum-Adresse überweisen</translation>
     </message>
@@ -777,13 +766,10 @@
     <message>
         <source>The entered address "%1" is not a valid Qtum address.</source>
         <translation>Die eingegebene Adresse "%1" ist keine gültige Qtum-Adresse.</translation>
-<<<<<<< HEAD
-=======
     </message>
     <message>
         <source>Address "%1" already exists as a receiving address with label "%2" and so cannot be added as a sending address.</source>
         <translation>Die Adresse "%1" existiert bereits als Empfangsadresse mit dem Label "%2" und kann daher nicht als Sendeadresse hinzugefügt werden.</translation>
->>>>>>> 228c1378
     </message>
     <message>
         <source>The entered address "%1" is already in the address book with label "%2".</source>
@@ -873,39 +859,6 @@
     <message>
         <source>Use a custom data directory:</source>
         <translation>Ein benutzerdefiniertes Datenverzeichnis verwenden:</translation>
-    </message>
-    <message>
-        <source>Qtum</source>
-        <translation>Qtum</translation>
-    </message>
-    <message>
-        <source>At least %1 GB of data will be stored in this directory, and it will grow over time.</source>
-        <translation>Zuletzt werden %1 GB Daten in diesem Verzeichnis gespeichert und diese wird über die Zeit größer.</translation>
-    </message>
-    <message>
-<<<<<<< HEAD
-        <source>When you click OK, %1 will begin to download and process the full %4 block chain (%2GB) starting with the earliest transactions in %3 when %4 initially launched.</source>
-        <translation>Wenn Sie OK klicken, wird der Download %1 angestoßen und die volle %4 Blockchain (%2GB) verarbeitet. Die Verarbeitung beginnt mit den frühesten Transaktionen in %3 , wenn %4 gestartet sind.</translation>
-    </message>
-    <message>
-        <source>This initial synchronisation is very demanding, and may expose hardware problems with your computer that had previously gone unnoticed. Each time you run %1, it will continue downloading where it left off.</source>
-        <translation>Diese initiale Synchronisation führt zur hohen Last und kann Harewareprobleme, die bisher nicht aufgetreten sind, mit ihrem Computer verursachen. Jedes Mal, wenn Sie %1 ausführen, wird der Download zum letzten Synchronisationspunkt fortgesetzt.</translation>
-    </message>
-    <message>
-        <source>If you have chosen to limit block chain storage (pruning), the historical data must still be downloaded and processed, but will be deleted afterward to keep your disk usage low.</source>
-        <translation>Wenn Sie bewusst den Blockchainspeicher begrenzen (pruning), müssen die historischen Daten dennoch heruntergeladen und verarbeitet werden. Diese Daten werden aber zum späteren Zeitpunkt gelöscht, um die Festplattennutzung niedrig zu halten.</translation>
-=======
-        <source>Approximately %1 GB of data will be stored in this directory.</source>
-        <translation>Etwa %1 GB Daten werden in diesem Verzeichnis gespeichert.</translation>
->>>>>>> 228c1378
-    </message>
-    <message>
-        <source>%1 will download and store a copy of the Qtum block chain.</source>
-        <translation>%1 wird heruntergeladen und als eine Kopie von dem Qtum Blockchain gespeichert.</translation>
-    </message>
-    <message>
-        <source>The wallet will also be stored in this directory.</source>
-        <translation>Die Wallet wird ebenso in diesem Verzeichnis gespeichert werden.</translation>
     </message>
     <message>
         <source>Qtum</source>
@@ -1051,7 +1004,6 @@
     <message>
         <source>IP address of the proxy (e.g. IPv4: 127.0.0.1 / IPv6: ::1)</source>
         <translation>IP-Adresse des Proxies (z.B. IPv4: 127.0.0.1 / IPv6: ::1)</translation>
-<<<<<<< HEAD
     </message>
     <message>
         <source>Shows if the supplied default SOCKS5 proxy is used to reach peers via this network type.</source>
@@ -1062,18 +1014,6 @@
         <translation>Separaten SOCKS5-Proxy verwenden, um Gegenstellen über versteckte Tor-Dienste zu erreichen:</translation>
     </message>
     <message>
-=======
-    </message>
-    <message>
-        <source>Shows if the supplied default SOCKS5 proxy is used to reach peers via this network type.</source>
-        <translation>Zeigt an, ob der gelieferte Standard SOCKS5 Proxy verwendet wurde, um die Peers mit diesem Netzwerktyp zu erreichen.</translation>
-    </message>
-    <message>
-        <source>Use separate SOCKS&amp;5 proxy to reach peers via Tor hidden services:</source>
-        <translation>Separaten SOCKS5-Proxy verwenden, um Gegenstellen über versteckte Tor-Dienste zu erreichen:</translation>
-    </message>
-    <message>
->>>>>>> 228c1378
         <source>Hide the icon from the system tray.</source>
         <translation>Verstecke das Icon von der Statusleiste.</translation>
     </message>
@@ -1695,8 +1635,6 @@
         <translation>Speichernutzung</translation>
     </message>
     <message>
-<<<<<<< HEAD
-=======
         <source>Wallet: </source>
         <translation>Brieftasche:</translation>
     </message>
@@ -1705,7 +1643,6 @@
         <translation>(keine)</translation>
     </message>
     <message>
->>>>>>> 228c1378
         <source>&amp;Reset</source>
         <translation>&amp;Zurücksetzen</translation>
     </message>
@@ -1878,7 +1815,10 @@
         <translation>Standard Brieftasche</translation>
     </message>
     <message>
-<<<<<<< HEAD
+        <source>Welcome to the %1 RPC console.</source>
+        <translation>Willkommen in der %1 RPC Konsole.</translation>
+    </message>
+    <message>
         <source>Use up and down arrows to navigate history, and %1 to clear screen.</source>
         <translation>Verwenden Sie die aufwärt- und abwärtszeigenden Pfeiltasten, um in der Historie zu navigieren. Verwenden Sie %1, um den Verlauf zu leeren.</translation>
     </message>
@@ -1897,29 +1837,6 @@
     <message>
         <source>Network activity disabled</source>
         <translation>Netzwerkaktivität deaktiviert</translation>
-=======
-        <source>Welcome to the %1 RPC console.</source>
-        <translation>Willkommen in der %1 RPC Konsole.</translation>
-    </message>
-    <message>
-        <source>Use up and down arrows to navigate history, and %1 to clear screen.</source>
-        <translation>Verwenden Sie die aufwärt- und abwärtszeigenden Pfeiltasten, um in der Historie zu navigieren. Verwenden Sie %1, um den Verlauf zu leeren.</translation>
-    </message>
-    <message>
-        <source>Type %1 for an overview of available commands.</source>
-        <translation>Bitte %1 eingeben, um eine Übersicht verfügbarer Befehle zu erhalten.</translation>
-    </message>
-    <message>
-        <source>For more information on using this console type %1.</source>
-        <translation>Für mehr Information über die Benützung dieser Konsole %1 eingeben.</translation>
-    </message>
-    <message>
-        <source>WARNING: Scammers have been active, telling users to type commands here, stealing their wallet contents. Do not use this console without fully understanding the ramifications of a command.</source>
-        <translation>WARNUNG: Betrüger sind aktiv gewesen, die Benutzer auffordern, hier Befehle einzugeben, um Brieftascheninhalte zu stehlen. Verwenden Sie diese Konsole nicht, ohne die Auswirkungen eines Befehls vollständig zu verstehen.</translation>
-    </message>
-    <message>
-        <source>Network activity disabled</source>
-        <translation>Netzwerkaktivität deaktiviert</translation>
     </message>
     <message>
         <source>Executing command without any wallet</source>
@@ -1928,7 +1845,6 @@
     <message>
         <source>Executing command using "%1" wallet</source>
         <translation>Befehl wird mit Brieftasche "%1" ausgeführt</translation>
->>>>>>> 228c1378
     </message>
     <message>
         <source>(node id: %1)</source>
@@ -2016,14 +1932,6 @@
     <message>
         <source>&amp;Request payment</source>
         <translation>&amp;Zahlung anfordern</translation>
-    </message>
-    <message>
-        <source>Bech32 addresses (BIP-173) are cheaper to spend from and offer better protection against typos. When unchecked a P2SH wrapped SegWit address will be created, compatible with older wallets.</source>
-        <translation>Bech32-Adressen (BIP-173) sind günstiger zum Senden, und besser geschützt gegen Tippfehler. Wenn nicht gewählt, wird eine P2SH-verpackte SegWit-Adresse generiert, kompatibel mit älteren Wallets.</translation>
-    </message>
-    <message>
-        <source>Generate Bech32 address</source>
-        <translation>Erzeuge Bech32-Adresse</translation>
     </message>
     <message>
         <source>Show the selected request (does the same as double clicking an entry)</source>
@@ -2371,14 +2279,6 @@
         <translation>Gesamtbetrag</translation>
     </message>
     <message>
-        <source>You can increase the fee later (signals Replace-By-Fee, BIP-125).</source>
-        <translation>Du kannst die Gebühr später erhöhen (Zeigt Replace-By-Fee, BIP-125).</translation>
-    </message>
-    <message>
-        <source>Not signalling Replace-By-Fee, BIP-125.</source>
-        <translation>Replace-By-Fee, BIP-125 wird nicht angezeigt.</translation>
-    </message>
-    <message>
         <source>Confirm send coins</source>
         <translation>Überweisung bestätigen</translation>
     </message>
@@ -2748,17 +2648,6 @@
         <translation>Status</translation>
     </message>
     <message>
-<<<<<<< HEAD
-        <source>, has not been successfully broadcast yet</source>
-        <translation>, wurde noch nicht erfolgreich übertragen</translation>
-    </message>
-    <message numerus="yes">
-        <source>, broadcast through %n node(s)</source>
-        <translation><numerusform>, verteilt durch %n Knoten</numerusform><numerusform>, verteilt durch %n Knoten</numerusform></translation>
-    </message>
-    <message>
-=======
->>>>>>> 228c1378
         <source>Date</source>
         <translation>Datum</translation>
     </message>
@@ -3271,33 +3160,6 @@
         <translation>Prune (Kürzung): Die letzte Syncronisation der Wallet liegt vor gekürzten (gelöschten) Blöcken. Es ist ein -reindex (download der gesamten Blockkette) notwendig.</translation>
     </message>
     <message>
-<<<<<<< HEAD
-        <source>Specify your own public address</source>
-        <translation>Die eigene öffentliche Adresse angeben</translation>
-    </message>
-    <message>
-        <source>Accept command line and JSON-RPC commands</source>
-        <translation>Kommandozeilen- und JSON-RPC-Befehle annehmen</translation>
-    </message>
-    <message>
-        <source>Distributed under the MIT software license, see the accompanying file %s or %s</source>
-        <translation>Veröffentlicht unter der MIT-Softwarelizenz, siehe beiligende Datei %s oder %s.</translation>
-    </message>
-    <message>
-        <source>If &lt;category&gt; is not supplied or if &lt;category&gt; = 1, output all debugging information.</source>
-        <translation>Wenn &lt;category&gt; nicht angegeben wird oder &lt;category&gt;=1, jegliche Debugginginformationen ausgeben.</translation>
-    </message>
-    <message>
-        <source>Prune configured below the minimum of %d MiB.  Please use a higher number.</source>
-        <translation>Kürzungsmodus wurde kleiner als das Minimum in Höhe von %d MiB konfiguriert. Bitte verwenden Sie einen größeren Wert.</translation>
-    </message>
-    <message>
-        <source>Prune: last wallet synchronisation goes beyond pruned data. You need to -reindex (download the whole blockchain again in case of pruned node)</source>
-        <translation>Prune (Kürzung): Die letzte Syncronisation der Wallet liegt vor gekürzten (gelöschten) Blöcken. Es ist ein -reindex (download der gesamten Blockkette) notwendig.</translation>
-    </message>
-    <message>
-=======
->>>>>>> 228c1378
         <source>Rescans are not possible in pruned mode. You will need to use -reindex which will download the whole blockchain again.</source>
         <translation>Rescans sind im pruned mode nicht möglich. Ein -reindex ist notwendig, welcher die gesmate Blockkette erneut herunterlädt.</translation>
     </message>
@@ -3322,75 +3184,18 @@
         <translation>Die %s-Entwickler</translation>
     </message>
     <message>
-<<<<<<< HEAD
-        <source>A fee rate (in %s/kB) that will be used when fee estimation has insufficient data (default: %s)</source>
-        <translation>Eine Transaktionsgebühr (in %s/kB) wird genutzt, wenn für die Gebührenschützung zu wenig Daten vorliegen (Standardwert: %s)</translation>
-    </message>
-    <message>
-        <source>Accept relayed transactions received from whitelisted peers even when not relaying transactions (default: %d)</source>
-        <translation>Immer übermittelte Transaktionen von freigegebenen Peers akzeptieren, auch wenn keine Transaktionen übermittelt werden (Standard: %d)</translation>
-    </message>
-    <message>
-        <source>Add a node to connect to and attempt to keep the connection open (see the `addnode` RPC command help for more info)</source>
-        <translation>Mit dem angegebenen Knoten verbinden und versuchen die Verbindung aufrecht zu erhalten (Siehe die "addnode" RPC Kommando Hilfe für mehr Information)</translation>
-    </message>
-    <message>
-        <source>Bind to given address and always listen on it. Use [host]:port notation for IPv6</source>
-        <translation>An die angegebene Adresse binden und immer abhören. Für IPv6 "[Host]:Port"-Notation verwenden</translation>
-    </message>
-    <message>
-=======
->>>>>>> 228c1378
         <source>Cannot obtain a lock on data directory %s. %s is probably already running.</source>
         <translation>Datenverzeichnis %s kann nicht gesperrt werden. Evtl. wurde %s bereits gestartet.</translation>
     </message>
     <message>
         <source>Cannot provide specific connections and have addrman find outgoing connections at the same.</source>
         <translation>Kann keine Verbindungen herstellen und addrman gleichzeitig ausgehende Verbindungen suchen lassen.</translation>
-<<<<<<< HEAD
-    </message>
-    <message>
-        <source>Connect only to the specified node(s); -connect=0 disables automatic connections (the rules for this peer are the same as for -addnode)</source>
-        <translation>Stellt lediglich die Verbindungen zum/zu den spezifischen Knoten her; -connect=0 deaktiviert die automatische Verbindungsherstellung (Die Regel für diesen Knoten ist die selbe wie für -addnode)</translation>
-    </message>
-    <message>
-        <source>Delete all wallet transactions and only recover those parts of the blockchain through -rescan on startup</source>
-        <translation>Alle Wallet-Transaktionen löschen und nur diese Teilbereiche der Blockkette durch -rescan beim Starten wiederherstellen</translation>
-=======
->>>>>>> 228c1378
     </message>
     <message>
         <source>Error reading %s! All keys read correctly, but transaction data or address book entries might be missing or incorrect.</source>
         <translation>Lesen von %s fehlgeschlagen! Alle Schlüssel wurden korrekt gelesen, Transaktionsdaten bzw. Adressbucheinträge fehlen aber möglicherweise oder sind inkorrekt.</translation>
     </message>
     <message>
-<<<<<<< HEAD
-        <source>Exclude debugging information for a category. Can be used in conjunction with -debug=1 to output debug logs for all categories except one or more specified categories.</source>
-        <translation>Debugging-Informationen für eine Kategorie ausschließen. Kann in Verbindung mit -debug = 1 verwendet werden, um Debug-Logs für alle Kategorien auszugeben, mit Ausnahme einer oder mehrerer spezifizierter Kategorien.</translation>
-    </message>
-    <message>
-        <source>Execute command when a wallet transaction changes (%s in cmd is replaced by TxID)</source>
-        <translation>Befehl ausführen wenn sich eine Wallet-Transaktion verändert (%s im Befehl wird durch die Transaktions-ID ersetzt)</translation>
-    </message>
-    <message>
-        <source>Extra transactions to keep in memory for compact block reconstructions (default: %u)</source>
-        <translation>Zusätzliche Transaktionen für kompakten Block-Nachbau im Speicher vorhalten (default: %u)</translation>
-    </message>
-    <message>
-        <source>If this block is in the chain assume that it and its ancestors are valid and potentially skip their script verification (0 to verify all, default: %s, testnet: %s)</source>
-        <translation>Sofern dieser Block Bestandteil der Blockchain ist, nehme an, dass er und seine Vorgänger gültig sind und überspringe ggf. dessen Skriptverifikation (0 um alle zu verifizieren, default: %s, testnet: %s)</translation>
-    </message>
-    <message>
-        <source>Maximum allowed median peer time offset adjustment. Local perspective of time may be influenced by peers forward or backward by this amount. (default: %u seconds)</source>
-        <translation>Maximal zulässige mediane Peer-Zeit-Offset-Einstellung. Lokale Perspektive der Zeit kann von Peers vorwärts oder rückwärts um diesen Betrag beeinflusst werden. (Voreinstellung: %u Sekunden)</translation>
-    </message>
-    <message>
-        <source>Maximum total fees (in %s) to use in a single wallet transaction or raw transaction; setting this too low may abort large transactions (default: %s)</source>
-        <translation>Maximale Gesamtgebühr (in %s) in einer Börsentransaktion; wird dies zu niedrig gesetzten können große Transaktionen abgebrochen werden (Standard: %s)</translation>
-    </message>
-    <message>
-=======
->>>>>>> 228c1378
         <source>Please check that your computer's date and time are correct! If your clock is wrong, %s will not work properly.</source>
         <translation>Bitte korrigieren Sie die Datums- und Uhrzeiteinstellungen Ihres Computers, da %s ansonsten nicht ordnungsgemäß funktionieren wird.</translation>
     </message>
@@ -3399,25 +3204,6 @@
         <translation>Wenn sie %s nützlich finden, sind Helfer sehr gern gesehen. Besuchen Sie %s um mehr über das Softwareprojekt zu erfahren.</translation>
     </message>
     <message>
-<<<<<<< HEAD
-        <source>Query for peer addresses via DNS lookup, if low on addresses (default: 1 unless -connect used)</source>
-        <translation>Adressen von Gegenstellen via DNS-Namensauflösung finden, falls zu wenige Adressen verfügbar sind (Standard: 1, außer bei -connect)</translation>
-    </message>
-    <message>
-        <source>Reduce storage requirements by enabling pruning (deleting) of old blocks. This allows the pruneblockchain RPC to be called to delete specific blocks, and enables automatic pruning of old blocks if a target size in MiB is provided. This mode is incompatible with -txindex and -rescan. Warning: Reverting this setting requires re-downloading the entire blockchain. (default: 0 = disable pruning blocks, 1 = allow manual pruning via RPC, &gt;%u = automatically prune block files to stay under the specified target size in MiB)</source>
-        <translation>Speicherplatzanforderung durch Kürzen (Pruning) alter Blöcke reduzieren. Dies erlaubt das Aufrufen des sogenannten Pruneblockchain RPC zum Löschen spezifischer Blöcke und und aktiviert das automatische Pruning alter Blöcke, sofern eine Zielgröße in MIB angegeben wird. Dieser Modus ist nicht mit -txindex und -resacan kompatibel. Warnung: Das Rücksetzen dieser Einstellung erfordert das erneute Herunterladen der gesamten Blockchain. (Standard: 0 = deaktiviert das Pruning, 1 = erlaubt manuelles Pruning via RPC, &gt;%u = automatisches Pruning der Blockdateien, um angegebene Maximalgröße nicht zu überschreiten)</translation>
-    </message>
-    <message>
-        <source>Set lowest fee rate (in %s/kB) for transactions to be included in block creation. (default: %s)</source>
-        <translation>Niedrigste Gebühr (in %s/kB) für Transaktionen einstellen, die bei der Blockerzeugung berücksichtigt werden sollen. (default: %s)</translation>
-    </message>
-    <message>
-        <source>Set the number of script verification threads (%u to %d, 0 = auto, &lt;0 = leave that many cores free, default: %d)</source>
-        <translation>Maximale Anzahl an Skript-Verifizierungs-Threads festlegen (%u bis %d, 0 = automatisch, &lt;0 = so viele Kerne frei lassen, Standard: %d)</translation>
-    </message>
-    <message>
-=======
->>>>>>> 228c1378
         <source>The block database contains a block which appears to be from the future. This may be due to your computer's date and time being set incorrectly. Only rebuild the block database if you are sure that your computer's date and time are correct</source>
         <translation>Die Block-Datenbank enthält einen Block, der in der Zukunft auftaucht. Dies kann daran liegen, dass die Systemzeit Ihres Computers falsch eingestellt ist. Stellen Sie die Block-Datenbank nur wieder her, wenn Sie sich sicher sind, dass Ihre Systemzeit korrekt eingestellt ist.</translation>
     </message>
@@ -3428,7 +3214,6 @@
     <message>
         <source>This is the transaction fee you may discard if change is smaller than dust at this level</source>
         <translation>Dies ist die Transaktionsgebühr, die ggf. abgeschrieben wird, wenn das Wechselgeld "Staub" ist in dieser Stufe.</translation>
-<<<<<<< HEAD
     </message>
     <message>
         <source>Unable to replay blocks. You will need to rebuild the database using -reindex-chainstate.</source>
@@ -3437,16 +3222,6 @@
     <message>
         <source>Unable to rewind the database to a pre-fork state. You will need to redownload the blockchain</source>
         <translation>Sie müssen die Datenbank mit Hilfe von -reindex neu aufbauen, um zum ungekürzten Modus zurückzukehren. Dies erfordert, dass die gesamte Blockkette erneut heruntergeladen wird.</translation>
-=======
->>>>>>> 228c1378
-    </message>
-    <message>
-        <source>Unable to replay blocks. You will need to rebuild the database using -reindex-chainstate.</source>
-        <translation>Fehler beim verarbeiten von Blöcken. Sie müssen die Datenbank mit Hilfe des Arguments '-reindex-chainstate' neuladen. </translation>
-    </message>
-    <message>
-        <source>Unable to rewind the database to a pre-fork state. You will need to redownload the blockchain</source>
-        <translation>Sie müssen die Datenbank mit Hilfe von -reindex neu aufbauen, um zum ungekürzten Modus zurückzukehren. Dies erfordert, dass die gesamte Blockkette erneut heruntergeladen wird.</translation>
     </message>
     <message>
         <source>Warning: The network does not appear to fully agree! Some miners appear to be experiencing issues.</source>
@@ -3457,13 +3232,6 @@
         <translation>Warnung: Wir scheinen nicht vollständig mit unseren Gegenstellen übereinzustimmen! Sie oder die anderen Knoten müssen unter Umständen Ihre Client-Software aktualisieren.</translation>
     </message>
     <message>
-<<<<<<< HEAD
-        <source>Whether to save the mempool on shutdown and load on restart (default: %u)</source>
-        <translation>Gibt an, ob der mempool beim Beenden gespeichert und beim Starten wieder geladen werden soll (Standard: %u)</translation>
-    </message>
-    <message>
-=======
->>>>>>> 228c1378
         <source>%d of last 100 blocks have unexpected version</source>
         <translation>%d der letzten 100 Blöcke haben eine unerwartete Version</translation>
     </message>
@@ -3476,29 +3244,6 @@
         <translation>-maxmempool muss mindestens %d MB betragen</translation>
     </message>
     <message>
-<<<<<<< HEAD
-        <source>&lt;category&gt; can be:</source>
-        <translation>&lt;category&gt; kann sein:</translation>
-    </message>
-    <message>
-        <source>Accept connections from outside (default: 1 if no -proxy or -connect)</source>
-        <translation>Eingehende Verbindungen annehmen (Standard: 1, wenn nicht -proxy oder -connect)</translation>
-    </message>
-    <message>
-        <source>Append comment to the user agent string</source>
-        <translation>Hänge ein Kommentar zur User Agent-Zeichenkette an</translation>
-    </message>
-    <message>
-        <source>Attempt to recover private keys from a corrupt wallet on startup</source>
-        <translation>Es wird versucht, private Schlüssel beim Starten aus einem beschädigtem Wallet wiederherzustellen</translation>
-    </message>
-    <message>
-        <source>Block creation options:</source>
-        <translation>Blockerzeugungsoptionen:</translation>
-    </message>
-    <message>
-=======
->>>>>>> 228c1378
         <source>Cannot resolve -%s address: '%s'</source>
         <translation>Kann Adresse in -%s nicht auflösen: '%s'</translation>
     </message>
@@ -3517,10 +3262,6 @@
     <message>
         <source>Do you want to rebuild the block database now?</source>
         <translation>Möchten Sie die Blockdatenbank jetzt neu aufbauen?</translation>
-    </message>
-    <message>
-        <source>Error creating %s: You can't create non-HD wallets with this version.</source>
-        <translation>Fehler beim Laden von %s: Sie können HD nicht aktivieren da sie derzeit eine nicht HD Brieftasche besitzen.</translation>
     </message>
     <message>
         <source>Error creating %s: You can't create non-HD wallets with this version.</source>
@@ -3602,17 +3343,10 @@
     <message>
         <source>Loading P2P addresses...</source>
         <translation>Lade P2P-Adressen...</translation>
-<<<<<<< HEAD
     </message>
     <message>
         <source>Loading banlist...</source>
         <translation>Lade Sperrliste...</translation>
-=======
->>>>>>> 228c1378
-    </message>
-    <message>
-        <source>Loading banlist...</source>
-        <translation>Lade Sperrliste...</translation>
     </message>
     <message>
         <source>Not enough file descriptors available.</source>
@@ -3631,29 +3365,10 @@
         <translation>Blöcke werden nochmal neu verarbeitet ...</translation>
     </message>
     <message>
-        <source>Replaying blocks...</source>
-        <translation>Blöcke werden nochmal neu verarbeitet ...</translation>
-    </message>
-    <message>
         <source>Rewinding blocks...</source>
         <translation>Verifiziere Blöcke...</translation>
     </message>
     <message>
-<<<<<<< HEAD
-        <source>Send transactions with full-RBF opt-in enabled (RPC only, default: %u)</source>
-        <translation>Wähle alle zu sendenden Transaktionen als full-RBF opt-in aktiviert (Ausschließlich RPC, Standard: %u)</translation>
-    </message>
-    <message>
-        <source>Set database cache size in megabytes (%d to %d, default: %d)</source>
-        <translation>Größe des Datenbankcaches in Megabyte festlegen (%d bis %d, Standard: %d)</translation>
-    </message>
-    <message>
-        <source>Specify wallet file (within data directory)</source>
-        <translation>Wallet-Datei angeben (innerhalb des Datenverzeichnisses)</translation>
-    </message>
-    <message>
-=======
->>>>>>> 228c1378
         <source>The source code is available from %s.</source>
         <translation>Der Quellcode ist von %s verfügbar.</translation>
     </message>
@@ -3683,19 +3398,7 @@
     </message>
     <message>
         <source>Upgrading UTXO database</source>
-<<<<<<< HEAD
-        <translation>Aktualisierung der UTXO Datenbank</translation>
-    </message>
-    <message>
-        <source>Use UPnP to map the listening port (default: %u)</source>
-        <translation>UPnP verwenden, um eine Portweiterleitung einzurichten (Standard: %u)</translation>
-    </message>
-    <message>
-        <source>Use the test chain</source>
-        <translation>Die Testchain verwenden</translation>
-=======
         <translation>Aktualisierung der UTXO-Datenbank</translation>
->>>>>>> 228c1378
     </message>
     <message>
         <source>User Agent comment (%s) contains unsafe characters.</source>
@@ -3706,40 +3409,10 @@
         <translation>Verifiziere Blöcke...</translation>
     </message>
     <message>
-<<<<<<< HEAD
-        <source>Wallet debugging/testing options:</source>
-        <translation>Wallet Debugging-/Testoptionen:</translation>
-    </message>
-    <message>
-=======
->>>>>>> 228c1378
         <source>Wallet needed to be rewritten: restart %s to complete</source>
         <translation>Wallet musste neu geschrieben werden: starten Sie %s zur Fertigstellung neu</translation>
     </message>
     <message>
-<<<<<<< HEAD
-        <source>Wallet options:</source>
-        <translation>Wallet-Optionen:</translation>
-    </message>
-    <message>
-        <source>Allow JSON-RPC connections from specified source. Valid for &lt;ip&gt; are a single IP (e.g. 1.2.3.4), a network/netmask (e.g. 1.2.3.4/255.255.255.0) or a network/CIDR (e.g. 1.2.3.4/24). This option can be specified multiple times</source>
-        <translation>JSON-RPC-Verbindungen von der angegeben Quelle erlauben. Gültig für &lt;ip&gt; ist eine einzelne IP-Adresse (z.B. 1.2.3.4), ein Netzwerk bzw. eine Netzmaske (z.B. 1.2.3.4/255.255.255.0), oder die CIDR-Notation (z.B. 1.2.3.4/24). Kann mehrmals angegeben werden.</translation>
-    </message>
-    <message>
-        <source>Bind to given address and whitelist peers connecting to it. Use [host]:port notation for IPv6</source>
-        <translation>An die angegebene Adresse binden und Gegenstellen, die sich dorthin verbinden, immer zulassen. Für IPv6 "[Host]:Port"-Notation verwenden</translation>
-    </message>
-    <message>
-        <source>Create new files with system default permissions, instead of umask 077 (only effective with disabled wallet functionality)</source>
-        <translation>Neue Dateien mit Standard-Systemrechten erzeugen, anstatt mit umask 077 (nur mit deaktivierter Walletfunktion nutzbar)</translation>
-    </message>
-    <message>
-        <source>Discover own IP addresses (default: 1 when listening and no -externalip or -proxy)</source>
-        <translation>Eigene IP-Adressen ermitteln (Standard: 1, wenn abgehört wird und nicht -externalip oder -proxy)</translation>
-    </message>
-    <message>
-=======
->>>>>>> 228c1378
         <source>Error: Listening for incoming connections failed (listen returned error %s)</source>
         <translation>Fehler: Abhören nach eingehenden Verbindungen fehlgeschlagen (listen meldete Fehler %s)</translation>
     </message>
@@ -3748,28 +3421,10 @@
         <translation>Ungültiger Betrag für -maxtxfee=&lt;amount&gt;: '%s' (muss mindestens die minimale Weiterleitungsgebühr in Höhe von %s sein, um zu verhindern dass Transaktionen nicht bearbeitet werden)</translation>
     </message>
     <message>
-<<<<<<< HEAD
-        <source>Maximum size of data in data carrier transactions we relay and mine (default: %u)</source>
-        <translation>Maximale Datengröße in "Data Carrier"-Transaktionen die weitergeleitet und erarbeitet werden (Standard: %u)</translation>
-    </message>
-    <message>
-        <source>Randomize credentials for every proxy connection. This enables Tor stream isolation (default: %u)</source>
-        <translation>Zufällige Anmeldedaten für jede Proxyverbindung verwenden. Dies aktiviert Tor-Datenflussisolation (Standard: %u)</translation>
-    </message>
-    <message>
-=======
->>>>>>> 228c1378
         <source>The transaction amount is too small to send after the fee has been deducted</source>
         <translation>Der Transaktionsbetrag ist zum senden zu niedrig, nachdem die Gebühr abgezogen wurde.</translation>
     </message>
     <message>
-<<<<<<< HEAD
-        <source>Whitelisted peers cannot be DoS banned and their transactions are always relayed, even if they are already in the mempool, useful e.g. for a gateway</source>
-        <translation>Erlaubte Gegenstellen werden nicht für DoS-Attacken gesperrt und ihre Transkationen werden immer weitergeleitet, auch wenn sie sich bereits im Speicherpool befinden, was z.B. für Gateways sinnvoll ist.</translation>
-    </message>
-    <message>
-=======
->>>>>>> 228c1378
         <source>You need to rebuild the database using -reindex to go back to unpruned mode.  This will redownload the entire blockchain</source>
         <translation>Sie müssen die Datenbank mit Hilfe von -reindex neu aufbauen, um zum ungekürzten Modus zurückzukehren. Dies erfordert, dass die gesamte Blockkette erneut heruntergeladen wird.</translation>
     </message>
@@ -3778,23 +3433,12 @@
         <translation>Fehler beim Laden von %s: Sie können die hierarchisch deterministische Schlüsselgeneration (HD) für eine bereits existierende HD-Brieftasche nicht deaktivieren</translation>
     </message>
     <message>
-        <source>Error loading %s: You can't disable HD on an already existing HD wallet</source>
-        <translation>Fehler beim Laden von %s: Sie können die hierarchisch deterministische Schlüsselgeneration (HD) für eine bereits existierende HD-Brieftasche nicht deaktivieren</translation>
-    </message>
-    <message>
         <source>Error reading from database, shutting down.</source>
         <translation>Fehler beim lesen der Datenbank, Ausführung wird beendet.</translation>
     </message>
     <message>
         <source>Error upgrading chainstate database</source>
         <translation>Fehler bei der Aktualisierung einer Kettenstatus-Datenbank</translation>
-<<<<<<< HEAD
-    </message>
-    <message>
-        <source>Imports blocks from external blk000??.dat file on startup</source>
-        <translation>Blöcke beim Starten aus externer Datei blk000??.dat importieren</translation>
-=======
->>>>>>> 228c1378
     </message>
     <message>
         <source>Information</source>
@@ -3829,17 +3473,12 @@
         <translation>Signierung der Transaktion fehlgeschlagen</translation>
     </message>
     <message>
-<<<<<<< HEAD
-        <source>Show all debugging options (usage: --help -help-debug)</source>
-        <translation>Zeige alle Debuggingoptionen (Benutzung: --help -help-debug)</translation>
-=======
         <source>Specified -walletdir "%s" does not exist</source>
         <translation>Angegebenes Verzeichniss "%s" existiert nicht</translation>
     </message>
     <message>
         <source>Specified -walletdir "%s" is a relative path</source>
         <translation>Angegebenes Verzeichniss "%s" ist ein relativer Pfad</translation>
->>>>>>> 228c1378
     </message>
     <message>
         <source>Specified -walletdir "%s" is not a directory</source>
@@ -3852,18 +3491,6 @@
 </translation>
     </message>
     <message>
-        <source>Specified -walletdir "%s" does not exist</source>
-        <translation>Angegebenes Verzeichniss "%s" existiert nicht</translation>
-    </message>
-    <message>
-        <source>Specified -walletdir "%s" is a relative path</source>
-        <translation>Angegebenes Verzeichniss "%s" ist ein relativer Pfad</translation>
-    </message>
-    <message>
-        <source>Specified -walletdir "%s" is not a directory</source>
-        <translation>Angegebenes Verzeichniss "%s" ist kein Verzeichniss</translation>
-    </message>
-    <message>
         <source>The transaction amount is too small to pay the fee</source>
         <translation>Der Transaktionsbetrag ist zu niedrig, um die Gebühr zu bezahlen.</translation>
     </message>
@@ -3890,13 +3517,6 @@
     <message>
         <source>Unable to generate initial keys</source>
         <translation>Anfänglicher Schlüssel kann nicht generiert werden.</translation>
-<<<<<<< HEAD
-    </message>
-    <message>
-        <source>Upgrade wallet to latest format on startup</source>
-        <translation>Wallet beim Starten auf das neueste Format aktualisieren</translation>
-=======
->>>>>>> 228c1378
     </message>
     <message>
         <source>Verifying wallet(s)...</source>
@@ -3907,14 +3527,6 @@
         <translation>Brieftasche %s liegt außerhalb des Datenverzechnisses %s</translation>
     </message>
     <message>
-        <source>Verifying wallet(s)...</source>
-        <translation>Verifiziere Wallet(s)...</translation>
-    </message>
-    <message>
-        <source>Wallet %s resides outside wallet directory %s</source>
-        <translation>Brieftasche %s liegt außerhalb des Datenverzechnisses %s</translation>
-    </message>
-    <message>
         <source>Warning</source>
         <translation>Warnung</translation>
     </message>
@@ -3923,138 +3535,28 @@
         <translation>Warnung: Unbekannte neue Regeln aktiviert (Versionsbit %i)</translation>
     </message>
     <message>
-<<<<<<< HEAD
-        <source>Whether to operate in a blocks only mode (default: %u)</source>
-        <translation>Legt fest ob nur Blöcke Modus aktiv sein soll (Standard: %u)</translation>
-    </message>
-    <message>
-        <source>You need to rebuild the database using -reindex to change -txindex</source>
-        <translation>Sie müssen die Datenbank mit Hilfe von -reindex neu aufbauen, um -txindex zu ändern</translation>
-    </message>
-    <message>
-=======
->>>>>>> 228c1378
         <source>Zapping all transactions from wallet...</source>
         <translation>Lösche alle Transaktionen aus Wallet...</translation>
     </message>
     <message>
-<<<<<<< HEAD
-        <source>ZeroMQ notification options:</source>
-        <translation>ZeroMQ-Benachrichtigungsoptionen:</translation>
-    </message>
-    <message>
-        <source>Password for JSON-RPC connections</source>
-        <translation>Passwort für JSON-RPC-Verbindungen</translation>
-    </message>
-    <message>
-        <source>Execute command when the best block changes (%s in cmd is replaced by block hash)</source>
-        <translation>Befehl ausführen wenn der beste Block wechselt (%s im Befehl wird durch den Hash des Blocks ersetzt)</translation>
-    </message>
-    <message>
-        <source>Allow DNS lookups for -addnode, -seednode and -connect</source>
-        <translation>Erlaube DNS-Abfragen für -addnode, -seednode und -connect</translation>
-    </message>
-    <message>
-        <source>(1 = keep tx meta data e.g. account owner and payment request information, 2 = drop tx meta data)</source>
-        <translation>(1 = TX-Metadaten wie z.B. Accountbesitzer und Zahlungsanforderungsinformationen behalten, 2 = TX-Metadaten verwerfen)</translation>
-    </message>
-    <message>
-=======
->>>>>>> 228c1378
         <source>-maxtxfee is set very high! Fees this large could be paid on a single transaction.</source>
         <translation>-maxtxfee ist auf einen sehr hohen Wert festgelegt! Gebühren dieser Höhe könnten für eine einzelne Transaktion bezahlt werden.</translation>
     </message>
     <message>
-<<<<<<< HEAD
-        <source>Bind to given address to listen for JSON-RPC connections. This option is ignored unless -rpcallowip is also passed. Port is optional and overrides -rpcport. Use [host]:port notation for IPv6. This option can be specified multiple times (default: 127.0.0.1 and ::1 i.e., localhost, or if -rpcallowip has been specified, 0.0.0.0 and :: i.e., all addresses)</source>
-        <translation>An die angegebene Adresse binden und auf JSON-RPC-Verbindungen abhören. Diese Option wird ignoriert wenn '-rpcallowip' nicht auch angegeben ist. Die Angabe des Ports ist optional und überschreibt den Parameter '-rpcport'. Benutzen Sie die [host]:port Annotation für IPv6. Diese Option kann mehrmals angegeben werden. (Standard: 127.0.0.1 und ::1, z.B. localhost; Wenn '-rpcallowip' angegeben wurde werden alle Adressen verwendet, also 0.0.0.0 und ::)</translation>
-    </message>
-    <message>
-        <source>Do not keep transactions in the mempool longer than &lt;n&gt; hours (default: %u)</source>
-        <translation>Die Transaktion nicht länger im Speicherpool behalten als &lt;n&gt; Stunden (Standard: %u)</translation>
-    </message>
-    <message>
-        <source>Equivalent bytes per sigop in transactions for relay and mining (default: %u)</source>
-        <translation>Maximale Datengröße in "Data Carrier"-Transaktionen die weitergeleitet und erarbeitet werden (Standard: %u)</translation>
-    </message>
-    <message>
         <source>Error loading %s: You can't enable HD on an already existing non-HD wallet</source>
         <translation>Fehler beim Herunterladen von %s: Sie können keine hierarchisch deterministische Schlüsselgeneration (HD) auf eine bereits existierende nicht-HD Brieftasche (Wallet) aktivieren.</translation>
     </message>
     <message>
-        <source>Error loading wallet %s. -wallet parameter must only specify a filename (not a path).</source>
-        <translation>Fehler beim Laden der Brieftasche %s. Der Parameter -wallet darf nur ein Dateiname sein (kein Dateipfad).</translation>
-    </message>
-    <message>
-        <source>Fees (in %s/kB) smaller than this are considered zero fee for transaction creation (default: %s)</source>
-        <translation>Niedrigere Gebühren (in %s/Kb) als diese werden bei der Transaktionserstellung als gebührenfrei angesehen (Standard: %s)</translation>
-    </message>
-    <message>
-        <source>Force relay of transactions from whitelisted peers even if they violate local relay policy (default: %d)</source>
-        <translation>Leite Transaktionen von Peers auf der Positivliste auf jeden Fall weiter, auch wenn sie die lokale Weiterleitungsregeln verletzen (Standardeinstellung: %d)</translation>
-    </message>
-    <message>
-        <source>How thorough the block verification of -checkblocks is (0-4, default: %u)</source>
-        <translation>Legt fest, wie gründlich die Blockverifikation von -checkblocks ist (0-4, Standard: %u)</translation>
-    </message>
-    <message>
-        <source>Maintain a full transaction index, used by the getrawtransaction rpc call (default: %u)</source>
-        <translation>Einen vollständigen Transaktionsindex führen, der vom RPC-Befehl "getrawtransaction" genutzt wird (Standard: %u)</translation>
-    </message>
-    <message>
-        <source>Number of seconds to keep misbehaving peers from reconnecting (default: %u)</source>
-        <translation>Anzahl Sekunden, während denen sich nicht konform verhaltenden Gegenstellen die Wiederverbindung verweigert wird (Standard: %u)</translation>
-    </message>
-    <message>
-        <source>Output debugging information (default: %u, supplying &lt;category&gt; is optional)</source>
-        <translation>Debugginginformationen ausgeben (Standard: %u, &lt;category&gt; anzugeben ist optional)</translation>
-    </message>
-    <message>
-        <source>Set maximum BIP141 block weight to this * 4. Deprecated, use blockmaxweight</source>
-        <translation>Setzen von maximalem BIP141 Blockgewicht von * 4. ist veraltet, benutze blockmaxweight</translation>
-    </message>
-    <message>
-        <source>Sets the serialization of raw transaction or block hex returned in non-verbose mode, non-segwit(0) or segwit(1) (default: %d)</source>
-        <translation>Setzt die Serialisierung von Rohtransaktionen oder Block Hex-Daten auf non-verbose mode, nicht-Segwit(0) oder Segwit(1) (default: %d)</translation>
-    </message>
-    <message>
-        <source>Specify directory to hold wallets (default: &lt;datadir&gt;/wallets if it exists, otherwise &lt;datadir&gt;)</source>
-        <translation>Spezifiziere das Verzeichnis für das Wallet (Standard:&lt;datadir&gt;/wallets wenn es vorhanden ist, sonst &lt;datadir&gt;)</translation>
-    </message>
-    <message>
-        <source>Specify location of debug log file: this can be an absolute path or a path relative to the data directory (default: %s)</source>
-        <translation>Verzeichniss für das Debug Logfile: Es kann sich um einen absoluten oder relativen Pfad zum Datenverzeichniss handeln (Standard: %s)</translation>
-    </message>
-    <message>
-        <source>Support filtering of blocks and transaction with bloom filters (default: %u)</source>
-        <translation>Unterstütze Blöcke und Transaktionen mit  Bloomfiltern zu filtern (default: %u)</translation>
-=======
-        <source>Error loading %s: You can't enable HD on an already existing non-HD wallet</source>
-        <translation>Fehler beim Herunterladen von %s: Sie können keine hierarchisch deterministische Schlüsselgeneration (HD) auf eine bereits existierende nicht-HD Brieftasche (Wallet) aktivieren.</translation>
->>>>>>> 228c1378
-    </message>
-    <message>
-        <source>The fee rate (in %s/kB) that indicates your tolerance for discarding change by adding it to the fee (default: %s). Note: An output is discarded if it is dust at this rate, but we will always discard up to the dust relay fee and a discard fee above that is limited by the fee estimate for the longest target</source>
-        <translation>Die Transaktionsgebührrate (in %s/kB), die die Toleranz anzeigt für das Abschreiben von Wechselgeld, durch deren Zufügung zur Transaktionsgebühr (Standard: %s). Hinweis: Eine Ausgabe wird abgeschrieben, wenn sie bei Höhe dieser Rate "Staub" ist, aber es wird immer abgeschrieben bis zur Staub-Weiterleitungsgebühr, und eine Abschreibungsgebühr darüber ist begrenzt durch die Gebührenschätzung für das längste Ziel</translation>
-    </message>
-    <message>
         <source>This is the transaction fee you may pay when fee estimates are not available.</source>
         <translation>Das ist die Transaktionsgebühr, welche du zahlen müsstest, wenn die Gebührenschätzungen nicht verfügbar sind.</translation>
     </message>
     <message>
         <source>This product includes software developed by the OpenSSL Project for use in the OpenSSL Toolkit %s and cryptographic software written by Eric Young and UPnP software written by Thomas Bernard.</source>
         <translation>Dieses Produkt enthält Software, die vom OpenSSL-Projekt zur Verwendung im OpenSSL-Toolkit %s entwickelt wird, von Eric Young geschriebene kryptographische Software und von Thomas Bernard geschriebene UPnP-Software.</translation>
-<<<<<<< HEAD
     </message>
     <message>
         <source>Total length of network version string (%i) exceeds maximum length (%i). Reduce the number or size of uacomments.</source>
         <translation>Gesamtlänge des Netzwerkversionstrings (%i) erreicht die maximale Länge (%i). Reduzieren Sie die Nummer oder die Größe von uacomments.</translation>
-=======
->>>>>>> 228c1378
-    </message>
-    <message>
-        <source>Total length of network version string (%i) exceeds maximum length (%i). Reduce the number or size of uacomments.</source>
-        <translation>Gesamtlänge des Netzwerkversionstrings (%i) erreicht die maximale Länge (%i). Reduzieren Sie die Nummer oder die Größe von uacomments.</translation>
     </message>
     <message>
         <source>Unsupported argument -socks found. Setting SOCKS version isn't possible anymore, only SOCKS5 proxies are supported.</source>
@@ -4073,111 +3575,14 @@
         <translation>%s wurde sehr hoch eingestellt!</translation>
     </message>
     <message>
-<<<<<<< HEAD
-        <source>(default: %s)</source>
-        <translation>(Standard: %s)</translation>
-    </message>
-    <message>
-        <source>Always query for peer addresses via DNS lookup (default: %u)</source>
-        <translation>Adressen von Gegenstellen immer über DNS-Namensauflösung abfragen (Standard: %u)</translation>
-    </message>
-    <message>
-        <source>Error loading wallet %s. -wallet filename must be a regular file.</source>
-        <translation>Fehler beim Laden der Brieftasche %s. -wallet Dateiname muss eine normale Datei sein.</translation>
-    </message>
-    <message>
-=======
->>>>>>> 228c1378
         <source>Error loading wallet %s. Duplicate -wallet filename specified.</source>
         <translation>Fehler beim Laden der Brieftasche %s. -wallet Dateiname doppelt angegeben.</translation>
     </message>
     <message>
-<<<<<<< HEAD
-        <source>Error loading wallet %s. Invalid characters in -wallet filename.</source>
-        <translation>Fehler beim Laden der Brieftasche %s. -wallet Dateiname enthält ungültige Buchstaben.</translation>
-    </message>
-    <message>
-        <source>How many blocks to check at startup (default: %u, 0 = all)</source>
-        <translation>Wieviele Blöcke beim Starten geprüft werden sollen (Standard: %u, 0 = alle)</translation>
-    </message>
-    <message>
-        <source>Include IP addresses in debug output (default: %u)</source>
-        <translation>IP-Adressen in Debugausgabe einschließen (Standard: %u)</translation>
-    </message>
-    <message>
-=======
->>>>>>> 228c1378
         <source>Keypool ran out, please call keypoolrefill first</source>
         <translation>Der Keypool ist erschöpft. Bitte rufen Sie zunächst keypoolrefill auf.</translation>
     </message>
     <message>
-<<<<<<< HEAD
-        <source>Listen for JSON-RPC connections on &lt;port&gt; (default: %u or testnet: %u)</source>
-        <translation>&lt;port&gt; nach JSON-RPC-Verbindungen abhören (Standard: %u oder Testnetz: %u)</translation>
-    </message>
-    <message>
-        <source>Listen for connections on &lt;port&gt; (default: %u or testnet: %u)</source>
-        <translation>&lt;port&gt; nach Verbindungen abhören (Standard: %u oder Testnetz: %u)</translation>
-    </message>
-    <message>
-        <source>Maintain at most &lt;n&gt; connections to peers (default: %u)</source>
-        <translation>Maximal &lt;n&gt; Verbindungen zu Gegenstellen aufrechterhalten (Standard: %u)</translation>
-    </message>
-    <message>
-        <source>Make the wallet broadcast transactions</source>
-        <translation>Die Wallet soll Transaktionen übertragen/broadcasten</translation>
-    </message>
-    <message>
-        <source>Maximum per-connection receive buffer, &lt;n&gt;*1000 bytes (default: %u)</source>
-        <translation>Maximale Größe des Empfangspuffers pro Verbindung, &lt;n&gt; * 1000 Byte (Standard: %u)</translation>
-    </message>
-    <message>
-        <source>Maximum per-connection send buffer, &lt;n&gt;*1000 bytes (default: %u)</source>
-        <translation>Maximale Größe des Sendepuffers pro Verbindung, &lt;n&gt; * 1000 Byte (Standard: %u)</translation>
-    </message>
-    <message>
-        <source>Prepend debug output with timestamp (default: %u)</source>
-        <translation>Debugausgaben einen Zeitstempel voranstellen (Standard: %u)</translation>
-    </message>
-    <message>
-        <source>Relay and mine data carrier transactions (default: %u)</source>
-        <translation>"Data Carrier"-Transaktionen weiterleiten und erarbeiten (Standard: %u)</translation>
-    </message>
-    <message>
-        <source>Relay non-P2SH multisig (default: %u)</source>
-        <translation>Nicht-"P2SH-Multisig" weiterleiten (Standard: %u)</translation>
-    </message>
-    <message>
-        <source>Set key pool size to &lt;n&gt; (default: %u)</source>
-        <translation>Größe des Schlüsselpools festlegen auf &lt;n&gt; (Standard: %u)</translation>
-    </message>
-    <message>
-        <source>Set maximum BIP141 block weight (default: %d)</source>
-        <translation>Maximales BIP141 Blockgewicht festlegen (Standard: %d)</translation>
-    </message>
-    <message>
-        <source>Set the number of threads to service RPC calls (default: %d)</source>
-        <translation>Maximale Anzahl an Threads zur Verarbeitung von RPC-Anfragen festlegen (Standard: %d)</translation>
-    </message>
-    <message>
-        <source>Specify configuration file (default: %s)</source>
-        <translation>Konfigurationsdatei festlegen (Standard: %s)</translation>
-    </message>
-    <message>
-        <source>Specify connection timeout in milliseconds (minimum: 1, default: %d)</source>
-        <translation>Verbindungzeitüberschreitung in Millisekunden festlegen (Minimum: 1, Standard: %d)</translation>
-    </message>
-    <message>
-        <source>Specify pid file (default: %s)</source>
-        <translation>PID-Datei festlegen (Standard: %s)</translation>
-    </message>
-    <message>
-        <source>Spend unconfirmed change when sending transactions (default: %u)</source>
-        <translation>Unbestätigtes Wechselgeld darf beim Senden von Transaktionen ausgegeben werden (Standard: %u)</translation>
-    </message>
-    <message>
-=======
->>>>>>> 228c1378
         <source>Starting network threads...</source>
         <translation>Netzwerk-Threads werden gestartet...</translation>
     </message>
@@ -4192,13 +3597,6 @@
     <message>
         <source>This is the transaction fee you will pay if you send a transaction.</source>
         <translation>Dies ist die Gebühr, die beim Senden einer Transaktion fällig wird.</translation>
-<<<<<<< HEAD
-    </message>
-    <message>
-        <source>Threshold for disconnecting misbehaving peers (default: %u)</source>
-        <translation>Schwellenwert, um Verbindungen zu sich nicht konform verhaltenden Gegenstellen zu beenden (Standard: %u)</translation>
-=======
->>>>>>> 228c1378
     </message>
     <message>
         <source>Transaction amounts must not be negative</source>
@@ -4233,8 +3631,6 @@
         <translation>Die Gebührenabschätzung schlug fehl. Fallbackfee ist deaktiviert. Warten sie ein paar Blöcke oder aktivieren sie -fallbackfee.</translation>
     </message>
     <message>
-<<<<<<< HEAD
-=======
         <source>Warning: Private keys detected in wallet {%s} with disabled private keys</source>
         <translation>Warnung: Es wurden private Schlüssel in der Brieftasche {%s} entdeckt, welche private Schlüssel jedoch deaktiviert hat.</translation>
     </message>
@@ -4247,7 +3643,6 @@
         <translation>Lade Blockindex...</translation>
     </message>
     <message>
->>>>>>> 228c1378
         <source>Loading wallet...</source>
         <translation>Lade Wallet...</translation>
     </message>
