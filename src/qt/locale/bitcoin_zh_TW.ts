--- conflicted
+++ resolved
@@ -855,10 +855,6 @@
         <translation>因為這是程式第一次啓動，你可以選擇 %1 儲存資料的地方。</translation>
     </message>
     <message>
-<<<<<<< HEAD
-        <source>%1 will download and store a copy of the Qtum block chain. At least %2GB of data will be stored in this directory, and it will grow over time. The wallet will also be stored in this directory.</source>
-        <translation>%1 會下載並儲存一份 Qtum 區塊鏈的拷貝。至少有 %2GB 的資料會儲存到這個目錄中，並且還會持續增長。另外錢包資料也會儲存在這個目錄。</translation>
-=======
         <source>When you click OK, %1 will begin to download and process the full %4 block chain (%2GB) starting with the earliest transactions in %3 when %4 initially launched.</source>
         <translation>在你按下「好」之後，%1 就會開始下載並處理整個 %4 區塊鏈(大小是  %2GB)，也就是從 %3 年 %4 剛剛起步時的最初交易開始。</translation>
     </message>
@@ -869,7 +865,6 @@
     <message>
         <source>If you have chosen to limit block chain storage (pruning), the historical data must still be downloaded and processed, but will be deleted afterward to keep your disk usage low.</source>
         <translation>如果你選擇要限制區塊鏈儲存空間的大小(修剪模式)，還是需要下載和處理過去的歷史資料被，但是之後就會把它刪掉來節省磁碟使用量。</translation>
->>>>>>> a68962c4
     </message>
     <message>
         <source>Use the default data directory</source>
@@ -1105,8 +1100,6 @@
         <translation>用 &amp;UPnP 設定通訊埠對應</translation>
     </message>
     <message>
-<<<<<<< HEAD
-=======
         <source>Accept connections from outside.</source>
         <translation>接受外來連線</translation>
     </message>
@@ -1115,7 +1108,6 @@
         <translation>接受外來連線(&amp;G)</translation>
     </message>
     <message>
->>>>>>> a68962c4
         <source>Connect to the Qtum network through a SOCKS5 proxy.</source>
         <translation>透過 SOCKS5 代理伺服器來連線到 Qtum 網路。</translation>
     </message>
@@ -1154,13 +1146,6 @@
     <message>
         <source>Connect to the Qtum network through a separate SOCKS5 proxy for Tor hidden services.</source>
         <translation>透過另外的 SOCKS5 代理伺服器來連線到 Qtum 網路中的 Tor 隱藏服務。</translation>
-<<<<<<< HEAD
-    </message>
-    <message>
-        <source>Use separate SOCKS5 proxy to reach peers via Tor hidden services:</source>
-        <translation>用另外的 SOCKS5 代理伺服器，來透過 Tor 隱藏服務跟其他節點聯絡:</translation>
-=======
->>>>>>> a68962c4
     </message>
     <message>
         <source>&amp;Window</source>
@@ -1883,17 +1868,6 @@
         <translation>訊息(&amp;M):</translation>
     </message>
     <message>
-<<<<<<< HEAD
-        <source>Reuse one of the previously used receiving addresses. Reusing addresses has security and privacy issues. Do not use this unless re-generating a payment request made before.</source>
-        <translation>重複使用先前使用過的收款位址。重複使用位址會有安全和隱私方面的問題。除非是要重新產生先前的付款要求，不然請不要使用。</translation>
-    </message>
-    <message>
-        <source>R&amp;euse an existing receiving address (not recommended)</source>
-        <translation>重複使用現有的收款位址(不建議)</translation>
-    </message>
-    <message>
-=======
->>>>>>> a68962c4
         <source>An optional message to attach to the payment request, which will be displayed when the request is opened. Note: The message will not be sent with the payment over the Qtum network.</source>
         <translation>附加在付款要求中的訊息，可以不填，打開要求內容時會顯示。注意: 這個訊息不會隨著付款送到 Qtum 網路上。</translation>
     </message>
@@ -2139,13 +2113,6 @@
         <translation>隱藏</translation>
     </message>
     <message>
-<<<<<<< HEAD
-        <source>total at least</source>
-        <translation>總共最少</translation>
-    </message>
-    <message>
-=======
->>>>>>> a68962c4
         <source>Paying only the minimum fee is just fine as long as there is less transaction volume than space in the blocks. But be aware that this can end up in a never confirming transaction once there is more demand for qtum transactions than the network can process.</source>
         <translation>當交易量少於區塊可容納的空間時，只付最低手續費不會有什麽問題。但是當交易量的需求成長到超過整體網路可以處理的量時，可能會造成一筆一直不會被確認的交易。</translation>
     </message>
