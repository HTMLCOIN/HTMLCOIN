--- conflicted
+++ resolved
@@ -70,13 +70,8 @@
         <translation>這些是你要付款過去的 Qtum 位址。在付錢之前，務必要檢查金額和收款位址是否正確。</translation>
     </message>
     <message>
-<<<<<<< HEAD
-        <source>These are your Qtum addresses for receiving payments. It is recommended to use a new receiving address for each transaction.</source>
-        <translation>這些是你用來收款的 Qtum 位址。建議在每次交易時，都使用一個新的收款位址。</translation>
-=======
         <source>These are your Qtum addresses for receiving payments. Use the 'Create new receiving address' button in the receive tab to create new addresses.</source>
         <translation>這些是您用於接收付款的比特幣位址。 使用接收分頁中的"生成新接收位址"按鈕創建新的位置。</translation>
->>>>>>> 451880b9
     </message>
     <message>
         <source>&amp;Copy Address</source>
@@ -181,13 +176,8 @@
         <translation>錢包已加密</translation>
     </message>
     <message>
-<<<<<<< HEAD
-        <source>Your wallet is now encrypted. Remember that encrypting your wallet cannot fully protect your qtums from being stolen by malware infecting your computer.</source>
-        <translation>錢包已經加密了。請注意，加密錢包不能完全防止入侵你的電腦的惡意程式偷取錢幣。</translation>
-=======
         <source>Remember that encrypting your wallet cannot fully protect your qtums from being stolen by malware infecting your computer.</source>
         <translation>請記得, 即使將錢包加密, 也不能完全防止因惡意軟體入侵, 而導致位元幣被偷.</translation>
->>>>>>> 451880b9
     </message>
     <message>
         <source>IMPORTANT: Any previous backups you have made of your wallet file should be replaced with the newly generated, encrypted wallet file. For security reasons, previous backups of the unencrypted wallet file will become useless as soon as you start using the new, encrypted wallet.</source>
@@ -364,13 +354,6 @@
         <translation>驗證訊息(&amp;V)...</translation>
     </message>
     <message>
-<<<<<<< HEAD
-        <source>Qtum</source>
-        <translation>Qtum</translation>
-    </message>
-    <message>
-=======
->>>>>>> 451880b9
         <source>&amp;Send</source>
         <translation>付款(&amp;S)</translation>
     </message>
@@ -511,17 +494,8 @@
         <translation>預設錢包</translation>
     </message>
     <message>
-<<<<<<< HEAD
-        <source>Opening Wallet &lt;b&gt;%1&lt;/b&gt;...</source>
-        <translation>正在開啟錢包檔&lt;b&gt;%1&lt;/b&gt;中...</translation>
-    </message>
-    <message>
-        <source>Open Wallet Failed</source>
-        <translation>打開錢包失敗了</translation>
-=======
         <source>No wallets available</source>
         <translation>没有可用的钱包</translation>
->>>>>>> 451880b9
     </message>
     <message>
         <source>&amp;Window</source>
@@ -532,8 +506,6 @@
         <translation>縮小</translation>
     </message>
     <message>
-<<<<<<< HEAD
-=======
         <source>Zoom</source>
         <translation>缩放</translation>
     </message>
@@ -542,7 +514,6 @@
         <translation>主窗口</translation>
     </message>
     <message>
->>>>>>> 451880b9
         <source>%1 client</source>
         <translation>%1 客戶端軟體</translation>
     </message>
@@ -1408,13 +1379,10 @@
     <message>
         <source>'qtum://' is not a valid URI. Use 'qtum:' instead.</source>
         <translation>字首為 qtum:// 不是有效的 URI，請改用 qtum: 開頭。</translation>
-<<<<<<< HEAD
-=======
     </message>
     <message>
         <source>You are using a BIP70 URL which will be unsupported in the future.</source>
         <translation>你正在使用BIP70 URL，它在未来会被终止支持。</translation>
->>>>>>> 451880b9
     </message>
     <message>
         <source>Payment request fetch URL is invalid: %1</source>
@@ -2265,13 +2233,10 @@
         <translation>零散錢:</translation>
     </message>
     <message>
-<<<<<<< HEAD
-=======
         <source>When there is less transaction volume than space in the blocks, miners as well as relaying nodes may enforce a minimum fee. Paying only this minimum fee is just fine, but be aware that this can result in a never confirming transaction once there is more demand for qtum transactions than the network can process.</source>
         <translation>当交易量小于可用区块空间时，矿工和中继节点可能会执行最低手续费率限制。按照这个最低费率来支付手续费也是可以的，但请注意，一旦交易需求超出比特币网络能处理的限度，你的交易可能永远也无法确认。</translation>
     </message>
     <message>
->>>>>>> 451880b9
         <source>A too low fee might result in a never confirming transaction (read the tooltip)</source>
         <translation>手續費太低的話可能會造成永遠無法確認的交易(請參考提示)</translation>
     </message>
@@ -2419,13 +2384,10 @@
         <source>Payment request expired.</source>
         <translation>付款的要求過期了。</translation>
     </message>
-<<<<<<< HEAD
-=======
     <message numerus="yes">
         <source>Estimated to begin confirmation within %n block(s).</source>
         <translation><numerusform>预计在等待 %n 个区块后会有第一个确认。</numerusform></translation>
     </message>
->>>>>>> 451880b9
     <message>
         <source>Warning: Invalid Qtum address</source>
         <translation>警告: Qtum 位址無效</translation>
@@ -3156,13 +3118,6 @@
         <translation>關閉錢包</translation>
     </message>
     <message>
-<<<<<<< HEAD
-        <source>Are you sure you wish to close wallet &lt;i&gt;%1&lt;/i&gt;?</source>
-        <translation>確定要關上錢包&lt;i&gt;%1&lt;/i&gt;嗎？</translation>
-    </message>
-    <message>
-=======
->>>>>>> 451880b9
         <source>Closing the wallet for too long can result in having to resync the entire chain if pruning is enabled.</source>
         <translation>關上錢包太久的話且修剪模式又有開啟的話，可能會造成日後需要重新同步整個區塊鏈。</translation>
     </message>
@@ -3291,13 +3246,6 @@
         <translation>無法啟動 HTTP 伺服器。詳情請看除錯紀錄。</translation>
     </message>
     <message>
-<<<<<<< HEAD
-        <source>Qtum Core</source>
-        <translation>Qtum Core</translation>
-    </message>
-    <message>
-=======
->>>>>>> 451880b9
         <source>The %s developers</source>
         <translation>%s 開發人員</translation>
     </message>
