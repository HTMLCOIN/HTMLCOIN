<TS language="es_MX" version="2.1">
<context>
    <name>AddressBookPage</name>
    <message>
        <source>Right-click to edit address or label</source>
        <translation>Click derecho para editar tu dirección o etiqueta</translation>
    </message>
    <message>
        <source>Create a new address</source>
        <translation>Crear una dirección nueva</translation>
    </message>
    <message>
        <source>&amp;New</source>
        <translation>&amp;Nuevo</translation>
    </message>
    <message>
        <source>Copy the currently selected address to the system clipboard</source>
        <translation>Copiar la dirección seleccionada al portapapeles del sistema</translation>
    </message>
    <message>
        <source>&amp;Copy</source>
        <translation>&amp;Copiar</translation>
    </message>
    <message>
        <source>C&amp;lose</source>
        <translation>Cerrar</translation>
    </message>
    <message>
        <source>Delete the currently selected address from the list</source>
        <translation>Eliminar la dirección actualmente seleccionada de la lista</translation>
    </message>
    <message>
        <source>Enter address or label to search</source>
        <translation>Ingrese dirección o capa a buscar </translation>
    </message>
    <message>
        <source>Export the data in the current tab to a file</source>
        <translation>Exportar la información en la tabla actual a un archivo</translation>
    </message>
    <message>
        <source>&amp;Export</source>
        <translation>&amp;Exportar</translation>
    </message>
    <message>
        <source>&amp;Delete</source>
        <translation>&amp;Borrar</translation>
    </message>
    <message>
        <source>Choose the address to send coins to</source>
        <translation>Elija la direccion a donde se enviaran las monedas</translation>
    </message>
    <message>
        <source>Choose the address to receive coins with</source>
        <translation>Elija la dirección para recibir monedas.</translation>
    </message>
    <message>
        <source>C&amp;hoose</source>
        <translation>Elija</translation>
    </message>
    <message>
        <source>Sending addresses</source>
        <translation>Direcciones de Envio</translation>
    </message>
    <message>
        <source>Receiving addresses</source>
        <translation>Direcciones de recibo</translation>
    </message>
    <message>
        <source>These are your Qtum addresses for sending payments. Always check the amount and the receiving address before sending coins.</source>
        <translation>Estas son tus direcciones de Qtum para enviar pagos. Siempre revisa el monto y la dirección de envío antes de enviar monedas.</translation>
    </message>
    <message>
        <source>These are your Qtum addresses for receiving payments. It is recommended to use a new receiving address for each transaction.</source>
        <translation>Estas son sus direcciones de Qtum para recibir pagos. Se recomienda utilizar una nueva dirección de recepción para cada transacción.</translation>
    </message>
    <message>
        <source>&amp;Copy Address</source>
        <translation>&amp;Copiar dirección</translation>
    </message>
    <message>
        <source>Copy &amp;Label</source>
        <translation>copiar y etiquetar</translation>
    </message>
    <message>
        <source>&amp;Edit</source>
        <translation>Editar</translation>
    </message>
    <message>
        <source>Export Address List</source>
        <translation>Exportar lista de direcciones </translation>
    </message>
    </context>
<context>
    <name>AddressTableModel</name>
    </context>
<context>
    <name>AskPassphraseDialog</name>
    <message>
        <source>Passphrase Dialog</source>
        <translation>Dialogo de contraseña</translation>
    </message>
    <message>
        <source>Enter passphrase</source>
        <translation>Ingrese la contraseña</translation>
    </message>
    <message>
        <source>New passphrase</source>
        <translation>Nueva contraseña</translation>
    </message>
    <message>
        <source>Repeat new passphrase</source>
        <translation>Repita la nueva contraseña</translation>
    </message>
    </context>
<context>
    <name>BanTableModel</name>
    <message>
        <source>IP/Netmask</source>
        <translation>IP/Máscara de red</translation>
    </message>
    </context>
<context>
    <name>QtumGUI</name>
    <message>
        <source>Sign &amp;message...</source>
        <translation>Firmar &amp;mensaje</translation>
    </message>
    <message>
        <source>Synchronizing with network...</source>
        <translation>Sincronizando con la red...</translation>
    </message>
    <message>
        <source>&amp;Overview</source>
        <translation>&amp;Vista previa</translation>
    </message>
    <message>
        <source>Show general overview of wallet</source>
        <translation>Mostrar la vista previa general de la cartera</translation>
    </message>
    <message>
        <source>&amp;Transactions</source>
        <translation>&amp;Transacciones</translation>
    </message>
    <message>
        <source>Browse transaction history</source>
        <translation>Explorar el historial de transacciones</translation>
    </message>
    <message>
        <source>E&amp;xit</source>
        <translation>S&amp;alir</translation>
    </message>
    <message>
        <source>Quit application</source>
        <translation>Salir de la aplicación</translation>
    </message>
    <message>
        <source>About &amp;Qt</source>
        <translation>Acerca de &amp;Qt</translation>
    </message>
    <message>
        <source>Show information about Qt</source>
        <translation>Mostrar información acerca de Qt</translation>
    </message>
    <message>
        <source>&amp;Options...</source>
        <translation>&amp;Opciones</translation>
    </message>
    <message>
        <source>&amp;Encrypt Wallet...</source>
        <translation>&amp;Encriptar cartera</translation>
    </message>
    <message>
        <source>&amp;Backup Wallet...</source>
        <translation>&amp;Respaldar cartera</translation>
    </message>
    <message>
        <source>&amp;Change Passphrase...</source>
        <translation>&amp;Cambiar contraseña...</translation>
    </message>
    <message>
        <source>Open &amp;URI...</source>
        <translation>Abrir &amp;URL...</translation>
    </message>
    <message>
        <source>Reindexing blocks on disk...</source>
        <translation>Reindexando bloques en el disco...</translation>
    </message>
    <message>
        <source>Send coins to a Qtum address</source>
        <translation>Enviar monedas a una dirección Qtum</translation>
    </message>
    <message>
        <source>Backup wallet to another location</source>
        <translation>Respaldar cartera en otra ubicación</translation>
    </message>
    <message>
        <source>Change the passphrase used for wallet encryption</source>
        <translation>Cambiar la contraseña usada para la encriptación de la cartera</translation>
    </message>
    <message>
        <source>&amp;Debug window</source>
        <translation>&amp;Depurar ventana</translation>
    </message>
    <message>
        <source>Open debugging and diagnostic console</source>
        <translation>Abrir consola de depuración y diagnostico</translation>
    </message>
    <message>
        <source>&amp;Verify message...</source>
        <translation>&amp;Verificar mensaje...</translation>
    </message>
    <message>
        <source>Qtum</source>
        <translation>Qtum</translation>
<<<<<<< HEAD
    </message>
    <message>
        <source>Wallet</source>
        <translation>Cartera</translation>
=======
>>>>>>> 9e306671
    </message>
    <message>
        <source>&amp;Send</source>
        <translation>&amp;Enviar</translation>
    </message>
    <message>
        <source>&amp;Receive</source>
        <translation>&amp;Recibir</translation>
    </message>
    <message>
        <source>&amp;Show / Hide</source>
        <translation>&amp;Mostrar / Ocultar</translation>
    </message>
    <message>
        <source>&amp;File</source>
        <translation>&amp;Archivo</translation>
    </message>
    <message>
        <source>&amp;Settings</source>
        <translation>&amp;Configuraciones</translation>
    </message>
    <message>
        <source>&amp;Help</source>
        <translation>&amp;Ayuda</translation>
    </message>
    <message>
        <source>Tabs toolbar</source>
        <translation>Pestañas</translation>
    </message>
    <message>
        <source>&amp;Command-line options</source>
        <translation>opciones de la &amp;Linea de comandos</translation>
    </message>
    <message>
        <source>Error</source>
        <translation>Error</translation>
    </message>
    <message>
        <source>Warning</source>
        <translation>Aviso</translation>
    </message>
    <message>
        <source>Information</source>
        <translation>Información </translation>
    </message>
    <message>
        <source>Up to date</source>
        <translation>Actualizado al dia </translation>
    </message>
    <message>
        <source>Catching up...</source>
        <translation>Recibiendo...</translation>
    </message>
    <message>
        <source>Sent transaction</source>
        <translation>Enviar Transacción</translation>
    </message>
    <message>
        <source>Incoming transaction</source>
        <translation>Transacción entrante</translation>
    </message>
    <message>
        <source>Wallet is &lt;b&gt;encrypted&lt;/b&gt; and currently &lt;b&gt;unlocked&lt;/b&gt;</source>
        <translation>La cartera esta &lt;b&gt;encriptada&lt;/b&gt; y &lt;b&gt;desbloqueada&lt;/b&gt; actualmente </translation>
    </message>
    <message>
        <source>Wallet is &lt;b&gt;encrypted&lt;/b&gt; and currently &lt;b&gt;locked&lt;/b&gt;</source>
        <translation>La cartera esta &lt;b&gt;encriptada&lt;/b&gt; y &lt;b&gt;bloqueada&lt;/b&gt; actualmente </translation>
    </message>
    </context>
<context>
    <name>CoinControlDialog</name>
    <message>
        <source>Quantity:</source>
        <translation>Cantidad</translation>
    </message>
    <message>
        <source>Bytes:</source>
        <translation>Bytes:</translation>
    </message>
    <message>
        <source>Amount:</source>
        <translation>Monto:</translation>
    </message>
    <message>
        <source>Fee:</source>
        <translation>Cuota:</translation>
    </message>
    <message>
        <source>After Fee:</source>
        <translation>Después de los cargos por comisión. </translation>
    </message>
    <message>
        <source>Change:</source>
        <translation>Cambio</translation>
    </message>
    <message>
        <source>Amount</source>
        <translation>Monto</translation>
    </message>
    <message>
        <source>Date</source>
        <translation>Fecha</translation>
    </message>
    <message>
        <source>Confirmed</source>
        <translation>Confirmado </translation>
    </message>
    </context>
<context>
    <name>EditAddressDialog</name>
    <message>
        <source>Edit Address</source>
        <translation>Editar dirección</translation>
    </message>
    <message>
        <source>&amp;Label</source>
        <translation>&amp;Etiqueta</translation>
    </message>
    <message>
        <source>&amp;Address</source>
        <translation>&amp;Dirección</translation>
    </message>
    </context>
<context>
    <name>FreespaceChecker</name>
    <message>
        <source>name</source>
        <translation>nombre</translation>
    </message>
    </context>
<context>
    <name>HelpMessageDialog</name>
    <message>
        <source>version</source>
        <translation>versión</translation>
    </message>
    <message>
        <source>(%1-bit)</source>
        <translation>(%1-bit)</translation>
    </message>
    <message>
        <source>Command-line options</source>
        <translation>opciones de la Linea de comandos</translation>
    </message>
</context>
<context>
    <name>Intro</name>
    <message>
        <source>Qtum</source>
        <translation>Qtum</translation>
    </message>
    <message>
        <source>Error</source>
        <translation>Error</translation>
    </message>
    </context>
<context>
    <name>ModalOverlay</name>
    <message>
        <source>Form</source>
        <translation>Formulario</translation>
    </message>
    </context>
<context>
    <name>OpenURIDialog</name>
    </context>
<context>
    <name>OptionsDialog</name>
    <message>
        <source>Options</source>
        <translation>Opciones</translation>
    </message>
    <message>
        <source>W&amp;allet</source>
        <translation>Cartera</translation>
    </message>
    <message>
        <source>none</source>
        <translation>Ninguno </translation>
    </message>
    <message>
        <source>Error</source>
        <translation>Error</translation>
    </message>
    </context>
<context>
    <name>OverviewPage</name>
    <message>
        <source>Form</source>
        <translation>Formulario</translation>
    </message>
    </context>
<context>
    <name>PaymentServer</name>
    </context>
<context>
    <name>PeerTableModel</name>
    </context>
<context>
    <name>QObject</name>
    <message>
        <source>Amount</source>
        <translation>Monto</translation>
    </message>
    <message>
        <source>unknown</source>
        <translation>desconocido</translation>
    </message>
</context>
<context>
    <name>QObject::QObject</name>
    </context>
<context>
    <name>QRImageWidget</name>
    </context>
<context>
    <name>RPCConsole</name>
    <message>
        <source>Debug window</source>
        <translation>Depurar ventana</translation>
    </message>
    </context>
<context>
    <name>ReceiveCoinsDialog</name>
    <message>
        <source>&amp;Amount:</source>
        <translation>Monto:</translation>
    </message>
    <message>
        <source>&amp;Label:</source>
        <translation>&amp;Etiqueta</translation>
    </message>
    <message>
        <source>&amp;Message:</source>
        <translation>Mensaje:</translation>
    </message>
    <message>
        <source>An optional message to attach to the payment request, which will be displayed when the request is opened. Note: The message will not be sent with the payment over the Qtum network.</source>
        <translation>Mensaje opcional para agregar a la solicitud de pago, el cual será mostrado cuando la solicitud este abierta. Nota: El mensaje no se manda con el pago a travéz de la red de Qtum.</translation>
    </message>
    <message>
        <source>Use this form to request payments. All fields are &lt;b&gt;optional&lt;/b&gt;.</source>
        <translation>Use este formulario para la solicitud de pagos. Todos los campos son &lt;b&gt;opcionales&lt;/b&gt;</translation>
    </message>
    <message>
        <source>An optional amount to request. Leave this empty or zero to not request a specific amount.</source>
        <translation>Monto opcional a solicitar. Dejarlo vacion o en cero no solicita un monto especifico.</translation>
    </message>
    </context>
<context>
    <name>ReceiveRequestDialog</name>
    <message>
        <source>Copy &amp;Address</source>
        <translation>&amp;Copiar dirección</translation>
    </message>
    <message>
        <source>Wallet</source>
        <translation>Cartera</translation>
    </message>
    </context>
<context>
    <name>RecentRequestsTableModel</name>
    </context>
<context>
    <name>SendCoinsDialog</name>
    <message>
        <source>Send Coins</source>
        <translation>Enviar monedas</translation>
    </message>
    <message>
        <source>Quantity:</source>
        <translation>Cantidad</translation>
    </message>
    <message>
        <source>Bytes:</source>
        <translation>Bytes:</translation>
    </message>
    <message>
        <source>Amount:</source>
        <translation>Monto:</translation>
    </message>
    <message>
        <source>Fee:</source>
        <translation>Cuota:</translation>
    </message>
    <message>
        <source>After Fee:</source>
        <translation>Después de los cargos por comisión. </translation>
    </message>
    <message>
        <source>Change:</source>
        <translation>Cambio</translation>
    </message>
    <message>
        <source>Send to multiple recipients at once</source>
        <translation>Enviar a múltiples receptores a la vez</translation>
    </message>
    <message>
        <source>Balance:</source>
        <translation>Saldo:</translation>
    </message>
    <message>
        <source>Confirm the send action</source>
        <translation>Confirme la acción de enviar</translation>
    </message>
    </context>
<context>
    <name>SendCoinsEntry</name>
    <message>
        <source>A&amp;mount:</source>
        <translation>M&amp;onto</translation>
    </message>
    <message>
        <source>Pay &amp;To:</source>
        <translation>Pagar &amp;a:</translation>
    </message>
    <message>
        <source>&amp;Label:</source>
        <translation>&amp;Etiqueta</translation>
    </message>
    <message>
        <source>This is a normal payment.</source>
        <translation>Este es un pago normal</translation>
    </message>
    <message>
        <source>Alt+A</source>
        <translation>Alt+A</translation>
    </message>
    <message>
        <source>Paste address from clipboard</source>
        <translation>Pegar dirección  del portapapeles</translation>
    </message>
    <message>
        <source>Alt+P</source>
        <translation>Alt+P</translation>
    </message>
    <message>
        <source>Remove this entry</source>
        <translation>Quitar esta entrada</translation>
    </message>
    <message>
        <source>Message:</source>
        <translation>Mensaje:</translation>
    </message>
    <message>
        <source>Pay To:</source>
        <translation>Pago para:</translation>
    </message>
    </context>
<context>
    <name>SendConfirmationDialog</name>
    </context>
<context>
    <name>ShutdownWindow</name>
    <message>
        <source>Do not shut down the computer until this window disappears.</source>
        <translation>No apague su computadora hasta que esta ventana desaparesca.</translation>
    </message>
</context>
<context>
    <name>SignVerifyMessageDialog</name>
    <message>
        <source>Alt+A</source>
        <translation>Alt+A</translation>
    </message>
    <message>
        <source>Paste address from clipboard</source>
        <translation>Pegar dirección  del portapapeles</translation>
    </message>
    <message>
        <source>Alt+P</source>
        <translation>Alt+P</translation>
    </message>
    <message>
        <source>Signature</source>
        <translation>Firma</translation>
    </message>
    </context>
<context>
    <name>SplashScreen</name>
    </context>
<context>
    <name>TrafficGraphWidget</name>
    </context>
<context>
    <name>TransactionDesc</name>
    </context>
<context>
    <name>TransactionDescDialog</name>
    <message>
        <source>This pane shows a detailed description of the transaction</source>
        <translation>Este panel muestras una descripción detallada de la transacción</translation>
    </message>
    </context>
<context>
    <name>TransactionTableModel</name>
    </context>
<context>
    <name>TransactionView</name>
    </context>
<context>
    <name>UnitDisplayStatusBarControl</name>
    </context>
<context>
    <name>WalletController</name>
    </context>
<context>
    <name>WalletFrame</name>
    </context>
<context>
    <name>WalletModel</name>
    <message>
        <source>Send Coins</source>
        <translation>Enviar monedas</translation>
    </message>
    </context>
<context>
    <name>WalletView</name>
    <message>
        <source>Export the data in the current tab to a file</source>
        <translation>Exportar la información en la pestaña actual a un archivo</translation>
    </message>
    </context>
<context>
    <name>qtum-core</name>
    <message>
        <source>Qtum Core</source>
        <translation>nucleo Qtum</translation>
    </message>
    <message>
        <source>Verifying blocks...</source>
        <translation>Verificando bloques...</translation>
    </message>
    <message>
        <source>Information</source>
        <translation>Información </translation>
    </message>
    <message>
        <source>Warning</source>
        <translation>Aviso</translation>
    </message>
    <message>
        <source>Loading block index...</source>
        <translation>Cargando indice de bloques... </translation>
    </message>
    <message>
        <source>Loading wallet...</source>
        <translation>Cargando billetera...</translation>
    </message>
    <message>
        <source>Done loading</source>
        <translation>Carga completa</translation>
    </message>
    <message>
        <source>Error</source>
        <translation>Error</translation>
    </message>
</context>
</TS><|MERGE_RESOLUTION|>--- conflicted
+++ resolved
@@ -212,470 +212,463 @@
     <message>
         <source>Qtum</source>
         <translation>Qtum</translation>
-<<<<<<< HEAD
+    </message>
+    <message>
+        <source>&amp;Send</source>
+        <translation>&amp;Enviar</translation>
+    </message>
+    <message>
+        <source>&amp;Receive</source>
+        <translation>&amp;Recibir</translation>
+    </message>
+    <message>
+        <source>&amp;Show / Hide</source>
+        <translation>&amp;Mostrar / Ocultar</translation>
+    </message>
+    <message>
+        <source>&amp;File</source>
+        <translation>&amp;Archivo</translation>
+    </message>
+    <message>
+        <source>&amp;Settings</source>
+        <translation>&amp;Configuraciones</translation>
+    </message>
+    <message>
+        <source>&amp;Help</source>
+        <translation>&amp;Ayuda</translation>
+    </message>
+    <message>
+        <source>Tabs toolbar</source>
+        <translation>Pestañas</translation>
+    </message>
+    <message>
+        <source>&amp;Command-line options</source>
+        <translation>opciones de la &amp;Linea de comandos</translation>
+    </message>
+    <message>
+        <source>Error</source>
+        <translation>Error</translation>
+    </message>
+    <message>
+        <source>Warning</source>
+        <translation>Aviso</translation>
+    </message>
+    <message>
+        <source>Information</source>
+        <translation>Información </translation>
+    </message>
+    <message>
+        <source>Up to date</source>
+        <translation>Actualizado al dia </translation>
+    </message>
+    <message>
+        <source>Catching up...</source>
+        <translation>Recibiendo...</translation>
+    </message>
+    <message>
+        <source>Sent transaction</source>
+        <translation>Enviar Transacción</translation>
+    </message>
+    <message>
+        <source>Incoming transaction</source>
+        <translation>Transacción entrante</translation>
+    </message>
+    <message>
+        <source>Wallet is &lt;b&gt;encrypted&lt;/b&gt; and currently &lt;b&gt;unlocked&lt;/b&gt;</source>
+        <translation>La cartera esta &lt;b&gt;encriptada&lt;/b&gt; y &lt;b&gt;desbloqueada&lt;/b&gt; actualmente </translation>
+    </message>
+    <message>
+        <source>Wallet is &lt;b&gt;encrypted&lt;/b&gt; and currently &lt;b&gt;locked&lt;/b&gt;</source>
+        <translation>La cartera esta &lt;b&gt;encriptada&lt;/b&gt; y &lt;b&gt;bloqueada&lt;/b&gt; actualmente </translation>
+    </message>
+    </context>
+<context>
+    <name>CoinControlDialog</name>
+    <message>
+        <source>Quantity:</source>
+        <translation>Cantidad</translation>
+    </message>
+    <message>
+        <source>Bytes:</source>
+        <translation>Bytes:</translation>
+    </message>
+    <message>
+        <source>Amount:</source>
+        <translation>Monto:</translation>
+    </message>
+    <message>
+        <source>Fee:</source>
+        <translation>Cuota:</translation>
+    </message>
+    <message>
+        <source>After Fee:</source>
+        <translation>Después de los cargos por comisión. </translation>
+    </message>
+    <message>
+        <source>Change:</source>
+        <translation>Cambio</translation>
+    </message>
+    <message>
+        <source>Amount</source>
+        <translation>Monto</translation>
+    </message>
+    <message>
+        <source>Date</source>
+        <translation>Fecha</translation>
+    </message>
+    <message>
+        <source>Confirmed</source>
+        <translation>Confirmado </translation>
+    </message>
+    </context>
+<context>
+    <name>EditAddressDialog</name>
+    <message>
+        <source>Edit Address</source>
+        <translation>Editar dirección</translation>
+    </message>
+    <message>
+        <source>&amp;Label</source>
+        <translation>&amp;Etiqueta</translation>
+    </message>
+    <message>
+        <source>&amp;Address</source>
+        <translation>&amp;Dirección</translation>
+    </message>
+    </context>
+<context>
+    <name>FreespaceChecker</name>
+    <message>
+        <source>name</source>
+        <translation>nombre</translation>
+    </message>
+    </context>
+<context>
+    <name>HelpMessageDialog</name>
+    <message>
+        <source>version</source>
+        <translation>versión</translation>
+    </message>
+    <message>
+        <source>(%1-bit)</source>
+        <translation>(%1-bit)</translation>
+    </message>
+    <message>
+        <source>Command-line options</source>
+        <translation>opciones de la Linea de comandos</translation>
+    </message>
+</context>
+<context>
+    <name>Intro</name>
+    <message>
+        <source>Qtum</source>
+        <translation>Qtum</translation>
+    </message>
+    <message>
+        <source>Error</source>
+        <translation>Error</translation>
+    </message>
+    </context>
+<context>
+    <name>ModalOverlay</name>
+    <message>
+        <source>Form</source>
+        <translation>Formulario</translation>
+    </message>
+    </context>
+<context>
+    <name>OpenURIDialog</name>
+    </context>
+<context>
+    <name>OptionsDialog</name>
+    <message>
+        <source>Options</source>
+        <translation>Opciones</translation>
+    </message>
+    <message>
+        <source>W&amp;allet</source>
+        <translation>Cartera</translation>
+    </message>
+    <message>
+        <source>none</source>
+        <translation>Ninguno </translation>
+    </message>
+    <message>
+        <source>Error</source>
+        <translation>Error</translation>
+    </message>
+    </context>
+<context>
+    <name>OverviewPage</name>
+    <message>
+        <source>Form</source>
+        <translation>Formulario</translation>
+    </message>
+    </context>
+<context>
+    <name>PaymentServer</name>
+    </context>
+<context>
+    <name>PeerTableModel</name>
+    </context>
+<context>
+    <name>QObject</name>
+    <message>
+        <source>Amount</source>
+        <translation>Monto</translation>
+    </message>
+    <message>
+        <source>unknown</source>
+        <translation>desconocido</translation>
+    </message>
+</context>
+<context>
+    <name>QObject::QObject</name>
+    </context>
+<context>
+    <name>QRImageWidget</name>
+    </context>
+<context>
+    <name>RPCConsole</name>
+    <message>
+        <source>Debug window</source>
+        <translation>Depurar ventana</translation>
+    </message>
+    </context>
+<context>
+    <name>ReceiveCoinsDialog</name>
+    <message>
+        <source>&amp;Amount:</source>
+        <translation>Monto:</translation>
+    </message>
+    <message>
+        <source>&amp;Label:</source>
+        <translation>&amp;Etiqueta</translation>
+    </message>
+    <message>
+        <source>&amp;Message:</source>
+        <translation>Mensaje:</translation>
+    </message>
+    <message>
+        <source>An optional message to attach to the payment request, which will be displayed when the request is opened. Note: The message will not be sent with the payment over the Qtum network.</source>
+        <translation>Mensaje opcional para agregar a la solicitud de pago, el cual será mostrado cuando la solicitud este abierta. Nota: El mensaje no se manda con el pago a travéz de la red de Qtum.</translation>
+    </message>
+    <message>
+        <source>Use this form to request payments. All fields are &lt;b&gt;optional&lt;/b&gt;.</source>
+        <translation>Use este formulario para la solicitud de pagos. Todos los campos son &lt;b&gt;opcionales&lt;/b&gt;</translation>
+    </message>
+    <message>
+        <source>An optional amount to request. Leave this empty or zero to not request a specific amount.</source>
+        <translation>Monto opcional a solicitar. Dejarlo vacion o en cero no solicita un monto especifico.</translation>
+    </message>
+    </context>
+<context>
+    <name>ReceiveRequestDialog</name>
+    <message>
+        <source>Copy &amp;Address</source>
+        <translation>&amp;Copiar dirección</translation>
     </message>
     <message>
         <source>Wallet</source>
         <translation>Cartera</translation>
-=======
->>>>>>> 9e306671
-    </message>
-    <message>
-        <source>&amp;Send</source>
-        <translation>&amp;Enviar</translation>
-    </message>
-    <message>
-        <source>&amp;Receive</source>
-        <translation>&amp;Recibir</translation>
-    </message>
-    <message>
-        <source>&amp;Show / Hide</source>
-        <translation>&amp;Mostrar / Ocultar</translation>
-    </message>
-    <message>
-        <source>&amp;File</source>
-        <translation>&amp;Archivo</translation>
-    </message>
-    <message>
-        <source>&amp;Settings</source>
-        <translation>&amp;Configuraciones</translation>
-    </message>
-    <message>
-        <source>&amp;Help</source>
-        <translation>&amp;Ayuda</translation>
-    </message>
-    <message>
-        <source>Tabs toolbar</source>
-        <translation>Pestañas</translation>
-    </message>
-    <message>
-        <source>&amp;Command-line options</source>
-        <translation>opciones de la &amp;Linea de comandos</translation>
+    </message>
+    </context>
+<context>
+    <name>RecentRequestsTableModel</name>
+    </context>
+<context>
+    <name>SendCoinsDialog</name>
+    <message>
+        <source>Send Coins</source>
+        <translation>Enviar monedas</translation>
+    </message>
+    <message>
+        <source>Quantity:</source>
+        <translation>Cantidad</translation>
+    </message>
+    <message>
+        <source>Bytes:</source>
+        <translation>Bytes:</translation>
+    </message>
+    <message>
+        <source>Amount:</source>
+        <translation>Monto:</translation>
+    </message>
+    <message>
+        <source>Fee:</source>
+        <translation>Cuota:</translation>
+    </message>
+    <message>
+        <source>After Fee:</source>
+        <translation>Después de los cargos por comisión. </translation>
+    </message>
+    <message>
+        <source>Change:</source>
+        <translation>Cambio</translation>
+    </message>
+    <message>
+        <source>Send to multiple recipients at once</source>
+        <translation>Enviar a múltiples receptores a la vez</translation>
+    </message>
+    <message>
+        <source>Balance:</source>
+        <translation>Saldo:</translation>
+    </message>
+    <message>
+        <source>Confirm the send action</source>
+        <translation>Confirme la acción de enviar</translation>
+    </message>
+    </context>
+<context>
+    <name>SendCoinsEntry</name>
+    <message>
+        <source>A&amp;mount:</source>
+        <translation>M&amp;onto</translation>
+    </message>
+    <message>
+        <source>Pay &amp;To:</source>
+        <translation>Pagar &amp;a:</translation>
+    </message>
+    <message>
+        <source>&amp;Label:</source>
+        <translation>&amp;Etiqueta</translation>
+    </message>
+    <message>
+        <source>This is a normal payment.</source>
+        <translation>Este es un pago normal</translation>
+    </message>
+    <message>
+        <source>Alt+A</source>
+        <translation>Alt+A</translation>
+    </message>
+    <message>
+        <source>Paste address from clipboard</source>
+        <translation>Pegar dirección  del portapapeles</translation>
+    </message>
+    <message>
+        <source>Alt+P</source>
+        <translation>Alt+P</translation>
+    </message>
+    <message>
+        <source>Remove this entry</source>
+        <translation>Quitar esta entrada</translation>
+    </message>
+    <message>
+        <source>Message:</source>
+        <translation>Mensaje:</translation>
+    </message>
+    <message>
+        <source>Pay To:</source>
+        <translation>Pago para:</translation>
+    </message>
+    </context>
+<context>
+    <name>SendConfirmationDialog</name>
+    </context>
+<context>
+    <name>ShutdownWindow</name>
+    <message>
+        <source>Do not shut down the computer until this window disappears.</source>
+        <translation>No apague su computadora hasta que esta ventana desaparesca.</translation>
+    </message>
+</context>
+<context>
+    <name>SignVerifyMessageDialog</name>
+    <message>
+        <source>Alt+A</source>
+        <translation>Alt+A</translation>
+    </message>
+    <message>
+        <source>Paste address from clipboard</source>
+        <translation>Pegar dirección  del portapapeles</translation>
+    </message>
+    <message>
+        <source>Alt+P</source>
+        <translation>Alt+P</translation>
+    </message>
+    <message>
+        <source>Signature</source>
+        <translation>Firma</translation>
+    </message>
+    </context>
+<context>
+    <name>SplashScreen</name>
+    </context>
+<context>
+    <name>TrafficGraphWidget</name>
+    </context>
+<context>
+    <name>TransactionDesc</name>
+    </context>
+<context>
+    <name>TransactionDescDialog</name>
+    <message>
+        <source>This pane shows a detailed description of the transaction</source>
+        <translation>Este panel muestras una descripción detallada de la transacción</translation>
+    </message>
+    </context>
+<context>
+    <name>TransactionTableModel</name>
+    </context>
+<context>
+    <name>TransactionView</name>
+    </context>
+<context>
+    <name>UnitDisplayStatusBarControl</name>
+    </context>
+<context>
+    <name>WalletController</name>
+    </context>
+<context>
+    <name>WalletFrame</name>
+    </context>
+<context>
+    <name>WalletModel</name>
+    <message>
+        <source>Send Coins</source>
+        <translation>Enviar monedas</translation>
+    </message>
+    </context>
+<context>
+    <name>WalletView</name>
+    <message>
+        <source>Export the data in the current tab to a file</source>
+        <translation>Exportar la información en la pestaña actual a un archivo</translation>
+    </message>
+    </context>
+<context>
+    <name>qtum-core</name>
+    <message>
+        <source>Qtum Core</source>
+        <translation>nucleo Qtum</translation>
+    </message>
+    <message>
+        <source>Verifying blocks...</source>
+        <translation>Verificando bloques...</translation>
+    </message>
+    <message>
+        <source>Information</source>
+        <translation>Información </translation>
+    </message>
+    <message>
+        <source>Warning</source>
+        <translation>Aviso</translation>
+    </message>
+    <message>
+        <source>Loading block index...</source>
+        <translation>Cargando indice de bloques... </translation>
+    </message>
+    <message>
+        <source>Loading wallet...</source>
+        <translation>Cargando billetera...</translation>
+    </message>
+    <message>
+        <source>Done loading</source>
+        <translation>Carga completa</translation>
     </message>
     <message>
         <source>Error</source>
         <translation>Error</translation>
     </message>
-    <message>
-        <source>Warning</source>
-        <translation>Aviso</translation>
-    </message>
-    <message>
-        <source>Information</source>
-        <translation>Información </translation>
-    </message>
-    <message>
-        <source>Up to date</source>
-        <translation>Actualizado al dia </translation>
-    </message>
-    <message>
-        <source>Catching up...</source>
-        <translation>Recibiendo...</translation>
-    </message>
-    <message>
-        <source>Sent transaction</source>
-        <translation>Enviar Transacción</translation>
-    </message>
-    <message>
-        <source>Incoming transaction</source>
-        <translation>Transacción entrante</translation>
-    </message>
-    <message>
-        <source>Wallet is &lt;b&gt;encrypted&lt;/b&gt; and currently &lt;b&gt;unlocked&lt;/b&gt;</source>
-        <translation>La cartera esta &lt;b&gt;encriptada&lt;/b&gt; y &lt;b&gt;desbloqueada&lt;/b&gt; actualmente </translation>
-    </message>
-    <message>
-        <source>Wallet is &lt;b&gt;encrypted&lt;/b&gt; and currently &lt;b&gt;locked&lt;/b&gt;</source>
-        <translation>La cartera esta &lt;b&gt;encriptada&lt;/b&gt; y &lt;b&gt;bloqueada&lt;/b&gt; actualmente </translation>
-    </message>
-    </context>
-<context>
-    <name>CoinControlDialog</name>
-    <message>
-        <source>Quantity:</source>
-        <translation>Cantidad</translation>
-    </message>
-    <message>
-        <source>Bytes:</source>
-        <translation>Bytes:</translation>
-    </message>
-    <message>
-        <source>Amount:</source>
-        <translation>Monto:</translation>
-    </message>
-    <message>
-        <source>Fee:</source>
-        <translation>Cuota:</translation>
-    </message>
-    <message>
-        <source>After Fee:</source>
-        <translation>Después de los cargos por comisión. </translation>
-    </message>
-    <message>
-        <source>Change:</source>
-        <translation>Cambio</translation>
-    </message>
-    <message>
-        <source>Amount</source>
-        <translation>Monto</translation>
-    </message>
-    <message>
-        <source>Date</source>
-        <translation>Fecha</translation>
-    </message>
-    <message>
-        <source>Confirmed</source>
-        <translation>Confirmado </translation>
-    </message>
-    </context>
-<context>
-    <name>EditAddressDialog</name>
-    <message>
-        <source>Edit Address</source>
-        <translation>Editar dirección</translation>
-    </message>
-    <message>
-        <source>&amp;Label</source>
-        <translation>&amp;Etiqueta</translation>
-    </message>
-    <message>
-        <source>&amp;Address</source>
-        <translation>&amp;Dirección</translation>
-    </message>
-    </context>
-<context>
-    <name>FreespaceChecker</name>
-    <message>
-        <source>name</source>
-        <translation>nombre</translation>
-    </message>
-    </context>
-<context>
-    <name>HelpMessageDialog</name>
-    <message>
-        <source>version</source>
-        <translation>versión</translation>
-    </message>
-    <message>
-        <source>(%1-bit)</source>
-        <translation>(%1-bit)</translation>
-    </message>
-    <message>
-        <source>Command-line options</source>
-        <translation>opciones de la Linea de comandos</translation>
-    </message>
-</context>
-<context>
-    <name>Intro</name>
-    <message>
-        <source>Qtum</source>
-        <translation>Qtum</translation>
-    </message>
-    <message>
-        <source>Error</source>
-        <translation>Error</translation>
-    </message>
-    </context>
-<context>
-    <name>ModalOverlay</name>
-    <message>
-        <source>Form</source>
-        <translation>Formulario</translation>
-    </message>
-    </context>
-<context>
-    <name>OpenURIDialog</name>
-    </context>
-<context>
-    <name>OptionsDialog</name>
-    <message>
-        <source>Options</source>
-        <translation>Opciones</translation>
-    </message>
-    <message>
-        <source>W&amp;allet</source>
-        <translation>Cartera</translation>
-    </message>
-    <message>
-        <source>none</source>
-        <translation>Ninguno </translation>
-    </message>
-    <message>
-        <source>Error</source>
-        <translation>Error</translation>
-    </message>
-    </context>
-<context>
-    <name>OverviewPage</name>
-    <message>
-        <source>Form</source>
-        <translation>Formulario</translation>
-    </message>
-    </context>
-<context>
-    <name>PaymentServer</name>
-    </context>
-<context>
-    <name>PeerTableModel</name>
-    </context>
-<context>
-    <name>QObject</name>
-    <message>
-        <source>Amount</source>
-        <translation>Monto</translation>
-    </message>
-    <message>
-        <source>unknown</source>
-        <translation>desconocido</translation>
-    </message>
-</context>
-<context>
-    <name>QObject::QObject</name>
-    </context>
-<context>
-    <name>QRImageWidget</name>
-    </context>
-<context>
-    <name>RPCConsole</name>
-    <message>
-        <source>Debug window</source>
-        <translation>Depurar ventana</translation>
-    </message>
-    </context>
-<context>
-    <name>ReceiveCoinsDialog</name>
-    <message>
-        <source>&amp;Amount:</source>
-        <translation>Monto:</translation>
-    </message>
-    <message>
-        <source>&amp;Label:</source>
-        <translation>&amp;Etiqueta</translation>
-    </message>
-    <message>
-        <source>&amp;Message:</source>
-        <translation>Mensaje:</translation>
-    </message>
-    <message>
-        <source>An optional message to attach to the payment request, which will be displayed when the request is opened. Note: The message will not be sent with the payment over the Qtum network.</source>
-        <translation>Mensaje opcional para agregar a la solicitud de pago, el cual será mostrado cuando la solicitud este abierta. Nota: El mensaje no se manda con el pago a travéz de la red de Qtum.</translation>
-    </message>
-    <message>
-        <source>Use this form to request payments. All fields are &lt;b&gt;optional&lt;/b&gt;.</source>
-        <translation>Use este formulario para la solicitud de pagos. Todos los campos son &lt;b&gt;opcionales&lt;/b&gt;</translation>
-    </message>
-    <message>
-        <source>An optional amount to request. Leave this empty or zero to not request a specific amount.</source>
-        <translation>Monto opcional a solicitar. Dejarlo vacion o en cero no solicita un monto especifico.</translation>
-    </message>
-    </context>
-<context>
-    <name>ReceiveRequestDialog</name>
-    <message>
-        <source>Copy &amp;Address</source>
-        <translation>&amp;Copiar dirección</translation>
-    </message>
-    <message>
-        <source>Wallet</source>
-        <translation>Cartera</translation>
-    </message>
-    </context>
-<context>
-    <name>RecentRequestsTableModel</name>
-    </context>
-<context>
-    <name>SendCoinsDialog</name>
-    <message>
-        <source>Send Coins</source>
-        <translation>Enviar monedas</translation>
-    </message>
-    <message>
-        <source>Quantity:</source>
-        <translation>Cantidad</translation>
-    </message>
-    <message>
-        <source>Bytes:</source>
-        <translation>Bytes:</translation>
-    </message>
-    <message>
-        <source>Amount:</source>
-        <translation>Monto:</translation>
-    </message>
-    <message>
-        <source>Fee:</source>
-        <translation>Cuota:</translation>
-    </message>
-    <message>
-        <source>After Fee:</source>
-        <translation>Después de los cargos por comisión. </translation>
-    </message>
-    <message>
-        <source>Change:</source>
-        <translation>Cambio</translation>
-    </message>
-    <message>
-        <source>Send to multiple recipients at once</source>
-        <translation>Enviar a múltiples receptores a la vez</translation>
-    </message>
-    <message>
-        <source>Balance:</source>
-        <translation>Saldo:</translation>
-    </message>
-    <message>
-        <source>Confirm the send action</source>
-        <translation>Confirme la acción de enviar</translation>
-    </message>
-    </context>
-<context>
-    <name>SendCoinsEntry</name>
-    <message>
-        <source>A&amp;mount:</source>
-        <translation>M&amp;onto</translation>
-    </message>
-    <message>
-        <source>Pay &amp;To:</source>
-        <translation>Pagar &amp;a:</translation>
-    </message>
-    <message>
-        <source>&amp;Label:</source>
-        <translation>&amp;Etiqueta</translation>
-    </message>
-    <message>
-        <source>This is a normal payment.</source>
-        <translation>Este es un pago normal</translation>
-    </message>
-    <message>
-        <source>Alt+A</source>
-        <translation>Alt+A</translation>
-    </message>
-    <message>
-        <source>Paste address from clipboard</source>
-        <translation>Pegar dirección  del portapapeles</translation>
-    </message>
-    <message>
-        <source>Alt+P</source>
-        <translation>Alt+P</translation>
-    </message>
-    <message>
-        <source>Remove this entry</source>
-        <translation>Quitar esta entrada</translation>
-    </message>
-    <message>
-        <source>Message:</source>
-        <translation>Mensaje:</translation>
-    </message>
-    <message>
-        <source>Pay To:</source>
-        <translation>Pago para:</translation>
-    </message>
-    </context>
-<context>
-    <name>SendConfirmationDialog</name>
-    </context>
-<context>
-    <name>ShutdownWindow</name>
-    <message>
-        <source>Do not shut down the computer until this window disappears.</source>
-        <translation>No apague su computadora hasta que esta ventana desaparesca.</translation>
-    </message>
-</context>
-<context>
-    <name>SignVerifyMessageDialog</name>
-    <message>
-        <source>Alt+A</source>
-        <translation>Alt+A</translation>
-    </message>
-    <message>
-        <source>Paste address from clipboard</source>
-        <translation>Pegar dirección  del portapapeles</translation>
-    </message>
-    <message>
-        <source>Alt+P</source>
-        <translation>Alt+P</translation>
-    </message>
-    <message>
-        <source>Signature</source>
-        <translation>Firma</translation>
-    </message>
-    </context>
-<context>
-    <name>SplashScreen</name>
-    </context>
-<context>
-    <name>TrafficGraphWidget</name>
-    </context>
-<context>
-    <name>TransactionDesc</name>
-    </context>
-<context>
-    <name>TransactionDescDialog</name>
-    <message>
-        <source>This pane shows a detailed description of the transaction</source>
-        <translation>Este panel muestras una descripción detallada de la transacción</translation>
-    </message>
-    </context>
-<context>
-    <name>TransactionTableModel</name>
-    </context>
-<context>
-    <name>TransactionView</name>
-    </context>
-<context>
-    <name>UnitDisplayStatusBarControl</name>
-    </context>
-<context>
-    <name>WalletController</name>
-    </context>
-<context>
-    <name>WalletFrame</name>
-    </context>
-<context>
-    <name>WalletModel</name>
-    <message>
-        <source>Send Coins</source>
-        <translation>Enviar monedas</translation>
-    </message>
-    </context>
-<context>
-    <name>WalletView</name>
-    <message>
-        <source>Export the data in the current tab to a file</source>
-        <translation>Exportar la información en la pestaña actual a un archivo</translation>
-    </message>
-    </context>
-<context>
-    <name>qtum-core</name>
-    <message>
-        <source>Qtum Core</source>
-        <translation>nucleo Qtum</translation>
-    </message>
-    <message>
-        <source>Verifying blocks...</source>
-        <translation>Verificando bloques...</translation>
-    </message>
-    <message>
-        <source>Information</source>
-        <translation>Información </translation>
-    </message>
-    <message>
-        <source>Warning</source>
-        <translation>Aviso</translation>
-    </message>
-    <message>
-        <source>Loading block index...</source>
-        <translation>Cargando indice de bloques... </translation>
-    </message>
-    <message>
-        <source>Loading wallet...</source>
-        <translation>Cargando billetera...</translation>
-    </message>
-    <message>
-        <source>Done loading</source>
-        <translation>Carga completa</translation>
-    </message>
-    <message>
-        <source>Error</source>
-        <translation>Error</translation>
-    </message>
 </context>
 </TS>