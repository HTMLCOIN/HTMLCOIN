--- conflicted
+++ resolved
@@ -68,13 +68,6 @@
     <message>
         <source>These are your Qtum addresses for sending payments. Always check the amount and the receiving address before sending coins.</source>
         <translation>Estas son tus direcciones de Qtum para enviar pagos. Siempre revisa el monto y la dirección de envío antes de enviar monedas.</translation>
-<<<<<<< HEAD
-    </message>
-    <message>
-        <source>These are your Qtum addresses for receiving payments. It is recommended to use a new receiving address for each transaction.</source>
-        <translation>Estas son sus direcciones de Qtum para recibir pagos. Se recomienda utilizar una nueva dirección de recepción para cada transacción.</translation>
-=======
->>>>>>> 451880b9
     </message>
     <message>
         <source>&amp;Copy Address</source>
@@ -299,8 +292,6 @@
     <message>
         <source>Open &amp;URI...</source>
         <translation>Abrir &amp;URL...</translation>
-<<<<<<< HEAD
-=======
     </message>
     <message>
         <source>Wallet:</source>
@@ -322,20 +313,16 @@
     <message>
         <source>Syncing Headers (%1%)...</source>
         <translation>Sincronizar encabezados (%1%) ...</translation>
->>>>>>> 451880b9
     </message>
     <message>
         <source>Reindexing blocks on disk...</source>
         <translation>Reindexando bloques en el disco...</translation>
     </message>
     <message>
-<<<<<<< HEAD
-=======
         <source>Proxy is &lt;b&gt;enabled&lt;/b&gt;: %1</source>
         <translation>El proxy está &lt;b&gt;habilitado&lt;/b&gt;: %1</translation>
     </message>
     <message>
->>>>>>> 451880b9
         <source>Send coins to a Qtum address</source>
         <translation>Enviar monedas a una dirección Qtum</translation>
     </message>
@@ -360,13 +347,6 @@
         <translation>&amp;Verificar mensaje...</translation>
     </message>
     <message>
-<<<<<<< HEAD
-        <source>Qtum</source>
-        <translation>Qtum</translation>
-    </message>
-    <message>
-=======
->>>>>>> 451880b9
         <source>&amp;Send</source>
         <translation>&amp;Enviar</translation>
     </message>
@@ -900,13 +880,6 @@
     </context>
 <context>
     <name>qtum-core</name>
-<<<<<<< HEAD
-    <message>
-        <source>Qtum Core</source>
-        <translation>nucleo Qtum</translation>
-    </message>
-=======
->>>>>>> 451880b9
     <message>
         <source>Verifying blocks...</source>
         <translation>Verificando bloques...</translation>
