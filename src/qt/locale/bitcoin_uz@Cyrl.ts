<TS language="uz@Cyrl" version="2.1">
<context>
    <name>AddressBookPage</name>
    <message>
        <source>Right-click to edit address or label</source>
        <translation>Манзил ёки ёрлиқни таҳрирлаш учун икки марта босинг</translation>
    </message>
    <message>
        <source>Create a new address</source>
        <translation>Янги манзил яратинг</translation>
    </message>
    <message>
        <source>&amp;New</source>
        <translation>&amp;Янги</translation>
    </message>
    <message>
        <source>Copy the currently selected address to the system clipboard</source>
        <translation>Жорий танланган манзилни тизим вақтинчалик хотирасига нусха кўчиринг</translation>
    </message>
    <message>
        <source>&amp;Copy</source>
        <translation>&amp;Нусха олиш</translation>
    </message>
    <message>
        <source>C&amp;lose</source>
        <translation>&amp;Ёпиш</translation>
    </message>
    <message>
        <source>Delete the currently selected address from the list</source>
        <translation>Жорий танланган манзилни рўйхатдан ўчириш</translation>
    </message>
    <message>
        <source>Enter address or label to search</source>
        <translation>Излаш учун манзил ёки ёрлиқни киритинг</translation>
    </message>
    <message>
        <source>Export the data in the current tab to a file</source>
        <translation>Жорий ички ойна ичидаги маълумотларни файлга экспорт қилиш</translation>
    </message>
    <message>
        <source>&amp;Export</source>
        <translation>&amp;Экспорт</translation>
    </message>
    <message>
        <source>&amp;Delete</source>
        <translation>&amp;Ўчириш</translation>
    </message>
    </context>
<context>
    <name>AddressTableModel</name>
    </context>
<context>
    <name>AskPassphraseDialog</name>
    <message>
        <source>Passphrase Dialog</source>
        <translation>Махфий сўз ойнаси</translation>
    </message>
    <message>
        <source>Enter passphrase</source>
        <translation>Махфий сузни киритинг</translation>
    </message>
    <message>
        <source>New passphrase</source>
        <translation>Янги махфий суз</translation>
    </message>
    <message>
        <source>Repeat new passphrase</source>
        <translation>Янги махфий сузни такрорланг</translation>
    </message>
    </context>
<context>
    <name>BanTableModel</name>
    </context>
<context>
    <name>QtumGUI</name>
    <message>
        <source>Sign &amp;message...</source>
        <translation>&amp;Хабар ёзиш...</translation>
    </message>
    <message>
        <source>Synchronizing with network...</source>
        <translation>Тармоқ билан синхронланмоқда...</translation>
    </message>
    <message>
        <source>&amp;Overview</source>
        <translation>&amp;Кўриб чиқиш</translation>
    </message>
    <message>
        <source>Node</source>
        <translation>Улам</translation>
    </message>
    <message>
        <source>Show general overview of wallet</source>
        <translation>Ҳамённинг умумий кўринишини кўрсатиш</translation>
    </message>
    <message>
        <source>&amp;Transactions</source>
        <translation>&amp;Пул ўтказмалари</translation>
    </message>
    <message>
        <source>Browse transaction history</source>
        <translation>Пул ўтказмалари тарихини кўриш</translation>
    </message>
    <message>
        <source>E&amp;xit</source>
        <translation>Ч&amp;иқиш</translation>
    </message>
    <message>
        <source>Quit application</source>
        <translation>Иловадан чиқиш</translation>
    </message>
    <message>
        <source>About &amp;Qt</source>
        <translation>&amp;Qt ҳақида</translation>
    </message>
    <message>
        <source>Show information about Qt</source>
        <translation>Qt ҳақидаги маълумотларни кўрсатиш</translation>
    </message>
    <message>
        <source>&amp;Options...</source>
        <translation>&amp;Мосламалар...</translation>
    </message>
    <message>
        <source>&amp;Encrypt Wallet...</source>
        <translation>Ҳамённи &amp;кодлаш...</translation>
    </message>
    <message>
        <source>&amp;Backup Wallet...</source>
        <translation>Ҳамённи &amp;заҳиралаш...</translation>
    </message>
    <message>
        <source>&amp;Change Passphrase...</source>
        <translation>Махфий сўзни &amp;ўзгартириш...</translation>
    </message>
    <message>
        <source>&amp;Sending addresses...</source>
        <translation>&amp;Жўнатилувчи манзиллар...</translation>
    </message>
    <message>
        <source>&amp;Receiving addresses...</source>
        <translation>&amp;Қабул қилувчи манзиллар...</translation>
    </message>
    <message>
        <source>Open &amp;URI...</source>
        <translation>Интернет манзилни очиш</translation>
    </message>
    <message>
        <source>Reindexing blocks on disk...</source>
        <translation>Дискдаги блоклар қайта индексланмоқда...</translation>
    </message>
    <message>
        <source>Send coins to a Qtum address</source>
        <translation>Тангаларни Qtum манзилига жўнатиш</translation>
    </message>
    <message>
        <source>Backup wallet to another location</source>
        <translation>Ҳамённи бошқа манзилга заҳиралаш</translation>
    </message>
    <message>
        <source>Change the passphrase used for wallet encryption</source>
        <translation>Паролни ўзгартириш ҳамённи кодлашда фойдаланилади</translation>
    </message>
    <message>
        <source>&amp;Debug window</source>
        <translation>&amp;Носозликни ҳал қилиш ойнаси</translation>
    </message>
    <message>
        <source>Open debugging and diagnostic console</source>
        <translation>Носозликни ҳал қилиш ва ташхис терминали</translation>
    </message>
    <message>
        <source>&amp;Verify message...</source>
        <translation>Хабарни &amp;тасдиқлаш...</translation>
    </message>
    <message>
        <source>Qtum</source>
        <translation>Qtum</translation>
    </message>
    <message>
        <source>Wallet</source>
        <translation>Ҳамён</translation>
    </message>
    <message>
        <source>&amp;Send</source>
        <translation>&amp;Жўнатиш</translation>
    </message>
    <message>
        <source>&amp;Receive</source>
        <translation>&amp;Қабул қилиш</translation>
    </message>
    <message>
        <source>&amp;Show / Hide</source>
        <translation>&amp;Кўрсатиш / Яшириш</translation>
    </message>
    <message>
        <source>Show or hide the main Window</source>
        <translation>Асосий ойнани кўрсатиш ёки яшириш</translation>
    </message>
    <message>
        <source>Encrypt the private keys that belong to your wallet</source>
        <translation>Ҳамёнингизга тегишли махфий калитларни кодлаш</translation>
    </message>
    <message>
        <source>Sign messages with your Qtum addresses to prove you own them</source>
        <translation>Qtum манзилидан унинг эгаси эканлигингизни исботлаш учун хабарлар ёзинг</translation>
    </message>
    <message>
        <source>Verify messages to ensure they were signed with specified Qtum addresses</source>
        <translation>Хабарларни махсус Qtum манзилларингиз билан ёзилганлигига ишонч ҳосил қилиш учун уларни тасдиқланг</translation>
    </message>
    <message>
        <source>&amp;File</source>
        <translation>&amp;Файл</translation>
    </message>
    <message>
        <source>&amp;Settings</source>
        <translation>&amp; Созламалар</translation>
    </message>
    <message>
        <source>&amp;Help</source>
        <translation>&amp;Ёрдам</translation>
    </message>
    <message>
        <source>Tabs toolbar</source>
        <translation>Ички ойналар асбоблар панели</translation>
    </message>
    <message>
        <source>Request payments (generates QR codes and qtum: URIs)</source>
        <translation>Тўловлар (QR кодлари ва qtum ёрдамида яратишлар: URI’лар) сўраш</translation>
    </message>
    <message>
        <source>Show the list of used sending addresses and labels</source>
        <translation>Фойдаланилган жўнатилган манзиллар ва ёрлиқлар рўйхатини кўрсатиш</translation>
    </message>
    <message>
        <source>Show the list of used receiving addresses and labels</source>
        <translation>Фойдаланилган қабул қилинган манзиллар ва ёрлиқлар рўйхатини кўрсатиш</translation>
    </message>
    <message>
        <source>Open a qtum: URI or payment request</source>
        <translation>Qtum’ни очиш: URI ёки тўлов сўрови</translation>
    </message>
    <message>
        <source>&amp;Command-line options</source>
        <translation>&amp;Буйруқлар сатри мосламалари</translation>
    </message>
    <message numerus="yes">
        <source>%n active connection(s) to Qtum network</source>
        <translation><numerusform>%n та Qtum тармоғига фаол уланиш мавжуд</numerusform></translation>
    </message>
    <message>
        <source>%1 behind</source>
        <translation>%1 орқада</translation>
    </message>
    <message>
        <source>Last received block was generated %1 ago.</source>
        <translation>Сўнги қабул қилинган блок %1 олдин яратилган.</translation>
    </message>
    <message>
        <source>Transactions after this will not yet be visible.</source>
        <translation>Бундан кейинги пул ўтказмалари кўринмайдиган бўлади.</translation>
    </message>
    <message>
        <source>Error</source>
        <translation>Хатолик</translation>
    </message>
    <message>
        <source>Warning</source>
        <translation>Диққат</translation>
    </message>
    <message>
        <source>Information</source>
        <translation>Маълумот</translation>
    </message>
    <message>
        <source>Up to date</source>
        <translation>Янгиланган</translation>
    </message>
    <message>
        <source>Catching up...</source>
        <translation>Банд қилинмоқда...</translation>
    </message>
    <message>
        <source>Sent transaction</source>
        <translation>Жўнатилган операция</translation>
    </message>
    <message>
        <source>Incoming transaction</source>
        <translation>Кирувчи операция</translation>
    </message>
    <message>
        <source>Wallet is &lt;b&gt;encrypted&lt;/b&gt; and currently &lt;b&gt;unlocked&lt;/b&gt;</source>
        <translation>Ҳамён &lt;b&gt;кодланган&lt;/b&gt; ва вақтинча &lt;b&gt;қулфдан чиқарилган&lt;/b&gt;</translation>
    </message>
    <message>
        <source>Wallet is &lt;b&gt;encrypted&lt;/b&gt; and currently &lt;b&gt;locked&lt;/b&gt;</source>
        <translation>Ҳамён &lt;b&gt;кодланган&lt;/b&gt; ва вақтинча &lt;b&gt;қулфланган&lt;/b&gt;</translation>
    </message>
    </context>
<context>
    <name>CoinControlDialog</name>
    <message>
        <source>Quantity:</source>
        <translation>Сони:</translation>
    </message>
    <message>
        <source>Bytes:</source>
        <translation>Байт:</translation>
    </message>
    <message>
        <source>Amount:</source>
        <translation>Миқдори:</translation>
    </message>
    <message>
        <source>Fee:</source>
        <translation>Солиқ:</translation>
    </message>
    <message>
        <source>Dust:</source>
        <translation>Ахлат қутиси:</translation>
    </message>
    <message>
        <source>After Fee:</source>
        <translation>Солиқдан сўнг:</translation>
    </message>
    <message>
        <source>Change:</source>
        <translation>Ўзгартириш:</translation>
    </message>
    <message>
        <source>(un)select all</source>
        <translation>барчасини танаш (бекор қилиш)</translation>
    </message>
    <message>
        <source>Tree mode</source>
        <translation>Дарахт усулида</translation>
    </message>
    <message>
        <source>List mode</source>
        <translation>Рўйхат усулида</translation>
    </message>
    <message>
        <source>Amount</source>
        <translation>Миқдори</translation>
    </message>
    <message>
        <source>Date</source>
        <translation>Сана</translation>
    </message>
    <message>
        <source>Confirmations</source>
        <translation>Тасдиқлашлар</translation>
    </message>
    <message>
        <source>Confirmed</source>
        <translation>Тасдиқланди</translation>
    </message>
    </context>
<context>
    <name>EditAddressDialog</name>
    <message>
        <source>Edit Address</source>
        <translation>Манзилларни таҳрирлаш</translation>
    </message>
    <message>
        <source>&amp;Label</source>
        <translation>&amp;Ёрлик</translation>
    </message>
    <message>
        <source>The label associated with this address list entry</source>
        <translation>Ёрлиқ ушбу манзилар рўйхати ёзуви билан боғланган</translation>
    </message>
    <message>
        <source>The address associated with this address list entry. This can only be modified for sending addresses.</source>
        <translation>Манзил ушбу манзиллар рўйхати ёзуви билан боғланган. Уни фақат жўнатиладиган манзиллар учун ўзгартирса бўлади.</translation>
    </message>
    <message>
        <source>&amp;Address</source>
        <translation>&amp;Манзил</translation>
    </message>
    </context>
<context>
    <name>FreespaceChecker</name>
    <message>
        <source>A new data directory will be created.</source>
        <translation>Янги маълумотлар директорияси яратилади.</translation>
    </message>
    <message>
        <source>name</source>
        <translation>номи</translation>
    </message>
    <message>
        <source>Directory already exists. Add %1 if you intend to create a new directory here.</source>
        <translation>Директория аллақачон мавжуд. Агар бу ерда янги директория яратмоқчи бўлсангиз, %1 қўшинг.</translation>
    </message>
    <message>
        <source>Path already exists, and is not a directory.</source>
        <translation>Йўл аллақачон мавжуд. У директория эмас.</translation>
    </message>
    <message>
        <source>Cannot create data directory here.</source>
        <translation>Маълумотлар директориясини бу ерда яратиб бўлмайди..</translation>
    </message>
</context>
<context>
    <name>HelpMessageDialog</name>
    <message>
        <source>version</source>
        <translation>версияси</translation>
    </message>
    <message>
        <source>(%1-bit)</source>
        <translation>(%1-bit)</translation>
    </message>
    <message>
        <source>Command-line options</source>
        <translation>Буйруқлар сатри мосламалари</translation>
    </message>
</context>
<context>
    <name>Intro</name>
    <message>
        <source>Welcome</source>
        <translation>Хуш келибсиз</translation>
    </message>
    <message>
        <source>Use the default data directory</source>
        <translation>Стандарт маълумотлар директориясидан фойдаланиш</translation>
    </message>
    <message>
        <source>Use a custom data directory:</source>
        <translation>Бошқа маълумотлар директориясида фойдаланинг:</translation>
    </message>
    <message>
        <source>Qtum</source>
        <translation>Qtum</translation>
    </message>
    <message>
        <source>Error: Specified data directory "%1" cannot be created.</source>
        <translation>Хато: кўрсатилган "%1" маълумотлар директориясини яратиб бўлмайди.</translation>
    </message>
    <message>
        <source>Error</source>
        <translation>Хатолик</translation>
    </message>
    </context>
<context>
    <name>ModalOverlay</name>
    <message>
        <source>Form</source>
        <translation>Шакл</translation>
    </message>
    <message>
        <source>Last block time</source>
        <translation>Сўнгги блок вақти</translation>
    </message>
    </context>
<context>
    <name>OpenURIDialog</name>
    <message>
        <source>Open URI</source>
        <translation>URI ни очиш</translation>
    </message>
    <message>
        <source>Open payment request from URI or file</source>
        <translation>URL файлдан тўлов сўровларини очиш</translation>
    </message>
    <message>
        <source>URI:</source>
        <translation>URI:</translation>
    </message>
    <message>
        <source>Select payment request file</source>
        <translation>Тўлов сўрови файлини танлаш</translation>
    </message>
    </context>
<context>
    <name>OptionsDialog</name>
    <message>
        <source>Options</source>
        <translation>Танламалар</translation>
    </message>
    <message>
        <source>&amp;Main</source>
        <translation>&amp;Асосий</translation>
    </message>
    <message>
        <source>Size of &amp;database cache</source>
        <translation>&amp;Маълумотлар базаси кеши</translation>
    </message>
    <message>
        <source>MB</source>
        <translation>МБ</translation>
    </message>
    <message>
        <source>Number of script &amp;verification threads</source>
        <translation>Мавзуларни &amp;тўғрилаш скрипти миқдори</translation>
    </message>
    <message>
        <source>IP address of the proxy (e.g. IPv4: 127.0.0.1 / IPv6: ::1)</source>
        <translation>Прокси IP манзили (масалан: IPv4: 127.0.0.1 / IPv6: ::1)</translation>
    </message>
    <message>
        <source>&amp;Network</source>
        <translation>Тармоқ</translation>
    </message>
    <message>
        <source>W&amp;allet</source>
        <translation>Ҳамён</translation>
    </message>
    <message>
        <source>Proxy &amp;IP:</source>
        <translation>Прокси &amp;IP рақами:</translation>
    </message>
    <message>
        <source>&amp;Port:</source>
        <translation>&amp;Порт:</translation>
    </message>
    <message>
        <source>Port of the proxy (e.g. 9050)</source>
        <translation>Прокси порти (e.g. 9050)</translation>
    </message>
    <message>
        <source>&amp;Window</source>
        <translation>&amp;Ойна</translation>
    </message>
    <message>
        <source>Show only a tray icon after minimizing the window.</source>
        <translation>Ойна йиғилгандан сўнг фақат трэй нишончаси кўрсатилсин.</translation>
    </message>
    <message>
        <source>&amp;Minimize to the tray instead of the taskbar</source>
        <translation>Манзиллар панели ўрнига трэйни &amp;йиғиш</translation>
    </message>
    <message>
        <source>M&amp;inimize on close</source>
        <translation>Ёпишда й&amp;иғиш</translation>
    </message>
    <message>
        <source>&amp;Display</source>
        <translation>&amp;Кўрсатиш</translation>
    </message>
    <message>
        <source>User Interface &amp;language:</source>
        <translation>Фойдаланувчи интерфейси &amp;тили:</translation>
    </message>
    <message>
        <source>&amp;Unit to show amounts in:</source>
        <translation>Миқдорларни кўрсатиш учун &amp;қисм:</translation>
    </message>
    <message>
        <source>&amp;OK</source>
        <translation>&amp;OK</translation>
    </message>
    <message>
        <source>&amp;Cancel</source>
        <translation>&amp;Бекор қилиш</translation>
    </message>
    <message>
        <source>default</source>
        <translation>стандарт</translation>
    </message>
    <message>
        <source>none</source>
        <translation>йўқ</translation>
    </message>
    <message>
        <source>Confirm options reset</source>
        <translation>Тасдиқлаш танловларини рад қилиш</translation>
    </message>
    <message>
        <source>Client restart required to activate changes.</source>
        <translation>Ўзгаришлар амалга ошиши учун мижозни қайта ишга тушириш талаб қилинади.</translation>
    </message>
    <message>
        <source>Error</source>
        <translation>Хатолик</translation>
    </message>
    <message>
        <source>This change would require a client restart.</source>
        <translation>Ушбу ўзгариш мижозни қайтадан ишга туширишни талаб қилади.</translation>
    </message>
    <message>
        <source>The supplied proxy address is invalid.</source>
        <translation>Келтирилган прокси манзили ишламайди.</translation>
    </message>
</context>
<context>
    <name>OverviewPage</name>
    <message>
        <source>Form</source>
        <translation>Шакл</translation>
    </message>
    <message>
        <source>The displayed information may be out of date. Your wallet automatically synchronizes with the Qtum network after a connection is established, but this process has not completed yet.</source>
        <translation>Кўрсатилган маълумот эскирган бўлиши мумкин. Ҳамёнингиз алоқа ўрнатилгандан сўнг Qtum тармоқ билан автоматик тарзда синхронланади, аммо жараён ҳалигача тугалланмади.</translation>
    </message>
    <message>
        <source>Watch-only:</source>
        <translation>Фақат кўришга</translation>
    </message>
    <message>
        <source>Available:</source>
        <translation>Мавжуд:</translation>
    </message>
    <message>
        <source>Your current spendable balance</source>
        <translation>Жорий сарфланадиган балансингиз</translation>
    </message>
    <message>
        <source>Pending:</source>
        <translation>Кутилмоқда:</translation>
    </message>
    <message>
        <source>Total of transactions that have yet to be confirmed, and do not yet count toward the spendable balance</source>
        <translation>Жами ўтказмалар ҳозиргача тасдиқланган ва сафланадиган баланс томонга ҳали ҳам ҳисобланмади</translation>
    </message>
    <message>
        <source>Immature:</source>
        <translation>Тайёр эмас:</translation>
    </message>
    <message>
        <source>Mined balance that has not yet matured</source>
        <translation>Миналаштирилган баланс ҳалигача тайёр эмас</translation>
    </message>
    <message>
        <source>Balances</source>
        <translation>Баланслар</translation>
    </message>
    <message>
        <source>Total:</source>
        <translation>Жами:</translation>
    </message>
    <message>
        <source>Your current total balance</source>
        <translation>Жорий умумий балансингиз</translation>
    </message>
    <message>
        <source>Your current balance in watch-only addresses</source>
        <translation>Жорий балансингиз фақат кўринадиган манзилларда</translation>
    </message>
    <message>
        <source>Spendable:</source>
        <translation>Сарфланадиган:</translation>
    </message>
    <message>
        <source>Recent transactions</source>
        <translation>Сўнгги пул ўтказмалари</translation>
    </message>
    <message>
        <source>Unconfirmed transactions to watch-only addresses</source>
        <translation>Тасдиқланмаган ўтказмалар-фақат манзилларини кўриш</translation>
    </message>
    <message>
        <source>Current total balance in watch-only addresses</source>
        <translation>Жорий умумий баланс фақат кўринадиган манзилларда</translation>
    </message>
</context>
<context>
    <name>PaymentServer</name>
    </context>
<context>
    <name>PeerTableModel</name>
    <message>
        <source>User Agent</source>
        <translation>Фойдаланувчи вакил</translation>
    </message>
    </context>
<context>
    <name>QObject</name>
    <message>
        <source>Amount</source>
        <translation>Миқдори</translation>
    </message>
    <message>
        <source>Enter a Qtum address (e.g. %1)</source>
        <translation>Qtum манзилини киритинг (масалан.  %1)</translation>
    </message>
    <message>
        <source>%1 m</source>
        <translation>%1 д</translation>
    </message>
    <message>
        <source>%1 s</source>
        <translation>%1 с</translation>
    </message>
    <message>
        <source>None</source>
        <translation>Йўқ</translation>
    </message>
    <message>
        <source>N/A</source>
        <translation>Тўғри келмайди</translation>
    </message>
    <message>
        <source>%1 ms</source>
        <translation>%1 мс</translation>
    </message>
    <message>
        <source>%1 and %2</source>
        <translation>%1 ва %2</translation>
    </message>
    <message>
        <source>%1 B</source>
        <translation>%1 Б</translation>
    </message>
    <message>
        <source>%1 KB</source>
        <translation>%1 КБ</translation>
    </message>
    <message>
        <source>%1 MB</source>
        <translation>%1 МБ</translation>
    </message>
    <message>
        <source>%1 GB</source>
        <translation>%1 ГБ</translation>
    </message>
    <message>
        <source>unknown</source>
        <translation>Номаълум</translation>
    </message>
</context>
<context>
    <name>QObject::QObject</name>
    </context>
<context>
    <name>QRImageWidget</name>
    </context>
<context>
    <name>RPCConsole</name>
    <message>
        <source>N/A</source>
        <translation>Тўғри келмайди</translation>
    </message>
    <message>
        <source>Client version</source>
        <translation>Мижоз номи</translation>
    </message>
    <message>
        <source>&amp;Information</source>
        <translation>&amp;Маълумот</translation>
    </message>
    <message>
        <source>Debug window</source>
        <translation>Тузатиш ойнаси</translation>
    </message>
    <message>
        <source>General</source>
        <translation>Асосий</translation>
    </message>
    <message>
        <source>Using BerkeleyDB version</source>
        <translation>Фойдаланилаётган BerkeleyDB версияси</translation>
    </message>
    <message>
        <source>Startup time</source>
        <translation>Бошланиш вақти</translation>
    </message>
    <message>
        <source>Network</source>
        <translation>Тармоқ</translation>
    </message>
    <message>
        <source>Name</source>
        <translation>Ном</translation>
    </message>
    <message>
        <source>&amp;Peers</source>
        <translation>&amp;Уламлар</translation>
    </message>
    <message>
        <source>Select a peer to view detailed information.</source>
        <translation>Батафсил маълумотларни кўриш учун уламни танланг.</translation>
    </message>
    <message>
        <source>Direction</source>
        <translation>Йўналиш</translation>
    </message>
    <message>
        <source>Version</source>
        <translation>Версия</translation>
    </message>
    <message>
        <source>User Agent</source>
        <translation>Фойдаланувчи вакил</translation>
    </message>
    <message>
        <source>Services</source>
        <translation>Хизматлар</translation>
    </message>
    <message>
        <source>Ban Score</source>
        <translation>Тезликни бан қилиш</translation>
    </message>
    <message>
        <source>Connection Time</source>
        <translation>Уланиш вақти</translation>
    </message>
    <message>
        <source>Last Send</source>
        <translation>Сўнгги жўнатилган</translation>
    </message>
    <message>
        <source>Last Receive</source>
        <translation>Сўнгги қабул қилинган</translation>
    </message>
    <message>
        <source>Ping Time</source>
        <translation>Ping вақти</translation>
    </message>
    <message>
        <source>Last block time</source>
        <translation>Сўнгги блок вақти</translation>
    </message>
    <message>
        <source>&amp;Open</source>
        <translation>&amp;Очиш</translation>
    </message>
    <message>
        <source>&amp;Console</source>
        <translation>&amp;Терминал</translation>
    </message>
    <message>
        <source>&amp;Network Traffic</source>
        <translation>&amp;Тармоқ трафиги</translation>
    </message>
    <message>
        <source>Totals</source>
        <translation>Жами</translation>
    </message>
    <message>
        <source>In:</source>
        <translation>Ичига:</translation>
    </message>
    <message>
        <source>Out:</source>
        <translation>Ташқарига:</translation>
    </message>
    <message>
        <source>Debug log file</source>
        <translation>Тузатиш журнали файли</translation>
    </message>
    <message>
        <source>Clear console</source>
        <translation>Терминални тозалаш</translation>
    </message>
    <message>
        <source>via %1</source>
        <translation>%1 орқали</translation>
    </message>
    <message>
        <source>never</source>
        <translation>ҳеч қачон</translation>
    </message>
    <message>
        <source>Inbound</source>
        <translation>Ички йўналиш</translation>
    </message>
    <message>
        <source>Outbound</source>
        <translation>Ташқи йўналиш</translation>
    </message>
    <message>
        <source>Yes</source>
        <translation>Ҳа</translation>
    </message>
    <message>
        <source>No</source>
        <translation>Йўқ</translation>
    </message>
    <message>
        <source>Unknown</source>
        <translation>Номаълум</translation>
    </message>
</context>
<context>
    <name>ReceiveCoinsDialog</name>
    <message>
        <source>&amp;Amount:</source>
        <translation>&amp;Миқдор:</translation>
    </message>
    <message>
        <source>&amp;Label:</source>
        <translation>&amp;Ёрлиқ:</translation>
    </message>
    <message>
        <source>&amp;Message:</source>
        <translation>&amp;Хабар:</translation>
    </message>
    <message>
        <source>An optional label to associate with the new receiving address.</source>
        <translation>Янги қабул қилинаётган манзил билан боғланган танланадиган ёрлиқ.</translation>
    </message>
    <message>
        <source>Use this form to request payments. All fields are &lt;b&gt;optional&lt;/b&gt;.</source>
        <translation>Ушбу сўровдан тўловларни сўраш учун фойдаланинг. Барча майдонлар &lt;b&gt;мажбурий эмас&lt;/b&gt;.</translation>
    </message>
    <message>
        <source>An optional amount to request. Leave this empty or zero to not request a specific amount.</source>
        <translation>Хоҳланган миқдор сўрови. Кўрсатилган миқдорни сўраш учун буни бўш ёки ноль қолдиринг.</translation>
    </message>
    <message>
        <source>Clear all fields of the form.</source>
        <translation>Шаклнинг барча майдончаларини тозалаш</translation>
    </message>
    <message>
        <source>Clear</source>
        <translation>Тозалаш</translation>
    </message>
    <message>
        <source>Requested payments history</source>
        <translation>Сўралган тўлов тарихи</translation>
    </message>
    <message>
        <source>&amp;Request payment</source>
        <translation>Тўловни &amp;сўраш</translation>
    </message>
    <message>
        <source>Show the selected request (does the same as double clicking an entry)</source>
        <translation>Танланган сўровни кўрсатиш (икки марта босилганда ҳам бир хил амал бажарилсин)</translation>
    </message>
    <message>
        <source>Show</source>
        <translation>Кўрсатиш</translation>
    </message>
    <message>
        <source>Remove the selected entries from the list</source>
        <translation>Танланганларни рўйхатдан ўчириш</translation>
    </message>
    <message>
        <source>Remove</source>
        <translation>Ўчириш</translation>
    </message>
    </context>
<context>
    <name>ReceiveRequestDialog</name>
    <message>
        <source>QR Code</source>
        <translation>QR Коди</translation>
    </message>
    <message>
        <source>Copy &amp;Address</source>
        <translation>Нусҳалаш &amp; Манзил</translation>
    </message>
    <message>
        <source>&amp;Save Image...</source>
        <translation>Расмни &amp;сақлаш</translation>
    </message>
    <message>
        <source>Wallet</source>
        <translation>Ҳамён</translation>
    </message>
    </context>
<context>
    <name>RecentRequestsTableModel</name>
    </context>
<context>
    <name>SendCoinsDialog</name>
    <message>
        <source>Send Coins</source>
        <translation>Тангаларни жунат</translation>
    </message>
    <message>
        <source>Coin Control Features</source>
        <translation>Танга бошқаруви ҳусусиятлари</translation>
    </message>
    <message>
        <source>automatically selected</source>
        <translation>автоматик тарзда танланган</translation>
    </message>
    <message>
        <source>Insufficient funds!</source>
        <translation>Кам миқдор</translation>
    </message>
    <message>
        <source>Quantity:</source>
        <translation>Сони:</translation>
    </message>
    <message>
        <source>Bytes:</source>
        <translation>Байт:</translation>
    </message>
    <message>
        <source>Amount:</source>
        <translation>Миқдори:</translation>
    </message>
    <message>
        <source>Fee:</source>
        <translation>Солиқ:</translation>
    </message>
    <message>
        <source>After Fee:</source>
        <translation>Солиқдан сўнг:</translation>
    </message>
    <message>
        <source>Change:</source>
        <translation>Ўзгартириш:</translation>
    </message>
    <message>
        <source>If this is activated, but the change address is empty or invalid, change will be sent to a newly generated address.</source>
        <translation>Агар бу фаоллаштирилса, аммо ўзгартирилган манзил бўл ёки нотўғри бўлса, ўзгариш янги яратилган манзилга жўнатилади.</translation>
    </message>
    <message>
        <source>Custom change address</source>
        <translation>Бошқа ўзгартирилган манзил</translation>
    </message>
    <message>
        <source>Transaction Fee:</source>
        <translation>Ўтказма тўлови</translation>
    </message>
    <message>
        <source>Choose...</source>
        <translation>Танлов</translation>
    </message>
    <message>
        <source>per kilobyte</source>
        <translation>Хар килобайтига</translation>
    </message>
    <message>
        <source>Recommended:</source>
        <translation>Тавсия этилган</translation>
    </message>
    <message>
        <source>Send to multiple recipients at once</source>
        <translation>Бирданига бир нечта қабул қилувчиларга жўнатиш</translation>
    </message>
    <message>
        <source>Clear all fields of the form.</source>
        <translation>Шаклнинг барча майдончаларини тозалаш</translation>
    </message>
    <message>
        <source>Dust:</source>
        <translation>Ахлат қутиси:</translation>
    </message>
    <message>
        <source>Clear &amp;All</source>
        <translation>Барчасини &amp; Тозалаш</translation>
    </message>
    <message>
        <source>Balance:</source>
        <translation>Баланс</translation>
    </message>
    <message>
        <source>Confirm the send action</source>
        <translation>Жўнатиш амалини тасдиқлаш</translation>
    </message>
    <message>
        <source>S&amp;end</source>
        <translation>Жў&amp;натиш</translation>
    </message>
    <message>
        <source>Transaction fee</source>
        <translation>Ўтказма тўлови</translation>
    </message>
    </context>
<context>
    <name>SendCoinsEntry</name>
    <message>
        <source>A&amp;mount:</source>
        <translation>&amp;Миқдори:</translation>
    </message>
    <message>
        <source>Pay &amp;To:</source>
        <translation>&amp;Тўлов олувчи:</translation>
    </message>
    <message>
        <source>&amp;Label:</source>
        <translation>&amp;Ёрлиқ:</translation>
    </message>
    <message>
        <source>Choose previously used address</source>
        <translation>Олдин фойдаланилган манзилни танла</translation>
    </message>
    <message>
        <source>This is a normal payment.</source>
        <translation>Бу нормал тўлов.</translation>
    </message>
    <message>
        <source>Alt+A</source>
        <translation>Alt+A</translation>
    </message>
    <message>
        <source>Paste address from clipboard</source>
        <translation>Клипбоарддан манзилни қўйиш</translation>
    </message>
    <message>
        <source>Alt+P</source>
        <translation>Alt+P</translation>
    </message>
    <message>
        <source>Message:</source>
        <translation>Хабар</translation>
    </message>
    <message>
        <source>Pay To:</source>
        <translation>Тўлов олувчи:</translation>
    </message>
    </context>
<context>
    <name>SendConfirmationDialog</name>
    </context>
<context>
    <name>ShutdownWindow</name>
    </context>
<context>
    <name>SignVerifyMessageDialog</name>
    <message>
        <source>Choose previously used address</source>
        <translation>Олдин фойдаланилган манзилни танла</translation>
    </message>
    <message>
        <source>Alt+A</source>
        <translation>Alt+A</translation>
    </message>
    <message>
        <source>Paste address from clipboard</source>
        <translation>Клипбоарддан манзилни қўйиш</translation>
    </message>
    <message>
        <source>Alt+P</source>
        <translation>Alt+P</translation>
    </message>
    <message>
        <source>Signature</source>
        <translation>Имзо</translation>
    </message>
    <message>
        <source>Clear &amp;All</source>
        <translation>Барчасини &amp; Тозалаш</translation>
    </message>
    </context>
<context>
    <name>SplashScreen</name>
    <message>
        <source>[testnet]</source>
        <translation>[testnet]</translation>
    </message>
</context>
<context>
    <name>TrafficGraphWidget</name>
    </context>
<context>
    <name>TransactionDesc</name>
    </context>
<context>
    <name>TransactionDescDialog</name>
    <message>
        <source>This pane shows a detailed description of the transaction</source>
        <translation>Ушбу ойна операциянинг батафсил таърифини кўрсатади</translation>
    </message>
    </context>
<context>
    <name>TransactionTableModel</name>
    </context>
<context>
    <name>TransactionView</name>
    </context>
<context>
    <name>UnitDisplayStatusBarControl</name>
    </context>
<context>
    <name>WalletFrame</name>
    </context>
<context>
    <name>WalletModel</name>
    </context>
<context>
    <name>WalletView</name>
    </context>
<context>
    <name>qtum-core</name>
<<<<<<< HEAD
    <message>
        <source>Options:</source>
        <translation>Танламалар:</translation>
    </message>
    <message>
        <source>Specify data directory</source>
        <translation>Маълумотлар директориясини кўрсатинг</translation>
    </message>
    <message>
        <source>Accept command line and JSON-RPC commands</source>
        <translation>Буйруқлар сатри ва JSON-RPC буйруқларига рози бўлинг</translation>
    </message>
    <message>
        <source>Run in the background as a daemon and accept commands</source>
        <translation>Демон сифатида орқа фонда ишга туширинг ва буйруқларга рози бўлинг</translation>
    </message>
    <message>
        <source>Qtum Core</source>
        <translation>Qtum Core</translation>
    </message>
    <message>
        <source>Connection options:</source>
        <translation>Уланиш кўрсаткичлари:</translation>
=======
    <message>
        <source>Qtum Core</source>
        <translation>Qtum Core</translation>
>>>>>>> 228c1378
    </message>
    <message>
        <source>Information</source>
        <translation>Маълумот</translation>
    </message>
    <message>
        <source>Warning</source>
        <translation>Диққат</translation>
    </message>
    <message>
<<<<<<< HEAD
        <source>Password for JSON-RPC connections</source>
        <translation>JSON-RPC уланишлари учун парол</translation>
    </message>
    <message>
=======
>>>>>>> 228c1378
        <source>Insufficient funds</source>
        <translation>Кам миқдор</translation>
    </message>
    <message>
        <source>Loading block index...</source>
        <translation>Тўсиқ индекси юкланмоқда...</translation>
    </message>
    <message>
        <source>Loading wallet...</source>
        <translation>Ҳамён юкланмоқда...</translation>
    </message>
    <message>
        <source>Rescanning...</source>
        <translation>Қайта текшириб чиқилмоқда...</translation>
    </message>
    <message>
        <source>Done loading</source>
        <translation>Юклаш тайёр</translation>
    </message>
    <message>
        <source>Error</source>
        <translation>Хатолик</translation>
    </message>
</context>
</TS><|MERGE_RESOLUTION|>--- conflicted
+++ resolved
@@ -1171,37 +1171,11 @@
     </context>
 <context>
     <name>qtum-core</name>
-<<<<<<< HEAD
-    <message>
-        <source>Options:</source>
-        <translation>Танламалар:</translation>
-    </message>
-    <message>
-        <source>Specify data directory</source>
-        <translation>Маълумотлар директориясини кўрсатинг</translation>
-    </message>
-    <message>
-        <source>Accept command line and JSON-RPC commands</source>
-        <translation>Буйруқлар сатри ва JSON-RPC буйруқларига рози бўлинг</translation>
-    </message>
-    <message>
-        <source>Run in the background as a daemon and accept commands</source>
-        <translation>Демон сифатида орқа фонда ишга туширинг ва буйруқларга рози бўлинг</translation>
-    </message>
     <message>
         <source>Qtum Core</source>
         <translation>Qtum Core</translation>
     </message>
     <message>
-        <source>Connection options:</source>
-        <translation>Уланиш кўрсаткичлари:</translation>
-=======
-    <message>
-        <source>Qtum Core</source>
-        <translation>Qtum Core</translation>
->>>>>>> 228c1378
-    </message>
-    <message>
         <source>Information</source>
         <translation>Маълумот</translation>
     </message>
@@ -1210,13 +1184,6 @@
         <translation>Диққат</translation>
     </message>
     <message>
-<<<<<<< HEAD
-        <source>Password for JSON-RPC connections</source>
-        <translation>JSON-RPC уланишлари учун парол</translation>
-    </message>
-    <message>
-=======
->>>>>>> 228c1378
         <source>Insufficient funds</source>
         <translation>Кам миқдор</translation>
     </message>
