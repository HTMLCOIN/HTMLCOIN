// Copyright (c) 2011-2019 The Bitcoin Core developers
// Distributed under the MIT software license, see the accompanying
// file COPYING or http://www.opensource.org/licenses/mit-license.php.

#if defined(HAVE_CONFIG_H)
#include <config/bitcoin-config.h>
#endif

#include <qt/bitcoin.h>
#include <qt/bitcoingui.h>

#include <chainparams.h>
#include <qt/clientmodel.h>
#include <fs.h>
#include <qt/guiconstants.h>
#include <qt/guiutil.h>
#include <qt/intro.h>
#include <qt/networkstyle.h>
#include <qt/optionsmodel.h>
#include <qt/platformstyle.h>
#include <qt/splashscreen.h>
#include <qt/utilitydialog.h>
#include <qt/winshutdownmonitor.h>
#include <qt/styleSheet.h>

#ifdef ENABLE_WALLET
#include <qt/paymentserver.h>
<<<<<<< HEAD
#include <qt/walletmodel.h>
=======
#include <qt/walletcontroller.h>
>>>>>>> 9e306671
#include <wallet/walletutil.h>
#endif

#include <interfaces/handler.h>
#include <interfaces/node.h>
<<<<<<< HEAD
=======
#include <noui.h>
>>>>>>> 9e306671
#include <init.h>
#include <rpc/server.h>
#include <ui_interface.h>
#include <uint256.h>
#include <util/system.h>
#include <warnings.h>
<<<<<<< HEAD
#include <validation.h> 
=======
#include <validation.h>
>>>>>>> 9e306671

#include <walletinitinterface.h>

#include <memory>
#include <stdint.h>

#include <boost/thread.hpp>

#include <QApplication>
#include <QDebug>
#include <QLibraryInfo>
#include <QLocale>
#include <QMessageBox>
#include <QSettings>
#include <QThread>
#include <QTimer>
#include <QTranslator>
#include <QFile>
#include <QProcess>

#if defined(QT_STATICPLUGIN)
#include <QtPlugin>
#if defined(QT_QPA_PLATFORM_XCB)
Q_IMPORT_PLUGIN(QXcbIntegrationPlugin);
#elif defined(QT_QPA_PLATFORM_WINDOWS)
Q_IMPORT_PLUGIN(QWindowsIntegrationPlugin);
#elif defined(QT_QPA_PLATFORM_COCOA)
Q_IMPORT_PLUGIN(QCocoaIntegrationPlugin);
#endif
#endif

// Declare meta types used for QMetaObject::invokeMethod
Q_DECLARE_METATYPE(bool*)
Q_DECLARE_METATYPE(CAmount)
Q_DECLARE_METATYPE(uint256)

static QString GetLangTerritory()
{
    QSettings settings;
    // Get desired locale (e.g. "de_DE")
    // 1) System default language
    QString lang_territory = QLocale::system().name();
    // 2) Language from QSettings
    QString lang_territory_qsettings = settings.value("language", "").toString();
    if(!lang_territory_qsettings.isEmpty())
        lang_territory = lang_territory_qsettings;
    // 3) -lang command line argument
    lang_territory = QString::fromStdString(gArgs.GetArg("-lang", lang_territory.toStdString()));
    return lang_territory;
}

/** Set up translations */
static void initTranslations(QTranslator &qtTranslatorBase, QTranslator &qtTranslator, QTranslator &translatorBase, QTranslator &translator)
{
    // Remove old translators
    QApplication::removeTranslator(&qtTranslatorBase);
    QApplication::removeTranslator(&qtTranslator);
    QApplication::removeTranslator(&translatorBase);
    QApplication::removeTranslator(&translator);

    // Get desired locale (e.g. "de_DE")
    // 1) System default language
    QString lang_territory = GetLangTerritory();

    // Convert to "de" only by truncating "_DE"
    QString lang = lang_territory;
    lang.truncate(lang_territory.lastIndexOf('_'));

    // Load language files for configured locale:
    // - First load the translator for the base language, without territory
    // - Then load the more specific locale translator

    // Load e.g. qt_de.qm
    if (qtTranslatorBase.load("qt_" + lang, QLibraryInfo::location(QLibraryInfo::TranslationsPath)))
        QApplication::installTranslator(&qtTranslatorBase);

    // Load e.g. qt_de_DE.qm
    if (qtTranslator.load("qt_" + lang_territory, QLibraryInfo::location(QLibraryInfo::TranslationsPath)))
        QApplication::installTranslator(&qtTranslator);

    // Load e.g. bitcoin_de.qm (shortcut "de" needs to be defined in bitcoin.qrc)
    if (translatorBase.load(lang, ":/translations/"))
        QApplication::installTranslator(&translatorBase);

    // Load e.g. bitcoin_de_DE.qm (shortcut "de_DE" needs to be defined in bitcoin.qrc)
    if (translator.load(lang_territory, ":/translations/"))
        QApplication::installTranslator(&translator);
}

/* qDebug() message handler --> debug.log */
void DebugMessageHandler(QtMsgType type, const QMessageLogContext& context, const QString &msg)
{
    Q_UNUSED(context);
    if (type == QtDebugMsg) {
        LogPrint(BCLog::QT, "GUI: %s\n", msg.toStdString());
    } else {
        LogPrintf("GUI: %s\n", msg.toStdString());
    }
}

void removeParam(QStringList& list, const QString& param, bool startWith)
<<<<<<< HEAD
{
    for(int index = 0; index < list.size();)
    {
        QString item = list[index];
        bool remove = false;
        if(startWith)
        {
            remove = item.startsWith(param);
        }
        else
        {
            remove = item == param;
        }

        if(remove)
        {
            list.removeAt(index);
        }
        else
        {
            index++;
        }
    }
}

/** Class encapsulating Bitcoin Core startup and shutdown.
 * Allows running startup and shutdown in a different thread from the UI thread.
 */
class BitcoinCore: public QObject
{
    Q_OBJECT
public:
    explicit BitcoinCore(interfaces::Node& node);

public Q_SLOTS:
    void initialize();
    void shutdown();

Q_SIGNALS:
    void initializeResult(bool success);
    void shutdownResult();
    void runawayException(const QString &message);

private:
    /// Pass fatal exception message to UI thread
    void handleRunawayException(const std::exception *e);

    interfaces::Node& m_node;
};

/** Main Bitcoin application object */
class BitcoinApplication: public QApplication
{
    Q_OBJECT
public:
    explicit BitcoinApplication(interfaces::Node& node, int &argc, char **argv);
    ~BitcoinApplication();

#ifdef ENABLE_WALLET
    /// Create payment server
    void createPaymentServer();
#endif
    /// parameter interaction/setup based on rules
    void parameterSetup();
    /// Create options model
    void createOptionsModel(bool resetSettings);
    /// Create main window
    void createWindow(const NetworkStyle *networkStyle);
    /// Create splash screen
    void createSplashScreen(const NetworkStyle *networkStyle);

    /// Request core initialization
    void requestInitialize();
    /// Request core shutdown
    void requestShutdown();

    /// Get process return value
    int getReturnValue() const { return returnValue; }

    /// Get window identifier of QMainWindow (BitcoinGUI)
    WId getMainWinId() const;

    /// Setup platform style
    void setupPlatformStyle();

    /// Restore wallet
    void restoreWallet();

public Q_SLOTS:
    void initializeResult(bool success);
    void shutdownResult();
    /// Handle runaway exceptions. Shows a message box with the problem and quits the program.
    void handleRunawayException(const QString &message);
    void addWallet(WalletModel* walletModel);
    void removeWallet();

Q_SIGNALS:
    void requestedInitialize();
    void requestedShutdown();
    void stopThread();
    void splashFinished(QWidget *window);

private:
    QThread *coreThread;
    interfaces::Node& m_node;
    OptionsModel *optionsModel;
    ClientModel *clientModel;
    BitcoinGUI *window;
    QTimer *pollShutdownTimer;
#ifdef ENABLE_WALLET
    PaymentServer* paymentServer;
    std::vector<WalletModel*> m_wallet_models;
    std::unique_ptr<interfaces::Handler> m_handler_load_wallet;
#endif
    int returnValue;
    const PlatformStyle *platformStyle;
    std::unique_ptr<QWidget> shutdownWindow;

    void startThread();

    QString restorePath;
    QString restoreParam;
    QString restoreName;
};
=======
{
    for(int index = 0; index < list.size();)
    {
        QString item = list[index];
        bool remove = false;
        if(startWith)
        {
            remove = item.startsWith(param);
        }
        else
        {
            remove = item == param;
        }
>>>>>>> 9e306671

        if(remove)
        {
            list.removeAt(index);
        }
        else
        {
            index++;
        }
    }
}

BitcoinCore::BitcoinCore(interfaces::Node& node) :
    QObject(), m_node(node)
{
}

void BitcoinCore::handleRunawayException(const std::exception *e)
{
    PrintExceptionContinue(e, "Runaway exception");
    Q_EMIT runawayException(QString::fromStdString(m_node.getWarnings("gui")));
}

void BitcoinCore::initialize()
{
    try
    {
        qDebug() << __func__ << ": Running initialization in thread";
        bool rv = m_node.appInitMain();
        Q_EMIT initializeResult(rv);
    } catch (const std::exception& e) {
        handleRunawayException(&e);
    } catch (...) {
        handleRunawayException(nullptr);
    }
}

void BitcoinCore::shutdown()
{
    try
    {
        qDebug() << __func__ << ": Running Shutdown in thread";
        m_node.appShutdown();
        qDebug() << __func__ << ": Shutdown finished";
        Q_EMIT shutdownResult();
    } catch (const std::exception& e) {
        handleRunawayException(&e);
    } catch (...) {
        handleRunawayException(nullptr);
    }
}

BitcoinApplication::BitcoinApplication(interfaces::Node& node, int &argc, char **argv):
    QApplication(argc, argv),
    coreThread(nullptr),
    m_node(node),
    optionsModel(nullptr),
    clientModel(nullptr),
    window(nullptr),
    pollShutdownTimer(nullptr),
    returnValue(0),
    platformStyle(nullptr)
{
    setQuitOnLastWindowClosed(false);
}

void BitcoinApplication::setupPlatformStyle()
{
    // UI per-platform customization
    // This must be done inside the BitcoinApplication constructor, or after it, because
    // PlatformStyle::instantiate requires a QApplication
    std::string platformName;
    platformName = gArgs.GetArg("-uiplatform", BitcoinGUI::DEFAULT_UIPLATFORM);
    platformStyle = PlatformStyle::instantiate(QString::fromStdString(platformName));
    if (!platformStyle) // Fall back to "other" if specified name not found
        platformStyle = PlatformStyle::instantiate("other");
    assert(platformStyle);
}

BitcoinApplication::~BitcoinApplication()
{
    if(coreThread)
    {
        qDebug() << __func__ << ": Stopping thread";
        coreThread->quit();
        coreThread->wait();
        qDebug() << __func__ << ": Stopped thread";
    }

    delete window;
    window = nullptr;
#ifdef ENABLE_WALLET
    delete paymentServer;
    paymentServer = nullptr;
    delete m_wallet_controller;
    m_wallet_controller = nullptr;
#endif
    delete optionsModel;
    optionsModel = nullptr;
    delete platformStyle;
    platformStyle = nullptr;
}

#ifdef ENABLE_WALLET
void BitcoinApplication::createPaymentServer()
{
    paymentServer = new PaymentServer(this);
}
#endif

void BitcoinApplication::createOptionsModel(bool resetSettings)
{
    optionsModel = new OptionsModel(m_node, nullptr, resetSettings);
}

void BitcoinApplication::createWindow(const NetworkStyle *networkStyle)
{
    window = new BitcoinGUI(m_node, platformStyle, networkStyle, nullptr);

    pollShutdownTimer = new QTimer(window);
    connect(pollShutdownTimer, &QTimer::timeout, window, &BitcoinGUI::detectShutdown);
}

void BitcoinApplication::createSplashScreen(const NetworkStyle *networkStyle)
{
    SplashScreen *splash = new SplashScreen(m_node, nullptr, networkStyle);
    // We don't hold a direct pointer to the splash screen after creation, but the splash
    // screen will take care of deleting itself when finish() happens.
    splash->show();
    connect(this, &BitcoinApplication::splashFinished, splash, &SplashScreen::finish);
    connect(this, &BitcoinApplication::requestedShutdown, splash, &QWidget::close);
}

bool BitcoinApplication::baseInitialize()
{
    return m_node.baseInitialize();
}

void BitcoinApplication::startThread()
{
    if(coreThread)
        return;
    coreThread = new QThread(this);
    BitcoinCore *executor = new BitcoinCore(m_node);
    executor->moveToThread(coreThread);

    /*  communication to and from thread */
    connect(executor, &BitcoinCore::initializeResult, this, &BitcoinApplication::initializeResult);
    connect(executor, &BitcoinCore::shutdownResult, this, &BitcoinApplication::shutdownResult);
    connect(executor, &BitcoinCore::runawayException, this, &BitcoinApplication::handleRunawayException);
    connect(this, &BitcoinApplication::requestedInitialize, executor, &BitcoinCore::initialize);
    connect(this, &BitcoinApplication::requestedShutdown, executor, &BitcoinCore::shutdown);
    /*  make sure executor object is deleted in its own thread */
    connect(coreThread, &QThread::finished, executor, &QObject::deleteLater);

    coreThread->start();
}

void BitcoinApplication::parameterSetup()
{
    // Default printtoconsole to false for the GUI. GUI programs should not
    // print to the console unnecessarily.
    gArgs.SoftSetBoolArg("-printtoconsole", false);

    m_node.initLogging();
    m_node.initParameterInteraction();
}

void BitcoinApplication::requestInitialize()
{
    qDebug() << __func__ << ": Requesting initialize";
    startThread();
    Q_EMIT requestedInitialize();
}

void BitcoinApplication::requestShutdown()
{
    // Show a simple window indicating shutdown status
    // Do this first as some of the steps may take some time below,
    // for example the RPC console may still be executing a command.
    shutdownWindow.reset(ShutdownWindow::showShutdownWindow(window));

    qDebug() << __func__ << ": Requesting shutdown";
    startThread();
    window->hide();
    // Must disconnect node signals otherwise current thread can deadlock since
    // no event loop is running.
    window->unsubscribeFromCoreSignals();
#ifdef ENABLE_WALLET
<<<<<<< HEAD
    window->removeAllWallets();
    for (WalletModel *walletModel : m_wallet_models) {
        if(walletModel->restore()) {
            restoreParam = walletModel->getRestoreParam();
            restorePath = walletModel->getRestorePath();
            restoreName = walletModel->getWalletName();
        }
        delete walletModel;
    }
    m_wallet_models.clear();
#endif
    if(clientModel)
    {
        delete clientModel;
        clientModel = 0;
    }

=======
    // Get restore wallet data
    m_wallet_controller->getRestoreData(restorePath, restoreParam, restoreName);
#endif
    // Request node shutdown, which can interrupt long operations, like
    // rescanning a wallet.
>>>>>>> 9e306671
    m_node.startShutdown();
    // Unsetting the client model can cause the current thread to wait for node
    // to complete an operation, like wait for a RPC execution to complate.
    window->setClientModel(nullptr);
    pollShutdownTimer->stop();

    delete clientModel;
    clientModel = nullptr;

    // Request shutdown from core thread
    Q_EMIT requestedShutdown();
}

void BitcoinApplication::initializeResult(bool success)
{
    qDebug() << __func__ << ": Initialization result: " << success;
    // Set exit result.
    returnValue = success ? EXIT_SUCCESS : EXIT_FAILURE;
    if(success)
    {
        // Log this only after AppInitMain finishes, as then logging setup is guaranteed complete
        qWarning() << "Platform customization:" << platformStyle->getName();
#ifdef ENABLE_WALLET
        m_wallet_controller = new WalletController(m_node, platformStyle, optionsModel, this);
#ifdef ENABLE_BIP70
        PaymentServer::LoadRootCAs();
#endif
        if (paymentServer) {
            paymentServer->setOptionsModel(optionsModel);
#ifdef ENABLE_BIP70
            connect(m_wallet_controller, &WalletController::coinsSent, paymentServer, &PaymentServer::fetchPaymentACK);
#endif
        }
#endif

        clientModel = new ClientModel(m_node, optionsModel);
        window->setClientModel(clientModel);
#ifdef ENABLE_WALLET
<<<<<<< HEAD
        {
            LOCK(cs_main);
            m_handler_load_wallet = m_node.handleLoadWallet([this](std::unique_ptr<interfaces::Wallet> wallet) {
                WalletModel* wallet_model = new WalletModel(std::move(wallet), m_node, platformStyle, optionsModel, nullptr);
                // Fix wallet model thread affinity.
                wallet_model->moveToThread(thread());
                QMetaObject::invokeMethod(this, "addWallet", Qt::QueuedConnection, Q_ARG(WalletModel*, wallet_model));
            });

            for (auto& wallet : m_node.getWallets()) {
                addWallet(new WalletModel(std::move(wallet), m_node, platformStyle, optionsModel));
            }
        }
=======
        window->setWalletController(m_wallet_controller);
>>>>>>> 9e306671
#endif

        // If -min option passed, start window minimized (iconified) or minimized to tray
        if (!gArgs.GetBoolArg("-min", false)) {
            window->show();
        } else if (clientModel->getOptionsModel()->getMinimizeToTray() && window->hasTrayIcon()) {
            // do nothing as the window is managed by the tray icon
        } else {
            window->showMinimized();
        }
        Q_EMIT splashFinished();
        Q_EMIT windowShown(window);

#ifdef ENABLE_WALLET
        // Now that initialization/startup is done, process any command-line
        // bitcoin: URIs or payment requests:
        if (paymentServer) {
            connect(paymentServer, &PaymentServer::receivedPaymentRequest, window, &BitcoinGUI::handlePaymentRequest);
            connect(window, &BitcoinGUI::receivedURI, paymentServer, &PaymentServer::handleURIOrFile);
            connect(paymentServer, &PaymentServer::message, [this](const QString& title, const QString& message, unsigned int style) {
                window->message(title, message, style);
            });
            QTimer::singleShot(100, paymentServer, &PaymentServer::uiReady);
        }
#endif
        pollShutdownTimer->start(200);
    } else {
        Q_EMIT splashFinished(); // Make sure splash screen doesn't stick around during shutdown
        quit(); // Exit first main loop invocation
    }
}

void BitcoinApplication::shutdownResult()
{
    quit(); // Exit second main loop invocation after shutdown finished
}

void BitcoinApplication::handleRunawayException(const QString &message)
{
<<<<<<< HEAD
    QMessageBox::critical(0, "Runaway exception", BitcoinGUI::tr("A fatal error occurred. Qtum can no longer continue safely and will quit.") + QString("\n\n") + message);
=======
    QMessageBox::critical(nullptr, "Runaway exception", BitcoinGUI::tr("A fatal error occurred. Qtum can no longer continue safely and will quit.") + QString("\n\n") + message);
>>>>>>> 9e306671
    ::exit(EXIT_FAILURE);
}

WId BitcoinApplication::getMainWinId() const
{
    if (!window)
        return 0;

    return window->winId();
}

void BitcoinApplication::restoreWallet()
<<<<<<< HEAD
{
#ifdef ENABLE_WALLET
    // Restart the wallet if needed
    if(!restorePath.isEmpty())
    {
        // Create command line
        QString walletParam = "-wallet=" + restoreName;
        QString commandLine;
        QStringList arg = arguments();
        removeParam(arg, "-reindex", false);
        removeParam(arg, "-salvagewallet", false);
        removeParam(arg, "-wallet", true);
        if(!arg.contains(restoreParam))
        {
            arg.append(restoreParam);
        }
        arg.append(walletParam);
        commandLine = arg.join(' ');

        // Copy the new wallet.dat to the data folder
        fs::path path = GetWalletDir();
        if(!restoreName.isEmpty())
        {
            path /= restoreName.toStdString();
        }
        path /= "wallet.dat";
        QString pathWallet = QString::fromStdString(path.string());
        QFile::remove(pathWallet);
        if(QFile::copy(restorePath, pathWallet))
        {
            // Unlock the data folder
            UnlockDataDirectory();
            QThread::currentThread()->sleep(2);

            // Create new process and start the wallet
            QProcess::startDetached(commandLine);
        }
    }
#endif
}

static void SetupUIArgs()
=======
>>>>>>> 9e306671
{
#ifdef ENABLE_WALLET
    // Restart the wallet if needed
    if(!restorePath.isEmpty())
    {
        // Create command line
        QString walletParam = "-wallet=" + restoreName;
        QString commandLine;
        QStringList arg = arguments();
        removeParam(arg, "-reindex", false);
        removeParam(arg, "-salvagewallet", false);
        removeParam(arg, "-wallet", true);
        if(!arg.contains(restoreParam))
        {
            arg.append(restoreParam);
        }
        arg.append(walletParam);
        commandLine = arg.join(' ');

        // Copy the new wallet.dat to the data folder
        fs::path path = GetWalletDir();
        if(!restoreName.isEmpty())
        {
            path /= restoreName.toStdString();
        }
        path /= "wallet.dat";
        QString pathWallet = QString::fromStdString(path.string());
        QFile::remove(pathWallet);
        if(QFile::copy(restorePath, pathWallet))
        {
            // Unlock the data folder
            UnlockDataDirectory();
            QThread::currentThread()->sleep(2);

            // Create new process and start the wallet
            QProcess::startDetached(commandLine);
        }
    }
#endif
}

static void SetupUIArgs()
{
#if defined(ENABLE_WALLET) && defined(ENABLE_BIP70)
    gArgs.AddArg("-allowselfsignedrootcertificates", strprintf("Allow self signed root certificates (default: %u)", DEFAULT_SELFSIGNED_ROOTCERTS), true, OptionsCategory::GUI);
#endif
    gArgs.AddArg("-choosedatadir", strprintf("Choose data directory on startup (default: %u)", DEFAULT_CHOOSE_DATADIR), false, OptionsCategory::GUI);
    gArgs.AddArg("-lang=<lang>", "Set language, for example \"de_DE\" (default: system locale)", false, OptionsCategory::GUI);
    gArgs.AddArg("-min", "Start minimized", false, OptionsCategory::GUI);
    gArgs.AddArg("-resetguisettings", "Reset all settings changed in the GUI", false, OptionsCategory::GUI);
    gArgs.AddArg("-rootcertificates=<file>", "Set SSL root certificates for payment request (default: -system-)", false, OptionsCategory::GUI);
    gArgs.AddArg("-splash", strprintf("Show splash screen on startup (default: %u)", DEFAULT_SPLASHSCREEN), false, OptionsCategory::GUI);
    gArgs.AddArg("-uiplatform", strprintf("Select platform to customize UI for (one of windows, macosx, other; default: %s)", BitcoinGUI::DEFAULT_UIPLATFORM), true, OptionsCategory::GUI);
}

#ifndef BITCOIN_QT_TEST
int GuiMain(int argc, char* argv[])
{
#ifdef WIN32
    util::WinCmdLineArgs winArgs;
    std::tie(argc, argv) = winArgs.get();
#endif
    SetupEnvironment();

    std::unique_ptr<interfaces::Node> node = interfaces::MakeNode();

    // Subscribe to global signals from core
    std::unique_ptr<interfaces::Handler> handler_message_box = node->handleMessageBox(noui_ThreadSafeMessageBox);
    std::unique_ptr<interfaces::Handler> handler_question = node->handleQuestion(noui_ThreadSafeQuestion);
    std::unique_ptr<interfaces::Handler> handler_init_message = node->handleInitMessage(noui_InitMessage);

    // Do not refer to data directory yet, this can be overridden by Intro::pickDataDirectory

    /// 1. Basic Qt initialization (not dependent on parameters or configuration)
    Q_INIT_RESOURCE(bitcoin);
    Q_INIT_RESOURCE(bitcoin_locale);

    BitcoinApplication app(*node, argc, argv);
    // Generate high-dpi pixmaps
    QApplication::setAttribute(Qt::AA_UseHighDpiPixmaps);
#if QT_VERSION >= 0x050600
    QGuiApplication::setAttribute(Qt::AA_EnableHighDpiScaling);
#endif
#ifdef Q_OS_MAC
    QApplication::setAttribute(Qt::AA_DontShowIconsInMenus);
#endif

    // Register meta types used for QMetaObject::invokeMethod
    qRegisterMetaType< bool* >();
    //   Need to pass name here as CAmount is a typedef (see http://qt-project.org/doc/qt-5/qmetatype.html#qRegisterMetaType)
    //   IMPORTANT if it is no longer a typedef use the normal variant above
    qRegisterMetaType< CAmount >("CAmount");
    qRegisterMetaType< std::function<void()> >("std::function<void()>");
    qRegisterMetaType<QMessageBox::Icon>("QMessageBox::Icon");
    /// 2. Parse command-line options. We do this after qt in order to show an error if there are problems parsing these
    // Command-line options take precedence:
    node->setupServerArgs();
    SetupUIArgs();
    std::string error;
    if (!node->parseParameters(argc, argv, error)) {
        QMessageBox::critical(nullptr, QObject::tr(PACKAGE_NAME),
            QObject::tr("Error parsing command line arguments: %1.").arg(QString::fromStdString(error)));
        return EXIT_FAILURE;
    }

    // Now that the QApplication is setup and we have parsed our parameters, we can set the platform style
    app.setupPlatformStyle();

    /// 3. Application identification
    // must be set before OptionsModel is initialized or translations are loaded,
    // as it is used to locate QSettings
    QApplication::setOrganizationName(QAPP_ORG_NAME);
    QApplication::setOrganizationDomain(QAPP_ORG_DOMAIN);
    QApplication::setApplicationName(QAPP_APP_NAME_DEFAULT);

    /// 4. Initialization of translations, so that intro dialog is in user's language
    // Now that QSettings are accessible, initialize translations
    QTranslator qtTranslatorBase, qtTranslator, translatorBase, translator;
    initTranslations(qtTranslatorBase, qtTranslator, translatorBase, translator);

    // Show help message immediately after parsing command-line options (for "-lang") and setting locale,
    // but before showing splash screen.
    if (HelpRequested(gArgs) || gArgs.IsArgSet("-version")) {
        HelpMessageDialog help(*node, nullptr, gArgs.IsArgSet("-version"));
        help.showOrPrint();
        return EXIT_SUCCESS;
    }

    /// 5. Now that settings and translations are available, ask user for data directory
    // User language is set up: pick a data directory
    if (!Intro::pickDataDirectory(*node))
        return EXIT_SUCCESS;

    /// 6. Determine availability of data and blocks directory and parse bitcoin.conf
    /// - Do not call GetDataDir(true) before this step finishes
    if (!fs::is_directory(GetDataDir(false)))
    {
        QMessageBox::critical(nullptr, QObject::tr(PACKAGE_NAME),
            QObject::tr("Error: Specified data directory \"%1\" does not exist.").arg(QString::fromStdString(gArgs.GetArg("-datadir", ""))));
        return EXIT_FAILURE;
    }
    if (!node->readConfigFiles(error)) {
        QMessageBox::critical(nullptr, QObject::tr(PACKAGE_NAME),
            QObject::tr("Error: Cannot parse configuration file: %1.").arg(QString::fromStdString(error)));
        return EXIT_FAILURE;
    }

    /// 7. Determine network (and switch to network specific options)
    // - Do not call Params() before this step
    // - Do this after parsing the configuration file, as the network can be switched there
    // - QSettings() will use the new application name after this, resulting in network-specific settings
    // - Needs to be done before createOptionsModel

    // Check for -testnet or -regtest parameter (Params() calls are only valid after this clause)
    try {
        node->selectParams(gArgs.GetChainName());
    } catch(std::exception &e) {
        QMessageBox::critical(nullptr, QObject::tr(PACKAGE_NAME), QObject::tr("Error: %1").arg(e.what()));
        return EXIT_FAILURE;
    }
#ifdef ENABLE_WALLET
    // Parse URIs on command line -- this can affect Params()
    PaymentServer::ipcParseCommandLine(*node, argc, argv);
#endif

    QScopedPointer<const NetworkStyle> networkStyle(NetworkStyle::instantiate(QString::fromStdString(Params().NetworkIDString())));
    assert(!networkStyle.isNull());
    // Allow for separate UI settings for testnets
    QApplication::setApplicationName(networkStyle->getAppName());
    // Re-initialize translations after changing application name (language in network-specific settings can be different)
    initTranslations(qtTranslatorBase, qtTranslator, translatorBase, translator);

#ifdef ENABLE_WALLET
    /// 8. URI IPC sending
    // - Do this early as we don't want to bother initializing if we are just calling IPC
    // - Do this *after* setting up the data directory, as the data directory hash is used in the name
    // of the server.
    // - Do this after creating app and setting up translations, so errors are
    // translated properly.
    if (PaymentServer::ipcSendCommandLine())
        exit(EXIT_SUCCESS);

    // Start up the payment server early, too, so impatient users that click on
    // bitcoin: links repeatedly have their payment requests routed to this process:
    app.createPaymentServer();
#endif

    /// 9. Main GUI initialization
    // Install global event filter that makes sure that long tooltips can be word-wrapped
    app.installEventFilter(new GUIUtil::ToolTipToRichTextFilter(TOOLTIP_WRAP_THRESHOLD, &app));
#if defined(Q_OS_WIN)
    // Install global event filter for processing Windows session related Windows messages (WM_QUERYENDSESSION and WM_ENDSESSION)
    qApp->installNativeEventFilter(new WinShutdownMonitor());
#endif
    // Install qDebug() message handler to route to debug.log
    qInstallMessageHandler(DebugMessageHandler);
    // Allow parameter interaction before we create the options model
    app.parameterSetup();
    // Load GUI settings from QSettings
    app.createOptionsModel(gArgs.GetBoolArg("-resetguisettings", false));

    if (gArgs.GetBoolArg("-splash", DEFAULT_SPLASHSCREEN) && !gArgs.GetBoolArg("-min", false))
        app.createSplashScreen(networkStyle.data());

    int rv = EXIT_SUCCESS;
    try
    {
        SetObjectStyleSheet(&app, StyleSheetNames::App);

        app.createWindow(networkStyle.data());
        // Perform base initialization before spinning up initialization/shutdown thread
        // This is acceptable because this function only contains steps that are quick to execute,
        // so the GUI thread won't be held up.
        if (app.baseInitialize()) {
            app.requestInitialize();
#if defined(Q_OS_WIN)
            WinShutdownMonitor::registerShutdownBlockReason(QObject::tr("%1 didn't yet exit safely...").arg(QObject::tr(PACKAGE_NAME)), (HWND)app.getMainWinId());
#endif
            app.exec();
            app.requestShutdown();
            app.exec();
            rv = app.getReturnValue();
        } else {
            // A dialog with detailed error will have been shown by InitError()
            rv = EXIT_FAILURE;
        }
    } catch (const std::exception& e) {
        PrintExceptionContinue(&e, "Runaway exception");
        app.handleRunawayException(QString::fromStdString(node->getWarnings("gui")));
    } catch (...) {
        PrintExceptionContinue(nullptr, "Runaway exception");
        app.handleRunawayException(QString::fromStdString(node->getWarnings("gui")));
    }
    app.restoreWallet();
    return rv;
}
#endif // BITCOIN_QT_TEST<|MERGE_RESOLUTION|>--- conflicted
+++ resolved
@@ -25,31 +25,20 @@
 
 #ifdef ENABLE_WALLET
 #include <qt/paymentserver.h>
-<<<<<<< HEAD
-#include <qt/walletmodel.h>
-=======
 #include <qt/walletcontroller.h>
->>>>>>> 9e306671
 #include <wallet/walletutil.h>
 #endif
 
 #include <interfaces/handler.h>
 #include <interfaces/node.h>
-<<<<<<< HEAD
-=======
 #include <noui.h>
->>>>>>> 9e306671
 #include <init.h>
 #include <rpc/server.h>
 #include <ui_interface.h>
 #include <uint256.h>
 #include <util/system.h>
 #include <warnings.h>
-<<<<<<< HEAD
-#include <validation.h> 
-=======
 #include <validation.h>
->>>>>>> 9e306671
 
 #include <walletinitinterface.h>
 
@@ -151,7 +140,6 @@
 }
 
 void removeParam(QStringList& list, const QString& param, bool startWith)
-<<<<<<< HEAD
 {
     for(int index = 0; index < list.size();)
     {
@@ -165,132 +153,6 @@
         {
             remove = item == param;
         }
-
-        if(remove)
-        {
-            list.removeAt(index);
-        }
-        else
-        {
-            index++;
-        }
-    }
-}
-
-/** Class encapsulating Bitcoin Core startup and shutdown.
- * Allows running startup and shutdown in a different thread from the UI thread.
- */
-class BitcoinCore: public QObject
-{
-    Q_OBJECT
-public:
-    explicit BitcoinCore(interfaces::Node& node);
-
-public Q_SLOTS:
-    void initialize();
-    void shutdown();
-
-Q_SIGNALS:
-    void initializeResult(bool success);
-    void shutdownResult();
-    void runawayException(const QString &message);
-
-private:
-    /// Pass fatal exception message to UI thread
-    void handleRunawayException(const std::exception *e);
-
-    interfaces::Node& m_node;
-};
-
-/** Main Bitcoin application object */
-class BitcoinApplication: public QApplication
-{
-    Q_OBJECT
-public:
-    explicit BitcoinApplication(interfaces::Node& node, int &argc, char **argv);
-    ~BitcoinApplication();
-
-#ifdef ENABLE_WALLET
-    /// Create payment server
-    void createPaymentServer();
-#endif
-    /// parameter interaction/setup based on rules
-    void parameterSetup();
-    /// Create options model
-    void createOptionsModel(bool resetSettings);
-    /// Create main window
-    void createWindow(const NetworkStyle *networkStyle);
-    /// Create splash screen
-    void createSplashScreen(const NetworkStyle *networkStyle);
-
-    /// Request core initialization
-    void requestInitialize();
-    /// Request core shutdown
-    void requestShutdown();
-
-    /// Get process return value
-    int getReturnValue() const { return returnValue; }
-
-    /// Get window identifier of QMainWindow (BitcoinGUI)
-    WId getMainWinId() const;
-
-    /// Setup platform style
-    void setupPlatformStyle();
-
-    /// Restore wallet
-    void restoreWallet();
-
-public Q_SLOTS:
-    void initializeResult(bool success);
-    void shutdownResult();
-    /// Handle runaway exceptions. Shows a message box with the problem and quits the program.
-    void handleRunawayException(const QString &message);
-    void addWallet(WalletModel* walletModel);
-    void removeWallet();
-
-Q_SIGNALS:
-    void requestedInitialize();
-    void requestedShutdown();
-    void stopThread();
-    void splashFinished(QWidget *window);
-
-private:
-    QThread *coreThread;
-    interfaces::Node& m_node;
-    OptionsModel *optionsModel;
-    ClientModel *clientModel;
-    BitcoinGUI *window;
-    QTimer *pollShutdownTimer;
-#ifdef ENABLE_WALLET
-    PaymentServer* paymentServer;
-    std::vector<WalletModel*> m_wallet_models;
-    std::unique_ptr<interfaces::Handler> m_handler_load_wallet;
-#endif
-    int returnValue;
-    const PlatformStyle *platformStyle;
-    std::unique_ptr<QWidget> shutdownWindow;
-
-    void startThread();
-
-    QString restorePath;
-    QString restoreParam;
-    QString restoreName;
-};
-=======
-{
-    for(int index = 0; index < list.size();)
-    {
-        QString item = list[index];
-        bool remove = false;
-        if(startWith)
-        {
-            remove = item.startsWith(param);
-        }
-        else
-        {
-            remove = item == param;
-        }
->>>>>>> 9e306671
 
         if(remove)
         {
@@ -480,31 +342,11 @@
     // no event loop is running.
     window->unsubscribeFromCoreSignals();
 #ifdef ENABLE_WALLET
-<<<<<<< HEAD
-    window->removeAllWallets();
-    for (WalletModel *walletModel : m_wallet_models) {
-        if(walletModel->restore()) {
-            restoreParam = walletModel->getRestoreParam();
-            restorePath = walletModel->getRestorePath();
-            restoreName = walletModel->getWalletName();
-        }
-        delete walletModel;
-    }
-    m_wallet_models.clear();
-#endif
-    if(clientModel)
-    {
-        delete clientModel;
-        clientModel = 0;
-    }
-
-=======
     // Get restore wallet data
     m_wallet_controller->getRestoreData(restorePath, restoreParam, restoreName);
 #endif
     // Request node shutdown, which can interrupt long operations, like
     // rescanning a wallet.
->>>>>>> 9e306671
     m_node.startShutdown();
     // Unsetting the client model can cause the current thread to wait for node
     // to complete an operation, like wait for a RPC execution to complate.
@@ -543,23 +385,7 @@
         clientModel = new ClientModel(m_node, optionsModel);
         window->setClientModel(clientModel);
 #ifdef ENABLE_WALLET
-<<<<<<< HEAD
-        {
-            LOCK(cs_main);
-            m_handler_load_wallet = m_node.handleLoadWallet([this](std::unique_ptr<interfaces::Wallet> wallet) {
-                WalletModel* wallet_model = new WalletModel(std::move(wallet), m_node, platformStyle, optionsModel, nullptr);
-                // Fix wallet model thread affinity.
-                wallet_model->moveToThread(thread());
-                QMetaObject::invokeMethod(this, "addWallet", Qt::QueuedConnection, Q_ARG(WalletModel*, wallet_model));
-            });
-
-            for (auto& wallet : m_node.getWallets()) {
-                addWallet(new WalletModel(std::move(wallet), m_node, platformStyle, optionsModel));
-            }
-        }
-=======
         window->setWalletController(m_wallet_controller);
->>>>>>> 9e306671
 #endif
 
         // If -min option passed, start window minimized (iconified) or minimized to tray
@@ -599,11 +425,7 @@
 
 void BitcoinApplication::handleRunawayException(const QString &message)
 {
-<<<<<<< HEAD
-    QMessageBox::critical(0, "Runaway exception", BitcoinGUI::tr("A fatal error occurred. Qtum can no longer continue safely and will quit.") + QString("\n\n") + message);
-=======
     QMessageBox::critical(nullptr, "Runaway exception", BitcoinGUI::tr("A fatal error occurred. Qtum can no longer continue safely and will quit.") + QString("\n\n") + message);
->>>>>>> 9e306671
     ::exit(EXIT_FAILURE);
 }
 
@@ -616,51 +438,6 @@
 }
 
 void BitcoinApplication::restoreWallet()
-<<<<<<< HEAD
-{
-#ifdef ENABLE_WALLET
-    // Restart the wallet if needed
-    if(!restorePath.isEmpty())
-    {
-        // Create command line
-        QString walletParam = "-wallet=" + restoreName;
-        QString commandLine;
-        QStringList arg = arguments();
-        removeParam(arg, "-reindex", false);
-        removeParam(arg, "-salvagewallet", false);
-        removeParam(arg, "-wallet", true);
-        if(!arg.contains(restoreParam))
-        {
-            arg.append(restoreParam);
-        }
-        arg.append(walletParam);
-        commandLine = arg.join(' ');
-
-        // Copy the new wallet.dat to the data folder
-        fs::path path = GetWalletDir();
-        if(!restoreName.isEmpty())
-        {
-            path /= restoreName.toStdString();
-        }
-        path /= "wallet.dat";
-        QString pathWallet = QString::fromStdString(path.string());
-        QFile::remove(pathWallet);
-        if(QFile::copy(restorePath, pathWallet))
-        {
-            // Unlock the data folder
-            UnlockDataDirectory();
-            QThread::currentThread()->sleep(2);
-
-            // Create new process and start the wallet
-            QProcess::startDetached(commandLine);
-        }
-    }
-#endif
-}
-
-static void SetupUIArgs()
-=======
->>>>>>> 9e306671
 {
 #ifdef ENABLE_WALLET
     // Restart the wallet if needed
