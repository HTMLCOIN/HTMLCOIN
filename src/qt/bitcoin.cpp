// Copyright (c) 2011-2019 The Bitcoin Core developers
// Distributed under the MIT software license, see the accompanying
// file COPYING or http://www.opensource.org/licenses/mit-license.php.

#if defined(HAVE_CONFIG_H)
#include <config/bitcoin-config.h>
#endif

#include <qt/bitcoin.h>
#include <qt/bitcoingui.h>

#include <chainparams.h>
#include <fs.h>
#include <qt/clientmodel.h>
#include <qt/guiconstants.h>
#include <qt/guiutil.h>
#include <qt/intro.h>
#include <qt/networkstyle.h>
#include <qt/optionsmodel.h>
#include <qt/platformstyle.h>
#include <qt/splashscreen.h>
#include <qt/utilitydialog.h>
#include <qt/winshutdownmonitor.h>
#include <qt/styleSheet.h>

#ifdef ENABLE_WALLET
#include <qt/paymentserver.h>
#include <qt/walletcontroller.h>
<<<<<<< HEAD
#include <wallet/walletutil.h>
#endif
=======
#include <qt/walletmodel.h>
#include <wallet/walletutil.h>
#endif // ENABLE_WALLET
>>>>>>> 451880b9

#include <interfaces/handler.h>
#include <interfaces/node.h>
#include <noui.h>
#include <init.h>
<<<<<<< HEAD
#include <rpc/server.h>
#include <ui_interface.h>
#include <uint256.h>
#include <util/system.h>
#include <warnings.h>
#include <validation.h>

#include <walletinitinterface.h>
=======
#include <ui_interface.h>
#include <uint256.h>
#include <util/system.h>
#include <util/threadnames.h>
#include <validation.h>
>>>>>>> 451880b9

#include <memory>

#include <QApplication>
#include <QDebug>
#include <QLibraryInfo>
#include <QLocale>
#include <QMessageBox>
#include <QSettings>
#include <QThread>
#include <QTimer>
#include <QTranslator>
#include <QFile>
#include <QProcess>
#include <QFileInfo>

#if defined(QT_STATICPLUGIN)
#include <QtPlugin>
#if defined(QT_QPA_PLATFORM_XCB)
Q_IMPORT_PLUGIN(QXcbIntegrationPlugin);
#elif defined(QT_QPA_PLATFORM_WINDOWS)
Q_IMPORT_PLUGIN(QWindowsIntegrationPlugin);
#elif defined(QT_QPA_PLATFORM_COCOA)
Q_IMPORT_PLUGIN(QCocoaIntegrationPlugin);
#endif
#endif

// Declare meta types used for QMetaObject::invokeMethod
Q_DECLARE_METATYPE(bool*)
Q_DECLARE_METATYPE(CAmount)
Q_DECLARE_METATYPE(uint256)

static QString GetLangTerritory()
{
    QSettings settings;
    // Get desired locale (e.g. "de_DE")
    // 1) System default language
    QString lang_territory = QLocale::system().name();
    // 2) Language from QSettings
    QString lang_territory_qsettings = settings.value("language", "").toString();
    if(!lang_territory_qsettings.isEmpty())
        lang_territory = lang_territory_qsettings;
    // 3) -lang command line argument
    lang_territory = QString::fromStdString(gArgs.GetArg("-lang", lang_territory.toStdString()));
    return lang_territory;
}

/** Set up translations */
static void initTranslations(QTranslator &qtTranslatorBase, QTranslator &qtTranslator, QTranslator &translatorBase, QTranslator &translator)
{
    // Remove old translators
    QApplication::removeTranslator(&qtTranslatorBase);
    QApplication::removeTranslator(&qtTranslator);
    QApplication::removeTranslator(&translatorBase);
    QApplication::removeTranslator(&translator);

    // Get desired locale (e.g. "de_DE")
    // 1) System default language
    QString lang_territory = GetLangTerritory();

    // Convert to "de" only by truncating "_DE"
    QString lang = lang_territory;
    lang.truncate(lang_territory.lastIndexOf('_'));

    // Load language files for configured locale:
    // - First load the translator for the base language, without territory
    // - Then load the more specific locale translator

    // Load e.g. qt_de.qm
    if (qtTranslatorBase.load("qt_" + lang, QLibraryInfo::location(QLibraryInfo::TranslationsPath)))
        QApplication::installTranslator(&qtTranslatorBase);

    // Load e.g. qt_de_DE.qm
    if (qtTranslator.load("qt_" + lang_territory, QLibraryInfo::location(QLibraryInfo::TranslationsPath)))
        QApplication::installTranslator(&qtTranslator);

    // Load e.g. bitcoin_de.qm (shortcut "de" needs to be defined in bitcoin.qrc)
    if (translatorBase.load(lang, ":/translations/"))
        QApplication::installTranslator(&translatorBase);

    // Load e.g. bitcoin_de_DE.qm (shortcut "de_DE" needs to be defined in bitcoin.qrc)
    if (translator.load(lang_territory, ":/translations/"))
        QApplication::installTranslator(&translator);
}

/* qDebug() message handler --> debug.log */
void DebugMessageHandler(QtMsgType type, const QMessageLogContext& context, const QString &msg)
{
    Q_UNUSED(context);
    if (type == QtDebugMsg) {
        LogPrint(BCLog::QT, "GUI: %s\n", msg.toStdString());
    } else {
        LogPrintf("GUI: %s\n", msg.toStdString());
    }
}

void removeParam(QStringList& list, const QString& param, bool startWith)
{
    for(int index = 0; index < list.size();)
    {
        QString item = list[index];
        bool remove = false;
        if(startWith)
        {
            remove = item.startsWith(param);
        }
        else
        {
            remove = item == param;
        }

        if(remove)
        {
            list.removeAt(index);
        }
        else
        {
            index++;
        }
    }
}

BitcoinCore::BitcoinCore(interfaces::Node& node) :
    QObject(), m_node(node)
{
}

void BitcoinCore::handleRunawayException(const std::exception *e)
{
    PrintExceptionContinue(e, "Runaway exception");
    Q_EMIT runawayException(QString::fromStdString(m_node.getWarnings("gui")));
}

void BitcoinCore::initialize()
{
    try
    {
        qDebug() << __func__ << ": Running initialization in thread";
        util::ThreadRename("qt-init");
        bool rv = m_node.appInitMain();
        Q_EMIT initializeResult(rv);
    } catch (const std::exception& e) {
        handleRunawayException(&e);
    } catch (...) {
        handleRunawayException(nullptr);
    }
}

void BitcoinCore::shutdown()
{
    try
    {
        qDebug() << __func__ << ": Running Shutdown in thread";
        m_node.appShutdown();
        qDebug() << __func__ << ": Shutdown finished";
        Q_EMIT shutdownResult();
    } catch (const std::exception& e) {
        handleRunawayException(&e);
    } catch (...) {
        handleRunawayException(nullptr);
    }
}

static int qt_argc = 1;
static const char* qt_argv = "qtum-qt";

BitcoinApplication::BitcoinApplication(interfaces::Node& node):
    QApplication(qt_argc, const_cast<char **>(&qt_argv)),
    coreThread(nullptr),
    m_node(node),
    optionsModel(nullptr),
    clientModel(nullptr),
    window(nullptr),
    pollShutdownTimer(nullptr),
    returnValue(0),
    platformStyle(nullptr)
{
    setQuitOnLastWindowClosed(false);
}

void BitcoinApplication::setupPlatformStyle()
{
    // UI per-platform customization
    // This must be done inside the BitcoinApplication constructor, or after it, because
    // PlatformStyle::instantiate requires a QApplication
    std::string platformName;
    platformName = gArgs.GetArg("-uiplatform", BitcoinGUI::DEFAULT_UIPLATFORM);
    platformStyle = PlatformStyle::instantiate(QString::fromStdString(platformName));
    if (!platformStyle) // Fall back to "other" if specified name not found
        platformStyle = PlatformStyle::instantiate("other");
    assert(platformStyle);
}

BitcoinApplication::~BitcoinApplication()
{
    if(coreThread)
    {
        qDebug() << __func__ << ": Stopping thread";
        coreThread->quit();
        coreThread->wait();
        qDebug() << __func__ << ": Stopped thread";
    }

    delete window;
    window = nullptr;
    delete optionsModel;
    optionsModel = nullptr;
    delete platformStyle;
    platformStyle = nullptr;
}

#ifdef ENABLE_WALLET
void BitcoinApplication::createPaymentServer()
{
    paymentServer = new PaymentServer(this);
}
#endif

void BitcoinApplication::createOptionsModel(bool resetSettings)
{
    optionsModel = new OptionsModel(m_node, nullptr, resetSettings);
}

void BitcoinApplication::createWindow(const NetworkStyle *networkStyle)
{
    window = new BitcoinGUI(m_node, platformStyle, networkStyle, nullptr);

    pollShutdownTimer = new QTimer(window);
    connect(pollShutdownTimer, &QTimer::timeout, window, &BitcoinGUI::detectShutdown);
}

void BitcoinApplication::createSplashScreen(const NetworkStyle *networkStyle)
{
    SplashScreen *splash = new SplashScreen(m_node, nullptr, networkStyle);
    // We don't hold a direct pointer to the splash screen after creation, but the splash
    // screen will take care of deleting itself when finish() happens.
    splash->show();
    connect(this, &BitcoinApplication::splashFinished, splash, &SplashScreen::finish);
    connect(this, &BitcoinApplication::requestedShutdown, splash, &QWidget::close);
}

bool BitcoinApplication::baseInitialize()
{
    return m_node.baseInitialize();
}

void BitcoinApplication::startThread()
{
    if(coreThread)
        return;
    coreThread = new QThread(this);
    BitcoinCore *executor = new BitcoinCore(m_node);
    executor->moveToThread(coreThread);

    /*  communication to and from thread */
    connect(executor, &BitcoinCore::initializeResult, this, &BitcoinApplication::initializeResult);
    connect(executor, &BitcoinCore::shutdownResult, this, &BitcoinApplication::shutdownResult);
    connect(executor, &BitcoinCore::runawayException, this, &BitcoinApplication::handleRunawayException);
    connect(this, &BitcoinApplication::requestedInitialize, executor, &BitcoinCore::initialize);
    connect(this, &BitcoinApplication::requestedShutdown, executor, &BitcoinCore::shutdown);
    /*  make sure executor object is deleted in its own thread */
    connect(coreThread, &QThread::finished, executor, &QObject::deleteLater);

    coreThread->start();
}

void BitcoinApplication::parameterSetup()
{
    // Default printtoconsole to false for the GUI. GUI programs should not
    // print to the console unnecessarily.
    gArgs.SoftSetBoolArg("-printtoconsole", false);

    m_node.initLogging();
    m_node.initParameterInteraction();
}

void BitcoinApplication::SetPrune(bool prune, bool force) {
     optionsModel->SetPrune(prune, force);
}

void BitcoinApplication::requestInitialize()
{
    qDebug() << __func__ << ": Requesting initialize";
    startThread();
    Q_EMIT requestedInitialize();
}

void BitcoinApplication::requestShutdown()
{
    // Show a simple window indicating shutdown status
    // Do this first as some of the steps may take some time below,
    // for example the RPC console may still be executing a command.
    shutdownWindow.reset(ShutdownWindow::showShutdownWindow(window));

    qDebug() << __func__ << ": Requesting shutdown";
    startThread();
    window->hide();
    // Must disconnect node signals otherwise current thread can deadlock since
    // no event loop is running.
    window->unsubscribeFromCoreSignals();
#ifdef ENABLE_WALLET
    // Get restore wallet data
    m_wallet_controller->getRestoreData(restorePath, restoreParam, restoreName);
#endif
    // Request node shutdown, which can interrupt long operations, like
    // rescanning a wallet.
    m_node.startShutdown();
    // Unsetting the client model can cause the current thread to wait for node
    // to complete an operation, like wait for a RPC execution to complate.
    window->setClientModel(nullptr);
    pollShutdownTimer->stop();

    delete clientModel;
    clientModel = nullptr;

    // Request shutdown from core thread
    Q_EMIT requestedShutdown();
}

void BitcoinApplication::initializeResult(bool success)
{
    qDebug() << __func__ << ": Initialization result: " << success;
    // Set exit result.
    returnValue = success ? EXIT_SUCCESS : EXIT_FAILURE;
    if(success)
    {
        // Log this only after AppInitMain finishes, as then logging setup is guaranteed complete
        qInfo() << "Platform customization:" << platformStyle->getName();
        clientModel = new ClientModel(m_node, optionsModel);
        window->setClientModel(clientModel);
#ifdef ENABLE_WALLET
        if (WalletModel::isWalletEnabled()) {
            m_wallet_controller = new WalletController(m_node, platformStyle, optionsModel, this);
            window->setWalletController(m_wallet_controller);
            if (paymentServer) {
                paymentServer->setOptionsModel(optionsModel);
#ifdef ENABLE_BIP70
                PaymentServer::LoadRootCAs();
                connect(m_wallet_controller, &WalletController::coinsSent, paymentServer, &PaymentServer::fetchPaymentACK);
#endif
            }
        }
#endif // ENABLE_WALLET

        // If -min option passed, start window minimized (iconified) or minimized to tray
        if (!gArgs.GetBoolArg("-min", false)) {
            window->show();
        } else if (clientModel->getOptionsModel()->getMinimizeToTray() && window->hasTrayIcon()) {
            // do nothing as the window is managed by the tray icon
        } else {
            window->showMinimized();
        }
        Q_EMIT splashFinished();
        Q_EMIT windowShown(window);

#ifdef ENABLE_WALLET
        // Now that initialization/startup is done, process any command-line
        // bitcoin: URIs or payment requests:
        if (paymentServer) {
            connect(paymentServer, &PaymentServer::receivedPaymentRequest, window, &BitcoinGUI::handlePaymentRequest);
            connect(window, &BitcoinGUI::receivedURI, paymentServer, &PaymentServer::handleURIOrFile);
            connect(paymentServer, &PaymentServer::message, [this](const QString& title, const QString& message, unsigned int style) {
                window->message(title, message, style);
            });
            QTimer::singleShot(100, paymentServer, &PaymentServer::uiReady);
        }
#endif
        pollShutdownTimer->start(200);
    } else {
        Q_EMIT splashFinished(); // Make sure splash screen doesn't stick around during shutdown
        quit(); // Exit first main loop invocation
    }
}

void BitcoinApplication::shutdownResult()
{
    quit(); // Exit second main loop invocation after shutdown finished
}

void BitcoinApplication::handleRunawayException(const QString &message)
{
    QMessageBox::critical(nullptr, "Runaway exception", BitcoinGUI::tr("A fatal error occurred. Qtum can no longer continue safely and will quit.") + QString("\n\n") + message);
    ::exit(EXIT_FAILURE);
}

WId BitcoinApplication::getMainWinId() const
{
    if (!window)
        return 0;

    return window->winId();
}

<<<<<<< HEAD
=======
void BitcoinApplication::parseParameters(int argc, const char* const argv[])
{
    for(int i = 0; i < argc; i++)
    {
        parameters.append(argv[i]);
    }
}

>>>>>>> 451880b9
void BitcoinApplication::restoreWallet()
{
#ifdef ENABLE_WALLET
    // Restart the wallet if needed
    if(!restorePath.isEmpty())
    {
        // Create command line
        QString walletParam = "-wallet=" + restoreName;
        QString commandLine;
<<<<<<< HEAD
        QStringList arg = arguments();
=======
        QStringList arg = parameters;
>>>>>>> 451880b9
        removeParam(arg, "-reindex", false);
        removeParam(arg, "-zapwallettxes=2", false);
        removeParam(arg, "-deleteblockchaindata", false);
        removeParam(arg, "-wallet", true);
        if(!arg.contains(restoreParam))
        {
            arg.append(restoreParam);
        }
        arg.append(walletParam);
        commandLine = arg.join(' ');

        // Copy the new wallet.dat to the data folder
        fs::path path = GetWalletDir();
        if(!restoreName.isEmpty())
        {
            path /= restoreName.toStdString();
        }
        path /= "wallet.dat";
        QString pathWallet = QString::fromStdString(path.string());
        bool ret = QFile::exists(restorePath) && QFile::exists(pathWallet);
        if(ret && QFileInfo(restorePath) != QFileInfo(pathWallet))
        {
            ret &= QFile::remove(pathWallet);
            ret &= QFile::copy(restorePath, pathWallet);
        }
        if(ret)
        {
            // Unlock the data folder
            UnlockDataDirectory();
            QThread::currentThread()->sleep(2);

            // Create new process and start the wallet
            QProcess::startDetached(commandLine);
        }
    }
#endif
}

static void SetupUIArgs()
{
#if defined(ENABLE_WALLET) && defined(ENABLE_BIP70)
    gArgs.AddArg("-allowselfsignedrootcertificates", strprintf("Allow self signed root certificates (default: %u)", DEFAULT_SELFSIGNED_ROOTCERTS), ArgsManager::ALLOW_ANY | ArgsManager::DEBUG_ONLY, OptionsCategory::GUI);
#endif
    gArgs.AddArg("-choosedatadir", strprintf("Choose data directory on startup (default: %u)", DEFAULT_CHOOSE_DATADIR), ArgsManager::ALLOW_ANY, OptionsCategory::GUI);
    gArgs.AddArg("-lang=<lang>", "Set language, for example \"de_DE\" (default: system locale)", ArgsManager::ALLOW_ANY, OptionsCategory::GUI);
    gArgs.AddArg("-min", "Start minimized", ArgsManager::ALLOW_ANY, OptionsCategory::GUI);
    gArgs.AddArg("-resetguisettings", "Reset all settings changed in the GUI", ArgsManager::ALLOW_ANY, OptionsCategory::GUI);
    gArgs.AddArg("-rootcertificates=<file>", "Set SSL root certificates for payment request (default: -system-)", ArgsManager::ALLOW_ANY, OptionsCategory::GUI);
    gArgs.AddArg("-splash", strprintf("Show splash screen on startup (default: %u)", DEFAULT_SPLASHSCREEN), ArgsManager::ALLOW_ANY, OptionsCategory::GUI);
    gArgs.AddArg("-uiplatform", strprintf("Select platform to customize UI for (one of windows, macosx, other; default: %s)", BitcoinGUI::DEFAULT_UIPLATFORM), ArgsManager::ALLOW_ANY | ArgsManager::DEBUG_ONLY, OptionsCategory::GUI);
}

int GuiMain(int argc, char* argv[])
{
#ifdef WIN32
    util::WinCmdLineArgs winArgs;
    std::tie(argc, argv) = winArgs.get();
#endif
    SetupEnvironment();
    util::ThreadSetInternalName("main");

    std::unique_ptr<interfaces::Node> node = interfaces::MakeNode();

    // Subscribe to global signals from core
    std::unique_ptr<interfaces::Handler> handler_message_box = node->handleMessageBox(noui_ThreadSafeMessageBox);
    std::unique_ptr<interfaces::Handler> handler_question = node->handleQuestion(noui_ThreadSafeQuestion);
    std::unique_ptr<interfaces::Handler> handler_init_message = node->handleInitMessage(noui_InitMessage);

    // Do not refer to data directory yet, this can be overridden by Intro::pickDataDirectory

    /// 1. Basic Qt initialization (not dependent on parameters or configuration)
    Q_INIT_RESOURCE(bitcoin);
    Q_INIT_RESOURCE(bitcoin_locale);

    // Generate high-dpi pixmaps
    QApplication::setAttribute(Qt::AA_UseHighDpiPixmaps);
#if QT_VERSION >= 0x050600
    QCoreApplication::setAttribute(Qt::AA_EnableHighDpiScaling);
#endif

    BitcoinApplication app(*node);
    app.parseParameters(argc, argv);

    // Register meta types used for QMetaObject::invokeMethod and Qt::QueuedConnection
    qRegisterMetaType<bool*>();
#ifdef ENABLE_WALLET
    qRegisterMetaType<WalletModel*>();
#endif
    // Register typedefs (see http://qt-project.org/doc/qt-5/qmetatype.html#qRegisterMetaType)
    // IMPORTANT: if CAmount is no longer a typedef use the normal variant above (see https://doc.qt.io/qt-5/qmetatype.html#qRegisterMetaType-1)
    qRegisterMetaType<CAmount>("CAmount");
    qRegisterMetaType<size_t>("size_t");

<<<<<<< HEAD
    BitcoinApplication app(*node, argc, argv);

    // Register meta types used for QMetaObject::invokeMethod
    qRegisterMetaType< bool* >();
    //   Need to pass name here as CAmount is a typedef (see http://qt-project.org/doc/qt-5/qmetatype.html#qRegisterMetaType)
    //   IMPORTANT if it is no longer a typedef use the normal variant above
    qRegisterMetaType< CAmount >("CAmount");
    qRegisterMetaType< std::function<void()> >("std::function<void()>");
=======
    qRegisterMetaType<std::function<void()>>("std::function<void()>");
>>>>>>> 451880b9
    qRegisterMetaType<QMessageBox::Icon>("QMessageBox::Icon");

    /// 2. Parse command-line options. We do this after qt in order to show an error if there are problems parsing these
    // Command-line options take precedence:
    node->setupServerArgs();
    SetupUIArgs();
    std::string error;
    if (!node->parseParameters(argc, argv, error)) {
        node->initError(strprintf("Error parsing command line arguments: %s\n", error));
        // Create a message box, because the gui has neither been created nor has subscribed to core signals
        QMessageBox::critical(nullptr, PACKAGE_NAME,
            // message can not be translated because translations have not been initialized
            QString::fromStdString("Error parsing command line arguments: %1.").arg(QString::fromStdString(error)));
        return EXIT_FAILURE;
    }

    // Now that the QApplication is setup and we have parsed our parameters, we can set the platform style
    app.setupPlatformStyle();

    /// 3. Application identification
    // must be set before OptionsModel is initialized or translations are loaded,
    // as it is used to locate QSettings
    QApplication::setOrganizationName(QAPP_ORG_NAME);
    QApplication::setOrganizationDomain(QAPP_ORG_DOMAIN);
    QApplication::setApplicationName(QAPP_APP_NAME_DEFAULT);

    /// 4. Initialization of translations, so that intro dialog is in user's language
    // Now that QSettings are accessible, initialize translations
    QTranslator qtTranslatorBase, qtTranslator, translatorBase, translator;
    initTranslations(qtTranslatorBase, qtTranslator, translatorBase, translator);

    // Show help message immediately after parsing command-line options (for "-lang") and setting locale,
    // but before showing splash screen.
    if (HelpRequested(gArgs) || gArgs.IsArgSet("-version")) {
        HelpMessageDialog help(*node, nullptr, gArgs.IsArgSet("-version"));
        help.showOrPrint();
        return EXIT_SUCCESS;
    }

    /// 5. Now that settings and translations are available, ask user for data directory
    // User language is set up: pick a data directory
    bool did_show_intro = false;
    bool prune = false; // Intro dialog prune check box
    // Gracefully exit if the user cancels
    if (!Intro::showIfNeeded(*node, did_show_intro, prune)) return EXIT_SUCCESS;

    /// 6. Determine availability of data directory and parse bitcoin.conf
    /// - Do not call GetDataDir(true) before this step finishes
    if (!CheckDataDirOption()) {
        node->initError(strprintf("Specified data directory \"%s\" does not exist.\n", gArgs.GetArg("-datadir", "")));
        QMessageBox::critical(nullptr, PACKAGE_NAME,
            QObject::tr("Error: Specified data directory \"%1\" does not exist.").arg(QString::fromStdString(gArgs.GetArg("-datadir", ""))));
        return EXIT_FAILURE;
    }
    if (!node->readConfigFiles(error)) {
        node->initError(strprintf("Error reading configuration file: %s\n", error));
        QMessageBox::critical(nullptr, PACKAGE_NAME,
            QObject::tr("Error: Cannot parse configuration file: %1.").arg(QString::fromStdString(error)));
        return EXIT_FAILURE;
    }

    /// 7. Determine network (and switch to network specific options)
    // - Do not call Params() before this step
    // - Do this after parsing the configuration file, as the network can be switched there
    // - QSettings() will use the new application name after this, resulting in network-specific settings
    // - Needs to be done before createOptionsModel

    // Check for -chain, -testnet or -regtest parameter (Params() calls are only valid after this clause)
    try {
        node->selectParams(gArgs.GetChainName());
    } catch(std::exception &e) {
        node->initError(strprintf("%s\n", e.what()));
        QMessageBox::critical(nullptr, PACKAGE_NAME, QObject::tr("Error: %1").arg(e.what()));
        return EXIT_FAILURE;
    }
#ifdef ENABLE_WALLET
    // Parse URIs on command line -- this can affect Params()
    PaymentServer::ipcParseCommandLine(*node, argc, argv);
#endif

    QScopedPointer<const NetworkStyle> networkStyle(NetworkStyle::instantiate(Params().NetworkIDString()));
    assert(!networkStyle.isNull());
    // Allow for separate UI settings for testnets
    QApplication::setApplicationName(networkStyle->getAppName());
    // Re-initialize translations after changing application name (language in network-specific settings can be different)
    initTranslations(qtTranslatorBase, qtTranslator, translatorBase, translator);

#ifdef ENABLE_WALLET
    /// 8. URI IPC sending
    // - Do this early as we don't want to bother initializing if we are just calling IPC
    // - Do this *after* setting up the data directory, as the data directory hash is used in the name
    // of the server.
    // - Do this after creating app and setting up translations, so errors are
    // translated properly.
    if (PaymentServer::ipcSendCommandLine())
        exit(EXIT_SUCCESS);

    // Start up the payment server early, too, so impatient users that click on
    // bitcoin: links repeatedly have their payment requests routed to this process:
    if (WalletModel::isWalletEnabled()) {
        app.createPaymentServer();
    }
#endif // ENABLE_WALLET

    /// 9. Main GUI initialization
    // Install global event filter that makes sure that long tooltips can be word-wrapped
    app.installEventFilter(new GUIUtil::ToolTipToRichTextFilter(TOOLTIP_WRAP_THRESHOLD, &app));
#if defined(Q_OS_WIN)
    // Install global event filter for processing Windows session related Windows messages (WM_QUERYENDSESSION and WM_ENDSESSION)
    qApp->installNativeEventFilter(new WinShutdownMonitor());
#endif
    // Install qDebug() message handler to route to debug.log
    qInstallMessageHandler(DebugMessageHandler);
    // Allow parameter interaction before we create the options model
    app.parameterSetup();
    // Load GUI settings from QSettings
    app.createOptionsModel(gArgs.GetBoolArg("-resetguisettings", false));

    if (did_show_intro) {
        // Store intro dialog settings other than datadir (network specific)
        app.SetPrune(prune, true);
    }

    if (gArgs.GetBoolArg("-splash", DEFAULT_SPLASHSCREEN) && !gArgs.GetBoolArg("-min", false))
        app.createSplashScreen(networkStyle.data());

    int rv = EXIT_SUCCESS;
    try
    {
        SetObjectStyleSheet(&app, StyleSheetNames::App);

        app.createWindow(networkStyle.data());
        // Perform base initialization before spinning up initialization/shutdown thread
        // This is acceptable because this function only contains steps that are quick to execute,
        // so the GUI thread won't be held up.
        if (app.baseInitialize()) {
            app.requestInitialize();
#if defined(Q_OS_WIN)
            WinShutdownMonitor::registerShutdownBlockReason(QObject::tr("%1 didn't yet exit safely...").arg(PACKAGE_NAME), (HWND)app.getMainWinId());
#endif
            app.exec();
            app.requestShutdown();
            app.exec();
            rv = app.getReturnValue();
        } else {
            // A dialog with detailed error will have been shown by InitError()
            rv = EXIT_FAILURE;
        }
    } catch (const std::exception& e) {
        PrintExceptionContinue(&e, "Runaway exception");
        app.handleRunawayException(QString::fromStdString(node->getWarnings("gui")));
    } catch (...) {
        PrintExceptionContinue(nullptr, "Runaway exception");
        app.handleRunawayException(QString::fromStdString(node->getWarnings("gui")));
    }
    app.restoreWallet();
    return rv;
}<|MERGE_RESOLUTION|>--- conflicted
+++ resolved
@@ -26,35 +26,19 @@
 #ifdef ENABLE_WALLET
 #include <qt/paymentserver.h>
 #include <qt/walletcontroller.h>
-<<<<<<< HEAD
-#include <wallet/walletutil.h>
-#endif
-=======
 #include <qt/walletmodel.h>
 #include <wallet/walletutil.h>
 #endif // ENABLE_WALLET
->>>>>>> 451880b9
 
 #include <interfaces/handler.h>
 #include <interfaces/node.h>
 #include <noui.h>
 #include <init.h>
-<<<<<<< HEAD
-#include <rpc/server.h>
-#include <ui_interface.h>
-#include <uint256.h>
-#include <util/system.h>
-#include <warnings.h>
-#include <validation.h>
-
-#include <walletinitinterface.h>
-=======
 #include <ui_interface.h>
 #include <uint256.h>
 #include <util/system.h>
 #include <util/threadnames.h>
 #include <validation.h>
->>>>>>> 451880b9
 
 #include <memory>
 
@@ -448,8 +432,6 @@
     return window->winId();
 }
 
-<<<<<<< HEAD
-=======
 void BitcoinApplication::parseParameters(int argc, const char* const argv[])
 {
     for(int i = 0; i < argc; i++)
@@ -458,7 +440,6 @@
     }
 }
 
->>>>>>> 451880b9
 void BitcoinApplication::restoreWallet()
 {
 #ifdef ENABLE_WALLET
@@ -468,11 +449,7 @@
         // Create command line
         QString walletParam = "-wallet=" + restoreName;
         QString commandLine;
-<<<<<<< HEAD
-        QStringList arg = arguments();
-=======
         QStringList arg = parameters;
->>>>>>> 451880b9
         removeParam(arg, "-reindex", false);
         removeParam(arg, "-zapwallettxes=2", false);
         removeParam(arg, "-deleteblockchaindata", false);
@@ -566,18 +543,7 @@
     qRegisterMetaType<CAmount>("CAmount");
     qRegisterMetaType<size_t>("size_t");
 
-<<<<<<< HEAD
-    BitcoinApplication app(*node, argc, argv);
-
-    // Register meta types used for QMetaObject::invokeMethod
-    qRegisterMetaType< bool* >();
-    //   Need to pass name here as CAmount is a typedef (see http://qt-project.org/doc/qt-5/qmetatype.html#qRegisterMetaType)
-    //   IMPORTANT if it is no longer a typedef use the normal variant above
-    qRegisterMetaType< CAmount >("CAmount");
-    qRegisterMetaType< std::function<void()> >("std::function<void()>");
-=======
     qRegisterMetaType<std::function<void()>>("std::function<void()>");
->>>>>>> 451880b9
     qRegisterMetaType<QMessageBox::Icon>("QMessageBox::Icon");
 
     /// 2. Parse command-line options. We do this after qt in order to show an error if there are problems parsing these
