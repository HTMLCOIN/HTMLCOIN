--- conflicted
+++ resolved
@@ -284,6 +284,13 @@
               </property>
              </widget>
             </item>
+            <item>
+             <widget class="QCheckBox" name="checkForUpdates">
+              <property name="text">
+               <string>Check for &amp;updates</string>
+              </property>
+             </widget>
+            </item>
            </layout>
           </widget>
          </item>
@@ -301,7 +308,6 @@
           </spacer>
          </item>
         </layout>
-<<<<<<< HEAD
        </widget>
        <widget class="QWidget" name="tabNetwork">
         <attribute name="title">
@@ -310,113 +316,6 @@
         <layout class="QVBoxLayout" name="verticalLayout_Network">
          <property name="spacing">
           <number>10</number>
-=======
-       </item>
-       <item>
-        <widget class="QCheckBox" name="logEvents">
-         <property name="text">
-          <string>Enable  log &amp;events</string>
-         </property>
-        </widget>
-       </item>
-       <item>
-        <spacer name="verticalSpacer_Main">
-         <property name="orientation">
-          <enum>Qt::Vertical</enum>
-         </property>
-         <property name="sizeHint" stdset="0">
-          <size>
-           <width>20</width>
-           <height>40</height>
-          </size>
-         </property>
-        </spacer>
-       </item>
-      </layout>
-     </widget>
-     <widget class="QWidget" name="tabWallet">
-      <attribute name="title">
-       <string>W&amp;allet</string>
-      </attribute>
-      <layout class="QVBoxLayout" name="verticalLayout_Wallet">
-       <item>
-        <widget class="QGroupBox" name="groupBox">
-         <property name="title">
-          <string>Expert</string>
-         </property>
-         <layout class="QVBoxLayout" name="verticalLayout_2">
-          <item>
-           <widget class="QCheckBox" name="coinControlFeatures">
-            <property name="toolTip">
-             <string>Whether to show coin control features or not.</string>
-            </property>
-            <property name="text">
-             <string>Enable coin &amp;control features</string>
-            </property>
-           </widget>
-          </item>
-          <item>
-           <widget class="QCheckBox" name="spendZeroConfChange">
-            <property name="toolTip">
-             <string>If you disable the spending of unconfirmed change, the change from a transaction cannot be used until that transaction has at least one confirmation. This also affects how your balance is computed.</string>
-            </property>
-            <property name="text">
-             <string>&amp;Spend unconfirmed change</string>
-            </property>
-           </widget>
-          </item>
-          <item>
-           <widget class="QCheckBox" name="zeroBalanceAddressToken">
-            <property name="text">
-             <string>Enable &amp;zero balance for receiver token address</string>
-            </property>
-           </widget>
-          </item>
-          <item>
-           <widget class="QCheckBox" name="notUseChangeAddress">
-            <property name="text">
-             <string>Don't use change &amp;address</string>
-            </property>
-           </widget>
-          </item>
-          <item>
-           <widget class="QCheckBox" name="checkForUpdates">
-            <property name="text">
-             <string>Check for &amp;updates</string>
-            </property>
-           </widget>
-          </item>
-         </layout>
-        </widget>
-       </item>
-       <item>
-        <spacer name="verticalSpacer_Wallet">
-         <property name="orientation">
-          <enum>Qt::Vertical</enum>
-         </property>
-         <property name="sizeHint" stdset="0">
-          <size>
-           <width>20</width>
-           <height>40</height>
-          </size>
-         </property>
-        </spacer>
-       </item>
-      </layout>
-     </widget>
-     <widget class="QWidget" name="tabNetwork">
-      <attribute name="title">
-       <string>&amp;Network</string>
-      </attribute>
-      <layout class="QVBoxLayout" name="verticalLayout_Network">
-       <item>
-        <widget class="QCheckBox" name="mapPortUpnp">
-         <property name="toolTip">
-          <string>Automatically open the Qtum client port on the router. This only works when your router supports UPnP and it is enabled.</string>
-         </property>
-         <property name="text">
-          <string>Map port using &amp;UPnP</string>
->>>>>>> 4ca8a24b
          </property>
          <property name="leftMargin">
           <number>30</number>
