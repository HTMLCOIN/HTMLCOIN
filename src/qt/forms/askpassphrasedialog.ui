<?xml version="1.0" encoding="UTF-8"?>
<ui version="4.0">
 <class>AskPassphraseDialog</class>
 <widget class="QDialog" name="AskPassphraseDialog">
  <property name="geometry">
   <rect>
    <x>0</x>
    <y>0</y>
    <width>598</width>
    <height>264</height>
   </rect>
  </property>
  <property name="sizePolicy">
   <sizepolicy hsizetype="Preferred" vsizetype="Minimum">
    <horstretch>0</horstretch>
    <verstretch>0</verstretch>
   </sizepolicy>
  </property>
  <property name="minimumSize">
   <size>
    <width>550</width>
    <height>0</height>
   </size>
  </property>
  <property name="windowTitle">
   <string>Passphrase Dialog</string>
  </property>
  <layout class="QVBoxLayout" name="verticalLayout">
   <property name="sizeConstraint">
    <enum>QLayout::SetMinimumSize</enum>
   </property>
   <item>
    <widget class="QLabel" name="warningLabel">
     <property name="text">
      <string notr="true">Placeholder text</string>
     </property>
     <property name="textFormat">
      <enum>Qt::RichText</enum>
     </property>
     <property name="wordWrap">
      <bool>true</bool>
     </property>
    </widget>
   </item>
   <item>
    <layout class="QFormLayout" name="formLayout">
     <property name="sizeConstraint">
      <enum>QLayout::SetMinimumSize</enum>
     </property>
     <property name="fieldGrowthPolicy">
      <enum>QFormLayout::AllNonFixedFieldsGrow</enum>
     </property>
     <item row="0" column="0">
      <widget class="QLabel" name="passLabel1">
       <property name="text">
        <string>Enter passphrase</string>
       </property>
      </widget>
     </item>
     <item row="0" column="1">
      <widget class="QLineEdit" name="passEdit1">
       <property name="echoMode">
        <enum>QLineEdit::Password</enum>
       </property>
      </widget>
     </item>
     <item row="2" column="0">
      <widget class="QLabel" name="passLabel2">
       <property name="text">
        <string>New passphrase</string>
       </property>
      </widget>
     </item>
     <item row="2" column="1">
      <widget class="QLineEdit" name="passEdit2">
       <property name="echoMode">
        <enum>QLineEdit::Password</enum>
       </property>
      </widget>
     </item>
     <item row="4" column="0">
      <widget class="QLabel" name="passLabel3">
       <property name="text">
        <string>Repeat new passphrase</string>
       </property>
      </widget>
     </item>
     <item row="4" column="1">
      <widget class="QLineEdit" name="passEdit3">
       <property name="echoMode">
        <enum>QLineEdit::Password</enum>
       </property>
      </widget>
     </item>
     <item row="6" column="1">
      <widget class="QCheckBox" name="toggleShowPasswordButton">
       <property name="text">
        <string>Show password</string>
       </property>
      </widget>
     </item>
     <item row="7" column="1">
      <widget class="QLabel" name="capsLabel">
       <property name="font">
        <font>
         <weight>75</weight>
         <bold>true</bold>
        </font>
       </property>
       <property name="text">
        <string/>
       </property>
       <property name="alignment">
        <set>Qt::AlignCenter</set>
       </property>
      </widget>
     </item>
<<<<<<< HEAD
     <item row="5" column="0" colspan="2">
=======
     <item row="8" column="0" colspan="2">
>>>>>>> 9e306671
      <widget class="QCheckBox" name="stakingCheckBox">
       <property name="toolTip">
        <string>Serves to disable the trivial sendmoney when OS account compromised. Provides no real security.</string>
       </property>
       <property name="text">
        <string>For staking only.</string>
       </property>
      </widget>
     </item>
<<<<<<< HEAD
=======
     <item row="1" column="1">
      <spacer name="verticalSpacer">
       <property name="orientation">
        <enum>Qt::Vertical</enum>
       </property>
       <property name="sizeType">
        <enum>QSizePolicy::Fixed</enum>
       </property>
       <property name="sizeHint" stdset="0">
        <size>
         <width>20</width>
         <height>5</height>
        </size>
       </property>
      </spacer>
     </item>
     <item row="3" column="1">
      <spacer name="verticalSpacer_2">
       <property name="orientation">
        <enum>Qt::Vertical</enum>
       </property>
       <property name="sizeType">
        <enum>QSizePolicy::Fixed</enum>
       </property>
       <property name="sizeHint" stdset="0">
        <size>
         <width>20</width>
         <height>5</height>
        </size>
       </property>
      </spacer>
     </item>
     <item row="5" column="1">
      <spacer name="verticalSpacer_3">
       <property name="orientation">
        <enum>Qt::Vertical</enum>
       </property>
       <property name="sizeType">
        <enum>QSizePolicy::Fixed</enum>
       </property>
       <property name="sizeHint" stdset="0">
        <size>
         <width>20</width>
         <height>5</height>
        </size>
       </property>
      </spacer>
     </item>
>>>>>>> 9e306671
    </layout>
   </item>
   <item>
    <widget class="QDialogButtonBox" name="buttonBox">
     <property name="orientation">
      <enum>Qt::Horizontal</enum>
     </property>
     <property name="standardButtons">
      <set>QDialogButtonBox::Cancel|QDialogButtonBox::Ok</set>
     </property>
    </widget>
   </item>
  </layout>
 </widget>
 <resources/>
 <connections>
  <connection>
   <sender>buttonBox</sender>
   <signal>accepted()</signal>
   <receiver>AskPassphraseDialog</receiver>
   <slot>accept()</slot>
   <hints>
    <hint type="sourcelabel">
     <x>20</x>
     <y>20</y>
    </hint>
    <hint type="destinationlabel">
     <x>20</x>
     <y>20</y>
    </hint>
   </hints>
  </connection>
  <connection>
   <sender>buttonBox</sender>
   <signal>rejected()</signal>
   <receiver>AskPassphraseDialog</receiver>
   <slot>reject()</slot>
   <hints>
    <hint type="sourcelabel">
     <x>20</x>
     <y>20</y>
    </hint>
    <hint type="destinationlabel">
     <x>20</x>
     <y>20</y>
    </hint>
   </hints>
  </connection>
 </connections>
</ui><|MERGE_RESOLUTION|>--- conflicted
+++ resolved
@@ -115,11 +115,7 @@
        </property>
       </widget>
      </item>
-<<<<<<< HEAD
-     <item row="5" column="0" colspan="2">
-=======
      <item row="8" column="0" colspan="2">
->>>>>>> 9e306671
       <widget class="QCheckBox" name="stakingCheckBox">
        <property name="toolTip">
         <string>Serves to disable the trivial sendmoney when OS account compromised. Provides no real security.</string>
@@ -129,8 +125,6 @@
        </property>
       </widget>
      </item>
-<<<<<<< HEAD
-=======
      <item row="1" column="1">
       <spacer name="verticalSpacer">
        <property name="orientation">
@@ -179,7 +173,6 @@
        </property>
       </spacer>
      </item>
->>>>>>> 9e306671
     </layout>
    </item>
    <item>
