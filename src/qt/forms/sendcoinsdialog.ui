<?xml version="1.0" encoding="UTF-8"?>
<ui version="4.0">
 <class>SendCoinsDialog</class>
 <widget class="QDialog" name="SendCoinsDialog">
  <property name="geometry">
   <rect>
    <x>0</x>
    <y>0</y>
    <width>935</width>
    <height>589</height>
   </rect>
  </property>
  <property name="windowTitle">
   <string>Send Coins</string>
  </property>
  <layout class="QVBoxLayout" name="verticalLayout_6">
   <property name="leftMargin">
    <number>0</number>
   </property>
   <property name="rightMargin">
    <number>0</number>
   </property>
   <property name="bottomMargin">
    <number>0</number>
   </property>
   <item>
    <layout class="QVBoxLayout" name="verticalLayout_11">
     <property name="leftMargin">
      <number>30</number>
     </property>
     <property name="topMargin">
      <number>9</number>
     </property>
     <property name="rightMargin">
      <number>30</number>
     </property>
     <item>
      <widget class="QWidget" name="coinControlWidget" native="true">
       <layout class="QVBoxLayout" name="verticalLayout_9">
        <property name="leftMargin">
         <number>0</number>
        </property>
        <property name="topMargin">
         <number>0</number>
        </property>
        <property name="rightMargin">
         <number>0</number>
        </property>
        <property name="bottomMargin">
         <number>0</number>
        </property>
        <item>
         <widget class="QLabel" name="label_2">
          <property name="text">
           <string>Coin Control Features</string>
          </property>
         </widget>
        </item>
        <item>
         <widget class="QWidget" name="coinControlContentsWidget" native="true">
          <layout class="QVBoxLayout" name="verticalLayout_8">
           <property name="bottomMargin">
            <number>6</number>
           </property>
           <item>
            <layout class="QVBoxLayout" name="verticalLayoutCoinControl" stretch="0,0,0,1">
             <property name="spacing">
              <number>0</number>
             </property>
             <item>
              <layout class="QHBoxLayout" name="horizontalLayoutCoinControl2" stretch="0,0,0,0">
               <property name="spacing">
                <number>8</number>
               </property>
               <property name="bottomMargin">
                <number>10</number>
               </property>
               <item>
                <widget class="QPushButton" name="pushButtonCoinControl">
                 <property name="styleSheet">
                  <string notr="true"/>
                 </property>
                 <property name="text">
                  <string>Inputs...</string>
                 </property>
                 <property name="autoDefault">
                  <bool>false</bool>
                 </property>
                </widget>
               </item>
               <item>
                <widget class="QLabel" name="labelCoinControlAutomaticallySelected">
                 <property name="text">
                  <string>automatically selected</string>
                 </property>
                 <property name="margin">
                  <number>5</number>
                 </property>
                </widget>
               </item>
               <item>
                <widget class="QLabel" name="labelCoinControlInsuffFunds">
                 <property name="font">
                  <font>
                   <weight>75</weight>
                   <bold>true</bold>
                  </font>
                 </property>
                 <property name="styleSheet">
                  <string notr="true">color:red;font-weight:bold;</string>
                 </property>
                 <property name="text">
                  <string>Insufficient funds!</string>
                 </property>
                 <property name="margin">
                  <number>5</number>
                 </property>
                </widget>
               </item>
               <item>
                <spacer name="horizontalSpacerCoinControl">
                 <property name="orientation">
                  <enum>Qt::Horizontal</enum>
                 </property>
                 <property name="sizeHint" stdset="0">
                  <size>
                   <width>40</width>
                   <height>1</height>
                  </size>
                 </property>
                </spacer>
               </item>
              </layout>
             </item>
             <item>
              <widget class="QWidget" name="widgetCoinControl" native="true">
               <property name="sizePolicy">
                <sizepolicy hsizetype="Preferred" vsizetype="Preferred">
                 <horstretch>0</horstretch>
                 <verstretch>0</verstretch>
                </sizepolicy>
               </property>
               <property name="minimumSize">
                <size>
                 <width>0</width>
                 <height>0</height>
                </size>
               </property>
               <property name="styleSheet">
                <string notr="true"/>
               </property>
               <layout class="QHBoxLayout" name="horizontalLayoutCoinControl5">
                <property name="leftMargin">
                 <number>0</number>
                </property>
                <property name="topMargin">
                 <number>0</number>
                </property>
                <property name="rightMargin">
                 <number>0</number>
                </property>
                <property name="bottomMargin">
                 <number>0</number>
                </property>
                <item>
                 <layout class="QHBoxLayout" name="horizontalLayoutCoinControl3" stretch="0,0,0,1">
                  <property name="spacing">
                   <number>20</number>
                  </property>
                  <property name="topMargin">
                   <number>0</number>
                  </property>
                  <property name="bottomMargin">
                   <number>10</number>
                  </property>
                  <item>
                   <layout class="QFormLayout" name="formLayoutCoinControl1">
                    <property name="horizontalSpacing">
                     <number>10</number>
                    </property>
                    <property name="verticalSpacing">
                     <number>14</number>
                    </property>
                    <property name="leftMargin">
                     <number>10</number>
                    </property>
                    <property name="topMargin">
                     <number>4</number>
                    </property>
                    <property name="rightMargin">
                     <number>6</number>
                    </property>
                    <item row="0" column="0">
                     <widget class="QLabel" name="labelCoinControlQuantityText">
                      <property name="font">
                       <font>
                        <weight>75</weight>
                        <bold>true</bold>
                       </font>
                      </property>
                      <property name="text">
                       <string>Quantity:</string>
                      </property>
                      <property name="margin">
                       <number>0</number>
                      </property>
                     </widget>
                    </item>
                    <item row="0" column="1">
                     <widget class="QLabel" name="labelCoinControlQuantity">
                      <property name="cursor">
                       <cursorShape>IBeamCursor</cursorShape>
                      </property>
                      <property name="contextMenuPolicy">
                       <enum>Qt::ActionsContextMenu</enum>
                      </property>
                      <property name="text">
                       <string notr="true">0</string>
                      </property>
                      <property name="margin">
                       <number>0</number>
                      </property>
                      <property name="textInteractionFlags">
                       <set>Qt::LinksAccessibleByMouse|Qt::TextSelectableByMouse</set>
                      </property>
                     </widget>
                    </item>
                    <item row="1" column="0">
                     <widget class="QLabel" name="labelCoinControlBytesText">
                      <property name="font">
                       <font>
                        <weight>75</weight>
                        <bold>true</bold>
                       </font>
                      </property>
                      <property name="text">
                       <string>Bytes:</string>
                      </property>
                     </widget>
                    </item>
                    <item row="1" column="1">
                     <widget class="QLabel" name="labelCoinControlBytes">
                      <property name="cursor">
                       <cursorShape>IBeamCursor</cursorShape>
                      </property>
                      <property name="contextMenuPolicy">
                       <enum>Qt::ActionsContextMenu</enum>
                      </property>
                      <property name="text">
                       <string notr="true">0</string>
                      </property>
                      <property name="textInteractionFlags">
                       <set>Qt::LinksAccessibleByMouse|Qt::TextSelectableByMouse</set>
                      </property>
                     </widget>
                    </item>
                   </layout>
                  </item>
                  <item>
                   <layout class="QFormLayout" name="formLayoutCoinControl2">
                    <property name="horizontalSpacing">
                     <number>10</number>
                    </property>
                    <property name="verticalSpacing">
                     <number>14</number>
                    </property>
                    <property name="leftMargin">
                     <number>6</number>
                    </property>
                    <property name="topMargin">
                     <number>4</number>
                    </property>
                    <property name="rightMargin">
                     <number>6</number>
                    </property>
                    <item row="0" column="0">
                     <widget class="QLabel" name="labelCoinControlAmountText">
                      <property name="font">
                       <font>
                        <weight>75</weight>
                        <bold>true</bold>
                       </font>
                      </property>
                      <property name="text">
                       <string>Amount:</string>
                      </property>
                      <property name="margin">
                       <number>0</number>
                      </property>
                     </widget>
                    </item>
                    <item row="0" column="1">
                     <widget class="QLabel" name="labelCoinControlAmount">
                      <property name="cursor">
                       <cursorShape>IBeamCursor</cursorShape>
                      </property>
                      <property name="contextMenuPolicy">
                       <enum>Qt::ActionsContextMenu</enum>
                      </property>
                      <property name="text">
                       <string notr="true">0.00 BTC</string>
                      </property>
                      <property name="textInteractionFlags">
                       <set>Qt::LinksAccessibleByMouse|Qt::TextSelectableByMouse</set>
                      </property>
                     </widget>
                    </item>
                    <item row="1" column="0">
                     <widget class="QLabel" name="labelCoinControlLowOutputText">
                      <property name="font">
                       <font>
                        <weight>75</weight>
                        <bold>true</bold>
                       </font>
                      </property>
                      <property name="text">
                       <string>Dust:</string>
                      </property>
                     </widget>
                    </item>
                    <item row="1" column="1">
                     <widget class="QLabel" name="labelCoinControlLowOutput">
                      <property name="cursor">
                       <cursorShape>IBeamCursor</cursorShape>
                      </property>
                      <property name="contextMenuPolicy">
                       <enum>Qt::ActionsContextMenu</enum>
                      </property>
                      <property name="text">
                       <string notr="true">no</string>
                      </property>
                      <property name="textInteractionFlags">
                       <set>Qt::LinksAccessibleByMouse|Qt::TextSelectableByMouse</set>
                      </property>
                     </widget>
                    </item>
                   </layout>
                  </item>
                  <item>
                   <layout class="QFormLayout" name="formLayoutCoinControl3">
                    <property name="horizontalSpacing">
                     <number>10</number>
                    </property>
                    <property name="verticalSpacing">
                     <number>14</number>
                    </property>
                    <property name="leftMargin">
                     <number>6</number>
                    </property>
                    <property name="topMargin">
                     <number>4</number>
                    </property>
                    <property name="rightMargin">
                     <number>6</number>
                    </property>
                    <item row="0" column="0">
                     <widget class="QLabel" name="labelCoinControlFeeText">
                      <property name="font">
                       <font>
                        <weight>75</weight>
                        <bold>true</bold>
                       </font>
                      </property>
                      <property name="text">
                       <string>Fee:</string>
                      </property>
                      <property name="margin">
                       <number>0</number>
                      </property>
                     </widget>
                    </item>
                    <item row="0" column="1">
                     <widget class="QLabel" name="labelCoinControlFee">
                      <property name="cursor">
                       <cursorShape>IBeamCursor</cursorShape>
                      </property>
                      <property name="contextMenuPolicy">
                       <enum>Qt::ActionsContextMenu</enum>
                      </property>
                      <property name="text">
                       <string notr="true">0.00 BTC</string>
                      </property>
                      <property name="textInteractionFlags">
                       <set>Qt::LinksAccessibleByMouse|Qt::TextSelectableByMouse</set>
                      </property>
                     </widget>
                    </item>
                   </layout>
                  </item>
                  <item>
                   <layout class="QFormLayout" name="formLayoutCoinControl4">
                    <property name="horizontalSpacing">
                     <number>10</number>
                    </property>
                    <property name="verticalSpacing">
                     <number>14</number>
                    </property>
                    <property name="leftMargin">
                     <number>6</number>
                    </property>
                    <property name="topMargin">
                     <number>4</number>
                    </property>
                    <property name="rightMargin">
                     <number>6</number>
                    </property>
                    <item row="0" column="0">
                     <widget class="QLabel" name="labelCoinControlAfterFeeText">
                      <property name="font">
                       <font>
                        <weight>75</weight>
                        <bold>true</bold>
                       </font>
                      </property>
                      <property name="text">
                       <string>After Fee:</string>
                      </property>
                      <property name="margin">
                       <number>0</number>
                      </property>
                     </widget>
                    </item>
                    <item row="0" column="1">
                     <widget class="QLabel" name="labelCoinControlAfterFee">
                      <property name="cursor">
                       <cursorShape>IBeamCursor</cursorShape>
                      </property>
                      <property name="contextMenuPolicy">
                       <enum>Qt::ActionsContextMenu</enum>
                      </property>
                      <property name="text">
                       <string notr="true">0.00 BTC</string>
                      </property>
                      <property name="textInteractionFlags">
                       <set>Qt::LinksAccessibleByMouse|Qt::TextSelectableByMouse</set>
                      </property>
                     </widget>
                    </item>
                    <item row="1" column="0">
                     <widget class="QLabel" name="labelCoinControlChangeText">
                      <property name="font">
                       <font>
                        <weight>75</weight>
                        <bold>true</bold>
                       </font>
                      </property>
                      <property name="text">
                       <string>Change:</string>
                      </property>
                     </widget>
                    </item>
                    <item row="1" column="1">
                     <widget class="QLabel" name="labelCoinControlChange">
                      <property name="cursor">
                       <cursorShape>IBeamCursor</cursorShape>
                      </property>
                      <property name="contextMenuPolicy">
                       <enum>Qt::ActionsContextMenu</enum>
                      </property>
                      <property name="text">
                       <string notr="true">0.00 BTC</string>
                      </property>
                      <property name="textInteractionFlags">
                       <set>Qt::LinksAccessibleByMouse|Qt::TextSelectableByMouse</set>
                      </property>
                     </widget>
                    </item>
                   </layout>
                  </item>
                 </layout>
                </item>
               </layout>
              </widget>
             </item>
             <item>
              <layout class="QHBoxLayout" name="horizontalLayoutCoinControl4" stretch="0,0,0">
               <property name="spacing">
                <number>12</number>
               </property>
               <property name="sizeConstraint">
                <enum>QLayout::SetDefaultConstraint</enum>
               </property>
               <property name="topMargin">
                <number>5</number>
               </property>
               <property name="rightMargin">
                <number>0</number>
               </property>
               <item>
                <widget class="QCheckBox" name="checkBoxCoinControlChange">
                 <property name="toolTip">
                  <string>If this is activated, but the change address is empty or invalid, change will be sent to a newly generated address.</string>
                 </property>
                 <property name="text">
                  <string>Custom change address</string>
                 </property>
                </widget>
               </item>
               <item>
                <widget class="QValidatedLineEdit" name="lineEditCoinControlChange">
                 <property name="enabled">
                  <bool>false</bool>
                 </property>
                 <property name="sizePolicy">
                  <sizepolicy hsizetype="Expanding" vsizetype="Fixed">
                   <horstretch>0</horstretch>
                   <verstretch>0</verstretch>
                  </sizepolicy>
                 </property>
                </widget>
               </item>
               <item>
                <widget class="QLabel" name="labelCoinControlChangeLabel">
                 <property name="sizePolicy">
                  <sizepolicy hsizetype="Preferred" vsizetype="Expanding">
                   <horstretch>0</horstretch>
                   <verstretch>0</verstretch>
                  </sizepolicy>
                 </property>
                 <property name="minimumSize">
                  <size>
                   <width>0</width>
                   <height>0</height>
                  </size>
                 </property>
                 <property name="text">
                  <string/>
                 </property>
                 <property name="margin">
                  <number>3</number>
                 </property>
                </widget>
               </item>
              </layout>
             </item>
             <item>
              <spacer name="verticalSpacerCoinControl">
               <property name="orientation">
                <enum>Qt::Vertical</enum>
               </property>
               <property name="sizeHint" stdset="0">
                <size>
                 <width>800</width>
                 <height>1</height>
                </size>
               </property>
              </spacer>
             </item>
            </layout>
           </item>
          </layout>
         </widget>
        </item>
       </layout>
      </widget>
     </item>
    </layout>
   </item>
   <item>
    <widget class="QWidget" name="widgetRecipients" native="true">
     <property name="sizePolicy">
      <sizepolicy hsizetype="Preferred" vsizetype="Preferred">
       <horstretch>0</horstretch>
       <verstretch>1</verstretch>
      </sizepolicy>
     </property>
     <layout class="QVBoxLayout" name="verticalLayout_7">
      <property name="spacing">
       <number>0</number>
      </property>
      <property name="leftMargin">
       <number>30</number>
      </property>
      <property name="topMargin">
       <number>0</number>
      </property>
      <property name="rightMargin">
       <number>30</number>
      </property>
      <property name="bottomMargin">
       <number>0</number>
      </property>
      <item>
       <layout class="QHBoxLayout" name="horizontalLayout_4">
        <property name="topMargin">
         <number>3</number>
        </property>
        <property name="rightMargin">
         <number>0</number>
        </property>
        <property name="bottomMargin">
         <number>0</number>
        </property>
        <item>
         <widget class="QLabel" name="label">
          <property name="sizePolicy">
           <sizepolicy hsizetype="Preferred" vsizetype="Preferred">
            <horstretch>0</horstretch>
            <verstretch>0</verstretch>
           </sizepolicy>
          </property>
          <property name="minimumSize">
           <size>
            <width>20</width>
            <height>50</height>
           </size>
          </property>
          <property name="text">
           <string>Balance:</string>
          </property>
         </widget>
        </item>
        <item>
         <spacer name="horizontalSpacer_8">
          <property name="orientation">
           <enum>Qt::Horizontal</enum>
          </property>
          <property name="sizeType">
           <enum>QSizePolicy::Fixed</enum>
          </property>
          <property name="sizeHint" stdset="0">
           <size>
            <width>10</width>
            <height>20</height>
           </size>
          </property>
         </spacer>
        </item>
        <item>
         <widget class="QLabel" name="labelBalance">
          <property name="sizePolicy">
           <sizepolicy hsizetype="Preferred" vsizetype="Preferred">
            <horstretch>0</horstretch>
            <verstretch>0</verstretch>
           </sizepolicy>
          </property>
          <property name="minimumSize">
           <size>
            <width>20</width>
            <height>50</height>
           </size>
          </property>
          <property name="cursor">
           <cursorShape>IBeamCursor</cursorShape>
          </property>
          <property name="text">
           <string notr="true">123.456 BTC</string>
          </property>
          <property name="textInteractionFlags">
           <set>Qt::LinksAccessibleByMouse|Qt::TextSelectableByMouse</set>
          </property>
         </widget>
        </item>
        <item>
         <spacer name="horizontalSpacer_7">
          <property name="orientation">
           <enum>Qt::Horizontal</enum>
          </property>
          <property name="sizeHint" stdset="0">
           <size>
            <width>40</width>
            <height>20</height>
           </size>
          </property>
         </spacer>
        </item>
        <item>
         <widget class="QtumPushButton" name="addButton">
          <property name="toolTip">
           <string>Send to multiple recipients at once</string>
          </property>
          <property name="text">
           <string>Add &amp;Recipient</string>
          </property>
          <property name="icon">
           <iconset>
            <normaloff>:/icons/add_recipient</normaloff>:/icons/add_recipient</iconset>
          </property>
          <property name="autoDefault">
           <bool>false</bool>
          </property>
         </widget>
        </item>
       </layout>
      </item>
      <item>
       <widget class="QScrollArea" name="scrollArea">
        <property name="widgetResizable">
         <bool>true</bool>
        </property>
        <widget class="QWidget" name="scrollAreaWidgetContents">
         <property name="geometry">
          <rect>
           <x>0</x>
           <y>0</y>
<<<<<<< HEAD
           <width>830</width>
           <height>106</height>
=======
           <width>873</width>
           <height>68</height>
>>>>>>> 95eb610f
          </rect>
         </property>
         <layout class="QVBoxLayout" name="verticalLayout_2" stretch="0,1">
          <property name="leftMargin">
           <number>0</number>
          </property>
          <property name="topMargin">
           <number>0</number>
          </property>
          <property name="rightMargin">
           <number>0</number>
          </property>
          <property name="bottomMargin">
           <number>0</number>
          </property>
          <item>
           <layout class="QVBoxLayout" name="entries">
            <property name="spacing">
             <number>6</number>
            </property>
           </layout>
          </item>
          <item>
           <spacer name="verticalSpacer">
            <property name="orientation">
             <enum>Qt::Vertical</enum>
            </property>
            <property name="sizeHint" stdset="0">
             <size>
              <width>20</width>
              <height>0</height>
             </size>
            </property>
           </spacer>
          </item>
         </layout>
        </widget>
       </widget>
      </item>
     </layout>
    </widget>
   </item>
   <item>
    <spacer name="verticalSpacer_2">
     <property name="orientation">
      <enum>Qt::Vertical</enum>
     </property>
     <property name="sizeType">
      <enum>QSizePolicy::Fixed</enum>
     </property>
     <property name="sizeHint" stdset="0">
      <size>
       <width>20</width>
       <height>10</height>
      </size>
     </property>
    </spacer>
   </item>
   <item>
    <layout class="QVBoxLayout" name="verticalLayout_10">
     <property name="leftMargin">
      <number>30</number>
     </property>
     <property name="rightMargin">
      <number>30</number>
     </property>
     <property name="bottomMargin">
      <number>20</number>
     </property>
     <item>
      <layout class="QHBoxLayout" name="horizontalLayoutFee1">
       <property name="bottomMargin">
        <number>0</number>
       </property>
       <item>
        <layout class="QVBoxLayout" name="verticalLayoutFee7">
         <property name="spacing">
          <number>0</number>
         </property>
         <item>
          <layout class="QHBoxLayout" name="horizontalLayoutSmartFee">
           <property name="spacing">
            <number>10</number>
           </property>
           <item>
            <widget class="QLabel" name="labelFeeHeadline">
             <property name="sizePolicy">
              <sizepolicy hsizetype="Preferred" vsizetype="Maximum">
               <horstretch>0</horstretch>
               <verstretch>0</verstretch>
              </sizepolicy>
             </property>
             <property name="font">
              <font>
               <weight>50</weight>
               <bold>false</bold>
              </font>
             </property>
             <property name="text">
              <string>Transaction Fee:</string>
             </property>
            </widget>
           </item>
           <item>
            <widget class="QLabel" name="labelFeeMinimized">
             <property name="text">
              <string/>
             </property>
            </widget>
           </item>
          </layout>
         </item>
        </layout>
       </item>
       <item>
        <widget class="QLabel" name="fallbackFeeWarningLabel">
         <property name="font">
          <font>
           <weight>75</weight>
           <bold>true</bold>
          </font>
         </property>
         <property name="toolTip">
          <string>Using the fallbackfee can result in sending a transaction that will take several hours or days (or never) to confirm. Consider choosing your fee manually or wait until you have validated the complete chain.</string>
         </property>
         <property name="text">
          <string>Warning: Fee estimation is currently not possible.</string>
         </property>
         <property name="wordWrap">
          <bool>false</bool>
         </property>
        </widget>
       </item>
       <item>
        <spacer name="horizontalSpacer_4">
         <property name="orientation">
          <enum>Qt::Horizontal</enum>
         </property>
         <property name="sizeType">
          <enum>QSizePolicy::MinimumExpanding</enum>
         </property>
         <property name="sizeHint" stdset="0">
          <size>
           <width>40</width>
           <height>20</height>
          </size>
         </property>
        </spacer>
       </item>
      </layout>
     </item>
     <item>
      <widget class="QFrame" name="frameFee">
       <property name="sizePolicy">
        <sizepolicy hsizetype="Expanding" vsizetype="Expanding">
         <horstretch>0</horstretch>
         <verstretch>0</verstretch>
        </sizepolicy>
       </property>
       <property name="maximumSize">
        <size>
         <width>16777215</width>
         <height>16777215</height>
        </size>
       </property>
       <property name="frameShape">
        <enum>QFrame::StyledPanel</enum>
       </property>
       <property name="frameShadow">
        <enum>QFrame::Sunken</enum>
       </property>
       <layout class="QVBoxLayout" name="verticalLayout_5">
        <item>
         <layout class="QHBoxLayout" name="horizontalLayout_3">
          <item>
           <widget class="QCheckBox" name="radioSmartFee">
            <property name="text">
             <string>Recommended</string>
            </property>
            <property name="checked">
             <bool>true</bool>
            </property>
            <attribute name="buttonGroup">
             <string notr="true">groupFee</string>
            </attribute>
           </widget>
          </item>
          <item>
           <widget class="QCheckBox" name="radioCustomFee">
            <property name="text">
             <string>Custom</string>
            </property>
            <attribute name="buttonGroup">
             <string notr="true">groupFee</string>
            </attribute>
           </widget>
          </item>
          <item>
           <spacer name="horizontalSpacer_3">
            <property name="orientation">
             <enum>Qt::Horizontal</enum>
            </property>
            <property name="sizeHint" stdset="0">
             <size>
              <width>40</width>
              <height>20</height>
             </size>
            </property>
           </spacer>
          </item>
         </layout>
        </item>
        <item>
         <widget class="QFrame" name="frameFeeSelection">
          <layout class="QVBoxLayout" name="verticalLayout_4">
           <property name="leftMargin">
            <number>9</number>
           </property>
           <property name="topMargin">
            <number>0</number>
           </property>
           <property name="rightMargin">
            <number>0</number>
           </property>
           <property name="bottomMargin">
            <number>0</number>
           </property>
           <item>
            <widget class="QStackedWidget" name="stackedFeeTypes">
             <property name="currentIndex">
              <number>0</number>
             </property>
             <widget class="QWidget" name="page">
              <layout class="QVBoxLayout" name="verticalLayout_3">
               <property name="leftMargin">
                <number>0</number>
               </property>
               <property name="topMargin">
                <number>0</number>
               </property>
               <property name="rightMargin">
                <number>0</number>
               </property>
               <property name="bottomMargin">
                <number>0</number>
               </property>
               <item>
                <layout class="QHBoxLayout" name="horizontalLayoutFee12">
                 <item>
                  <widget class="QLabel" name="labelSmartFee">
                   <property name="text">
                    <string/>
                   </property>
                   <property name="margin">
                    <number>2</number>
                   </property>
                  </widget>
                 </item>
                 <item>
                  <widget class="QLabel" name="labelFeeEstimation">
                   <property name="text">
                    <string/>
                   </property>
                  </widget>
                 </item>
                 <item>
                  <widget class="QLabel" name="labelSmartFee2">
                   <property name="text">
                    <string>(Smart fee not initialized yet. This usually takes a few blocks...)</string>
                   </property>
                   <property name="margin">
                    <number>2</number>
                   </property>
                  </widget>
                 </item>
                 <item>
                  <spacer name="horizontalSpacer_5">
                   <property name="orientation">
                    <enum>Qt::Horizontal</enum>
                   </property>
                   <property name="sizeHint" stdset="0">
                    <size>
                     <width>1</width>
                     <height>1</height>
                    </size>
                   </property>
                  </spacer>
                 </item>
                </layout>
               </item>
               <item>
                <layout class="QHBoxLayout" name="horizontalLayoutFee9">
                 <item>
                  <layout class="QVBoxLayout" name="verticalLayoutFee6">
                   <item>
                    <widget class="QLabel" name="labelSmartFee3">
                     <property name="text">
                      <string>Confirmation time target:</string>
                     </property>
                     <property name="margin">
                      <number>2</number>
                     </property>
                    </widget>
                   </item>
                  </layout>
                 </item>
                 <item>
                  <layout class="QVBoxLayout" name="verticalLayoutFee5">
                   <property name="rightMargin">
                    <number>30</number>
                   </property>
                   <item>
                    <layout class="QHBoxLayout" name="horizontalLayoutConfTarget">
                     <property name="bottomMargin">
                      <number>0</number>
                     </property>
                     <item>
                      <widget class="QComboBox" name="confTargetSelector"/>
                     </item>
                     <item>
                      <spacer name="horizontalSpacerConfTarget">
                       <property name="orientation">
                        <enum>Qt::Horizontal</enum>
                       </property>
                       <property name="sizeHint" stdset="0">
                        <size>
                         <width>40</width>
                         <height>20</height>
                        </size>
                       </property>
                      </spacer>
                     </item>
                    </layout>
                   </item>
                  </layout>
                 </item>
                </layout>
               </item>
              </layout>
             </widget>
             <widget class="QWidget" name="page_2">
              <layout class="QVBoxLayout" name="verticalLayout">
               <property name="leftMargin">
                <number>0</number>
               </property>
               <property name="topMargin">
                <number>0</number>
               </property>
               <property name="rightMargin">
                <number>0</number>
               </property>
               <property name="bottomMargin">
                <number>0</number>
               </property>
               <item>
                <layout class="QHBoxLayout" name="horizontalLayoutFee13">
                 <item>
                  <widget class="QLabel" name="labelCustomPerKilobyte">
                   <property name="toolTip">
                    <string>If the custom fee is set to 1000 satoshis and the transaction is only 250 bytes, then &quot;per kilobyte&quot; only pays 250 satoshis in fee, while &quot;total at least&quot; pays 1000 satoshis. For transactions bigger than a kilobyte both pay by kilobyte.</string>
                   </property>
                   <property name="text">
                    <string>per kilobyte</string>
                   </property>
                  </widget>
                 </item>
                 <item>
                  <widget class="BitcoinAmountField" name="customFee"/>
                 </item>
                 <item>
                  <spacer name="horizontalSpacer_6">
                   <property name="orientation">
                    <enum>Qt::Horizontal</enum>
                   </property>
                   <property name="sizeHint" stdset="0">
                    <size>
                     <width>1</width>
                     <height>1</height>
                    </size>
                   </property>
                  </spacer>
                 </item>
                </layout>
               </item>
               <item>
                <layout class="QHBoxLayout" name="horizontalLayoutFee8">
                 <item>
                  <widget class="QLabel" name="labelCustomFeeWarning">
                   <property name="enabled">
                    <bool>true</bool>
                   </property>
                   <property name="toolTip">
                    <string>When there is less transaction volume than space in the blocks, miners as well as relaying nodes may enforce a minimum fee. Paying only this minimum fee is just fine, but be aware that this can result in a never confirming transaction once there is more demand for bitcoin transactions than the network can process.</string>
                   </property>
                   <property name="text">
                    <string>A too low fee might result in a never confirming transaction (read the tooltip)</string>
                   </property>
                  </widget>
                 </item>
                 <item>
                  <spacer name="horizontalSpacer_2">
                   <property name="orientation">
                    <enum>Qt::Horizontal</enum>
                   </property>
                   <property name="sizeHint" stdset="0">
                    <size>
                     <width>1</width>
                     <height>1</height>
                    </size>
                   </property>
                  </spacer>
                 </item>
                </layout>
               </item>
              </layout>
             </widget>
            </widget>
           </item>
          </layout>
         </widget>
        </item>
        <item>
         <widget class="QCheckBox" name="optInRBF">
          <property name="toolTip">
           <string>With Replace-By-Fee (BIP-125) you can increase a transaction's fee after it is sent. Without this, a higher fee may be recommended to compensate for increased transaction delay risk.</string>
          </property>
          <property name="text">
           <string>Enable Replace-By-Fee</string>
          </property>
         </widget>
        </item>
       </layout>
      </widget>
     </item>
    </layout>
   </item>
   <item>
    <widget class="QWidget" name="buttonsContainerWhite" native="true">
     <layout class="QHBoxLayout" name="horizontalLayout_2">
      <property name="leftMargin">
       <number>30</number>
      </property>
      <property name="topMargin">
       <number>15</number>
      </property>
      <property name="rightMargin">
       <number>30</number>
      </property>
      <item>
       <spacer name="horizontalSpacer">
        <property name="orientation">
         <enum>Qt::Horizontal</enum>
        </property>
        <property name="sizeHint" stdset="0">
         <size>
          <width>40</width>
          <height>20</height>
         </size>
        </property>
       </spacer>
      </item>
      <item>
       <widget class="QPushButton" name="clearButton">
        <property name="sizePolicy">
         <sizepolicy hsizetype="Minimum" vsizetype="Fixed">
          <horstretch>0</horstretch>
          <verstretch>0</verstretch>
         </sizepolicy>
        </property>
        <property name="toolTip">
         <string>Clear all fields of the form.</string>
        </property>
        <property name="text">
         <string>Clear &amp;All</string>
        </property>
        <property name="autoDefault">
         <bool>false</bool>
        </property>
       </widget>
      </item>
      <item>
       <widget class="QPushButton" name="sendButton">
        <property name="toolTip">
         <string>Confirm the send action</string>
        </property>
        <property name="text">
         <string>S&amp;end</string>
        </property>
        <property name="autoDefault">
         <bool>false</bool>
        </property>
        <property name="default">
         <bool>false</bool>
        </property>
       </widget>
      </item>
     </layout>
    </widget>
   </item>
  </layout>
 </widget>
 <customwidgets>
  <customwidget>
   <class>QValidatedLineEdit</class>
   <extends>QLineEdit</extends>
   <header>qt/qvalidatedlineedit.h</header>
  </customwidget>
  <customwidget>
   <class>BitcoinAmountField</class>
   <extends>QLineEdit</extends>
   <header>qt/bitcoinamountfield.h</header>
   <container>1</container>
  </customwidget>
  <customwidget>
   <class>QtumPushButton</class>
   <extends>QPushButton</extends>
   <header>qt/qtumpushbutton.h</header>
  </customwidget>
 </customwidgets>
 <resources>
  <include location="../bitcoin.qrc"/>
 </resources>
 <connections/>
 <buttongroups>
  <buttongroup name="groupFee"/>
 </buttongroups>
</ui><|MERGE_RESOLUTION|>--- conflicted
+++ resolved
@@ -693,13 +693,8 @@
           <rect>
            <x>0</x>
            <y>0</y>
-<<<<<<< HEAD
-           <width>830</width>
-           <height>106</height>
-=======
            <width>873</width>
            <height>68</height>
->>>>>>> 95eb610f
           </rect>
          </property>
          <layout class="QVBoxLayout" name="verticalLayout_2" stretch="0,1">
