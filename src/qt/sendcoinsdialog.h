--- conflicted
+++ resolved
@@ -1,8 +1,4 @@
-<<<<<<< HEAD
-// Copyright (c) 2011-2017 The Bitcoin Core developers
-=======
 // Copyright (c) 2011-2018 The Bitcoin Core developers
->>>>>>> 228c1378
 // Distributed under the MIT software license, see the accompanying
 // file COPYING or http://www.opensource.org/licenses/mit-license.php.
 
@@ -55,15 +51,10 @@
     void accept();
     SendCoinsEntry *addEntry();
     void updateTabsAndLabels();
-<<<<<<< HEAD
-    void setBalance(const CAmount& balance, const CAmount& unconfirmedBalance, const CAmount& immatureBalance, const CAmount& stake,
-                    const CAmount& watchOnlyBalance, const CAmount& watchUnconfBalance, const CAmount& watchImmatureBalance, const CAmount& watchOnlyStake);
-=======
     void setBalance(const interfaces::WalletBalances& balances);
 
 Q_SIGNALS:
     void coinsSent(const uint256& txid);
->>>>>>> 228c1378
 
 private:
     Ui::SendCoinsDialog *ui;
