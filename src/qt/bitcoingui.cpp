--- conflicted
+++ resolved
@@ -409,12 +409,9 @@
         connect(backupWalletAction, SIGNAL(triggered()), walletFrame, SLOT(backupWallet()));
         connect(restoreWalletAction, SIGNAL(triggered()), walletFrame, SLOT(restoreWallet()));
         connect(changePassphraseAction, SIGNAL(triggered()), walletFrame, SLOT(changePassphrase()));
-<<<<<<< HEAD
         connect(unlockWalletAction, SIGNAL(triggered()), walletFrame, SLOT(unlockWallet()));
         connect(lockWalletAction, SIGNAL(triggered()), walletFrame, SLOT(lockWallet()));
-=======
         connect(signMessageAction, SIGNAL(triggered()), this, SLOT(showNormalIfMinimized()));
->>>>>>> 0a0b2ea1
         connect(signMessageAction, SIGNAL(triggered()), this, SLOT(gotoSignMessageTab()));
         connect(verifyMessageAction, SIGNAL(triggered()), this, SLOT(showNormalIfMinimized()));
         connect(verifyMessageAction, SIGNAL(triggered()), this, SLOT(gotoVerifyMessageTab()));
