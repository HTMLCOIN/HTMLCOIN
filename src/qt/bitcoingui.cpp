// Copyright (c) 2011-2019 The Bitcoin Core developers
// Distributed under the MIT software license, see the accompanying
// file COPYING or http://www.opensource.org/licenses/mit-license.php.

#include <qt/bitcoingui.h>

#include <qt/bitcoinunits.h>
#include <qt/clientmodel.h>
#include <qt/guiconstants.h>
#include <qt/guiutil.h>
#include <qt/modaloverlay.h>
#include <qt/networkstyle.h>
#include <qt/notificator.h>
#include <qt/openuridialog.h>
#include <qt/optionsdialog.h>
#include <qt/optionsmodel.h>
#include <qt/platformstyle.h>
#include <qt/rpcconsole.h>
#include <qt/utilitydialog.h>
#include <rpc/server.h>
#include <qt/navigationbar.h>
#include <qt/titlebar.h>
#include <qt/qtumversionchecker.h>

#ifdef ENABLE_WALLET
#include <qt/walletcontroller.h>
#include <qt/walletframe.h>
#include <qt/walletmodel.h>
#include <qt/walletview.h>
#include <wallet/wallet.h>
#endif // ENABLE_WALLET

#ifdef Q_OS_MAC
#include <qt/macdockiconhandler.h>
#endif

#include <chain.h>
#include <chainparams.h>
#include <interfaces/handler.h>
#include <interfaces/node.h>
#include <ui_interface.h>
#include <util/system.h>

#include <iostream>
#include <memory>

#include <QAction>
#include <QApplication>
#include <QComboBox>
#include <QDateTime>
#include <QDesktopWidget>
#include <QDragEnterEvent>
#include <QListWidget>
#include <QMenu>
#include <QMenuBar>
#include <QMessageBox>
#include <QMimeData>
#include <QProgressDialog>
#include <QSettings>
#include <QShortcut>
#include <QStackedWidget>
#include <QStatusBar>
#include <QStyle>
#include <QSystemTrayIcon>
#include <QTimer>
#include <QToolBar>
#include <QUrlQuery>
#include <QVBoxLayout>
<<<<<<< HEAD
=======
#include <QWindow>
>>>>>>> 9e306671
#include <QDockWidget>
#include <QSizeGrip>

const std::string BitcoinGUI::DEFAULT_UIPLATFORM =
#if defined(Q_OS_MAC)
        "macosx"
#elif defined(Q_OS_WIN)
        "windows"
#else
        "other"
#endif
        ;

BitcoinGUI::BitcoinGUI(interfaces::Node& node, const PlatformStyle *_platformStyle, const NetworkStyle *networkStyle, QWidget *parent) :
    QMainWindow(parent),
    m_node(node),
    trayIconMenu{new QMenu()},
    platformStyle(_platformStyle),
    m_network_style(networkStyle)
{
    QSettings settings;
    if (!restoreGeometry(settings.value("MainWindowGeometry").toByteArray())) {
        // Restore failed (perhaps missing setting), center the window
        move(QApplication::desktop()->availableGeometry().center() - frameGeometry().center());
    }

#ifdef ENABLE_WALLET
    enableWallet = WalletModel::isWalletEnabled();
#endif // ENABLE_WALLET
<<<<<<< HEAD
    if(enableWallet)
    {
        windowTitle += tr("Wallet");
    } else {
        windowTitle += tr("Node");
    }
    windowTitle += " " + networkStyle->getTitleAddText();
    QApplication::setWindowIcon(networkStyle->getTrayAndWindowIcon());
    setWindowIcon(networkStyle->getTrayAndWindowIcon());
    setWindowTitle(windowTitle);
=======
    QApplication::setWindowIcon(m_network_style->getTrayAndWindowIcon());
    setWindowIcon(m_network_style->getTrayAndWindowIcon());
    updateWindowTitle();
>>>>>>> 9e306671

    rpcConsole = new RPCConsole(node, _platformStyle, nullptr);
    helpMessageDialog = new HelpMessageDialog(node, this, false);
#ifdef ENABLE_WALLET
    if(enableWallet)
    {
        /** Create wallet frame and make it the central widget */
        walletFrame = new WalletFrame(_platformStyle, this);
        setCentralWidget(walletFrame);
    } else
#endif // ENABLE_WALLET
    {
        /* When compiled without wallet or -disablewallet is provided,
         * the central widget is the rpc console.
         */
        setCentralWidget(rpcConsole);
        Q_EMIT consoleShown(rpcConsole);
    }

    // Accept D&D of URIs
    setAcceptDrops(true);

    // Create actions for the toolbar, menu bar and tray/dock icon
    // Needs walletFrame to be initialized
    createActions();

    // Create application menu bar
    createMenuBar();

    // Create the toolbars
    createToolBars();

    // Create the title bar
    createTitleBars();

    // Create system tray icon and notification
    if (QSystemTrayIcon::isSystemTrayAvailable()) {
        createTrayIcon();
    }
    notificator = new Notificator(QApplication::applicationName(), trayIcon, this);

    // Create status bar
    statusBar();

    // Enable the size grip (right size grip), add new size grip (left size grip) and set the status bar style
    statusBar()->setSizeGripEnabled(true);
    statusBar()->addWidget(new QSizeGrip(statusBar()));
    statusBar()->setStyleSheet("QSizeGrip { width: 3px; height: 25px; border: 0px solid black; } \n QStatusBar::item { border: 0px solid black; }");
    // Status bar notification icons
    QFrame *frameBlocks = new QFrame();
    frameBlocks->setContentsMargins(0,0,0,0);
    frameBlocks->setSizePolicy(QSizePolicy::Fixed, QSizePolicy::Preferred);
    QHBoxLayout *frameBlocksLayout = new QHBoxLayout(frameBlocks);
    frameBlocksLayout->setContentsMargins(3,0,0,0);
    frameBlocksLayout->setSpacing(3);
    unitDisplayControl = new UnitDisplayStatusBarControl(platformStyle);
    labelWalletEncryptionIcon = new QLabel();
    labelWalletHDStatusIcon = new QLabel();
    labelProxyIcon = new GUIUtil::ClickableLabel();
    connectionsControl = new GUIUtil::ClickableLabel();
    labelBlocksIcon = new GUIUtil::ClickableLabel();
    labelStakingIcon = new QLabel();
    if(enableWallet)
    {
        frameBlocksLayout->addStretch();
        frameBlocksLayout->addWidget(unitDisplayControl);
        frameBlocksLayout->addStretch();
        frameBlocksLayout->addWidget(labelWalletEncryptionIcon);
        frameBlocksLayout->addWidget(labelWalletHDStatusIcon);
    }
    frameBlocksLayout->addWidget(labelProxyIcon);
    frameBlocksLayout->addStretch();
    frameBlocksLayout->addWidget(labelStakingIcon);
    frameBlocksLayout->addStretch();
    frameBlocksLayout->addWidget(connectionsControl);
    frameBlocksLayout->addStretch();
    frameBlocksLayout->addWidget(labelBlocksIcon);
    frameBlocksLayout->addStretch();

    if (gArgs.GetBoolArg("-staking", true))
    {
        QTimer *timerStakingIcon = new QTimer(labelStakingIcon);
        connect(timerStakingIcon, SIGNAL(timeout()), this, SLOT(updateStakingIcon()));
        timerStakingIcon->start(1000);

        updateStakingIcon();
    }

    // Progress bar and label for blocks download
    progressBarLabel = new QLabel();
    progressBarLabel->setVisible(false);
    progressBar = new GUIUtil::ProgressBar();
    progressBar->setAlignment(Qt::AlignCenter);
    progressBar->setVisible(false);

    // Override style sheet for progress bar for styles that have a segmented progress bar,
    // as they make the text unreadable (workaround for issue #1071)
    // See https://doc.qt.io/qt-5/gallery.html
    QString curStyle = QApplication::style()->metaObject()->className();
    if(curStyle == "QWindowsStyle" || curStyle == "QWindowsXPStyle")
    {
        progressBar->setStyleSheet("QProgressBar { background-color: #e8e8e8; border: 1px solid grey; border-radius: 7px; padding: 1px; text-align: center; } QProgressBar::chunk { background: QLinearGradient(x1: 0, y1: 0, x2: 1, y2: 0, stop: 0 #FF8000, stop: 1 orange); border-radius: 7px; margin: 0px; }");
    }

    statusBar()->addWidget(progressBarLabel);
    statusBar()->addWidget(progressBar);
    statusBar()->addPermanentWidget(frameBlocks);

    // Install event filter to be able to catch status tip events (QEvent::StatusTip)
    this->installEventFilter(this);

    // Initially wallet actions should be disabled
    setWalletActionsEnabled(false);

    // Subscribe to notifications from core
    subscribeToCoreSignals();

    connect(connectionsControl, &GUIUtil::ClickableLabel::clicked, [this] {
        m_node.setNetworkActive(!m_node.getNetworkActive());
    });
    connect(labelProxyIcon, &GUIUtil::ClickableLabel::clicked, [this] {
        openOptionsDialogWithTab(OptionsDialog::TAB_NETWORK);
    });

    modalOverlay = new ModalOverlay(this->centralWidget());
    modalBackupOverlay = new ModalOverlay(this, ModalOverlay::Backup);
    qtumVersionChecker = new QtumVersionChecker(this);

#ifdef ENABLE_WALLET
    if(enableWallet) {
<<<<<<< HEAD
        connect(walletFrame, SIGNAL(requestedSyncWarningInfo()), this, SLOT(showModalOverlay()));
        connect(labelBlocksIcon, SIGNAL(clicked(QPoint)), this, SLOT(showModalOverlay()));
        connect(progressBar, SIGNAL(clicked(QPoint)), this, SLOT(showModalOverlay()));
=======
        connect(walletFrame, &WalletFrame::requestedSyncWarningInfo, this, &BitcoinGUI::showModalOverlay);
        connect(labelBlocksIcon, &GUIUtil::ClickableLabel::clicked, this, &BitcoinGUI::showModalOverlay);
        connect(progressBar, &GUIUtil::ClickableProgressBar::clicked, this, &BitcoinGUI::showModalOverlay);
>>>>>>> 9e306671
        connect(modalBackupOverlay, SIGNAL(backupWallet()), walletFrame, SLOT(backupWallet()));
    }
#endif

    setStyleSheet("QMainWindow::separator { width: 1px; height: 1px; margin: 0px; padding: 0px; }");
<<<<<<< HEAD
=======

#ifdef Q_OS_MAC
    m_app_nap_inhibitor = new CAppNapInhibitor;
#endif
>>>>>>> 9e306671
}

BitcoinGUI::~BitcoinGUI()
{
    // Unsubscribe from notifications from core
    unsubscribeFromCoreSignals();

    QSettings settings;
    settings.setValue("MainWindowGeometry", saveGeometry());
    if(trayIcon) // Hide tray icon, as deleting will let it linger until quit (on Ubuntu)
        trayIcon->hide();
#ifdef Q_OS_MAC
    delete m_app_nap_inhibitor;
    delete appMenuBar;
    MacDockIconHandler::cleanup();
#endif

    delete rpcConsole;
}

void BitcoinGUI::createActions()
{
    QActionGroup *tabGroup = new QActionGroup(this);

    overviewAction = new QAction(platformStyle->MultiStatesIcon(":/icons/overview"), tr("My &wallet"), this);
    overviewAction->setStatusTip(tr("Show general overview of wallet"));
    overviewAction->setToolTip(overviewAction->statusTip());
    overviewAction->setCheckable(true);
    overviewAction->setShortcut(QKeySequence(Qt::ALT + Qt::Key_1));
    tabGroup->addAction(overviewAction);

    sendCoinsAction = new QAction(platformStyle->MultiStatesIcon(":/icons/send_to"), tr("&Send"), this);
    sendCoinsAction->setStatusTip(tr("Send coins to a Qtum address"));
    sendCoinsAction->setToolTip(sendCoinsAction->statusTip());
    sendCoinsAction->setCheckable(true);
    sendCoinsAction->setShortcut(QKeySequence(Qt::ALT + Qt::Key_2));
    tabGroup->addAction(sendCoinsAction);

    sendCoinsMenuAction = new QAction(platformStyle->MenuColorIcon(":/icons/send"), sendCoinsAction->text(), this);
    sendCoinsMenuAction->setStatusTip(sendCoinsAction->statusTip());
    sendCoinsMenuAction->setToolTip(sendCoinsMenuAction->statusTip());
<<<<<<< HEAD

=======
>>>>>>> 9e306671
    receiveCoinsAction = new QAction(platformStyle->MultiStatesIcon(":/icons/receive_from"), tr("&Receive"), this);
    receiveCoinsAction->setStatusTip(tr("Request payments (generates QR codes and qtum: URIs)"));
    receiveCoinsAction->setToolTip(receiveCoinsAction->statusTip());
    receiveCoinsAction->setCheckable(true);
    receiveCoinsAction->setShortcut(QKeySequence(Qt::ALT + Qt::Key_3));
    tabGroup->addAction(receiveCoinsAction);

    receiveCoinsMenuAction = new QAction(platformStyle->MenuColorIcon(":/icons/receiving_addresses"), receiveCoinsAction->text(), this);
    receiveCoinsMenuAction->setStatusTip(receiveCoinsAction->statusTip());
    receiveCoinsMenuAction->setToolTip(receiveCoinsMenuAction->statusTip());

    smartContractAction = new QAction(platformStyle->MultiStatesIcon(":/icons/smart_contract"), tr("Smart &Contracts"), this);
    smartContractAction->setStatusTip(tr("Smart contracts"));
    smartContractAction->setToolTip(smartContractAction->statusTip());
    smartContractAction->setCheckable(true);
    smartContractAction->setShortcut(QKeySequence(Qt::ALT + Qt::Key_4));
    tabGroup->addAction(smartContractAction);

    createContractAction = new QAction(tr("Create"), this);
    sendToContractAction = new QAction(tr("Send To"), this);
    callContractAction = new QAction(tr("Call"), this);

<<<<<<< HEAD
    historyAction = new QAction(platformStyle->MultiStatesIcon(":/icons/history"), tr("&Transactions"), this);
=======
    historyAction = new QAction(platformStyle->MultiStatesIcon(":/icons/history"), tr("&Transactions"), this);//QTUM_LINE
>>>>>>> 9e306671
    historyAction->setStatusTip(tr("Browse transaction history"));
    historyAction->setToolTip(historyAction->statusTip());
    historyAction->setCheckable(true);
    historyAction->setShortcut(QKeySequence(Qt::ALT + Qt::Key_5));
    tabGroup->addAction(historyAction);

    QRCTokenAction = new QAction(platformStyle->MultiStatesIcon(":/icons/qrctoken"), tr("&QRC Tokens"), this);
    QRCTokenAction->setStatusTip(tr("QRC Tokens (send, receive or add Tokens in list)"));
    QRCTokenAction->setToolTip(QRCTokenAction->statusTip());
    QRCTokenAction->setCheckable(true);
    QRCTokenAction->setShortcut(QKeySequence(Qt::ALT + Qt::Key_6));
    tabGroup->addAction(QRCTokenAction);

    sendTokenAction = new QAction(tr("Send"), this);
    receiveTokenAction = new QAction(tr("Receive"), this);
    addTokenAction = new QAction(tr("Add Token"), this);

#ifdef ENABLE_WALLET
    // These showNormalIfMinimized are needed because Send Coins and Receive Coins
    // can be triggered from the tray menu, and need to show the GUI to be useful.
<<<<<<< HEAD
    connect(overviewAction, SIGNAL(triggered()), this, SLOT(showNormalIfMinimized()));
    connect(overviewAction, SIGNAL(triggered()), this, SLOT(gotoOverviewPage()));
    connect(sendCoinsAction, SIGNAL(triggered()), this, SLOT(showNormalIfMinimized()));
    connect(sendCoinsAction, SIGNAL(triggered()), this, SLOT(gotoSendCoinsPage()));
    connect(sendCoinsMenuAction, SIGNAL(triggered()), this, SLOT(showNormalIfMinimized()));
    connect(sendCoinsMenuAction, SIGNAL(triggered()), this, SLOT(gotoSendCoinsPage()));
    connect(receiveCoinsAction, SIGNAL(triggered()), this, SLOT(showNormalIfMinimized()));
    connect(receiveCoinsAction, SIGNAL(triggered()), this, SLOT(gotoReceiveCoinsPage()));
    connect(receiveCoinsMenuAction, SIGNAL(triggered()), this, SLOT(showNormalIfMinimized()));
    connect(receiveCoinsMenuAction, SIGNAL(triggered()), this, SLOT(gotoReceiveCoinsPage()));
    connect(historyAction, SIGNAL(triggered()), this, SLOT(showNormalIfMinimized()));
    connect(historyAction, SIGNAL(triggered()), this, SLOT(gotoHistoryPage()));
=======
    connect(overviewAction, &QAction::triggered, [this]{ showNormalIfMinimized(); });
    connect(overviewAction, &QAction::triggered, this, &BitcoinGUI::gotoOverviewPage);
    connect(sendCoinsAction, &QAction::triggered, [this]{ showNormalIfMinimized(); });
    connect(sendCoinsAction, &QAction::triggered, [this]{ gotoSendCoinsPage(); });
    connect(sendCoinsMenuAction, &QAction::triggered, [this]{ showNormalIfMinimized(); });
    connect(sendCoinsMenuAction, &QAction::triggered, [this]{ gotoSendCoinsPage(); });
    connect(receiveCoinsAction, &QAction::triggered, [this]{ showNormalIfMinimized(); });
    connect(receiveCoinsAction, &QAction::triggered, this, &BitcoinGUI::gotoReceiveCoinsPage);
    connect(receiveCoinsMenuAction, &QAction::triggered, [this]{ showNormalIfMinimized(); });
    connect(receiveCoinsMenuAction, &QAction::triggered, this, &BitcoinGUI::gotoReceiveCoinsPage);
    connect(historyAction, &QAction::triggered, [this]{ showNormalIfMinimized(); });
    connect(historyAction, &QAction::triggered, this, &BitcoinGUI::gotoHistoryPage);
>>>>>>> 9e306671
    connect(createContractAction, SIGNAL(triggered()), this, SLOT(showNormalIfMinimized()));
    connect(createContractAction, SIGNAL(triggered()), this, SLOT(gotoCreateContractPage()));
    connect(sendToContractAction, SIGNAL(triggered()), this, SLOT(showNormalIfMinimized()));
    connect(sendToContractAction, SIGNAL(triggered()), this, SLOT(gotoSendToContractPage()));
    connect(callContractAction, SIGNAL(triggered()), this, SLOT(showNormalIfMinimized()));
    connect(callContractAction, SIGNAL(triggered()), this, SLOT(gotoCallContractPage()));
    connect(sendTokenAction, SIGNAL(triggered()), this, SLOT(showNormalIfMinimized()));
    connect(sendTokenAction, SIGNAL(triggered()), this, SLOT(gotoSendTokenPage()));
    connect(receiveTokenAction, SIGNAL(triggered()), this, SLOT(showNormalIfMinimized()));
    connect(receiveTokenAction, SIGNAL(triggered()), this, SLOT(gotoReceiveTokenPage()));
    connect(addTokenAction, SIGNAL(triggered()), this, SLOT(showNormalIfMinimized()));
    connect(addTokenAction, SIGNAL(triggered()), this, SLOT(gotoAddTokenPage()));
#endif // ENABLE_WALLET

    quitAction = new QAction(platformStyle->MenuColorIcon(":/icons/quit"), tr("E&xit"), this);
    quitAction->setStatusTip(tr("Quit application"));
    quitAction->setShortcut(QKeySequence(Qt::CTRL + Qt::Key_Q));
    quitAction->setMenuRole(QAction::QuitRole);
    aboutAction = new QAction(platformStyle->MenuColorIcon(":/icons/about"), tr("&About %1").arg(tr(PACKAGE_NAME)), this);
    aboutAction->setStatusTip(tr("Show information about %1").arg(tr(PACKAGE_NAME)));
    aboutAction->setMenuRole(QAction::AboutRole);
    aboutAction->setEnabled(false);
    aboutQtAction = new QAction(platformStyle->MenuColorIcon(":/icons/about_qt"), tr("About &Qt"), this);
    aboutQtAction->setStatusTip(tr("Show information about Qt"));
    aboutQtAction->setMenuRole(QAction::AboutQtRole);
    optionsAction = new QAction(platformStyle->MenuColorIcon(":/icons/options"), tr("&Options..."), this);
    optionsAction->setStatusTip(tr("Modify configuration options for %1").arg(tr(PACKAGE_NAME)));
    optionsAction->setMenuRole(QAction::PreferencesRole);
    optionsAction->setEnabled(false);
    toggleHideAction = new QAction(platformStyle->MenuColorIcon(":/icons/about"), tr("&Show / Hide"), this);
    toggleHideAction->setStatusTip(tr("Show or hide the main Window"));

    encryptWalletAction = new QAction(platformStyle->MenuColorIcon(":/icons/encrypt"), tr("&Encrypt Wallet..."), this);
    encryptWalletAction->setStatusTip(tr("Encrypt the private keys that belong to your wallet"));
    encryptWalletAction->setCheckable(true);
    backupWalletAction = new QAction(platformStyle->MenuColorIcon(":/icons/filesave"), tr("&Backup Wallet..."), this);
    backupWalletAction->setStatusTip(tr("Backup wallet to another location"));
    restoreWalletAction = new QAction(platformStyle->MenuColorIcon(":/icons/restore"), tr("&Restore Wallet..."), this);
    restoreWalletAction->setStatusTip(tr("Restore wallet from another location"));
    changePassphraseAction = new QAction(platformStyle->MenuColorIcon(":/icons/key"), tr("&Change Passphrase..."), this);
    changePassphraseAction->setStatusTip(tr("Change the passphrase used for wallet encryption"));
    unlockWalletAction = new QAction(platformStyle->MenuColorIcon(":/icons/lock_open"), tr("&Unlock Wallet..."), this);
    unlockWalletAction->setToolTip(tr("Unlock wallet"));
    unlockWalletAction->setObjectName("unlockWalletAction");
    lockWalletAction = new QAction(platformStyle->MenuColorIcon(":/icons/lock_closed"), tr("&Lock Wallet"), this);
    lockWalletAction->setToolTip(tr("Lock wallet"));
    signMessageAction = new QAction(platformStyle->MenuColorIcon(":/icons/edit"), tr("Sign &message..."), this);
    signMessageAction->setStatusTip(tr("Sign messages with your Qtum addresses to prove you own them"));
    verifyMessageAction = new QAction(platformStyle->MenuColorIcon(":/icons/verify"), tr("&Verify message..."), this);
    verifyMessageAction->setStatusTip(tr("Verify messages to ensure they were signed with specified Qtum addresses"));

    openRPCConsoleAction = new QAction(platformStyle->MenuColorIcon(":/icons/debugwindow"), tr("&Debug window"), this);
    openRPCConsoleAction->setStatusTip(tr("Open debugging and diagnostic console"));
    // initially disable the debug window menu item
    openRPCConsoleAction->setEnabled(false);
    openRPCConsoleAction->setObjectName("openRPCConsoleAction");

    usedSendingAddressesAction = new QAction(platformStyle->MenuColorIcon(":/icons/address-book"), tr("&Sending addresses..."), this);
    usedSendingAddressesAction->setStatusTip(tr("Show the list of used sending addresses and labels"));
    usedReceivingAddressesAction = new QAction(platformStyle->MenuColorIcon(":/icons/address-book"), tr("&Receiving addresses..."), this);
    usedReceivingAddressesAction->setStatusTip(tr("Show the list of used receiving addresses and labels"));

    openAction = new QAction(platformStyle->MenuColorIcon(":/icons/open"), tr("Open &URI..."), this);
<<<<<<< HEAD
    openAction->setStatusTip(tr("Open a qtum: URI or payment request"));//QTUM_LINE

=======
    openAction->setStatusTip(tr("Open a qtum: URI or payment request"));

    m_open_wallet_action = new QAction(tr("Open Wallet"), this);
    m_open_wallet_action->setMenu(new QMenu(this));
    m_open_wallet_action->setStatusTip(tr("Open a wallet"));

    m_close_wallet_action = new QAction(tr("Close Wallet..."), this);
    m_close_wallet_action->setStatusTip(tr("Close wallet"));

>>>>>>> 9e306671
    showHelpMessageAction = new QAction(platformStyle->MenuColorIcon(":/icons/info"), tr("&Command-line options"), this);
    showHelpMessageAction->setMenuRole(QAction::NoRole);
    showHelpMessageAction->setStatusTip(tr("Show the %1 help message to get a list with possible Qtum command-line options").arg(tr(PACKAGE_NAME)));

<<<<<<< HEAD
    connect(quitAction, SIGNAL(triggered()), qApp, SLOT(quit()));
    connect(aboutAction, SIGNAL(triggered()), this, SLOT(aboutClicked()));
    connect(aboutQtAction, SIGNAL(triggered()), qApp, SLOT(aboutQt()));
    connect(optionsAction, SIGNAL(triggered()), this, SLOT(optionsClicked()));
    connect(toggleHideAction, SIGNAL(triggered()), this, SLOT(toggleHidden()));
    connect(showHelpMessageAction, SIGNAL(triggered()), this, SLOT(showHelpMessageClicked()));
    connect(openRPCConsoleAction, SIGNAL(triggered()), this, SLOT(showDebugWindow()));
=======
    connect(quitAction, &QAction::triggered, qApp, QApplication::quit);
    connect(aboutAction, &QAction::triggered, this, &BitcoinGUI::aboutClicked);
    connect(aboutQtAction, &QAction::triggered, qApp, QApplication::aboutQt);
    connect(optionsAction, &QAction::triggered, this, &BitcoinGUI::optionsClicked);
    connect(toggleHideAction, &QAction::triggered, this, &BitcoinGUI::toggleHidden);
    connect(showHelpMessageAction, &QAction::triggered, this, &BitcoinGUI::showHelpMessageClicked);
    connect(openRPCConsoleAction, &QAction::triggered, this, &BitcoinGUI::showDebugWindow);
>>>>>>> 9e306671
    // prevents an open debug window from becoming stuck/unusable on client shutdown
    connect(quitAction, &QAction::triggered, rpcConsole, &QWidget::hide);

#ifdef ENABLE_WALLET
    if(walletFrame)
    {
<<<<<<< HEAD
        connect(encryptWalletAction, SIGNAL(triggered(bool)), walletFrame, SLOT(encryptWallet(bool)));
        connect(backupWalletAction, SIGNAL(triggered()), walletFrame, SLOT(backupWallet()));
        connect(restoreWalletAction, SIGNAL(triggered()), walletFrame, SLOT(restoreWallet()));
        connect(changePassphraseAction, SIGNAL(triggered()), walletFrame, SLOT(changePassphrase()));
        connect(unlockWalletAction, SIGNAL(triggered()), walletFrame, SLOT(unlockWallet()));
        connect(lockWalletAction, SIGNAL(triggered()), walletFrame, SLOT(lockWallet()));
        connect(signMessageAction, SIGNAL(triggered()), this, SLOT(showNormalIfMinimized()));
        connect(signMessageAction, SIGNAL(triggered()), this, SLOT(gotoSignMessageTab()));
        connect(verifyMessageAction, SIGNAL(triggered()), this, SLOT(showNormalIfMinimized()));
        connect(verifyMessageAction, SIGNAL(triggered()), this, SLOT(gotoVerifyMessageTab()));
        connect(usedSendingAddressesAction, SIGNAL(triggered()), walletFrame, SLOT(usedSendingAddresses()));
        connect(usedReceivingAddressesAction, SIGNAL(triggered()), walletFrame, SLOT(usedReceivingAddresses()));
        connect(openAction, SIGNAL(triggered()), this, SLOT(openClicked()));
=======
        connect(encryptWalletAction, &QAction::triggered, walletFrame, &WalletFrame::encryptWallet);
        connect(backupWalletAction, &QAction::triggered, walletFrame, &WalletFrame::backupWallet);
        connect(restoreWalletAction, SIGNAL(triggered()), walletFrame, SLOT(restoreWallet()));
        connect(changePassphraseAction, &QAction::triggered, walletFrame, &WalletFrame::changePassphrase);
        connect(unlockWalletAction, SIGNAL(triggered()), walletFrame, SLOT(unlockWallet()));
        connect(lockWalletAction, SIGNAL(triggered()), walletFrame, SLOT(lockWallet()));
        connect(signMessageAction, &QAction::triggered, [this]{ showNormalIfMinimized(); });
        connect(signMessageAction, &QAction::triggered, [this]{ gotoSignMessageTab(); });
        connect(verifyMessageAction, &QAction::triggered, [this]{ showNormalIfMinimized(); });
        connect(verifyMessageAction, &QAction::triggered, [this]{ gotoVerifyMessageTab(); });
        connect(usedSendingAddressesAction, &QAction::triggered, walletFrame, &WalletFrame::usedSendingAddresses);
        connect(usedReceivingAddressesAction, &QAction::triggered, walletFrame, &WalletFrame::usedReceivingAddresses);
        connect(openAction, &QAction::triggered, this, &BitcoinGUI::openClicked);
        connect(m_open_wallet_action->menu(), &QMenu::aboutToShow, [this] {
            m_open_wallet_action->menu()->clear();
            for (std::string path : m_wallet_controller->getWalletsAvailableToOpen()) {
                QString name = path.empty() ? QString("["+tr("default wallet")+"]") : QString::fromStdString(path);
                QAction* action = m_open_wallet_action->menu()->addAction(name);
                connect(action, &QAction::triggered, [this, name, path] {
                    OpenWalletActivity* activity = m_wallet_controller->openWallet(path);

                    QProgressDialog* dialog = new QProgressDialog(this);
                    dialog->setLabelText(tr("Opening Wallet <b>%1</b>...").arg(name.toHtmlEscaped()));
                    dialog->setRange(0, 0);
                    dialog->setCancelButton(nullptr);
                    dialog->setWindowModality(Qt::ApplicationModal);
                    dialog->show();

                    connect(activity, &OpenWalletActivity::message, this, [this] (QMessageBox::Icon icon, QString text) {
                        QMessageBox box;
                        box.setIcon(icon);
                        box.setText(tr("Open Wallet Failed"));
                        box.setInformativeText(text);
                        box.setStandardButtons(QMessageBox::Ok);
                        box.setDefaultButton(QMessageBox::Ok);
                        connect(this, &QObject::destroyed, &box, &QDialog::accept);
                        box.exec();
                    });
                    connect(activity, &OpenWalletActivity::opened, this, &BitcoinGUI::setCurrentWallet);
                    connect(activity, &OpenWalletActivity::finished, activity, &QObject::deleteLater);
                    connect(activity, &OpenWalletActivity::finished, dialog, &QObject::deleteLater);
                    bool invoked = QMetaObject::invokeMethod(activity, "open");
                    assert(invoked);
                });
            }
        });
        connect(m_close_wallet_action, &QAction::triggered, [this] {
            m_wallet_controller->closeWallet(walletFrame->currentWalletModel(), this);
        });
>>>>>>> 9e306671
    }
#endif // ENABLE_WALLET

    connect(new QShortcut(QKeySequence(Qt::CTRL + Qt::SHIFT + Qt::Key_C), this), &QShortcut::activated, this, &BitcoinGUI::showDebugWindowActivateConsole);
    connect(new QShortcut(QKeySequence(Qt::CTRL + Qt::SHIFT + Qt::Key_D), this), &QShortcut::activated, this, &BitcoinGUI::showDebugWindow);
}

void BitcoinGUI::createMenuBar()
{
#ifdef Q_OS_MAC
    // Create a decoupled menu bar on Mac which stays even if the window is closed
    appMenuBar = new QMenuBar();
#else
    // Get the main window's menu bar on other platforms
    appMenuBar = menuBar();
#endif

    // Configure the menus
    QMenu *file = appMenuBar->addMenu(tr("&File"));
    if(walletFrame)
    {
        file->addAction(m_open_wallet_action);
        file->addAction(m_close_wallet_action);
        file->addSeparator();
        file->addAction(openAction);
        file->addAction(backupWalletAction);
        file->addAction(restoreWalletAction);
        file->addAction(signMessageAction);
        file->addAction(verifyMessageAction);
        file->addSeparator();
    }
    file->addAction(quitAction);

    QMenu *settings = appMenuBar->addMenu(tr("&Settings"));
    if(walletFrame)
    {
        settings->addAction(encryptWalletAction);
        settings->addAction(changePassphraseAction);
        settings->addAction(unlockWalletAction);
        settings->addAction(lockWalletAction);
        settings->addSeparator();
    }
    settings->addAction(optionsAction);

    QMenu* window_menu = appMenuBar->addMenu(tr("&Window"));

    QAction* minimize_action = window_menu->addAction(tr("Minimize"));
    minimize_action->setShortcut(QKeySequence(Qt::CTRL + Qt::Key_M));
    connect(minimize_action, &QAction::triggered, [] {
        qApp->focusWindow()->showMinimized();
    });
    connect(qApp, &QApplication::focusWindowChanged, [minimize_action] (QWindow* window) {
        minimize_action->setEnabled(window != nullptr && (window->flags() & Qt::Dialog) != Qt::Dialog && window->windowState() != Qt::WindowMinimized);
    });

#ifdef Q_OS_MAC
    QAction* zoom_action = window_menu->addAction(tr("Zoom"));
    connect(zoom_action, &QAction::triggered, [] {
        QWindow* window = qApp->focusWindow();
        if (window->windowState() != Qt::WindowMaximized) {
            window->showMaximized();
        } else {
            window->showNormal();
        }
    });

    connect(qApp, &QApplication::focusWindowChanged, [zoom_action] (QWindow* window) {
        zoom_action->setEnabled(window != nullptr);
    });
#else
    QAction* restore_action = window_menu->addAction(tr("Restore"));
    connect(restore_action, &QAction::triggered, [] {
        qApp->focusWindow()->showNormal();
    });

    connect(qApp, &QApplication::focusWindowChanged, [restore_action] (QWindow* window) {
        restore_action->setEnabled(window != nullptr);
    });
#endif

    if (walletFrame) {
        window_menu->addSeparator();
        QAction* main_window_action = window_menu->addAction(tr("Main Window"));
        connect(main_window_action, &QAction::triggered, [this] {
            GUIUtil::bringToFront(this);
        });

        window_menu->addSeparator();
        window_menu->addAction(usedSendingAddressesAction);
        window_menu->addAction(usedReceivingAddressesAction);
    }

    window_menu->addSeparator();
    for (RPCConsole::TabTypes tab_type : rpcConsole->tabs()) {
        QAction* tab_action = window_menu->addAction(rpcConsole->tabTitle(tab_type));
        connect(tab_action, &QAction::triggered, [this, tab_type] {
            rpcConsole->setTabFocus(tab_type);
            showDebugWindow();
        });
    }

    QMenu *help = appMenuBar->addMenu(tr("&Help"));
    help->addAction(showHelpMessageAction);
    help->addSeparator();
    help->addAction(aboutAction);
    help->addAction(aboutQtAction);
}

void BitcoinGUI::createToolBars()
{
    if(walletFrame)
    {
        // Create custom tool bar component
        appNavigationBar = new NavigationBar();
        addDockWindows(Qt::LeftDockWidgetArea, appNavigationBar);

        // Fill the component with actions
        appNavigationBar->addAction(overviewAction);
        appNavigationBar->addAction(sendCoinsAction);
        appNavigationBar->addAction(receiveCoinsAction);
        appNavigationBar->addAction(historyAction);
        QList<QAction*> contractActions;
        contractActions.append(createContractAction);
        contractActions.append(sendToContractAction);
        contractActions.append(callContractAction);
        appNavigationBar->mapGroup(smartContractAction, contractActions);
        QList<QAction*> tokenActions;
        tokenActions.append(sendTokenAction);
        tokenActions.append(receiveTokenAction);
        tokenActions.append(addTokenAction);
        appNavigationBar->mapGroup(QRCTokenAction, tokenActions);
        appNavigationBar->buildUi();
        overviewAction->setChecked(true);
    }
}

void BitcoinGUI::createTitleBars()
{
    if(walletFrame)
    {
        // Create wallet selector
        m_wallet_selector = new QComboBox();
        connect(m_wallet_selector, SIGNAL(currentIndexChanged(int)), this, SLOT(setCurrentWalletBySelectorIndex(int)));

        m_wallet_selector_label = new QLabel();
        m_wallet_selector_label->setText(tr("Wallet:") + " ");
        m_wallet_selector_label->setBuddy(m_wallet_selector);

        m_wallet_selector_label->setVisible(false);
        m_wallet_selector->setVisible(false);

        // Create custom title bar component
        appTitleBar = new TitleBar(platformStyle);
        addDockWindows(Qt::TopDockWidgetArea, appTitleBar);
        appTitleBar->setWalletSelector( m_wallet_selector_label, m_wallet_selector);
        connect(appNavigationBar, SIGNAL(resized(QSize)), appTitleBar, SLOT(on_navigationResized(QSize)));
    }
}

void BitcoinGUI::setClientModel(ClientModel *_clientModel)
{
    this->clientModel = _clientModel;
    if(_clientModel)
    {
        // Check for updates
        if(_clientModel->getOptionsModel()->getCheckForUpdates() && qtumVersionChecker->newVersionAvailable())
        {
            QString link = QString("<a href=%1>%2</a>").arg(QTUM_RELEASES, QTUM_RELEASES);
            QString message(tr("New version of Qtum wallet is available on the Qtum source code repository: <br /> %1. <br />It is recommended to download it and update this application").arg(link));
            QMessageBox::information(this, tr("Check for updates"), message);
        }

        // Create system tray menu (or setup the dock menu) that late to prevent users from calling actions,
        // while the client has not yet fully loaded
        createTrayIconMenu();

        // Keep up to date with client
        updateNetworkState();
        connect(_clientModel, &ClientModel::numConnectionsChanged, this, &BitcoinGUI::setNumConnections);
        connect(_clientModel, &ClientModel::networkActiveChanged, this, &BitcoinGUI::setNetworkActive);

        modalOverlay->setKnownBestHeight(_clientModel->getHeaderTipHeight(), QDateTime::fromTime_t(_clientModel->getHeaderTipTime()));
        setNumBlocks(m_node.getNumBlocks(), QDateTime::fromTime_t(m_node.getLastBlockTime()), m_node.getVerificationProgress(), false);
        connect(_clientModel, &ClientModel::numBlocksChanged, this, &BitcoinGUI::setNumBlocks);

        // Receive and report messages from client model
        connect(_clientModel, &ClientModel::message, [this](const QString &title, const QString &message, unsigned int style){
            this->message(title, message, style);
        });

        // Show progress dialog
        connect(_clientModel, &ClientModel::showProgress, this, &BitcoinGUI::showProgress);

        rpcConsole->setClientModel(_clientModel);

        updateProxyIcon();

#ifdef ENABLE_WALLET
        if(walletFrame)
        {
            walletFrame->setClientModel(_clientModel);
        }
#endif // ENABLE_WALLET
        unitDisplayControl->setOptionsModel(_clientModel->getOptionsModel());

        OptionsModel* optionsModel = _clientModel->getOptionsModel();
        if (optionsModel && trayIcon) {
            // be aware of the tray icon disable state change reported by the OptionsModel object.
            connect(optionsModel, &OptionsModel::hideTrayIconChanged, this, &BitcoinGUI::setTrayIconVisible);

            // initialize the disable state of the tray icon with the current value in the model.
            setTrayIconVisible(optionsModel->getHideTrayIcon());
        }

<<<<<<< HEAD
=======
        if (optionsModel && appTitleBar) {
            connect(optionsModel, &OptionsModel::displayUnitChanged, appTitleBar, &TitleBar::updateDisplayUnit);
        }

>>>>>>> 9e306671
        modalOverlay->setKnownBestHeight(clientModel->getHeaderTipHeight(), QDateTime::fromTime_t(clientModel->getHeaderTipTime()));
    } else {
        // Disable possibility to show main window via action
        toggleHideAction->setEnabled(false);
        if(trayIconMenu)
        {
            // Disable context menu on tray icon
            trayIconMenu->clear();
        }
        // Propagate cleared model to child objects
        rpcConsole->setClientModel(nullptr);
#ifdef ENABLE_WALLET
        if (walletFrame)
        {
            walletFrame->setClientModel(nullptr);
        }
#endif // ENABLE_WALLET
        unitDisplayControl->setOptionsModel(nullptr);
    }
}

#ifdef ENABLE_WALLET
void BitcoinGUI::setWalletController(WalletController* wallet_controller)
{
    assert(!m_wallet_controller);
    assert(wallet_controller);

    m_wallet_controller = wallet_controller;

    connect(wallet_controller, &WalletController::walletAdded, this, &BitcoinGUI::addWallet);
    connect(wallet_controller, &WalletController::walletRemoved, this, &BitcoinGUI::removeWallet);

    for (WalletModel* wallet_model : m_wallet_controller->getWallets()) {
        addWallet(wallet_model);
    }
}

void BitcoinGUI::addWallet(WalletModel* walletModel)
{
    if (!walletFrame) return;
    const QString display_name = walletModel->getDisplayName();
    setWalletActionsEnabled(true);
    rpcConsole->addWallet(walletModel);
    walletFrame->addWallet(walletModel);
    m_wallet_selector->addItem(display_name, QVariant::fromValue(walletModel));
    if (m_wallet_selector->count() == 2) {
        m_wallet_selector_label->setVisible(true);
        m_wallet_selector->setVisible(true);
    }
<<<<<<< HEAD
    rpcConsole->addWallet(walletModel);
    appTitleBar->addWallet(walletModel);
    QTimer::singleShot(MODEL_UPDATE_DELAY, clientModel, SLOT(updateTip()));
    return walletFrame->addWallet(walletModel);
=======
    appTitleBar->addWallet(walletModel);
    QTimer::singleShot(MODEL_UPDATE_DELAY, clientModel, SLOT(updateTip()));
>>>>>>> 9e306671
}

void BitcoinGUI::removeWallet(WalletModel* walletModel)
{
    if (!walletFrame) return;
    int index = m_wallet_selector->findData(QVariant::fromValue(walletModel));
    m_wallet_selector->removeItem(index);
    if (m_wallet_selector->count() == 0) {
        setWalletActionsEnabled(false);
    } else if (m_wallet_selector->count() == 1) {
        m_wallet_selector_label->setVisible(false);
        m_wallet_selector->setVisible(false);
    }
    rpcConsole->removeWallet(walletModel);
    appTitleBar->removeWallet(walletModel);
<<<<<<< HEAD
    return walletFrame->removeWallet(name);
=======
    walletFrame->removeWallet(walletModel);
    updateWindowTitle();
>>>>>>> 9e306671
}

void BitcoinGUI::setCurrentWallet(WalletModel* wallet_model)
{
<<<<<<< HEAD
    if(!walletFrame)
        return false;
    bool ret = walletFrame->setCurrentWallet(name);
    WalletModel *walletModel = ret ? walletFrame->currentWalletView()->getWalletModel() : 0;
    appTitleBar->setModel(walletModel);
    walletFrame->updateTabBar();
    return ret;
=======
    if (!walletFrame) return;
    walletFrame->setCurrentWallet(wallet_model);
    appTitleBar->setModel(wallet_model);
    walletFrame->updateTabBar();
    appTitleBar->setModel(wallet_model);
    for (int index = 0; index < m_wallet_selector->count(); ++index) {
        if (m_wallet_selector->itemData(index).value<WalletModel*>() == wallet_model) {
            m_wallet_selector->setCurrentIndex(index);
            break;
        }
    }
    updateWindowTitle();
>>>>>>> 9e306671
}

void BitcoinGUI::setCurrentWalletBySelectorIndex(int index)
{
    WalletModel* wallet_model = m_wallet_selector->itemData(index).value<WalletModel*>();
    if (wallet_model) setCurrentWallet(wallet_model);
}

void BitcoinGUI::removeAllWallets()
{
    if(!walletFrame)
        return;
    setWalletActionsEnabled(false);
    walletFrame->removeAllWallets();
}
#endif // ENABLE_WALLET

void BitcoinGUI::setWalletActionsEnabled(bool enabled)
{
    overviewAction->setEnabled(enabled);
    sendCoinsAction->setEnabled(enabled);
    sendCoinsMenuAction->setEnabled(enabled);
    receiveCoinsAction->setEnabled(enabled);
    receiveCoinsMenuAction->setEnabled(enabled);
    historyAction->setEnabled(enabled);
    smartContractAction->setEnabled(enabled);
    QRCTokenAction->setEnabled(enabled);
    encryptWalletAction->setEnabled(enabled);
    backupWalletAction->setEnabled(enabled);
    restoreWalletAction->setEnabled(enabled);
    changePassphraseAction->setEnabled(enabled);
    signMessageAction->setEnabled(enabled);
    verifyMessageAction->setEnabled(enabled);
    usedSendingAddressesAction->setEnabled(enabled);
    usedReceivingAddressesAction->setEnabled(enabled);
    openAction->setEnabled(enabled);
    m_close_wallet_action->setEnabled(enabled);
}

void BitcoinGUI::createTrayIcon()
{
    assert(QSystemTrayIcon::isSystemTrayAvailable());

#ifndef Q_OS_MAC
    if (QSystemTrayIcon::isSystemTrayAvailable()) {
        trayIcon = new QSystemTrayIcon(m_network_style->getTrayAndWindowIcon(), this);
        QString toolTip = tr("%1 client").arg(tr(PACKAGE_NAME)) + " " + m_network_style->getTitleAddText();
        trayIcon->setToolTip(toolTip);
    }
#endif
}

void BitcoinGUI::createTrayIconMenu()
{
#ifndef Q_OS_MAC
    // return if trayIcon is unset (only on non-macOSes)
    if (!trayIcon)
        return;

    trayIcon->setContextMenu(trayIconMenu.get());
    connect(trayIcon, &QSystemTrayIcon::activated, this, &BitcoinGUI::trayIconActivated);
#else
    // Note: On macOS, the Dock icon is used to provide the tray's functionality.
    MacDockIconHandler *dockIconHandler = MacDockIconHandler::instance();
    connect(dockIconHandler, &MacDockIconHandler::dockIconClicked, this, &BitcoinGUI::macosDockIconActivated);
<<<<<<< HEAD

    trayIconMenu = new QMenu(this);
=======
>>>>>>> 9e306671
    trayIconMenu->setAsDockMenu();
#endif

    // Configuration of the tray icon (or Dock icon) menu
#ifndef Q_OS_MAC
    // Note: On macOS, the Dock icon's menu already has Show / Hide action.
    trayIconMenu->addAction(toggleHideAction);
    trayIconMenu->addSeparator();
#endif
    if (enableWallet) {
        trayIconMenu->addAction(sendCoinsMenuAction);
        trayIconMenu->addAction(receiveCoinsMenuAction);
        trayIconMenu->addSeparator();
        trayIconMenu->addAction(signMessageAction);
        trayIconMenu->addAction(verifyMessageAction);
        trayIconMenu->addSeparator();
        trayIconMenu->addAction(openRPCConsoleAction);
    }
    trayIconMenu->addAction(optionsAction);
#ifndef Q_OS_MAC // This is built-in on macOS
    trayIconMenu->addSeparator();
    trayIconMenu->addAction(quitAction);
#endif
}

#ifndef Q_OS_MAC
void BitcoinGUI::trayIconActivated(QSystemTrayIcon::ActivationReason reason)
{
    if(reason == QSystemTrayIcon::Trigger)
    {
        // Click on system tray icon triggers show/hide of the main window
        toggleHidden();
    }
}
#else
void BitcoinGUI::macosDockIconActivated()
{
    show();
    activateWindow();
}
#endif

void BitcoinGUI::optionsClicked()
{
    openOptionsDialogWithTab(OptionsDialog::TAB_MAIN);
}

void BitcoinGUI::aboutClicked()
{
    if(!clientModel)
        return;

    HelpMessageDialog dlg(m_node, this, true);
    dlg.exec();
}

void BitcoinGUI::showDebugWindow()
{
    GUIUtil::bringToFront(rpcConsole);
<<<<<<< HEAD
=======
    Q_EMIT consoleShown(rpcConsole);
>>>>>>> 9e306671
}

void BitcoinGUI::showDebugWindowActivateConsole()
{
    rpcConsole->setTabFocus(RPCConsole::TAB_CONSOLE);
    showDebugWindow();
}

void BitcoinGUI::showHelpMessageClicked()
{
    helpMessageDialog->show();
}

#ifdef ENABLE_WALLET
void BitcoinGUI::openClicked()
{
    OpenURIDialog dlg(this);
    if(dlg.exec())
    {
        Q_EMIT receivedURI(dlg.getURI());
    }
}

void BitcoinGUI::gotoOverviewPage()
{
    overviewAction->setChecked(true);
    if (walletFrame) walletFrame->gotoOverviewPage();
}

void BitcoinGUI::gotoHistoryPage()
{
    historyAction->setChecked(true);
    if (walletFrame) walletFrame->gotoHistoryPage();
}

void BitcoinGUI::gotoSendTokenPage()
{
    sendTokenAction->setChecked(true);
    QRCTokenAction->setChecked(true);
    if (walletFrame) walletFrame->gotoSendTokenPage();
}

void BitcoinGUI::gotoReceiveTokenPage()
{
    receiveTokenAction->setChecked(true);
    QRCTokenAction->setChecked(true);
    if (walletFrame) walletFrame->gotoReceiveTokenPage();
}

void BitcoinGUI::gotoAddTokenPage()
{
    addTokenAction->setChecked(true);
    QRCTokenAction->setChecked(true);
    if (walletFrame) walletFrame->gotoAddTokenPage();
}

void BitcoinGUI::gotoReceiveCoinsPage()
{
    receiveCoinsAction->setChecked(true);
    if (walletFrame) walletFrame->gotoReceiveCoinsPage();
}

void BitcoinGUI::gotoSendCoinsPage(QString addr)
{
    sendCoinsAction->setChecked(true);
    if (walletFrame) walletFrame->gotoSendCoinsPage(addr);
}

void BitcoinGUI::gotoCreateContractPage()
{
    if (walletFrame) walletFrame->gotoCreateContractPage();
}

void BitcoinGUI::gotoSendToContractPage()
{
    if (walletFrame) walletFrame->gotoSendToContractPage();
}

void BitcoinGUI::gotoCallContractPage()
{
    if (walletFrame) walletFrame->gotoCallContractPage();
}

void BitcoinGUI::gotoSignMessageTab(QString addr)
{
    if (walletFrame) walletFrame->gotoSignMessageTab(addr);
}

void BitcoinGUI::gotoVerifyMessageTab(QString addr)
{
    if (walletFrame) walletFrame->gotoVerifyMessageTab(addr);
}
#endif // ENABLE_WALLET

void BitcoinGUI::updateNetworkState()
{
    int count = clientModel->getNumConnections();
    QString icon;
    switch(count)
    {
    case 0: icon = ":/icons/connect_0"; break;
    case 1: case 2: case 3: icon = ":/icons/connect_1"; break;
    case 4: case 5: case 6: icon = ":/icons/connect_2"; break;
    case 7: case 8: case 9: icon = ":/icons/connect_3"; break;
    default: icon = ":/icons/connect_4"; break;
    }

    QString tooltip;

    if (m_node.getNetworkActive()) {
        tooltip = tr("%n active connection(s) to Qtum network", "", count) + QString(".<br>") + tr("Click to disable network activity.");
    } else {
        tooltip = tr("Network activity disabled.") + QString("<br>") + tr("Click to enable network activity again.");
        icon = ":/icons/network_disabled";
    }

    // Don't word-wrap this (fixed-width) tooltip
    tooltip = QString("<nobr>") + tooltip + QString("</nobr>");
    connectionsControl->setToolTip(tooltip);

    connectionsControl->setPixmap(QIcon(icon).pixmap(STATUSBAR_ICONSIZE,STATUSBAR_ICONSIZE));
}

void BitcoinGUI::setNumConnections(int count)
{
    updateNetworkState();
}

void BitcoinGUI::setNetworkActive(bool networkActive)
{
    updateNetworkState();
}

void BitcoinGUI::updateHeadersSyncProgressLabel()
{
    int64_t headersTipTime = clientModel->getHeaderTipTime();
    int headersTipHeight = clientModel->getHeaderTipHeight();
    int estHeadersLeft = (GetTime() - headersTipTime) / Params().GetConsensus().nPowTargetSpacing;
    if (estHeadersLeft > HEADER_HEIGHT_DELTA_SYNC)
        progressBarLabel->setText(tr("Syncing Headers (%1%)...").arg(QString::number(100.0 / (headersTipHeight+estHeadersLeft)*headersTipHeight, 'f', 1)));
}

void BitcoinGUI::openOptionsDialogWithTab(OptionsDialog::Tab tab)
{
    if (!clientModel || !clientModel->getOptionsModel())
        return;

    OptionsDialog dlg(this, enableWallet);
    dlg.setCurrentTab(tab);
    dlg.setModel(clientModel->getOptionsModel());
    dlg.exec();
}

void BitcoinGUI::setNumBlocks(int count, const QDateTime& blockDate, double nVerificationProgress, bool header)
{
// Disabling macOS App Nap on initial sync, disk and reindex operations.
#ifdef Q_OS_MAC
    (m_node.isInitialBlockDownload() || m_node.getReindex() || m_node.getImporting()) ? m_app_nap_inhibitor->disableAppNap() : m_app_nap_inhibitor->enableAppNap();
#endif

    if (modalOverlay)
    {
        if (header)
            modalOverlay->setKnownBestHeight(count, blockDate);
        else
            modalOverlay->tipUpdate(count, blockDate, nVerificationProgress);
    }
    if (!clientModel)
        return;

    // Prevent orphan statusbar messages (e.g. hover Quit in main menu, wait until chain-sync starts -> garbled text)
    statusBar()->clearMessage();

    // Acquire current block source
    enum BlockSource blockSource = clientModel->getBlockSource();
    switch (blockSource) {
        case BlockSource::NETWORK:
            if (header) {
                updateHeadersSyncProgressLabel();
                return;
            }
            progressBarLabel->setText(tr("Synchronizing with network..."));
            updateHeadersSyncProgressLabel();
            break;
        case BlockSource::DISK:
            if (header) {
                progressBarLabel->setText(tr("Indexing blocks on disk..."));
            } else {
                progressBarLabel->setText(tr("Processing blocks on disk..."));
            }
            break;
        case BlockSource::REINDEX:
            progressBarLabel->setText(tr("Reindexing blocks on disk..."));
            break;
        case BlockSource::NONE:
            if (header) {
                return;
            }
            progressBarLabel->setText(tr("Connecting to peers..."));
            break;
    }

    QString tooltip;

    QDateTime currentDate = QDateTime::currentDateTime();
    qint64 secs = blockDate.secsTo(currentDate);

    tooltip = tr("Processed %n block(s) of transaction history.", "", count);

    // Set icon state: spinning if catching up, tick otherwise
    if (secs < MAX_BLOCK_TIME_GAP) {
        tooltip = tr("Up to date") + QString(".<br>") + tooltip;
        labelBlocksIcon->setPixmap(QIcon(":/icons/synced").pixmap(STATUSBAR_ICONSIZE, STATUSBAR_ICONSIZE));

#ifdef ENABLE_WALLET
        if(walletFrame)
        {
            walletFrame->showOutOfSyncWarning(false);
            modalOverlay->showHide(true, true);
        }
#endif // ENABLE_WALLET

        progressBarLabel->setVisible(false);
        progressBar->setVisible(false);

        // notify tip changed when the sync is finished
        if(clientModel->fBatchProcessingMode)
        {
            clientModel->fBatchProcessingMode = false;
            QMetaObject::invokeMethod(clientModel, "tipChanged", Qt::QueuedConnection);
        }
    }
    else
    {
        QString timeBehindText = GUIUtil::formatNiceTimeOffset(secs);

        progressBarLabel->setVisible(true);
        progressBar->setFormat(tr("%1 behind").arg(timeBehindText));
        progressBar->setMaximum(1000000000);
        progressBar->setValue(nVerificationProgress * 1000000000.0 + 0.5);
        progressBar->setVisible(true);

        tooltip = tr("Catching up...") + QString("<br>") + tooltip;
        if(count != prevBlocks)
        {
            labelBlocksIcon->setPixmap(QIcon(QString(
                ":/movies/spinner-%1").arg(spinnerFrame, 3, 10, QChar('0')))
                .pixmap(STATUSBAR_ICONSIZE, STATUSBAR_ICONSIZE));
            spinnerFrame = (spinnerFrame + 1) % SPINNER_FRAMES;
        }
        prevBlocks = count;

#ifdef ENABLE_WALLET
        if(walletFrame)
        {
            walletFrame->showOutOfSyncWarning(true);
            modalOverlay->showHide();
        }
#endif // ENABLE_WALLET

        tooltip += QString("<br>");
        tooltip += tr("Last received block was generated %1 ago.").arg(timeBehindText);
        tooltip += QString("<br>");
        tooltip += tr("Transactions after this will not yet be visible.");
    }

    // Don't word-wrap this (fixed-width) tooltip
    tooltip = QString("<nobr>") + tooltip + QString("</nobr>");

    labelBlocksIcon->setToolTip(tooltip);
    progressBarLabel->setToolTip(tooltip);
    progressBar->setToolTip(tooltip);
}

void BitcoinGUI::message(const QString &title, const QString &message, unsigned int style, bool *ret)
{
    QString strTitle = tr("Qtum"); // default title
    // Default to information icon
    int nMBoxIcon = QMessageBox::Information;
    int nNotifyIcon = Notificator::Information;

    QString msgType;

    // Prefer supplied title over style based title
    if (!title.isEmpty()) {
        msgType = title;
    }
    else {
        switch (style) {
        case CClientUIInterface::MSG_ERROR:
            msgType = tr("Error");
            break;
        case CClientUIInterface::MSG_WARNING:
            msgType = tr("Warning");
            break;
        case CClientUIInterface::MSG_INFORMATION:
            msgType = tr("Information");
            break;
        default:
            break;
        }
    }
    // Append title to "Bitcoin - "
    if (!msgType.isEmpty())
        strTitle += " - " + msgType;

    // Check for error/warning icon
    if (style & CClientUIInterface::ICON_ERROR) {
        nMBoxIcon = QMessageBox::Critical;
        nNotifyIcon = Notificator::Critical;
    }
    else if (style & CClientUIInterface::ICON_WARNING) {
        nMBoxIcon = QMessageBox::Warning;
        nNotifyIcon = Notificator::Warning;
    }

    // Display message
    if (style & CClientUIInterface::MODAL) {
        // Check for buttons, use OK as default, if none was supplied
        QMessageBox::StandardButton buttons;
        if (!(buttons = (QMessageBox::StandardButton)(style & CClientUIInterface::BTN_MASK)))
            buttons = QMessageBox::Ok;

        showNormalIfMinimized();
        QMessageBox mBox(static_cast<QMessageBox::Icon>(nMBoxIcon), strTitle, message, buttons, this);
        mBox.setTextFormat(Qt::PlainText);
        int r = mBox.exec();
        if (ret != nullptr)
            *ret = r == QMessageBox::Ok;
    }
    else
        notificator->notify(static_cast<Notificator::Class>(nNotifyIcon), strTitle, message);
}

void BitcoinGUI::changeEvent(QEvent *e)
{
    QMainWindow::changeEvent(e);
#ifndef Q_OS_MAC // Ignored on Mac
    if(e->type() == QEvent::WindowStateChange)
    {
        if(clientModel && clientModel->getOptionsModel() && clientModel->getOptionsModel()->getMinimizeToTray())
        {
            QWindowStateChangeEvent *wsevt = static_cast<QWindowStateChangeEvent*>(e);
            if(!(wsevt->oldState() & Qt::WindowMinimized) && isMinimized())
            {
                QTimer::singleShot(0, this, &BitcoinGUI::hide);
                e->ignore();
            }
            else if((wsevt->oldState() & Qt::WindowMinimized) && !isMinimized())
            {
                QTimer::singleShot(0, this, &BitcoinGUI::show);
                e->ignore();
            }
        }
    }
#endif
}

void BitcoinGUI::closeEvent(QCloseEvent *event)
{
#ifndef Q_OS_MAC // Ignored on Mac
    if(clientModel && clientModel->getOptionsModel())
    {
        if(!clientModel->getOptionsModel()->getMinimizeOnClose())
        {
            // close rpcConsole in case it was open to make some space for the shutdown window
            rpcConsole->close();

            QApplication::quit();
        }
        else
        {
            QMainWindow::showMinimized();
            event->ignore();
        }
    }
#else
    QMainWindow::closeEvent(event);
#endif
}

void BitcoinGUI::showEvent(QShowEvent *event)
{
    // enable the debug window when the main window shows up
    openRPCConsoleAction->setEnabled(true);
    aboutAction->setEnabled(true);
    optionsAction->setEnabled(true);
}

#ifdef ENABLE_WALLET
void BitcoinGUI::incomingTransaction(const QString& date, int unit, const CAmount& amount, const QString& type, const QString& address, const QString& label, const QString& walletName)
{
    // On new transaction, make an info balloon
    QString msg = tr("Date: %1\n").arg(date) +
                  tr("Amount: %1\n").arg(BitcoinUnits::formatWithUnit(unit, amount, true));
    if (m_node.getWallets().size() > 1 && !walletName.isEmpty()) {
        msg += tr("Wallet: %1\n").arg(walletName);
    }
    msg += tr("Type: %1\n").arg(type);
    if (!label.isEmpty())
        msg += tr("Label: %1\n").arg(label);
    else if (!address.isEmpty())
        msg += tr("Address: %1\n").arg(address);
    message((amount)<0 ? tr("Sent transaction") : tr("Incoming transaction"),
             msg, CClientUIInterface::MSG_INFORMATION);
}

void BitcoinGUI::incomingTokenTransaction(const QString& date, const QString& amount, const QString& type, const QString& address, const QString& label, const QString& walletName, const QString& title)
{
    // On new transaction, make an info balloon
    QString msg = tr("Date: %1\n").arg(date) +
                  tr("Amount: %1\n").arg(amount);
    if (m_node.getWallets().size() > 1 && !walletName.isEmpty()) {
        msg += tr("Wallet: %1\n").arg(walletName);
    }
    msg += tr("Type: %1\n").arg(type);
    if (!label.isEmpty())
        msg += tr("Label: %1\n").arg(label);
    else if (!address.isEmpty())
        msg += tr("Address: %1\n").arg(address);
    message(title, msg, CClientUIInterface::MSG_INFORMATION);
}

#endif // ENABLE_WALLET

void BitcoinGUI::dragEnterEvent(QDragEnterEvent *event)
{
    // Accept only URIs
    if(event->mimeData()->hasUrls())
        event->acceptProposedAction();
}

void BitcoinGUI::dropEvent(QDropEvent *event)
{
    if(event->mimeData()->hasUrls())
    {
        for (const QUrl &uri : event->mimeData()->urls())
        {
            Q_EMIT receivedURI(uri.toString());
        }
    }
    event->acceptProposedAction();
}

bool BitcoinGUI::eventFilter(QObject *object, QEvent *event)
{
    // Catch status tip events
    if (event->type() == QEvent::StatusTip)
    {
        // Prevent adding text from setStatusTip(), if we currently use the status bar for displaying other stuff
        if (progressBarLabel->isVisible() || progressBar->isVisible())
            return true;
    }
    return QMainWindow::eventFilter(object, event);
}

#ifdef ENABLE_WALLET
bool BitcoinGUI::handlePaymentRequest(const SendCoinsRecipient& recipient)
{
    // URI has to be valid
    if (walletFrame && walletFrame->handlePaymentRequest(recipient))
    {
        showNormalIfMinimized();
        gotoSendCoinsPage();
        return true;
    }
    return false;
}

void BitcoinGUI::setHDStatus(bool privkeyDisabled, int hdEnabled)
{
<<<<<<< HEAD
    labelWalletHDStatusIcon->setPixmap(QIcon(hdEnabled ? ":/icons/hd_enabled" : ":/icons/hd_disabled").pixmap(STATUSBAR_ICONSIZE,STATUSBAR_ICONSIZE));
    labelWalletHDStatusIcon->setToolTip(hdEnabled ? tr("HD key generation is <b>enabled</b>") : tr("HD key generation is <b>disabled</b>"));
=======
    labelWalletHDStatusIcon->setPixmap(QIcon(privkeyDisabled ? ":/icons/eye" : hdEnabled ? ":/icons/hd_enabled" : ":/icons/hd_disabled").pixmap(STATUSBAR_ICONSIZE,STATUSBAR_ICONSIZE));
    labelWalletHDStatusIcon->setToolTip(privkeyDisabled ? tr("Private key <b>disabled</b>") : hdEnabled ? tr("HD key generation is <b>enabled</b>") : tr("HD key generation is <b>disabled</b>"));
>>>>>>> 9e306671

    // eventually disable the QLabel to set its opacity to 50%
    labelWalletHDStatusIcon->setEnabled(hdEnabled);
}

void BitcoinGUI::setEncryptionStatus(WalletModel *walletModel)
{
    int status = walletModel->getEncryptionStatus();
    switch(status)
    {
    case WalletModel::Unencrypted:
        labelWalletEncryptionIcon->hide();
        encryptWalletAction->setChecked(false);
        changePassphraseAction->setEnabled(false);
        unlockWalletAction->setVisible(false);
        lockWalletAction->setVisible(false);
        encryptWalletAction->setEnabled(true);
        break;
    case WalletModel::Unlocked:
        labelWalletEncryptionIcon->show();
        if(walletModel->getWalletUnlockStakingOnly())
        {
            labelWalletEncryptionIcon->setPixmap(QIcon(":/icons/lock_staking").pixmap(STATUSBAR_ICONSIZE,STATUSBAR_ICONSIZE));
            labelWalletEncryptionIcon->setToolTip(tr("Wallet is <b>encrypted</b> and currently <b>unlocked for staking only</b>"));
        }
        else
        {
            labelWalletEncryptionIcon->setPixmap(QIcon(":/icons/lock_open").pixmap(STATUSBAR_ICONSIZE,STATUSBAR_ICONSIZE));
            labelWalletEncryptionIcon->setToolTip(tr("Wallet is <b>encrypted</b> and currently <b>unlocked</b>"));
        }
        encryptWalletAction->setChecked(true);
        changePassphraseAction->setEnabled(true);
        unlockWalletAction->setVisible(false);
        lockWalletAction->setVisible(true);
        encryptWalletAction->setEnabled(false); // TODO: decrypt currently not supported
        break;
    case WalletModel::Locked:
        labelWalletEncryptionIcon->show();
        labelWalletEncryptionIcon->setPixmap(QIcon(":/icons/lock_closed").pixmap(STATUSBAR_ICONSIZE,STATUSBAR_ICONSIZE));
        labelWalletEncryptionIcon->setToolTip(tr("Wallet is <b>encrypted</b> and currently <b>locked</b>"));
        encryptWalletAction->setChecked(true);
        changePassphraseAction->setEnabled(true);
        unlockWalletAction->setVisible(true);
        lockWalletAction->setVisible(false);
        encryptWalletAction->setEnabled(false); // TODO: decrypt currently not supported
        break;
    }
}

void BitcoinGUI::updateWalletStatus()
{
    if (!walletFrame) {
        return;
    }
    WalletView * const walletView = walletFrame->currentWalletView();
    if (!walletView) {
        return;
    }
    WalletModel * const walletModel = walletView->getWalletModel();
    setEncryptionStatus(walletModel);
<<<<<<< HEAD
    setHDStatus(walletModel->wallet().hdEnabled());
=======
    setHDStatus(walletModel->privateKeysDisabled(), walletModel->wallet().hdEnabled());
>>>>>>> 9e306671
}
#endif // ENABLE_WALLET

void BitcoinGUI::updateProxyIcon()
{
    std::string ip_port;
    bool proxy_enabled = clientModel->getProxyInfo(ip_port);

    if (proxy_enabled) {
        if (labelProxyIcon->pixmap() == nullptr) {
            QString ip_port_q = QString::fromStdString(ip_port);
            labelProxyIcon->setPixmap(platformStyle->SingleColorIcon(":/icons/proxy").pixmap(STATUSBAR_ICONSIZE, STATUSBAR_ICONSIZE));
            labelProxyIcon->setToolTip(tr("Proxy is <b>enabled</b>: %1").arg(ip_port_q));
        } else {
            labelProxyIcon->show();
        }
    } else {
        labelProxyIcon->hide();
    }
}

void BitcoinGUI::updateWindowTitle()
{
    QString window_title = tr(PACKAGE_NAME);
#ifdef ENABLE_WALLET
    if (walletFrame) {
        WalletModel* const wallet_model = walletFrame->currentWalletModel();
        if (wallet_model && !wallet_model->getWalletName().isEmpty()) {
            window_title += " - " + wallet_model->getDisplayName();
        }
    }
#endif
    if (!m_network_style->getTitleAddText().isEmpty()) {
        window_title += " - " + m_network_style->getTitleAddText();
    }
    setWindowTitle(window_title);
}

void BitcoinGUI::showNormalIfMinimized(bool fToggleHidden)
{
    if(!clientModel)
        return;

    if (!isHidden() && !isMinimized() && !GUIUtil::isObscured(this) && fToggleHidden) {
        hide();
    } else {
        GUIUtil::bringToFront(this);
    }
}

void BitcoinGUI::toggleHidden()
{
    showNormalIfMinimized(true);
}

void BitcoinGUI::updateStakingIcon()
{
    if(m_node.shutdownRequested())
        return;

<<<<<<< HEAD
    if (!walletFrame) {
        return;
    }
    WalletView * const walletView = walletFrame->currentWalletView();
    if (!walletView) {
=======
    WalletView * const walletView = walletFrame ? walletFrame->currentWalletView() : 0;
    if (!walletView) {
        // Not staking because wallet is closed
        labelStakingIcon->setPixmap(QIcon(":/icons/staking_off").pixmap(STATUSBAR_ICONSIZE, STATUSBAR_ICONSIZE));
        labelStakingIcon->setToolTip(tr("Not staking"));
>>>>>>> 9e306671
        return;
    }
    WalletModel * const walletModel = walletView->getWalletModel();

    uint64_t nWeight= walletModel->getStakeWeight();
    if (walletModel->wallet().getLastCoinStakeSearchInterval() && nWeight)
    {
        uint64_t nNetworkWeight = GetPoSKernelPS();
        const Consensus::Params& consensusParams = Params().GetConsensus();
        int64_t nTargetSpacing = consensusParams.nPowTargetSpacing;

        unsigned nEstimateTime = nTargetSpacing * nNetworkWeight / nWeight;

        QString text;
        if (nEstimateTime < 60)
        {
            text = tr("%n second(s)", "", nEstimateTime);
        }
        else if (nEstimateTime < 60*60)
        {
            text = tr("%n minute(s)", "", nEstimateTime/60);
        }
        else if (nEstimateTime < 24*60*60)
        {
            text = tr("%n hour(s)", "", nEstimateTime/(60*60));
        }
        else
        {
            text = tr("%n day(s)", "", nEstimateTime/(60*60*24));
        }

        nWeight /= COIN;
        nNetworkWeight /= COIN;

        labelStakingIcon->setPixmap(QIcon(":/icons/staking_on").pixmap(STATUSBAR_ICONSIZE, STATUSBAR_ICONSIZE));
        labelStakingIcon->setToolTip(tr("Staking.<br>Your weight is %1<br>Network weight is %2<br>Expected time to earn reward is %3").arg(nWeight).arg(nNetworkWeight).arg(text));
    }
    else
    {
        labelStakingIcon->setPixmap(QIcon(":/icons/staking_off").pixmap(STATUSBAR_ICONSIZE, STATUSBAR_ICONSIZE));

        if (m_node.getNodeCount(CConnman::CONNECTIONS_ALL) == 0)
            labelStakingIcon->setToolTip(tr("Not staking because wallet is offline"));
        else if (m_node.isInitialBlockDownload())
            labelStakingIcon->setToolTip(tr("Not staking because wallet is syncing"));
        else if (!nWeight)
            labelStakingIcon->setToolTip(tr("Not staking because you don't have mature coins"));
        else if (walletModel->wallet().isLocked())
            labelStakingIcon->setToolTip(tr("Not staking because wallet is locked"));
        else
            labelStakingIcon->setToolTip(tr("Not staking"));
    }
}

void BitcoinGUI::detectShutdown()
{
    if (m_node.shutdownRequested())
    {
        if(rpcConsole)
            rpcConsole->hide();
        qApp->quit();
    }
}

void BitcoinGUI::showProgress(const QString &title, int nProgress)
{
    if (nProgress == 0) {
        progressDialog = new QProgressDialog(title, QString(), 0, 100);
        GUIUtil::PolishProgressDialog(progressDialog);
        progressDialog->setWindowModality(Qt::ApplicationModal);
        progressDialog->setMinimumDuration(0);
        progressDialog->setAutoClose(false);
        progressDialog->setValue(0);
    } else if (nProgress == 100) {
        if (progressDialog) {
            progressDialog->close();
            progressDialog->deleteLater();
        }
    } else if (progressDialog) {
        progressDialog->setValue(nProgress);
    }
}

void BitcoinGUI::setTrayIconVisible(bool fHideTrayIcon)
{
    if (trayIcon)
    {
        trayIcon->setVisible(!fHideTrayIcon);
    }
}

void BitcoinGUI::showModalOverlay()
{
    if (modalOverlay && (progressBar->isVisible() || modalOverlay->isLayerVisible()))
        modalOverlay->toggleVisibility();
}

void BitcoinGUI::showModalBackupOverlay()
{
    if (modalBackupOverlay)
        modalBackupOverlay->toggleVisibility();
}

void BitcoinGUI::setTabBarInfo(QObject *into)
{
    if(appTitleBar)
    {
        appTitleBar->setTabBarInfo(into);
    }
}

<<<<<<< HEAD
static bool ThreadSafeMessageBox(BitcoinGUI *gui, const std::string& message, const std::string& caption, unsigned int style)
=======
static bool ThreadSafeMessageBox(BitcoinGUI* gui, const std::string& message, const std::string& caption, unsigned int style)
>>>>>>> 9e306671
{
    bool modal = (style & CClientUIInterface::MODAL);
    // The SECURE flag has no effect in the Qt GUI.
    // bool secure = (style & CClientUIInterface::SECURE);
    style &= ~CClientUIInterface::SECURE;
    bool ret = false;
    // In case of modal message, use blocking connection to wait for user to click a button
    QMetaObject::invokeMethod(gui, "message",
                               modal ? GUIUtil::blockingGUIThreadConnection() : Qt::QueuedConnection,
                               Q_ARG(QString, QString::fromStdString(caption)),
                               Q_ARG(QString, QString::fromStdString(message)),
                               Q_ARG(unsigned int, style),
                               Q_ARG(bool*, &ret));
    return ret;
}

void BitcoinGUI::subscribeToCoreSignals()
{
    // Connect signals to client
    m_handler_message_box = m_node.handleMessageBox(std::bind(ThreadSafeMessageBox, this, std::placeholders::_1, std::placeholders::_2, std::placeholders::_3));
    m_handler_question = m_node.handleQuestion(std::bind(ThreadSafeMessageBox, this, std::placeholders::_1, std::placeholders::_3, std::placeholders::_4));
}

void BitcoinGUI::unsubscribeFromCoreSignals()
{
    // Disconnect signals from client
    m_handler_message_box->disconnect();
    m_handler_question->disconnect();
}

void BitcoinGUI::addDockWindows(Qt::DockWidgetArea area, QWidget* widget)
{
    QDockWidget *dock = new QDockWidget(this);
    dock->setFeatures(QDockWidget::NoDockWidgetFeatures);
    dock->setAllowedAreas(area);
    QWidget* titleBar = new QWidget();
    titleBar->setMaximumSize(0, 0);
    dock->setTitleBarWidget(titleBar);
    dock->setWidget(widget);
    addDockWidget(area, dock);
}

void BitcoinGUI::addDockWindows(Qt::DockWidgetArea area, QWidget* widget)
{
    QDockWidget *dock = new QDockWidget(this);
    dock->setFeatures(QDockWidget::NoDockWidgetFeatures);
    dock->setAllowedAreas(area);
    QWidget* titleBar = new QWidget();
    titleBar->setMaximumSize(0, 0);
    dock->setTitleBarWidget(titleBar);
    dock->setWidget(widget);
    addDockWidget(area, dock);
}

UnitDisplayStatusBarControl::UnitDisplayStatusBarControl(const PlatformStyle *platformStyle) :
    optionsModel(nullptr),
    menu(nullptr)
{
    createContextMenu();
    setToolTip(tr("Unit to show amounts in. Click to select another unit."));
    QList<BitcoinUnits::Unit> units = BitcoinUnits::availableUnits();
    int max_width = 0;
    const QFontMetrics fm(font());
    for (const BitcoinUnits::Unit unit : units)
    {
        max_width = qMax(max_width, fm.width(BitcoinUnits::longName(unit)));
    }
    setMinimumSize(max_width, 0);
    setAlignment(Qt::AlignRight | Qt::AlignVCenter);
}

/** So that it responds to button clicks */
void UnitDisplayStatusBarControl::mousePressEvent(QMouseEvent *event)
{
    onDisplayUnitsClicked(event->pos());
}

/** Creates context menu, its actions, and wires up all the relevant signals for mouse events. */
void UnitDisplayStatusBarControl::createContextMenu()
{
    menu = new QMenu(this);
    for (const BitcoinUnits::Unit u : BitcoinUnits::availableUnits())
    {
        QAction *menuAction = new QAction(QString(BitcoinUnits::longName(u)), this);
        menuAction->setData(QVariant(u));
        menu->addAction(menuAction);
    }
    connect(menu, &QMenu::triggered, this, &UnitDisplayStatusBarControl::onMenuSelection);
}

/** Lets the control know about the Options Model (and its signals) */
void UnitDisplayStatusBarControl::setOptionsModel(OptionsModel *_optionsModel)
{
    if (_optionsModel)
    {
        this->optionsModel = _optionsModel;

        // be aware of a display unit change reported by the OptionsModel object.
        connect(_optionsModel, &OptionsModel::displayUnitChanged, this, &UnitDisplayStatusBarControl::updateDisplayUnit);

        // initialize the display units label with the current value in the model.
        updateDisplayUnit(_optionsModel->getDisplayUnit());
    }
}

/** When Display Units are changed on OptionsModel it will refresh the display text of the control on the status bar */
void UnitDisplayStatusBarControl::updateDisplayUnit(int newUnits)
{
    setText(BitcoinUnits::longName(newUnits));
}

/** Shows context menu with Display Unit options by the mouse coordinates */
void UnitDisplayStatusBarControl::onDisplayUnitsClicked(const QPoint& point)
{
    QPoint globalPos = mapToGlobal(point);
    menu->exec(globalPos);
}

/** Tells underlying optionsModel to update its current display unit. */
void UnitDisplayStatusBarControl::onMenuSelection(QAction* action)
{
    if (action)
    {
        optionsModel->setDisplayUnit(action->data());
    }
}<|MERGE_RESOLUTION|>--- conflicted
+++ resolved
@@ -66,10 +66,7 @@
 #include <QToolBar>
 #include <QUrlQuery>
 #include <QVBoxLayout>
-<<<<<<< HEAD
-=======
 #include <QWindow>
->>>>>>> 9e306671
 #include <QDockWidget>
 #include <QSizeGrip>
 
@@ -99,22 +96,9 @@
 #ifdef ENABLE_WALLET
     enableWallet = WalletModel::isWalletEnabled();
 #endif // ENABLE_WALLET
-<<<<<<< HEAD
-    if(enableWallet)
-    {
-        windowTitle += tr("Wallet");
-    } else {
-        windowTitle += tr("Node");
-    }
-    windowTitle += " " + networkStyle->getTitleAddText();
-    QApplication::setWindowIcon(networkStyle->getTrayAndWindowIcon());
-    setWindowIcon(networkStyle->getTrayAndWindowIcon());
-    setWindowTitle(windowTitle);
-=======
     QApplication::setWindowIcon(m_network_style->getTrayAndWindowIcon());
     setWindowIcon(m_network_style->getTrayAndWindowIcon());
     updateWindowTitle();
->>>>>>> 9e306671
 
     rpcConsole = new RPCConsole(node, _platformStyle, nullptr);
     helpMessageDialog = new HelpMessageDialog(node, this, false);
@@ -245,27 +229,18 @@
 
 #ifdef ENABLE_WALLET
     if(enableWallet) {
-<<<<<<< HEAD
-        connect(walletFrame, SIGNAL(requestedSyncWarningInfo()), this, SLOT(showModalOverlay()));
-        connect(labelBlocksIcon, SIGNAL(clicked(QPoint)), this, SLOT(showModalOverlay()));
-        connect(progressBar, SIGNAL(clicked(QPoint)), this, SLOT(showModalOverlay()));
-=======
         connect(walletFrame, &WalletFrame::requestedSyncWarningInfo, this, &BitcoinGUI::showModalOverlay);
         connect(labelBlocksIcon, &GUIUtil::ClickableLabel::clicked, this, &BitcoinGUI::showModalOverlay);
         connect(progressBar, &GUIUtil::ClickableProgressBar::clicked, this, &BitcoinGUI::showModalOverlay);
->>>>>>> 9e306671
         connect(modalBackupOverlay, SIGNAL(backupWallet()), walletFrame, SLOT(backupWallet()));
     }
 #endif
 
     setStyleSheet("QMainWindow::separator { width: 1px; height: 1px; margin: 0px; padding: 0px; }");
-<<<<<<< HEAD
-=======
 
 #ifdef Q_OS_MAC
     m_app_nap_inhibitor = new CAppNapInhibitor;
 #endif
->>>>>>> 9e306671
 }
 
 BitcoinGUI::~BitcoinGUI()
@@ -307,10 +282,6 @@
     sendCoinsMenuAction = new QAction(platformStyle->MenuColorIcon(":/icons/send"), sendCoinsAction->text(), this);
     sendCoinsMenuAction->setStatusTip(sendCoinsAction->statusTip());
     sendCoinsMenuAction->setToolTip(sendCoinsMenuAction->statusTip());
-<<<<<<< HEAD
-
-=======
->>>>>>> 9e306671
     receiveCoinsAction = new QAction(platformStyle->MultiStatesIcon(":/icons/receive_from"), tr("&Receive"), this);
     receiveCoinsAction->setStatusTip(tr("Request payments (generates QR codes and qtum: URIs)"));
     receiveCoinsAction->setToolTip(receiveCoinsAction->statusTip());
@@ -333,11 +304,7 @@
     sendToContractAction = new QAction(tr("Send To"), this);
     callContractAction = new QAction(tr("Call"), this);
 
-<<<<<<< HEAD
-    historyAction = new QAction(platformStyle->MultiStatesIcon(":/icons/history"), tr("&Transactions"), this);
-=======
     historyAction = new QAction(platformStyle->MultiStatesIcon(":/icons/history"), tr("&Transactions"), this);//QTUM_LINE
->>>>>>> 9e306671
     historyAction->setStatusTip(tr("Browse transaction history"));
     historyAction->setToolTip(historyAction->statusTip());
     historyAction->setCheckable(true);
@@ -358,20 +325,6 @@
 #ifdef ENABLE_WALLET
     // These showNormalIfMinimized are needed because Send Coins and Receive Coins
     // can be triggered from the tray menu, and need to show the GUI to be useful.
-<<<<<<< HEAD
-    connect(overviewAction, SIGNAL(triggered()), this, SLOT(showNormalIfMinimized()));
-    connect(overviewAction, SIGNAL(triggered()), this, SLOT(gotoOverviewPage()));
-    connect(sendCoinsAction, SIGNAL(triggered()), this, SLOT(showNormalIfMinimized()));
-    connect(sendCoinsAction, SIGNAL(triggered()), this, SLOT(gotoSendCoinsPage()));
-    connect(sendCoinsMenuAction, SIGNAL(triggered()), this, SLOT(showNormalIfMinimized()));
-    connect(sendCoinsMenuAction, SIGNAL(triggered()), this, SLOT(gotoSendCoinsPage()));
-    connect(receiveCoinsAction, SIGNAL(triggered()), this, SLOT(showNormalIfMinimized()));
-    connect(receiveCoinsAction, SIGNAL(triggered()), this, SLOT(gotoReceiveCoinsPage()));
-    connect(receiveCoinsMenuAction, SIGNAL(triggered()), this, SLOT(showNormalIfMinimized()));
-    connect(receiveCoinsMenuAction, SIGNAL(triggered()), this, SLOT(gotoReceiveCoinsPage()));
-    connect(historyAction, SIGNAL(triggered()), this, SLOT(showNormalIfMinimized()));
-    connect(historyAction, SIGNAL(triggered()), this, SLOT(gotoHistoryPage()));
-=======
     connect(overviewAction, &QAction::triggered, [this]{ showNormalIfMinimized(); });
     connect(overviewAction, &QAction::triggered, this, &BitcoinGUI::gotoOverviewPage);
     connect(sendCoinsAction, &QAction::triggered, [this]{ showNormalIfMinimized(); });
@@ -384,7 +337,6 @@
     connect(receiveCoinsMenuAction, &QAction::triggered, this, &BitcoinGUI::gotoReceiveCoinsPage);
     connect(historyAction, &QAction::triggered, [this]{ showNormalIfMinimized(); });
     connect(historyAction, &QAction::triggered, this, &BitcoinGUI::gotoHistoryPage);
->>>>>>> 9e306671
     connect(createContractAction, SIGNAL(triggered()), this, SLOT(showNormalIfMinimized()));
     connect(createContractAction, SIGNAL(triggered()), this, SLOT(gotoCreateContractPage()));
     connect(sendToContractAction, SIGNAL(triggered()), this, SLOT(showNormalIfMinimized()));
@@ -448,10 +400,6 @@
     usedReceivingAddressesAction->setStatusTip(tr("Show the list of used receiving addresses and labels"));
 
     openAction = new QAction(platformStyle->MenuColorIcon(":/icons/open"), tr("Open &URI..."), this);
-<<<<<<< HEAD
-    openAction->setStatusTip(tr("Open a qtum: URI or payment request"));//QTUM_LINE
-
-=======
     openAction->setStatusTip(tr("Open a qtum: URI or payment request"));
 
     m_open_wallet_action = new QAction(tr("Open Wallet"), this);
@@ -461,20 +409,10 @@
     m_close_wallet_action = new QAction(tr("Close Wallet..."), this);
     m_close_wallet_action->setStatusTip(tr("Close wallet"));
 
->>>>>>> 9e306671
     showHelpMessageAction = new QAction(platformStyle->MenuColorIcon(":/icons/info"), tr("&Command-line options"), this);
     showHelpMessageAction->setMenuRole(QAction::NoRole);
     showHelpMessageAction->setStatusTip(tr("Show the %1 help message to get a list with possible Qtum command-line options").arg(tr(PACKAGE_NAME)));
 
-<<<<<<< HEAD
-    connect(quitAction, SIGNAL(triggered()), qApp, SLOT(quit()));
-    connect(aboutAction, SIGNAL(triggered()), this, SLOT(aboutClicked()));
-    connect(aboutQtAction, SIGNAL(triggered()), qApp, SLOT(aboutQt()));
-    connect(optionsAction, SIGNAL(triggered()), this, SLOT(optionsClicked()));
-    connect(toggleHideAction, SIGNAL(triggered()), this, SLOT(toggleHidden()));
-    connect(showHelpMessageAction, SIGNAL(triggered()), this, SLOT(showHelpMessageClicked()));
-    connect(openRPCConsoleAction, SIGNAL(triggered()), this, SLOT(showDebugWindow()));
-=======
     connect(quitAction, &QAction::triggered, qApp, QApplication::quit);
     connect(aboutAction, &QAction::triggered, this, &BitcoinGUI::aboutClicked);
     connect(aboutQtAction, &QAction::triggered, qApp, QApplication::aboutQt);
@@ -482,28 +420,12 @@
     connect(toggleHideAction, &QAction::triggered, this, &BitcoinGUI::toggleHidden);
     connect(showHelpMessageAction, &QAction::triggered, this, &BitcoinGUI::showHelpMessageClicked);
     connect(openRPCConsoleAction, &QAction::triggered, this, &BitcoinGUI::showDebugWindow);
->>>>>>> 9e306671
     // prevents an open debug window from becoming stuck/unusable on client shutdown
     connect(quitAction, &QAction::triggered, rpcConsole, &QWidget::hide);
 
 #ifdef ENABLE_WALLET
     if(walletFrame)
     {
-<<<<<<< HEAD
-        connect(encryptWalletAction, SIGNAL(triggered(bool)), walletFrame, SLOT(encryptWallet(bool)));
-        connect(backupWalletAction, SIGNAL(triggered()), walletFrame, SLOT(backupWallet()));
-        connect(restoreWalletAction, SIGNAL(triggered()), walletFrame, SLOT(restoreWallet()));
-        connect(changePassphraseAction, SIGNAL(triggered()), walletFrame, SLOT(changePassphrase()));
-        connect(unlockWalletAction, SIGNAL(triggered()), walletFrame, SLOT(unlockWallet()));
-        connect(lockWalletAction, SIGNAL(triggered()), walletFrame, SLOT(lockWallet()));
-        connect(signMessageAction, SIGNAL(triggered()), this, SLOT(showNormalIfMinimized()));
-        connect(signMessageAction, SIGNAL(triggered()), this, SLOT(gotoSignMessageTab()));
-        connect(verifyMessageAction, SIGNAL(triggered()), this, SLOT(showNormalIfMinimized()));
-        connect(verifyMessageAction, SIGNAL(triggered()), this, SLOT(gotoVerifyMessageTab()));
-        connect(usedSendingAddressesAction, SIGNAL(triggered()), walletFrame, SLOT(usedSendingAddresses()));
-        connect(usedReceivingAddressesAction, SIGNAL(triggered()), walletFrame, SLOT(usedReceivingAddresses()));
-        connect(openAction, SIGNAL(triggered()), this, SLOT(openClicked()));
-=======
         connect(encryptWalletAction, &QAction::triggered, walletFrame, &WalletFrame::encryptWallet);
         connect(backupWalletAction, &QAction::triggered, walletFrame, &WalletFrame::backupWallet);
         connect(restoreWalletAction, SIGNAL(triggered()), walletFrame, SLOT(restoreWallet()));
@@ -553,7 +475,6 @@
         connect(m_close_wallet_action, &QAction::triggered, [this] {
             m_wallet_controller->closeWallet(walletFrame->currentWalletModel(), this);
         });
->>>>>>> 9e306671
     }
 #endif // ENABLE_WALLET
 
@@ -768,13 +689,10 @@
             setTrayIconVisible(optionsModel->getHideTrayIcon());
         }
 
-<<<<<<< HEAD
-=======
         if (optionsModel && appTitleBar) {
             connect(optionsModel, &OptionsModel::displayUnitChanged, appTitleBar, &TitleBar::updateDisplayUnit);
         }
 
->>>>>>> 9e306671
         modalOverlay->setKnownBestHeight(clientModel->getHeaderTipHeight(), QDateTime::fromTime_t(clientModel->getHeaderTipTime()));
     } else {
         // Disable possibility to show main window via action
@@ -824,15 +742,8 @@
         m_wallet_selector_label->setVisible(true);
         m_wallet_selector->setVisible(true);
     }
-<<<<<<< HEAD
-    rpcConsole->addWallet(walletModel);
     appTitleBar->addWallet(walletModel);
     QTimer::singleShot(MODEL_UPDATE_DELAY, clientModel, SLOT(updateTip()));
-    return walletFrame->addWallet(walletModel);
-=======
-    appTitleBar->addWallet(walletModel);
-    QTimer::singleShot(MODEL_UPDATE_DELAY, clientModel, SLOT(updateTip()));
->>>>>>> 9e306671
 }
 
 void BitcoinGUI::removeWallet(WalletModel* walletModel)
@@ -848,25 +759,12 @@
     }
     rpcConsole->removeWallet(walletModel);
     appTitleBar->removeWallet(walletModel);
-<<<<<<< HEAD
-    return walletFrame->removeWallet(name);
-=======
     walletFrame->removeWallet(walletModel);
     updateWindowTitle();
->>>>>>> 9e306671
 }
 
 void BitcoinGUI::setCurrentWallet(WalletModel* wallet_model)
 {
-<<<<<<< HEAD
-    if(!walletFrame)
-        return false;
-    bool ret = walletFrame->setCurrentWallet(name);
-    WalletModel *walletModel = ret ? walletFrame->currentWalletView()->getWalletModel() : 0;
-    appTitleBar->setModel(walletModel);
-    walletFrame->updateTabBar();
-    return ret;
-=======
     if (!walletFrame) return;
     walletFrame->setCurrentWallet(wallet_model);
     appTitleBar->setModel(wallet_model);
@@ -879,7 +777,6 @@
         }
     }
     updateWindowTitle();
->>>>>>> 9e306671
 }
 
 void BitcoinGUI::setCurrentWalletBySelectorIndex(int index)
@@ -945,11 +842,6 @@
     // Note: On macOS, the Dock icon is used to provide the tray's functionality.
     MacDockIconHandler *dockIconHandler = MacDockIconHandler::instance();
     connect(dockIconHandler, &MacDockIconHandler::dockIconClicked, this, &BitcoinGUI::macosDockIconActivated);
-<<<<<<< HEAD
-
-    trayIconMenu = new QMenu(this);
-=======
->>>>>>> 9e306671
     trayIconMenu->setAsDockMenu();
 #endif
 
@@ -1009,10 +901,7 @@
 void BitcoinGUI::showDebugWindow()
 {
     GUIUtil::bringToFront(rpcConsole);
-<<<<<<< HEAD
-=======
     Q_EMIT consoleShown(rpcConsole);
->>>>>>> 9e306671
 }
 
 void BitcoinGUI::showDebugWindowActivateConsole()
@@ -1484,13 +1373,8 @@
 
 void BitcoinGUI::setHDStatus(bool privkeyDisabled, int hdEnabled)
 {
-<<<<<<< HEAD
-    labelWalletHDStatusIcon->setPixmap(QIcon(hdEnabled ? ":/icons/hd_enabled" : ":/icons/hd_disabled").pixmap(STATUSBAR_ICONSIZE,STATUSBAR_ICONSIZE));
-    labelWalletHDStatusIcon->setToolTip(hdEnabled ? tr("HD key generation is <b>enabled</b>") : tr("HD key generation is <b>disabled</b>"));
-=======
     labelWalletHDStatusIcon->setPixmap(QIcon(privkeyDisabled ? ":/icons/eye" : hdEnabled ? ":/icons/hd_enabled" : ":/icons/hd_disabled").pixmap(STATUSBAR_ICONSIZE,STATUSBAR_ICONSIZE));
     labelWalletHDStatusIcon->setToolTip(privkeyDisabled ? tr("Private key <b>disabled</b>") : hdEnabled ? tr("HD key generation is <b>enabled</b>") : tr("HD key generation is <b>disabled</b>"));
->>>>>>> 9e306671
 
     // eventually disable the QLabel to set its opacity to 50%
     labelWalletHDStatusIcon->setEnabled(hdEnabled);
@@ -1551,11 +1435,7 @@
     }
     WalletModel * const walletModel = walletView->getWalletModel();
     setEncryptionStatus(walletModel);
-<<<<<<< HEAD
-    setHDStatus(walletModel->wallet().hdEnabled());
-=======
     setHDStatus(walletModel->privateKeysDisabled(), walletModel->wallet().hdEnabled());
->>>>>>> 9e306671
 }
 #endif // ENABLE_WALLET
 
@@ -1616,19 +1496,11 @@
     if(m_node.shutdownRequested())
         return;
 
-<<<<<<< HEAD
-    if (!walletFrame) {
-        return;
-    }
-    WalletView * const walletView = walletFrame->currentWalletView();
-    if (!walletView) {
-=======
     WalletView * const walletView = walletFrame ? walletFrame->currentWalletView() : 0;
     if (!walletView) {
         // Not staking because wallet is closed
         labelStakingIcon->setPixmap(QIcon(":/icons/staking_off").pixmap(STATUSBAR_ICONSIZE, STATUSBAR_ICONSIZE));
         labelStakingIcon->setToolTip(tr("Not staking"));
->>>>>>> 9e306671
         return;
     }
     WalletModel * const walletModel = walletView->getWalletModel();
@@ -1740,11 +1612,7 @@
     }
 }
 
-<<<<<<< HEAD
-static bool ThreadSafeMessageBox(BitcoinGUI *gui, const std::string& message, const std::string& caption, unsigned int style)
-=======
 static bool ThreadSafeMessageBox(BitcoinGUI* gui, const std::string& message, const std::string& caption, unsigned int style)
->>>>>>> 9e306671
 {
     bool modal = (style & CClientUIInterface::MODAL);
     // The SECURE flag has no effect in the Qt GUI.
@@ -1787,18 +1655,6 @@
     addDockWidget(area, dock);
 }
 
-void BitcoinGUI::addDockWindows(Qt::DockWidgetArea area, QWidget* widget)
-{
-    QDockWidget *dock = new QDockWidget(this);
-    dock->setFeatures(QDockWidget::NoDockWidgetFeatures);
-    dock->setAllowedAreas(area);
-    QWidget* titleBar = new QWidget();
-    titleBar->setMaximumSize(0, 0);
-    dock->setTitleBarWidget(titleBar);
-    dock->setWidget(widget);
-    addDockWidget(area, dock);
-}
-
 UnitDisplayStatusBarControl::UnitDisplayStatusBarControl(const PlatformStyle *platformStyle) :
     optionsModel(nullptr),
     menu(nullptr)
