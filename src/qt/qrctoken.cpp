<<<<<<< HEAD
#include <qt/qrctoken.h>
#include <qt/forms/ui_qrctoken.h>
#include <qt/tokenitemmodel.h>
#include <qt/walletmodel.h>
#include <qt/tokentransactionview.h>
#include <qt/platformstyle.h>
#include <qt/styleSheet.h>
#include <qt/tokenlistwidget.h>

#include <QPainter>
#include <QAbstractItemDelegate>
#include <QStandardItem>
#include <QStandardItemModel>
#include <QSortFilterProxyModel>
#include <QSizePolicy>
#include <QMenu>

QRCToken::QRCToken(const PlatformStyle *platformStyle, QWidget *parent) :
    QWidget(parent),
    ui(new Ui::QRCToken),
    m_model(0),
    m_clientModel(0),
    m_tokenTransactionView(0)
{
    ui->setupUi(this);

    m_platformStyle = platformStyle;

    m_sendTokenPage = new SendTokenPage(this);
    m_receiveTokenPage = new ReceiveTokenPage(platformStyle, this);
    m_addTokenPage = new AddTokenPage(this);

    m_sendTokenPage->setEnabled(false);
    m_receiveTokenPage->setEnabled(false);

    m_tokenTransactionView = new TokenTransactionView(m_platformStyle, this);
    m_tokenTransactionView->setSizePolicy(QSizePolicy::Expanding, QSizePolicy::Expanding);
    ui->tokenViewLayout->addWidget(m_tokenTransactionView);

    QAction *copySenderAction = new QAction(tr("Copy receive address"), this);
    QAction *copyTokenBalanceAction = new QAction(tr("Copy token balance"), this);
    QAction *copyTokenNameAction = new QAction(tr("Copy token name"), this);
    QAction *copyTokenAddressAction = new QAction(tr("Copy contract address"), this);
    QAction *removeTokenAction = new QAction(tr("Remove token"), this);

    m_tokenList = new TokenListWidget(platformStyle, this);
    m_tokenList->setContextMenuPolicy(Qt::CustomContextMenu);
    new QVBoxLayout(ui->scrollArea);
    ui->scrollArea->setWidget(m_tokenList);
    ui->scrollArea->setWidgetResizable(true);
    connect(m_tokenList, &TokenListWidget::sendToken, this, &QRCToken::on_sendToken);
    connect(m_tokenList, &TokenListWidget::receiveToken, this, &QRCToken::on_receiveToken);
    connect(m_tokenList, &TokenListWidget::addToken, this, &QRCToken::on_addToken);

    contextMenu = new QMenu(m_tokenList);
    contextMenu->addAction(copySenderAction);
    contextMenu->addAction(copyTokenBalanceAction);
    contextMenu->addAction(copyTokenNameAction);
    contextMenu->addAction(copyTokenAddressAction);
    contextMenu->addAction(removeTokenAction);

    connect(copyTokenAddressAction, &QAction::triggered, this, &QRCToken::copyTokenAddress);
    connect(copyTokenBalanceAction, &QAction::triggered, this, &QRCToken::copyTokenBalance);
    connect(copyTokenNameAction, &QAction::triggered, this, &QRCToken::copyTokenName);
    connect(copySenderAction, &QAction::triggered, this, &QRCToken::copySenderAddress);
    connect(removeTokenAction, &QAction::triggered, this, &QRCToken::removeToken);

    connect(m_tokenList, &TokenListWidget::customContextMenuRequested, this, &QRCToken::contextualMenu);
}

QRCToken::~QRCToken()
{
    delete ui;
}

void QRCToken::setModel(WalletModel *_model)
{
    m_model = _model;
    m_addTokenPage->setModel(m_model);
    m_sendTokenPage->setModel(m_model);
    m_tokenList->setModel(m_model);
    m_tokenTransactionView->setModel(_model);
    if(m_model && m_model->getTokenItemModel())
    {
        // Set current token
        connect(m_tokenList->tokenModel(), &QAbstractItemModel::dataChanged, this, &QRCToken::on_dataChanged);
        connect(m_tokenList->tokenModel(), &QAbstractItemModel::rowsInserted, this, &QRCToken::on_rowsInserted);
        if(m_tokenList->tokenModel()->rowCount() > 0)
        {
            QModelIndex currentToken(m_tokenList->tokenModel()->index(0, 0));
            on_currentTokenChanged(currentToken);
        }
    }
}

void QRCToken::setClientModel(ClientModel *_clientModel)
{
    m_clientModel = _clientModel;
    m_sendTokenPage->setClientModel(_clientModel);
    m_addTokenPage->setClientModel(_clientModel);
}

void QRCToken::on_goToSendTokenPage()
{
    m_sendTokenPage->show();
}

void QRCToken::on_goToReceiveTokenPage()
{
    m_receiveTokenPage->show();
}

void QRCToken::on_goToAddTokenPage()
{
    m_addTokenPage->show();
}

void QRCToken::on_currentTokenChanged(QModelIndex index)
{
    if(m_tokenList->tokenModel())
    {
        if(index.isValid())
        {
            m_selectedTokenHash = m_tokenList->tokenModel()->data(index, TokenItemModel::HashRole).toString();
            std::string address = m_tokenList->tokenModel()->data(index, TokenItemModel::AddressRole).toString().toStdString();
            std::string symbol = m_tokenList->tokenModel()->data(index, TokenItemModel::SymbolRole).toString().toStdString();
            std::string sender = m_tokenList->tokenModel()->data(index, TokenItemModel::SenderRole).toString().toStdString();
            int8_t decimals = m_tokenList->tokenModel()->data(index, TokenItemModel::DecimalsRole).toInt();
            std::string balance = m_tokenList->tokenModel()->data(index, TokenItemModel::RawBalanceRole).toString().toStdString();
            m_sendTokenPage->setTokenData(address, sender, symbol, decimals, balance);
            m_receiveTokenPage->setAddress(QString::fromStdString(sender));
            m_receiveTokenPage->setSymbol(QString::fromStdString(symbol));

            if(!m_sendTokenPage->isEnabled())
                m_sendTokenPage->setEnabled(true);
            if(!m_receiveTokenPage->isEnabled())
                m_receiveTokenPage->setEnabled(true);
        }
        else
        {
            m_sendTokenPage->setEnabled(false);
            m_receiveTokenPage->setEnabled(false);
            m_receiveTokenPage->setAddress(QString::fromStdString(""));
            m_receiveTokenPage->setSymbol(QString::fromStdString(""));
        }
    }
}

void QRCToken::on_dataChanged(const QModelIndex &topLeft, const QModelIndex &bottomRight, const QVector<int> &roles)
{
    Q_UNUSED(bottomRight);
    Q_UNUSED(roles);

    if(m_tokenList->tokenModel())
    {
        QString tokenHash = m_tokenList->tokenModel()->data(topLeft, TokenItemModel::HashRole).toString();
        if(m_selectedTokenHash.isEmpty() ||
                tokenHash == m_selectedTokenHash)
        {
            on_currentTokenChanged(topLeft);
        }
    }
}

void QRCToken::on_currentChanged(QModelIndex current, QModelIndex previous)
{
    Q_UNUSED(previous);

    on_currentTokenChanged(current);
}

void QRCToken::on_rowsInserted(QModelIndex index, int first, int last)
{
    Q_UNUSED(index);
    Q_UNUSED(first);
    Q_UNUSED(last);

    if(m_tokenList->tokenModel()->rowCount() == 1)
    {
        QModelIndex currentToken(m_tokenList->tokenModel()->index(0, 0));
        on_currentTokenChanged(currentToken);
    }
}

void QRCToken::contextualMenu(const QPoint &point)
{
    QModelIndex index = m_tokenList->indexAt(point);
    if(index.isValid())
    {
        indexMenu = index;
        contextMenu->exec(QCursor::pos());
    }
}

void QRCToken::copyTokenAddress()
{
    if(indexMenu.isValid())
    {
        GUIUtil::setClipboard(indexMenu.data(TokenItemModel::AddressRole).toString());
        indexMenu = QModelIndex();
    }
}

void QRCToken::copyTokenBalance()
{
    if(indexMenu.isValid())
    {
        GUIUtil::setClipboard(indexMenu.data(TokenItemModel::BalanceRole).toString());
        indexMenu = QModelIndex();
    }
}

void QRCToken::copyTokenName()
{
    if(indexMenu.isValid())
    {
        GUIUtil::setClipboard(indexMenu.data(TokenItemModel::NameRole).toString());
        indexMenu = QModelIndex();
    }
}

void QRCToken::copySenderAddress()
{
    if(indexMenu.isValid())
    {
        GUIUtil::setClipboard(indexMenu.data(TokenItemModel::SenderRole).toString());
        indexMenu = QModelIndex();
    }
}

void QRCToken::removeToken()
{
    QMessageBox::StandardButton btnRetVal = QMessageBox::question(this, tr("Confirm token remove"), tr("The selected token will be removed from the list. Are you sure?"),
        QMessageBox::Yes | QMessageBox::Cancel, QMessageBox::Cancel);

    if(btnRetVal == QMessageBox::Yes)
    {
        QModelIndex index = indexMenu;
        std::string sHash = index.data(TokenItemModel::HashRole).toString().toStdString();
        m_model->wallet().removeTokenEntry(sHash);
        indexMenu = QModelIndex();
    }
}

void QRCToken::on_sendToken(const QModelIndex &index)
{
    on_currentTokenChanged(index);
    on_goToSendTokenPage();
}

void QRCToken::on_receiveToken(const QModelIndex &index)
{
    on_currentTokenChanged(index);
    on_goToReceiveTokenPage();
}

void QRCToken::on_addToken()
{
    on_goToAddTokenPage();
}
=======
#include <qt/qrctoken.h>
#include <qt/forms/ui_qrctoken.h>
#include <qt/tokenitemmodel.h>
#include <qt/walletmodel.h>
#include <qt/tokentransactionview.h>
#include <qt/platformstyle.h>
#include <qt/styleSheet.h>

#include <QPainter>
#include <QAbstractItemDelegate>
#include <QStandardItem>
#include <QStandardItemModel>
#include <QSortFilterProxyModel>
#include <QSizePolicy>
#include <QMenu>

#define TOKEN_SIZE 54
#define SYMBOL_WIDTH 60
#define MARGIN 5

class TokenViewDelegate : public QAbstractItemDelegate
{
public:

    TokenViewDelegate(const PlatformStyle *_platformStyle, QObject *parent) :
        QAbstractItemDelegate(parent),
        platformStyle(_platformStyle)
    {}

    void paint(QPainter *painter, const QStyleOptionViewItem &option,
               const QModelIndex &index) const
    {
        painter->save();

        QString tokenSymbol = index.data(TokenItemModel::SymbolRole).toString();
        QString tokenBalance = index.data(TokenItemModel::BalanceRole).toString();
        QString receiveAddress = index.data(TokenItemModel::SenderRole).toString();

        QRect mainRect = option.rect;

        bool selected = option.state & QStyle::State_Selected;
        if(selected)
        {
            painter->fillRect(mainRect,QColor("#009ee5"));
        }
        else
        {
            painter->fillRect(mainRect,QColor("#383938"));
        }

        QRect hLineRect(mainRect.left(), mainRect.bottom(), mainRect.width(), 1);
        painter->fillRect(hLineRect, QColor("#2e2e2e"));

        QColor foreground("#dddddd");
        painter->setPen(foreground);

        QFont font = option.font;
        font.setPointSizeF(option.font.pointSizeF() * 1.1);
        font.setBold(true);
        painter->setFont(font);
        QColor amountColor("#ffffff");
        painter->setPen(amountColor);

        QFontMetrics fmName(option.font);
        QString clippedSymbol = fmName.elidedText(tokenSymbol, Qt::ElideRight, SYMBOL_WIDTH);
        QRect tokenSymbolRect(mainRect.left() + MARGIN, mainRect.top() + MARGIN, SYMBOL_WIDTH, mainRect.height() / 2 - MARGIN);
        painter->drawText(tokenSymbolRect, Qt::AlignLeft|Qt::AlignVCenter, clippedSymbol);

        int amountWidth = (mainRect.width() - 4 * MARGIN - tokenSymbolRect.width());
        QFontMetrics fmAmount(font);
        QString clippedAmount = fmAmount.elidedText(tokenBalance, Qt::ElideRight, amountWidth);
        QRect tokenBalanceRect(tokenSymbolRect.right() + 2 * MARGIN, tokenSymbolRect.top(), amountWidth, tokenSymbolRect.height());
        painter->drawText(tokenBalanceRect, Qt::AlignLeft|Qt::AlignVCenter, clippedAmount);

        QFont addressFont = option.font;
        addressFont.setPointSizeF(option.font.pointSizeF() * 0.8);
        painter->setFont(addressFont);
        painter->setPen(foreground);
        QRect receiveAddressRect(mainRect.left() + MARGIN, tokenSymbolRect.bottom(), mainRect.width() - 2 * MARGIN, mainRect.height() / 2 - 2 * MARGIN);
        painter->drawText(receiveAddressRect, Qt::AlignLeft|Qt::AlignVCenter, receiveAddress);

        painter->restore();
    }

    QSize sizeHint(const QStyleOptionViewItem &option, const QModelIndex &index) const
    {
        return QSize(TOKEN_SIZE, TOKEN_SIZE);
    }

    const PlatformStyle *platformStyle;
};

QRCToken::QRCToken(const PlatformStyle *platformStyle, QWidget *parent) :
    QWidget(parent),
    ui(new Ui::QRCToken),
    m_model(0),
    m_clientModel(0),
    m_tokenModel(0),
    m_tokenDelegate(0),
    m_tokenTransactionView(0)
{
    ui->setupUi(this);

    m_platformStyle = platformStyle;

    m_sendTokenPage = new SendTokenPage(this);
    m_receiveTokenPage = new ReceiveTokenPage(platformStyle, this);
    m_addTokenPage = new AddTokenPage(this);
    m_tokenDelegate = new TokenViewDelegate(platformStyle, this);

    m_sendTokenPage->setEnabled(false);
    m_receiveTokenPage->setEnabled(false);

    ui->stackedWidgetToken->addWidget(m_sendTokenPage);
    ui->stackedWidgetToken->addWidget(m_receiveTokenPage);
    ui->stackedWidgetToken->addWidget(m_addTokenPage);

    m_tokenTransactionView = new TokenTransactionView(m_platformStyle, this);
    m_tokenTransactionView->setSizePolicy(QSizePolicy::Expanding, QSizePolicy::Expanding);
    ui->tokenViewLayout->addWidget(m_tokenTransactionView);

    ui->tokensList->setItemDelegate(m_tokenDelegate);
    ui->tokensList->setContextMenuPolicy(Qt::CustomContextMenu);
    ui->tokensList->setAttribute(Qt::WA_MacShowFocusRect, false);

    QAction *copySenderAction = new QAction(tr("Copy receive address"), this);
    QAction *copyTokenBalanceAction = new QAction(tr("Copy token balance"), this);
    QAction *copyTokenNameAction = new QAction(tr("Copy token name"), this);
    QAction *copyTokenAddressAction = new QAction(tr("Copy contract address"), this);
    QAction *removeTokenAction = new QAction(tr("Remove token"), this);

    contextMenu = new QMenu(ui->tokensList);
    contextMenu->addAction(copySenderAction);
    contextMenu->addAction(copyTokenBalanceAction);
    contextMenu->addAction(copyTokenNameAction);
    contextMenu->addAction(copyTokenAddressAction);
    contextMenu->addAction(removeTokenAction);

    connect(copyTokenAddressAction, &QAction::triggered, this, &QRCToken::copyTokenAddress);
    connect(copyTokenBalanceAction, &QAction::triggered, this, &QRCToken::copyTokenBalance);
    connect(copyTokenNameAction, &QAction::triggered, this, &QRCToken::copyTokenName);
    connect(copySenderAction, &QAction::triggered, this, &QRCToken::copySenderAddress);
    connect(removeTokenAction, &QAction::triggered, this, &QRCToken::removeToken);

    connect(ui->tokensList, &QListView::clicked, this, &QRCToken::on_currentTokenChanged);
    connect(ui->tokensList, &QListView::customContextMenuRequested, this, &QRCToken::contextualMenu);

    on_goToSendTokenPage();
}

QRCToken::~QRCToken()
{
    delete ui;
}

void QRCToken::setModel(WalletModel *_model)
{
    m_model = _model;
    m_addTokenPage->setModel(m_model);
    m_sendTokenPage->setModel(m_model);
    m_tokenTransactionView->setModel(_model);
    if(m_model && m_model->getTokenItemModel())
    {
        // Sort tokens by symbol
        QSortFilterProxyModel *proxyModel = new QSortFilterProxyModel(this);
        TokenItemModel* tokenModel = m_model->getTokenItemModel();
        proxyModel->setSourceModel(tokenModel);
        proxyModel->sort(1, Qt::AscendingOrder);
        m_tokenModel = proxyModel;

        // Set tokens model
        ui->tokensList->setModel(m_tokenModel);
        connect(ui->tokensList->selectionModel(), &QItemSelectionModel::currentChanged, this, &QRCToken::on_currentChanged);

        // Set current token
        connect(m_tokenModel, &QAbstractItemModel::dataChanged, this, &QRCToken::on_dataChanged);
        connect(m_tokenModel, &QAbstractItemModel::rowsInserted, this, &QRCToken::on_rowsInserted);
        if(m_tokenModel->rowCount() > 0)
        {
            QModelIndex currentToken(m_tokenModel->index(0, 0));
            ui->tokensList->setCurrentIndex(currentToken);
            on_currentTokenChanged(currentToken);
        }
    }
}

void QRCToken::setClientModel(ClientModel *_clientModel)
{
    m_clientModel = _clientModel;
    m_sendTokenPage->setClientModel(_clientModel);
    m_addTokenPage->setClientModel(_clientModel);
}

void QRCToken::on_goToSendTokenPage()
{
    ui->stackedWidgetToken->setCurrentIndex(0);
}

void QRCToken::on_goToReceiveTokenPage()
{
    ui->stackedWidgetToken->setCurrentIndex(1);
}

void QRCToken::on_goToAddTokenPage()
{
    ui->stackedWidgetToken->setCurrentIndex(2);
}

void QRCToken::on_currentTokenChanged(QModelIndex index)
{
    if(m_tokenModel)
    {
        if(index.isValid())
        {
            m_selectedTokenHash = m_tokenModel->data(index, TokenItemModel::HashRole).toString();
            std::string address = m_tokenModel->data(index, TokenItemModel::AddressRole).toString().toStdString();
            std::string symbol = m_tokenModel->data(index, TokenItemModel::SymbolRole).toString().toStdString();
            std::string sender = m_tokenModel->data(index, TokenItemModel::SenderRole).toString().toStdString();
            int8_t decimals = m_tokenModel->data(index, TokenItemModel::DecimalsRole).toInt();
            std::string balance = m_tokenModel->data(index, TokenItemModel::RawBalanceRole).toString().toStdString();
            m_sendTokenPage->setTokenData(address, sender, symbol, decimals, balance);
            m_receiveTokenPage->setAddress(QString::fromStdString(sender));
            m_receiveTokenPage->setSymbol(QString::fromStdString(symbol));

            if(!m_sendTokenPage->isEnabled())
                m_sendTokenPage->setEnabled(true);
            if(!m_receiveTokenPage->isEnabled())
                m_receiveTokenPage->setEnabled(true);
        }
        else
        {
            m_sendTokenPage->setEnabled(false);
            m_receiveTokenPage->setEnabled(false);
            m_receiveTokenPage->setAddress(QString::fromStdString(""));
            m_receiveTokenPage->setSymbol(QString::fromStdString(""));
        }
    }
}

void QRCToken::on_dataChanged(const QModelIndex &topLeft, const QModelIndex &bottomRight, const QVector<int> &roles)
{
    Q_UNUSED(bottomRight);
    Q_UNUSED(roles);

    if(m_tokenModel)
    {
        QString tokenHash = m_tokenModel->data(topLeft, TokenItemModel::HashRole).toString();
        if(m_selectedTokenHash.isEmpty() ||
                tokenHash == m_selectedTokenHash)
        {
            on_currentTokenChanged(topLeft);
        }
    }
}

void QRCToken::on_currentChanged(QModelIndex current, QModelIndex previous)
{
    Q_UNUSED(previous);

    on_currentTokenChanged(current);
}

void QRCToken::on_rowsInserted(QModelIndex index, int first, int last)
{
    Q_UNUSED(index);
    Q_UNUSED(first);
    Q_UNUSED(last);

    if(m_tokenModel->rowCount() == 1)
    {
        QModelIndex currentToken(m_tokenModel->index(0, 0));
        ui->tokensList->setCurrentIndex(currentToken);
        on_currentTokenChanged(currentToken);
    }
}

void QRCToken::contextualMenu(const QPoint &point)
{
    QModelIndex index = ui->tokensList->indexAt(point);
    QModelIndexList selection = ui->tokensList->selectionModel()->selectedIndexes();
    if (selection.empty())
        return;

    if(index.isValid())
    {
        contextMenu->exec(QCursor::pos());
    }
}

void QRCToken::copyTokenAddress()
{
    GUIUtil::copyEntryDataFromList(ui->tokensList, TokenItemModel::AddressRole);
}

void QRCToken::copyTokenBalance()
{
    GUIUtil::copyEntryDataFromList(ui->tokensList, TokenItemModel::BalanceRole);
}

void QRCToken::copyTokenName()
{
    GUIUtil::copyEntryDataFromList(ui->tokensList, TokenItemModel::NameRole);
}

void QRCToken::copySenderAddress()
{
    GUIUtil::copyEntryDataFromList(ui->tokensList, TokenItemModel::SenderRole);
}

void QRCToken::removeToken()
{
    QMessageBox::StandardButton btnRetVal = QMessageBox::question(this, tr("Confirm token remove"), tr("The selected token will be removed from the list. Are you sure?"),
        QMessageBox::Yes | QMessageBox::Cancel, QMessageBox::Cancel);

    if(btnRetVal == QMessageBox::Yes)
    {
        QModelIndexList selection = ui->tokensList->selectionModel()->selectedIndexes();
        if (selection.empty() && !m_model)
            return;

        QModelIndex index = selection[0];
        std::string sHash = index.data(TokenItemModel::HashRole).toString().toStdString();
        m_model->wallet().removeTokenEntry(sHash);
    }
}
>>>>>>> 0697f073
<|MERGE_RESOLUTION|>--- conflicted
+++ resolved
@@ -1,4 +1,3 @@
-<<<<<<< HEAD
 #include <qt/qrctoken.h>
 #include <qt/forms/ui_qrctoken.h>
 #include <qt/tokenitemmodel.h>
@@ -258,331 +257,4 @@
 void QRCToken::on_addToken()
 {
     on_goToAddTokenPage();
-}
-=======
-#include <qt/qrctoken.h>
-#include <qt/forms/ui_qrctoken.h>
-#include <qt/tokenitemmodel.h>
-#include <qt/walletmodel.h>
-#include <qt/tokentransactionview.h>
-#include <qt/platformstyle.h>
-#include <qt/styleSheet.h>
-
-#include <QPainter>
-#include <QAbstractItemDelegate>
-#include <QStandardItem>
-#include <QStandardItemModel>
-#include <QSortFilterProxyModel>
-#include <QSizePolicy>
-#include <QMenu>
-
-#define TOKEN_SIZE 54
-#define SYMBOL_WIDTH 60
-#define MARGIN 5
-
-class TokenViewDelegate : public QAbstractItemDelegate
-{
-public:
-
-    TokenViewDelegate(const PlatformStyle *_platformStyle, QObject *parent) :
-        QAbstractItemDelegate(parent),
-        platformStyle(_platformStyle)
-    {}
-
-    void paint(QPainter *painter, const QStyleOptionViewItem &option,
-               const QModelIndex &index) const
-    {
-        painter->save();
-
-        QString tokenSymbol = index.data(TokenItemModel::SymbolRole).toString();
-        QString tokenBalance = index.data(TokenItemModel::BalanceRole).toString();
-        QString receiveAddress = index.data(TokenItemModel::SenderRole).toString();
-
-        QRect mainRect = option.rect;
-
-        bool selected = option.state & QStyle::State_Selected;
-        if(selected)
-        {
-            painter->fillRect(mainRect,QColor("#009ee5"));
-        }
-        else
-        {
-            painter->fillRect(mainRect,QColor("#383938"));
-        }
-
-        QRect hLineRect(mainRect.left(), mainRect.bottom(), mainRect.width(), 1);
-        painter->fillRect(hLineRect, QColor("#2e2e2e"));
-
-        QColor foreground("#dddddd");
-        painter->setPen(foreground);
-
-        QFont font = option.font;
-        font.setPointSizeF(option.font.pointSizeF() * 1.1);
-        font.setBold(true);
-        painter->setFont(font);
-        QColor amountColor("#ffffff");
-        painter->setPen(amountColor);
-
-        QFontMetrics fmName(option.font);
-        QString clippedSymbol = fmName.elidedText(tokenSymbol, Qt::ElideRight, SYMBOL_WIDTH);
-        QRect tokenSymbolRect(mainRect.left() + MARGIN, mainRect.top() + MARGIN, SYMBOL_WIDTH, mainRect.height() / 2 - MARGIN);
-        painter->drawText(tokenSymbolRect, Qt::AlignLeft|Qt::AlignVCenter, clippedSymbol);
-
-        int amountWidth = (mainRect.width() - 4 * MARGIN - tokenSymbolRect.width());
-        QFontMetrics fmAmount(font);
-        QString clippedAmount = fmAmount.elidedText(tokenBalance, Qt::ElideRight, amountWidth);
-        QRect tokenBalanceRect(tokenSymbolRect.right() + 2 * MARGIN, tokenSymbolRect.top(), amountWidth, tokenSymbolRect.height());
-        painter->drawText(tokenBalanceRect, Qt::AlignLeft|Qt::AlignVCenter, clippedAmount);
-
-        QFont addressFont = option.font;
-        addressFont.setPointSizeF(option.font.pointSizeF() * 0.8);
-        painter->setFont(addressFont);
-        painter->setPen(foreground);
-        QRect receiveAddressRect(mainRect.left() + MARGIN, tokenSymbolRect.bottom(), mainRect.width() - 2 * MARGIN, mainRect.height() / 2 - 2 * MARGIN);
-        painter->drawText(receiveAddressRect, Qt::AlignLeft|Qt::AlignVCenter, receiveAddress);
-
-        painter->restore();
-    }
-
-    QSize sizeHint(const QStyleOptionViewItem &option, const QModelIndex &index) const
-    {
-        return QSize(TOKEN_SIZE, TOKEN_SIZE);
-    }
-
-    const PlatformStyle *platformStyle;
-};
-
-QRCToken::QRCToken(const PlatformStyle *platformStyle, QWidget *parent) :
-    QWidget(parent),
-    ui(new Ui::QRCToken),
-    m_model(0),
-    m_clientModel(0),
-    m_tokenModel(0),
-    m_tokenDelegate(0),
-    m_tokenTransactionView(0)
-{
-    ui->setupUi(this);
-
-    m_platformStyle = platformStyle;
-
-    m_sendTokenPage = new SendTokenPage(this);
-    m_receiveTokenPage = new ReceiveTokenPage(platformStyle, this);
-    m_addTokenPage = new AddTokenPage(this);
-    m_tokenDelegate = new TokenViewDelegate(platformStyle, this);
-
-    m_sendTokenPage->setEnabled(false);
-    m_receiveTokenPage->setEnabled(false);
-
-    ui->stackedWidgetToken->addWidget(m_sendTokenPage);
-    ui->stackedWidgetToken->addWidget(m_receiveTokenPage);
-    ui->stackedWidgetToken->addWidget(m_addTokenPage);
-
-    m_tokenTransactionView = new TokenTransactionView(m_platformStyle, this);
-    m_tokenTransactionView->setSizePolicy(QSizePolicy::Expanding, QSizePolicy::Expanding);
-    ui->tokenViewLayout->addWidget(m_tokenTransactionView);
-
-    ui->tokensList->setItemDelegate(m_tokenDelegate);
-    ui->tokensList->setContextMenuPolicy(Qt::CustomContextMenu);
-    ui->tokensList->setAttribute(Qt::WA_MacShowFocusRect, false);
-
-    QAction *copySenderAction = new QAction(tr("Copy receive address"), this);
-    QAction *copyTokenBalanceAction = new QAction(tr("Copy token balance"), this);
-    QAction *copyTokenNameAction = new QAction(tr("Copy token name"), this);
-    QAction *copyTokenAddressAction = new QAction(tr("Copy contract address"), this);
-    QAction *removeTokenAction = new QAction(tr("Remove token"), this);
-
-    contextMenu = new QMenu(ui->tokensList);
-    contextMenu->addAction(copySenderAction);
-    contextMenu->addAction(copyTokenBalanceAction);
-    contextMenu->addAction(copyTokenNameAction);
-    contextMenu->addAction(copyTokenAddressAction);
-    contextMenu->addAction(removeTokenAction);
-
-    connect(copyTokenAddressAction, &QAction::triggered, this, &QRCToken::copyTokenAddress);
-    connect(copyTokenBalanceAction, &QAction::triggered, this, &QRCToken::copyTokenBalance);
-    connect(copyTokenNameAction, &QAction::triggered, this, &QRCToken::copyTokenName);
-    connect(copySenderAction, &QAction::triggered, this, &QRCToken::copySenderAddress);
-    connect(removeTokenAction, &QAction::triggered, this, &QRCToken::removeToken);
-
-    connect(ui->tokensList, &QListView::clicked, this, &QRCToken::on_currentTokenChanged);
-    connect(ui->tokensList, &QListView::customContextMenuRequested, this, &QRCToken::contextualMenu);
-
-    on_goToSendTokenPage();
-}
-
-QRCToken::~QRCToken()
-{
-    delete ui;
-}
-
-void QRCToken::setModel(WalletModel *_model)
-{
-    m_model = _model;
-    m_addTokenPage->setModel(m_model);
-    m_sendTokenPage->setModel(m_model);
-    m_tokenTransactionView->setModel(_model);
-    if(m_model && m_model->getTokenItemModel())
-    {
-        // Sort tokens by symbol
-        QSortFilterProxyModel *proxyModel = new QSortFilterProxyModel(this);
-        TokenItemModel* tokenModel = m_model->getTokenItemModel();
-        proxyModel->setSourceModel(tokenModel);
-        proxyModel->sort(1, Qt::AscendingOrder);
-        m_tokenModel = proxyModel;
-
-        // Set tokens model
-        ui->tokensList->setModel(m_tokenModel);
-        connect(ui->tokensList->selectionModel(), &QItemSelectionModel::currentChanged, this, &QRCToken::on_currentChanged);
-
-        // Set current token
-        connect(m_tokenModel, &QAbstractItemModel::dataChanged, this, &QRCToken::on_dataChanged);
-        connect(m_tokenModel, &QAbstractItemModel::rowsInserted, this, &QRCToken::on_rowsInserted);
-        if(m_tokenModel->rowCount() > 0)
-        {
-            QModelIndex currentToken(m_tokenModel->index(0, 0));
-            ui->tokensList->setCurrentIndex(currentToken);
-            on_currentTokenChanged(currentToken);
-        }
-    }
-}
-
-void QRCToken::setClientModel(ClientModel *_clientModel)
-{
-    m_clientModel = _clientModel;
-    m_sendTokenPage->setClientModel(_clientModel);
-    m_addTokenPage->setClientModel(_clientModel);
-}
-
-void QRCToken::on_goToSendTokenPage()
-{
-    ui->stackedWidgetToken->setCurrentIndex(0);
-}
-
-void QRCToken::on_goToReceiveTokenPage()
-{
-    ui->stackedWidgetToken->setCurrentIndex(1);
-}
-
-void QRCToken::on_goToAddTokenPage()
-{
-    ui->stackedWidgetToken->setCurrentIndex(2);
-}
-
-void QRCToken::on_currentTokenChanged(QModelIndex index)
-{
-    if(m_tokenModel)
-    {
-        if(index.isValid())
-        {
-            m_selectedTokenHash = m_tokenModel->data(index, TokenItemModel::HashRole).toString();
-            std::string address = m_tokenModel->data(index, TokenItemModel::AddressRole).toString().toStdString();
-            std::string symbol = m_tokenModel->data(index, TokenItemModel::SymbolRole).toString().toStdString();
-            std::string sender = m_tokenModel->data(index, TokenItemModel::SenderRole).toString().toStdString();
-            int8_t decimals = m_tokenModel->data(index, TokenItemModel::DecimalsRole).toInt();
-            std::string balance = m_tokenModel->data(index, TokenItemModel::RawBalanceRole).toString().toStdString();
-            m_sendTokenPage->setTokenData(address, sender, symbol, decimals, balance);
-            m_receiveTokenPage->setAddress(QString::fromStdString(sender));
-            m_receiveTokenPage->setSymbol(QString::fromStdString(symbol));
-
-            if(!m_sendTokenPage->isEnabled())
-                m_sendTokenPage->setEnabled(true);
-            if(!m_receiveTokenPage->isEnabled())
-                m_receiveTokenPage->setEnabled(true);
-        }
-        else
-        {
-            m_sendTokenPage->setEnabled(false);
-            m_receiveTokenPage->setEnabled(false);
-            m_receiveTokenPage->setAddress(QString::fromStdString(""));
-            m_receiveTokenPage->setSymbol(QString::fromStdString(""));
-        }
-    }
-}
-
-void QRCToken::on_dataChanged(const QModelIndex &topLeft, const QModelIndex &bottomRight, const QVector<int> &roles)
-{
-    Q_UNUSED(bottomRight);
-    Q_UNUSED(roles);
-
-    if(m_tokenModel)
-    {
-        QString tokenHash = m_tokenModel->data(topLeft, TokenItemModel::HashRole).toString();
-        if(m_selectedTokenHash.isEmpty() ||
-                tokenHash == m_selectedTokenHash)
-        {
-            on_currentTokenChanged(topLeft);
-        }
-    }
-}
-
-void QRCToken::on_currentChanged(QModelIndex current, QModelIndex previous)
-{
-    Q_UNUSED(previous);
-
-    on_currentTokenChanged(current);
-}
-
-void QRCToken::on_rowsInserted(QModelIndex index, int first, int last)
-{
-    Q_UNUSED(index);
-    Q_UNUSED(first);
-    Q_UNUSED(last);
-
-    if(m_tokenModel->rowCount() == 1)
-    {
-        QModelIndex currentToken(m_tokenModel->index(0, 0));
-        ui->tokensList->setCurrentIndex(currentToken);
-        on_currentTokenChanged(currentToken);
-    }
-}
-
-void QRCToken::contextualMenu(const QPoint &point)
-{
-    QModelIndex index = ui->tokensList->indexAt(point);
-    QModelIndexList selection = ui->tokensList->selectionModel()->selectedIndexes();
-    if (selection.empty())
-        return;
-
-    if(index.isValid())
-    {
-        contextMenu->exec(QCursor::pos());
-    }
-}
-
-void QRCToken::copyTokenAddress()
-{
-    GUIUtil::copyEntryDataFromList(ui->tokensList, TokenItemModel::AddressRole);
-}
-
-void QRCToken::copyTokenBalance()
-{
-    GUIUtil::copyEntryDataFromList(ui->tokensList, TokenItemModel::BalanceRole);
-}
-
-void QRCToken::copyTokenName()
-{
-    GUIUtil::copyEntryDataFromList(ui->tokensList, TokenItemModel::NameRole);
-}
-
-void QRCToken::copySenderAddress()
-{
-    GUIUtil::copyEntryDataFromList(ui->tokensList, TokenItemModel::SenderRole);
-}
-
-void QRCToken::removeToken()
-{
-    QMessageBox::StandardButton btnRetVal = QMessageBox::question(this, tr("Confirm token remove"), tr("The selected token will be removed from the list. Are you sure?"),
-        QMessageBox::Yes | QMessageBox::Cancel, QMessageBox::Cancel);
-
-    if(btnRetVal == QMessageBox::Yes)
-    {
-        QModelIndexList selection = ui->tokensList->selectionModel()->selectedIndexes();
-        if (selection.empty() && !m_model)
-            return;
-
-        QModelIndex index = selection[0];
-        std::string sHash = index.data(TokenItemModel::HashRole).toString().toStdString();
-        m_model->wallet().removeTokenEntry(sHash);
-    }
-}
->>>>>>> 0697f073
+}