--- conflicted
+++ resolved
@@ -116,10 +116,6 @@
 
         ui->useBech32->setVisible(model->wallet().getDefaultAddressType() != OutputType::LEGACY);
 
-<<<<<<< HEAD
-        // eventually disable the main receive button if private key operations are disabled
-        ui->receiveButton->setEnabled(!model->privateKeysDisabled());
-=======
         // Set the button to be enabled or disabled based on whether the wallet can give out new addresses.
         ui->receiveButton->setEnabled(model->canGetAddresses());
 
@@ -127,7 +123,6 @@
         connect(model, &WalletModel::canGetAddressesChanged, [this] {
             ui->receiveButton->setEnabled(model->canGetAddresses());
         });
->>>>>>> 9e306671
     }
 }
 
