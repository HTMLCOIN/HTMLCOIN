<<<<<<< HEAD
// Copyright (c) 2012-2017 The Bitcoin Core developers
=======
// Copyright (c) 2012-2018 The Bitcoin Core developers
>>>>>>> 228c1378
// Distributed under the MIT software license, see the accompanying
// file COPYING or http://www.opensource.org/licenses/mit-license.php.

#include <dbwrapper.h>

<<<<<<< HEAD
=======
#include <memory>
>>>>>>> 228c1378
#include <random.h>

#include <leveldb/cache.h>
#include <leveldb/env.h>
#include <leveldb/filter_policy.h>
#include <memenv.h>
#include <stdint.h>
#include <algorithm>

class CBitcoinLevelDBLogger : public leveldb::Logger {
public:
    // This code is adapted from posix_logger.h, which is why it is using vsprintf.
    // Please do not do this in normal code
    void Logv(const char * format, va_list ap) override {
            if (!LogAcceptCategory(BCLog::LEVELDB)) {
                return;
            }
            char buffer[500];
            for (int iter = 0; iter < 2; iter++) {
                char* base;
                int bufsize;
                if (iter == 0) {
                    bufsize = sizeof(buffer);
                    base = buffer;
                }
                else {
                    bufsize = 30000;
                    base = new char[bufsize];
                }
                char* p = base;
                char* limit = base + bufsize;

                // Print the message
                if (p < limit) {
                    va_list backup_ap;
                    va_copy(backup_ap, ap);
                    // Do not use vsnprintf elsewhere in bitcoin source code, see above.
                    p += vsnprintf(p, limit - p, format, backup_ap);
                    va_end(backup_ap);
                }

                // Truncate to available space if necessary
                if (p >= limit) {
                    if (iter == 0) {
                        continue;       // Try again with larger buffer
                    }
                    else {
                        p = limit - 1;
                    }
                }

                // Add newline if necessary
                if (p == base || p[-1] != '\n') {
                    *p++ = '\n';
                }

                assert(p <= limit);
                base[std::min(bufsize - 1, (int)(p - base))] = '\0';
                LogPrintf("leveldb: %s", base);  /* Continued */
                if (base != buffer) {
                    delete[] base;
                }
                break;
            }
    }
};

static void SetMaxOpenFiles(leveldb::Options *options) {
    // On most platforms the default setting of max_open_files (which is 1000)
    // is optimal. On Windows using a large file count is OK because the handles
    // do not interfere with select() loops. On 64-bit Unix hosts this value is
    // also OK, because up to that amount LevelDB will use an mmap
    // implementation that does not use extra file descriptors (the fds are
    // closed after being mmaped).
    //
    // Increasing the value beyond the default is dangerous because LevelDB will
    // fall back to a non-mmap implementation when the file count is too large.
    // On 32-bit Unix host we should decrease the value because the handles use
    // up real fds, and we want to avoid fd exhaustion issues.
    //
    // See PR #12495 for further discussion.

    int default_open_files = options->max_open_files;
#ifndef WIN32
    if (sizeof(void*) < 8) {
        options->max_open_files = 64;
    }
#endif
    LogPrint(BCLog::LEVELDB, "LevelDB using max_open_files=%d (default=%d)\n",
             options->max_open_files, default_open_files);
}

static leveldb::Options GetOptions(size_t nCacheSize)
{
    leveldb::Options options;
    options.block_cache = leveldb::NewLRUCache(nCacheSize / 2);
    options.write_buffer_size = nCacheSize / 4; // up to two write buffers may be held in memory simultaneously
    options.filter_policy = leveldb::NewBloomFilterPolicy(10);
    options.compression = leveldb::kNoCompression;
    options.info_log = new CBitcoinLevelDBLogger();
    if (leveldb::kMajorVersion > 1 || (leveldb::kMajorVersion == 1 && leveldb::kMinorVersion >= 16)) {
        // LevelDB versions before 1.16 consider short writes to be corruption. Only trigger error
        // on corruption in later versions.
        options.paranoid_checks = true;
    }
    SetMaxOpenFiles(&options);
    return options;
}

CDBWrapper::CDBWrapper(const fs::path& path, size_t nCacheSize, bool fMemory, bool fWipe, bool obfuscate)
    : m_name(fs::basename(path))
{
    penv = nullptr;
    readoptions.verify_checksums = true;
    iteroptions.verify_checksums = true;
    iteroptions.fill_cache = false;
    syncoptions.sync = true;
    options = GetOptions(nCacheSize);
    options.create_if_missing = true;
    if (fMemory) {
        penv = leveldb::NewMemEnv(leveldb::Env::Default());
        options.env = penv;
    } else {
        if (fWipe) {
            LogPrintf("Wiping LevelDB in %s\n", path.string());
            leveldb::Status result = leveldb::DestroyDB(path.string(), options);
            dbwrapper_private::HandleError(result);
        }
        TryCreateDirectories(path);
        LogPrintf("Opening LevelDB in %s\n", path.string());
    }
    leveldb::Status status = leveldb::DB::Open(options, path.string(), &pdb);
    dbwrapper_private::HandleError(status);
    LogPrintf("Opened LevelDB successfully\n");

    if (gArgs.GetBoolArg("-forcecompactdb", false)) {
        LogPrintf("Starting database compaction of %s\n", path.string());
        pdb->CompactRange(nullptr, nullptr);
        LogPrintf("Finished database compaction of %s\n", path.string());
    }

    // The base-case obfuscation key, which is a noop.
    obfuscate_key = std::vector<unsigned char>(OBFUSCATE_KEY_NUM_BYTES, '\000');

    bool key_exists = Read(OBFUSCATE_KEY_KEY, obfuscate_key);

    if (!key_exists && obfuscate && IsEmpty()) {
        // Initialize non-degenerate obfuscation if it won't upset
        // existing, non-obfuscated data.
        std::vector<unsigned char> new_key = CreateObfuscateKey();

        // Write `new_key` so we don't obfuscate the key with itself
        Write(OBFUSCATE_KEY_KEY, new_key);
        obfuscate_key = new_key;

        LogPrintf("Wrote new obfuscate key for %s: %s\n", path.string(), HexStr(obfuscate_key));
    }

    LogPrintf("Using obfuscation key for %s: %s\n", path.string(), HexStr(obfuscate_key));
}

CDBWrapper::~CDBWrapper()
{
    delete pdb;
    pdb = nullptr;
    delete options.filter_policy;
    options.filter_policy = nullptr;
    delete options.info_log;
    options.info_log = nullptr;
    delete options.block_cache;
    options.block_cache = nullptr;
    delete penv;
    options.env = nullptr;
}

bool CDBWrapper::WriteBatch(CDBBatch& batch, bool fSync)
{
    const bool log_memory = LogAcceptCategory(BCLog::LEVELDB);
    double mem_before = 0;
    if (log_memory) {
        mem_before = DynamicMemoryUsage() / 1024.0 / 1024;
    }
    leveldb::Status status = pdb->Write(fSync ? syncoptions : writeoptions, &batch.batch);
    dbwrapper_private::HandleError(status);
    if (log_memory) {
        double mem_after = DynamicMemoryUsage() / 1024.0 / 1024;
        LogPrint(BCLog::LEVELDB, "WriteBatch memory usage: db=%s, before=%.1fMiB, after=%.1fMiB\n",
                 m_name, mem_before, mem_after);
    }
    return true;
}

size_t CDBWrapper::DynamicMemoryUsage() const {
    std::string memory;
    if (!pdb->GetProperty("leveldb.approximate-memory-usage", &memory)) {
        LogPrint(BCLog::LEVELDB, "Failed to get approximate-memory-usage property\n");
        return 0;
    }
    return stoul(memory);
}

// Prefixed with null character to avoid collisions with other keys
//
// We must use a string constructor which specifies length so that we copy
// past the null-terminator.
const std::string CDBWrapper::OBFUSCATE_KEY_KEY("\000obfuscate_key", 14);

const unsigned int CDBWrapper::OBFUSCATE_KEY_NUM_BYTES = 8;

/**
 * Returns a string (consisting of 8 random bytes) suitable for use as an
 * obfuscating XOR key.
 */
std::vector<unsigned char> CDBWrapper::CreateObfuscateKey() const
{
    unsigned char buff[OBFUSCATE_KEY_NUM_BYTES];
    GetRandBytes(buff, OBFUSCATE_KEY_NUM_BYTES);
    return std::vector<unsigned char>(&buff[0], &buff[OBFUSCATE_KEY_NUM_BYTES]);

}

bool CDBWrapper::IsEmpty()
{
    std::unique_ptr<CDBIterator> it(NewIterator());
    it->SeekToFirst();
    return !(it->Valid());
}

CDBIterator::~CDBIterator() { delete piter; }
bool CDBIterator::Valid() const { return piter->Valid(); }
void CDBIterator::SeekToFirst() { piter->SeekToFirst(); }
void CDBIterator::Next() { piter->Next(); }

namespace dbwrapper_private {

void HandleError(const leveldb::Status& status)
{
    if (status.ok())
        return;
    const std::string errmsg = "Fatal LevelDB error: " + status.ToString();
    LogPrintf("%s\n", errmsg);
    LogPrintf("You can use -debug=leveldb to get more complete diagnostic messages\n");
    throw dbwrapper_error(errmsg);
}

const std::vector<unsigned char>& GetObfuscateKey(const CDBWrapper &w)
{
    return w.obfuscate_key;
}

} // namespace dbwrapper_private<|MERGE_RESOLUTION|>--- conflicted
+++ resolved
@@ -1,17 +1,10 @@
-<<<<<<< HEAD
-// Copyright (c) 2012-2017 The Bitcoin Core developers
-=======
 // Copyright (c) 2012-2018 The Bitcoin Core developers
->>>>>>> 228c1378
 // Distributed under the MIT software license, see the accompanying
 // file COPYING or http://www.opensource.org/licenses/mit-license.php.
 
 #include <dbwrapper.h>
 
-<<<<<<< HEAD
-=======
 #include <memory>
->>>>>>> 228c1378
 #include <random.h>
 
 #include <leveldb/cache.h>
