// Copyright (c) 2009-2010 Satoshi Nakamoto
// Copyright (c) 2009-2017 The Bitcoin Core developers
// Distributed under the MIT software license, see the accompanying
// file COPYING or http://www.opensource.org/licenses/mit-license.php.

#ifndef BITCOIN_CONSENSUS_CONSENSUS_H
#define BITCOIN_CONSENSUS_CONSENSUS_H

#include <stdlib.h>
#include <stdint.h>

/** The maximum allowed size for a serialized block, in bytes (only for buffer size limits) */
extern unsigned int dgpMaxBlockSerSize;
/** The maximum allowed weight for a block, see BIP 141 (network rule) */
extern unsigned int dgpMaxBlockWeight;

extern unsigned int dgpMaxBlockSize; // qtum

/** The maximum allowed number of signature check operations in a block (network rule) */
extern int64_t dgpMaxBlockSigOps;

extern unsigned int dgpMaxProtoMsgLength;

extern unsigned int dgpMaxTxSigOps;

/** Coinbase transaction outputs can only be spent after this number of new blocks (network rule) */
static const int COINBASE_MATURITY = 500;
<<<<<<< HEAD

static const int MAX_TRANSACTION_BASE_SIZE = 1000000;
=======
>>>>>>> a68962c4

static const int MAX_TRANSACTION_BASE_SIZE = 1000000;
static const int WITNESS_SCALE_FACTOR = 4;

static const size_t MIN_TRANSACTION_WEIGHT = WITNESS_SCALE_FACTOR * 60; // 60 is the lower bound for the size of a valid serialized CTransaction
static const size_t MIN_SERIALIZABLE_TRANSACTION_WEIGHT = WITNESS_SCALE_FACTOR * 10; // 10 is the lower bound for the size of a serialized CTransaction

/** Flags for nSequence and nLockTime locks */
/** Interpret sequence numbers as relative lock-time constraints. */
static constexpr unsigned int LOCKTIME_VERIFY_SEQUENCE = (1 << 0);
/** Use GetMedianTimePast() instead of nTime for end point timestamp. */
static constexpr unsigned int LOCKTIME_MEDIAN_TIME_PAST = (1 << 1);

void updateBlockSizeParams(unsigned int newBlockSize);

void updateBlockSizeParams(unsigned int newBlockSize);

#endif // BITCOIN_CONSENSUS_CONSENSUS_H<|MERGE_RESOLUTION|>--- conflicted
+++ resolved
@@ -25,11 +25,6 @@
 
 /** Coinbase transaction outputs can only be spent after this number of new blocks (network rule) */
 static const int COINBASE_MATURITY = 500;
-<<<<<<< HEAD
-
-static const int MAX_TRANSACTION_BASE_SIZE = 1000000;
-=======
->>>>>>> a68962c4
 
 static const int MAX_TRANSACTION_BASE_SIZE = 1000000;
 static const int WITNESS_SCALE_FACTOR = 4;
@@ -45,6 +40,4 @@
 
 void updateBlockSizeParams(unsigned int newBlockSize);
 
-void updateBlockSizeParams(unsigned int newBlockSize);
-
 #endif // BITCOIN_CONSENSUS_CONSENSUS_H