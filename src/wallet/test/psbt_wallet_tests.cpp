// Copyright (c) 2017-2018 The Bitcoin Core developers
// Distributed under the MIT software license, see the accompanying
// file COPYING or http://www.opensource.org/licenses/mit-license.php.

#include <key_io.h>
#include <script/sign.h>
#include <util/bip32.h>
#include <util/strencodings.h>
#include <wallet/psbtwallet.h>
#include <wallet/rpcwallet.h>
#include <wallet/wallet.h>
#include <univalue.h>

#include <boost/test/unit_test.hpp>
#include <test/test_bitcoin.h>
#include <wallet/test/wallet_test_fixture.h>

BOOST_FIXTURE_TEST_SUITE(psbt_wallet_tests, WalletTestingSetup)

BOOST_AUTO_TEST_CASE(psbt_updater_test)
{
    LOCK(m_wallet.cs_wallet);

    // Create prevtxs and add to wallet
    CDataStream s_prev_tx1(ParseHex("0200000000010158e87a21b56daf0c23be8e7070456c336f7cbaa5c8757924f545887bb2abdd7501000000171600145f275f436b09a8cc9a2eb2a2f528485c68a56323feffffff02d8231f1b0100000017a914aed962d6654f9a2b36608eb9d64d2b260db4f1118700c2eb0b0000000017a914b7f5faf40e3d40a5a459b1db3535f2b72fa921e88702483045022100a22edcc6e5bc511af4cc4ae0de0fcd75c7e04d8c1c3a8aa9d820ed4b967384ec02200642963597b9b1bc22c75e9f3e117284a962188bf5e8a74c895089046a20ad770121035509a48eb623e10aace8bfd0212fdb8a8e5af3c94b0b133b95e114cab89e4f7965000000"), SER_NETWORK, PROTOCOL_VERSION);
    CTransactionRef prev_tx1;
    s_prev_tx1 >> prev_tx1;
    CWalletTx prev_wtx1(&m_wallet, prev_tx1);
    m_wallet.mapWallet.emplace(prev_wtx1.GetHash(), std::move(prev_wtx1));

    CDataStream s_prev_tx2(ParseHex("0200000001aad73931018bd25f84ae400b68848be09db706eac2ac18298babee71ab656f8b0000000048473044022058f6fc7c6a33e1b31548d481c826c015bd30135aad42cd67790dab66d2ad243b02204a1ced2604c6735b6393e5b41691dd78b00f0c5942fb9f751856faa938157dba01feffffff0280f0fa020000000017a9140fb9463421696b82c833af241c78c17ddbde493487d0f20a270100000017a91429ca74f8a08f81999428185c97b5d852e4063f618765000000"), SER_NETWORK, PROTOCOL_VERSION);
    CTransactionRef prev_tx2;
    s_prev_tx2 >> prev_tx2;
    CWalletTx prev_wtx2(&m_wallet, prev_tx2);
    m_wallet.mapWallet.emplace(prev_wtx2.GetHash(), std::move(prev_wtx2));

    // Add scripts
    CScript rs1;
    CDataStream s_rs1(ParseHex("475221029583bf39ae0a609747ad199addd634fa6108559d6c5cd39b4c2183f1ab96e07f2102dab61ff49a14db6a7d02b0cd1fbb78fc4b18312b5b4e54dae4dba2fbfef536d752ae"), SER_NETWORK, PROTOCOL_VERSION);
    s_rs1 >> rs1;
    m_wallet.AddCScript(rs1);

    CScript rs2;
    CDataStream s_rs2(ParseHex("2200208c2353173743b595dfb4a07b72ba8e42e3797da74e87fe7d9d7497e3b2028903"), SER_NETWORK, PROTOCOL_VERSION);
    s_rs2 >> rs2;
    m_wallet.AddCScript(rs2);

    CScript ws1;
    CDataStream s_ws1(ParseHex("47522103089dc10c7ac6db54f91329af617333db388cead0c231f723379d1b99030b02dc21023add904f3d6dcf59ddb906b0dee23529b7ffb9ed50e5e86151926860221f0e7352ae"), SER_NETWORK, PROTOCOL_VERSION);
    s_ws1 >> ws1;
    m_wallet.AddCScript(ws1);

    // Add hd seed
    CKey key = DecodeSecret("5KSSJQ7UNfFGwVgpCZDSHm5rVNhMFcFtvWM3zQ8mW4qNDEN7LFd"); // Mainnet and uncompressed form of cUkG8i1RFfWGWy5ziR11zJ5V4U4W3viSFCfyJmZnvQaUsd1xuF3T
    CPubKey master_pub_key = m_wallet.DeriveNewSeed(key);
    m_wallet.SetHDSeed(master_pub_key);
    m_wallet.NewKeyPool();

    // Call FillPSBT
    PartiallySignedTransaction psbtx;
    CDataStream ssData(ParseHex("70736274ff01009a020000000258e87a21b56daf0c23be8e7070456c336f7cbaa5c8757924f545887bb2abdd750000000000ffffffff838d0427d0ec650a68aa46bb0b098aea4422c071b2ca78352a077959d07cea1d0100000000ffffffff0270aaf00800000000160014d85c2b71d0060b09c9886aeb815e50991dda124d00e1f5050000000016001400aea9a2e5f0f876a588df5546e8742d1d87008f000000000000000000"), SER_NETWORK, PROTOCOL_VERSION);
    ssData >> psbtx;

    // Fill transaction with our data
<<<<<<< HEAD
    FillPSBT(&m_wallet, psbtx, SIGHASH_ALL, false, true);
=======
    bool complete = true;
    BOOST_REQUIRE_EQUAL(TransactionError::OK, FillPSBT(&m_wallet, psbtx, complete, SIGHASH_ALL, false, true));
>>>>>>> 9e306671

    // Get the final tx
    CDataStream ssTx(SER_NETWORK, PROTOCOL_VERSION);
    ssTx << psbtx;
    std::string final_hex = HexStr(ssTx.begin(), ssTx.end());
    BOOST_CHECK_EQUAL(final_hex, "70736274ff01009a020000000258e87a21b56daf0c23be8e7070456c336f7cbaa5c8757924f545887bb2abdd750000000000ffffffff838d0427d0ec650a68aa46bb0b098aea4422c071b2ca78352a077959d07cea1d0100000000ffffffff0270aaf00800000000160014d85c2b71d0060b09c9886aeb815e50991dda124d00e1f5050000000016001400aea9a2e5f0f876a588df5546e8742d1d87008f00000000000100bb0200000001aad73931018bd25f84ae400b68848be09db706eac2ac18298babee71ab656f8b0000000048473044022058f6fc7c6a33e1b31548d481c826c015bd30135aad42cd67790dab66d2ad243b02204a1ced2604c6735b6393e5b41691dd78b00f0c5942fb9f751856faa938157dba01feffffff0280f0fa020000000017a9140fb9463421696b82c833af241c78c17ddbde493487d0f20a270100000017a91429ca74f8a08f81999428185c97b5d852e4063f6187650000000104475221029583bf39ae0a609747ad199addd634fa6108559d6c5cd39b4c2183f1ab96e07f2102dab61ff49a14db6a7d02b0cd1fbb78fc4b18312b5b4e54dae4dba2fbfef536d752ae2206029583bf39ae0a609747ad199addd634fa6108559d6c5cd39b4c2183f1ab96e07f10d90c6a4f580000800000008000000080220602dab61ff49a14db6a7d02b0cd1fbb78fc4b18312b5b4e54dae4dba2fbfef536d710d90c6a4f5800008000000080010000800001012000c2eb0b0000000017a914b7f5faf40e3d40a5a459b1db3535f2b72fa921e88701042200208c2353173743b595dfb4a07b72ba8e42e3797da74e87fe7d9d7497e3b2028903010547522103089dc10c7ac6db54f91329af617333db388cead0c231f723379d1b99030b02dc21023add904f3d6dcf59ddb906b0dee23529b7ffb9ed50e5e86151926860221f0e7352ae2206023add904f3d6dcf59ddb906b0dee23529b7ffb9ed50e5e86151926860221f0e7310d90c6a4f580000800000008003000080220603089dc10c7ac6db54f91329af617333db388cead0c231f723379d1b99030b02dc10d90c6a4f58000080000000800200008000220203a9a4c37f5996d3aa25dbac6b570af0650394492942460b354753ed9eeca5877110d90c6a4f580000800000008004000080002202027f6399757d2eff55a136ad02c684b1838b6556e5f1b6b34282a94b6b5005109610d90c6a4f58000080000000800500008000");
}

BOOST_AUTO_TEST_CASE(parse_hd_keypath)
{
    std::vector<uint32_t> keypath;

    BOOST_CHECK(ParseHDKeypath("1/1/1/1/1/1/1/1/1/1/1/1/1/1/1/1/1/1/1/1/1/1/1/1/1/1/1/1", keypath));
    BOOST_CHECK(!ParseHDKeypath("///////////////////////////", keypath));

    BOOST_CHECK(ParseHDKeypath("1/1/1/1/1/1/1/1/1/1/1/1/1/1/1/1/1/1/1/1/1/1/1/1/1/1/1'/1", keypath));
    BOOST_CHECK(!ParseHDKeypath("//////////////////////////'/", keypath));

    BOOST_CHECK(ParseHDKeypath("1/1/1/1/1/1/1/1/1/1/1/1/1/1/1/1/1/1/1/1/1/1/1/1/1/1/1/", keypath));
    BOOST_CHECK(!ParseHDKeypath("1///////////////////////////", keypath));

    BOOST_CHECK(ParseHDKeypath("1/1/1/1/1/1/1/1/1/1/1/1/1/1/1/1/1/1/1/1/1/1/1/1/1/1/1'/", keypath));
    BOOST_CHECK(!ParseHDKeypath("1/'//////////////////////////", keypath));

    BOOST_CHECK(ParseHDKeypath("", keypath));
    BOOST_CHECK(!ParseHDKeypath(" ", keypath));

    BOOST_CHECK(ParseHDKeypath("0", keypath));
    BOOST_CHECK(!ParseHDKeypath("O", keypath));

    BOOST_CHECK(ParseHDKeypath("0000'/0000'/0000'", keypath));
    BOOST_CHECK(!ParseHDKeypath("0000,/0000,/0000,", keypath));

    BOOST_CHECK(ParseHDKeypath("01234", keypath));
    BOOST_CHECK(!ParseHDKeypath("0x1234", keypath));

    BOOST_CHECK(ParseHDKeypath("1", keypath));
    BOOST_CHECK(!ParseHDKeypath(" 1", keypath));

    BOOST_CHECK(ParseHDKeypath("42", keypath));
    BOOST_CHECK(!ParseHDKeypath("m42", keypath));

    BOOST_CHECK(ParseHDKeypath("4294967295", keypath)); // 4294967295 == 0xFFFFFFFF (uint32_t max)
    BOOST_CHECK(!ParseHDKeypath("4294967296", keypath)); // 4294967296 == 0xFFFFFFFF (uint32_t max) + 1

    BOOST_CHECK(ParseHDKeypath("m", keypath));
    BOOST_CHECK(!ParseHDKeypath("n", keypath));

    BOOST_CHECK(ParseHDKeypath("m/", keypath));
    BOOST_CHECK(!ParseHDKeypath("n/", keypath));

    BOOST_CHECK(ParseHDKeypath("m/0", keypath));
    BOOST_CHECK(!ParseHDKeypath("n/0", keypath));

    BOOST_CHECK(ParseHDKeypath("m/0'", keypath));
    BOOST_CHECK(!ParseHDKeypath("m/0''", keypath));

    BOOST_CHECK(ParseHDKeypath("m/0'/0'", keypath));
    BOOST_CHECK(!ParseHDKeypath("m/'0/0'", keypath));

    BOOST_CHECK(ParseHDKeypath("m/0/0", keypath));
    BOOST_CHECK(!ParseHDKeypath("n/0/0", keypath));

    BOOST_CHECK(ParseHDKeypath("m/0/0/00", keypath));
    BOOST_CHECK(!ParseHDKeypath("m/0/0/f00", keypath));

    BOOST_CHECK(ParseHDKeypath("m/0/0/000000000000000000000000000000000000000000000000000000000000000000000000000000000000", keypath));
    BOOST_CHECK(!ParseHDKeypath("m/1/1/111111111111111111111111111111111111111111111111111111111111111111111111111111111111", keypath));

    BOOST_CHECK(ParseHDKeypath("m/0/00/0", keypath));
    BOOST_CHECK(!ParseHDKeypath("m/0'/00/'0", keypath));

    BOOST_CHECK(ParseHDKeypath("m/1/", keypath));
    BOOST_CHECK(!ParseHDKeypath("m/1//", keypath));

    BOOST_CHECK(ParseHDKeypath("m/0/4294967295", keypath)); // 4294967295 == 0xFFFFFFFF (uint32_t max)
    BOOST_CHECK(!ParseHDKeypath("m/0/4294967296", keypath)); // 4294967296 == 0xFFFFFFFF (uint32_t max) + 1

    BOOST_CHECK(ParseHDKeypath("m/4294967295", keypath)); // 4294967295 == 0xFFFFFFFF (uint32_t max)
    BOOST_CHECK(!ParseHDKeypath("m/4294967296", keypath)); // 4294967296 == 0xFFFFFFFF (uint32_t max) + 1
}

BOOST_AUTO_TEST_SUITE_END()<|MERGE_RESOLUTION|>--- conflicted
+++ resolved
@@ -62,12 +62,8 @@
     ssData >> psbtx;
 
     // Fill transaction with our data
-<<<<<<< HEAD
-    FillPSBT(&m_wallet, psbtx, SIGHASH_ALL, false, true);
-=======
     bool complete = true;
     BOOST_REQUIRE_EQUAL(TransactionError::OK, FillPSBT(&m_wallet, psbtx, complete, SIGHASH_ALL, false, true));
->>>>>>> 9e306671
 
     // Get the final tx
     CDataStream ssTx(SER_NETWORK, PROTOCOL_VERSION);
