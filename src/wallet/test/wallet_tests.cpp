// Copyright (c) 2012-2017 The Bitcoin Core developers
// Distributed under the MIT software license, see the accompanying
// file COPYING or http://www.opensource.org/licenses/mit-license.php.

#include <wallet/wallet.h>

#include <set>
#include <stdint.h>
#include <utility>
#include <vector>

#include <consensus/validation.h>
#include <rpc/server.h>
#include <test/test_bitcoin.h>
#include <validation.h>
#include <wallet/coincontrol.h>
#include <wallet/test/wallet_test_fixture.h>

#include <boost/test/unit_test.hpp>
#include <univalue.h>

#include <timedata.h>
#include <random.h>
<<<<<<< HEAD

extern CWallet* pwalletMain;
=======
>>>>>>> a68962c4

extern UniValue importmulti(const JSONRPCRequest& request);
extern UniValue dumpwallet(const JSONRPCRequest& request);
extern UniValue importwallet(const JSONRPCRequest& request);

// how many times to run all the tests to have a chance to catch errors that only show up with particular random shuffles
#define RUN_TESTS 100

// some tests fail 1% of the time due to bad luck.
// we repeat those tests this many times and only complain if all iterations of the test fail
#define RANDOM_REPEATS 5

std::vector<std::unique_ptr<CWalletTx>> wtxn;

typedef std::set<CInputCoin> CoinSet;

BOOST_FIXTURE_TEST_SUITE(wallet_tests, WalletTestingSetup)

static const CWallet testWallet;
static std::vector<COutput> vCoins;

static void add_coin(const CAmount& nValue, int nAge = 6*24, bool fIsFromMe = false, int nInput=0, uint32_t coinTime = 0)
{
    static int nextLockTime = 0;
    CMutableTransaction tx;
    tx.nLockTime = nextLockTime++;        // so all transactions get different hashes
    tx.vout.resize(nInput+1);
    tx.vout[nInput].nValue = nValue;
    if (fIsFromMe) {
        // IsFromMe() returns (GetDebit() > 0), and GetDebit() is 0 if vin.empty(),
        // so stop vin being empty, and cache a non-zero Debit to fake out IsFromMe()
        tx.vin.resize(1);
    }
    std::unique_ptr<CWalletTx> wtx(new CWalletTx(&testWallet, MakeTransactionRef(std::move(tx))));
    if (fIsFromMe)
    {
        wtx->fDebitCached = true;
        wtx->nDebitCached = 1;
    }
    COutput output(wtx.get(), nInput, nAge, true /* spendable */, true /* solvable */, true /* safe */);
    vCoins.push_back(output);
    wtxn.emplace_back(std::move(wtx));
}

static void empty_wallet(void)
{
    vCoins.clear();
    wtxn.clear();
}

static bool equal_sets(CoinSet a, CoinSet b)
{
    std::pair<CoinSet::iterator, CoinSet::iterator> ret = mismatch(a.begin(), a.end(), b.begin());
    return ret.first == a.end() && ret.second == b.end();
}

BOOST_AUTO_TEST_CASE(coin_selection_tests)
{
    CoinSet setCoinsRet, setCoinsRet2;
    CAmount nValueRet;

    LOCK(testWallet.cs_wallet);

    // test multiple times to allow for differences in the shuffle order
    for (int i = 0; i < RUN_TESTS; i++)
    {
        empty_wallet();

        // with an empty wallet we can't even pay one cent
        BOOST_CHECK(!testWallet.SelectCoinsMinConf( 1 * CENT, 1, 6, 0, vCoins, setCoinsRet, nValueRet));

        add_coin(1*CENT, 4);        // add a new 1 cent coin

        // with a new 1 cent coin, we still can't find a mature 1 cent
        BOOST_CHECK(!testWallet.SelectCoinsMinConf( 1 * CENT, 1, 6, 0, vCoins, setCoinsRet, nValueRet));

        // but we can find a new 1 cent
        BOOST_CHECK( testWallet.SelectCoinsMinConf( 1 * CENT, 1, 1, 0, vCoins, setCoinsRet, nValueRet));
        BOOST_CHECK_EQUAL(nValueRet, 1 * CENT);

        add_coin(2*CENT);           // add a mature 2 cent coin

        // we can't make 3 cents of mature coins
        BOOST_CHECK(!testWallet.SelectCoinsMinConf( 3 * CENT, 1, 6, 0, vCoins, setCoinsRet, nValueRet));

        // we can make 3 cents of new  coins
        BOOST_CHECK( testWallet.SelectCoinsMinConf( 3 * CENT, 1, 1, 0, vCoins, setCoinsRet, nValueRet));
        BOOST_CHECK_EQUAL(nValueRet, 3 * CENT);

        add_coin(5*CENT);           // add a mature 5 cent coin,
        add_coin(10*CENT, 3, true); // a new 10 cent coin sent from one of our own addresses
        add_coin(20*CENT);          // and a mature 20 cent coin

        // now we have new: 1+10=11 (of which 10 was self-sent), and mature: 2+5+20=27.  total = 38

        // we can't make 38 cents only if we disallow new coins:
        BOOST_CHECK(!testWallet.SelectCoinsMinConf(38 * CENT, 1, 6, 0, vCoins, setCoinsRet, nValueRet));
        // we can't even make 37 cents if we don't allow new coins even if they're from us
        BOOST_CHECK(!testWallet.SelectCoinsMinConf(38 * CENT, 6, 6, 0, vCoins, setCoinsRet, nValueRet));
        // but we can make 37 cents if we accept new coins from ourself
        BOOST_CHECK( testWallet.SelectCoinsMinConf(37 * CENT, 1, 6, 0, vCoins, setCoinsRet, nValueRet));
        BOOST_CHECK_EQUAL(nValueRet, 37 * CENT);
        // and we can make 38 cents if we accept all new coins
        BOOST_CHECK( testWallet.SelectCoinsMinConf(38 * CENT, 1, 1, 0, vCoins, setCoinsRet, nValueRet));
        BOOST_CHECK_EQUAL(nValueRet, 38 * CENT);

        // try making 34 cents from 1,2,5,10,20 - we can't do it exactly
        BOOST_CHECK( testWallet.SelectCoinsMinConf(34 * CENT, 1, 1, 0, vCoins, setCoinsRet, nValueRet));
        BOOST_CHECK_EQUAL(nValueRet, 35 * CENT);       // but 35 cents is closest
        BOOST_CHECK_EQUAL(setCoinsRet.size(), 3U);     // the best should be 20+10+5.  it's incredibly unlikely the 1 or 2 got included (but possible)

        // when we try making 7 cents, the smaller coins (1,2,5) are enough.  We should see just 2+5
        BOOST_CHECK( testWallet.SelectCoinsMinConf( 7 * CENT, 1, 1, 0, vCoins, setCoinsRet, nValueRet));
        BOOST_CHECK_EQUAL(nValueRet, 7 * CENT);
        BOOST_CHECK_EQUAL(setCoinsRet.size(), 2U);

        // when we try making 8 cents, the smaller coins (1,2,5) are exactly enough.
        BOOST_CHECK( testWallet.SelectCoinsMinConf( 8 * CENT, 1, 1, 0, vCoins, setCoinsRet, nValueRet));
        BOOST_CHECK(nValueRet == 8 * CENT);
        BOOST_CHECK_EQUAL(setCoinsRet.size(), 3U);

        // when we try making 9 cents, no subset of smaller coins is enough, and we get the next bigger coin (10)
        BOOST_CHECK( testWallet.SelectCoinsMinConf( 9 * CENT, 1, 1, 0, vCoins, setCoinsRet, nValueRet));
        BOOST_CHECK_EQUAL(nValueRet, 10 * CENT);
        BOOST_CHECK_EQUAL(setCoinsRet.size(), 1U);

        // now clear out the wallet and start again to test choosing between subsets of smaller coins and the next biggest coin
        empty_wallet();

        add_coin( 6*CENT);
        add_coin( 7*CENT);
        add_coin( 8*CENT);
        add_coin(20*CENT);
        add_coin(30*CENT); // now we have 6+7+8+20+30 = 71 cents total

        // check that we have 71 and not 72
        BOOST_CHECK( testWallet.SelectCoinsMinConf(71 * CENT, 1, 1, 0, vCoins, setCoinsRet, nValueRet));
        BOOST_CHECK(!testWallet.SelectCoinsMinConf(72 * CENT, 1, 1, 0, vCoins, setCoinsRet, nValueRet));

        // now try making 16 cents.  the best smaller coins can do is 6+7+8 = 21; not as good at the next biggest coin, 20
        BOOST_CHECK( testWallet.SelectCoinsMinConf(16 * CENT, 1, 1, 0, vCoins, setCoinsRet, nValueRet));
        BOOST_CHECK_EQUAL(nValueRet, 20 * CENT); // we should get 20 in one coin
        BOOST_CHECK_EQUAL(setCoinsRet.size(), 1U);

        add_coin( 5*CENT); // now we have 5+6+7+8+20+30 = 75 cents total

        // now if we try making 16 cents again, the smaller coins can make 5+6+7 = 18 cents, better than the next biggest coin, 20
        BOOST_CHECK( testWallet.SelectCoinsMinConf(16 * CENT, 1, 1, 0, vCoins, setCoinsRet, nValueRet));
        BOOST_CHECK_EQUAL(nValueRet, 18 * CENT); // we should get 18 in 3 coins
        BOOST_CHECK_EQUAL(setCoinsRet.size(), 3U);

        add_coin( 18*CENT); // now we have 5+6+7+8+18+20+30

        // and now if we try making 16 cents again, the smaller coins can make 5+6+7 = 18 cents, the same as the next biggest coin, 18
        BOOST_CHECK( testWallet.SelectCoinsMinConf(16 * CENT, 1, 1, 0, vCoins, setCoinsRet, nValueRet));
        BOOST_CHECK_EQUAL(nValueRet, 18 * CENT);  // we should get 18 in 1 coin
        BOOST_CHECK_EQUAL(setCoinsRet.size(), 1U); // because in the event of a tie, the biggest coin wins

        // now try making 11 cents.  we should get 5+6
        BOOST_CHECK( testWallet.SelectCoinsMinConf(11 * CENT, 1, 1, 0, vCoins, setCoinsRet, nValueRet));
        BOOST_CHECK_EQUAL(nValueRet, 11 * CENT);
        BOOST_CHECK_EQUAL(setCoinsRet.size(), 2U);

        // check that the smallest bigger coin is used
        add_coin( 1*COIN);
        add_coin( 2*COIN);
        add_coin( 3*COIN);
        add_coin( 4*COIN); // now we have 5+6+7+8+18+20+30+100+200+300+400 = 1094 cents
        BOOST_CHECK( testWallet.SelectCoinsMinConf(95 * CENT, 1, 1, 0, vCoins, setCoinsRet, nValueRet));
        BOOST_CHECK_EQUAL(nValueRet, 1 * COIN);  // we should get 1 BTC in 1 coin
        BOOST_CHECK_EQUAL(setCoinsRet.size(), 1U);

        BOOST_CHECK( testWallet.SelectCoinsMinConf(195 * CENT, 1, 1, 0, vCoins, setCoinsRet, nValueRet));
        BOOST_CHECK_EQUAL(nValueRet, 2 * COIN);  // we should get 2 BTC in 1 coin
        BOOST_CHECK_EQUAL(setCoinsRet.size(), 1U);

        // empty the wallet and start again only with coins with equal or bigger time than txTime
        empty_wallet();
        add_coin(10, 6*24, false, 0);

        // coins with equal or bigger time than txTime could not be selected
        BOOST_CHECK(!testWallet.SelectCoinsMinConf(5*CENT, 1, 6, 0, vCoins, setCoinsRet , nValueRet));
        BOOST_CHECK(!testWallet.SelectCoinsMinConf(5*CENT + GetRandInt(100) + 1, 1, 6, 0, vCoins, setCoinsRet , nValueRet));

        // empty the wallet and start again, now with fractions of a cent, to test small change avoidance

        empty_wallet();
        add_coin(MIN_CHANGE * 1 / 10);
        add_coin(MIN_CHANGE * 2 / 10);
        add_coin(MIN_CHANGE * 3 / 10);
        add_coin(MIN_CHANGE * 4 / 10);
        add_coin(MIN_CHANGE * 5 / 10);

        // try making 1 * MIN_CHANGE from the 1.5 * MIN_CHANGE
        // we'll get change smaller than MIN_CHANGE whatever happens, so can expect MIN_CHANGE exactly
        BOOST_CHECK( testWallet.SelectCoinsMinConf(MIN_CHANGE, 1, 1, 0, vCoins, setCoinsRet, nValueRet));
        BOOST_CHECK_EQUAL(nValueRet, MIN_CHANGE);

        // but if we add a bigger coin, small change is avoided
        add_coin(1111*MIN_CHANGE);

        // try making 1 from 0.1 + 0.2 + 0.3 + 0.4 + 0.5 + 1111 = 1112.5
        BOOST_CHECK( testWallet.SelectCoinsMinConf(1 * MIN_CHANGE, 1, 1, 0, vCoins, setCoinsRet, nValueRet));
        BOOST_CHECK_EQUAL(nValueRet, 1 * MIN_CHANGE); // we should get the exact amount

        // if we add more small coins:
        add_coin(MIN_CHANGE * 6 / 10);
        add_coin(MIN_CHANGE * 7 / 10);

        // and try again to make 1.0 * MIN_CHANGE
        BOOST_CHECK( testWallet.SelectCoinsMinConf(1 * MIN_CHANGE, 1, 1, 0, vCoins, setCoinsRet, nValueRet));
        BOOST_CHECK_EQUAL(nValueRet, 1 * MIN_CHANGE); // we should get the exact amount

        // run the 'mtgox' test (see http://blockexplorer.com/tx/29a3efd3ef04f9153d47a990bd7b048a4b2d213daaa5fb8ed670fb85f13bdbcf)
        // they tried to consolidate 10 50k coins into one 500k coin, and ended up with 50k in change
        empty_wallet();
        for (int j = 0; j < 20; j++)
            add_coin(50000 * COIN);

        BOOST_CHECK( testWallet.SelectCoinsMinConf(500000 * COIN, 1, 1, 0, vCoins, setCoinsRet, nValueRet));
        BOOST_CHECK_EQUAL(nValueRet, 500000 * COIN); // we should get the exact amount
        BOOST_CHECK_EQUAL(setCoinsRet.size(), 10U); // in ten coins

        // if there's not enough in the smaller coins to make at least 1 * MIN_CHANGE change (0.5+0.6+0.7 < 1.0+1.0),
        // we need to try finding an exact subset anyway

        // sometimes it will fail, and so we use the next biggest coin:
        empty_wallet();
        add_coin(MIN_CHANGE * 5 / 10);
        add_coin(MIN_CHANGE * 6 / 10);
        add_coin(MIN_CHANGE * 7 / 10);
        add_coin(1111 * MIN_CHANGE);
        BOOST_CHECK( testWallet.SelectCoinsMinConf(1 * MIN_CHANGE, 1, 1, 0, vCoins, setCoinsRet, nValueRet));
        BOOST_CHECK_EQUAL(nValueRet, 1111 * MIN_CHANGE); // we get the bigger coin
        BOOST_CHECK_EQUAL(setCoinsRet.size(), 1U);

        // but sometimes it's possible, and we use an exact subset (0.4 + 0.6 = 1.0)
        empty_wallet();
        add_coin(MIN_CHANGE * 4 / 10);
        add_coin(MIN_CHANGE * 6 / 10);
        add_coin(MIN_CHANGE * 8 / 10);
        add_coin(1111 * MIN_CHANGE);
        BOOST_CHECK( testWallet.SelectCoinsMinConf(MIN_CHANGE, 1, 1, 0, vCoins, setCoinsRet, nValueRet));
        BOOST_CHECK_EQUAL(nValueRet, MIN_CHANGE);   // we should get the exact amount
        BOOST_CHECK_EQUAL(setCoinsRet.size(), 2U); // in two coins 0.4+0.6

        // test avoiding small change
        empty_wallet();
        add_coin(MIN_CHANGE * 5 / 100);
        add_coin(MIN_CHANGE * 1);
        add_coin(MIN_CHANGE * 100);

        // trying to make 100.01 from these three coins
        BOOST_CHECK(testWallet.SelectCoinsMinConf(MIN_CHANGE * 10001 / 100, 1, 1, 0, vCoins, setCoinsRet, nValueRet));
        BOOST_CHECK_EQUAL(nValueRet, MIN_CHANGE * 10105 / 100); // we should get all coins
        BOOST_CHECK_EQUAL(setCoinsRet.size(), 3U);

        // but if we try to make 99.9, we should take the bigger of the two small coins to avoid small change
        BOOST_CHECK(testWallet.SelectCoinsMinConf(MIN_CHANGE * 9990 / 100, 1, 1, 0, vCoins, setCoinsRet, nValueRet));
        BOOST_CHECK_EQUAL(nValueRet, 101 * MIN_CHANGE);
        BOOST_CHECK_EQUAL(setCoinsRet.size(), 2U);

        // test with many inputs
        for (CAmount amt=1500; amt < COIN; amt*=10) {
             empty_wallet();
             // Create 676 inputs (=  (old MAX_STANDARD_TX_SIZE == 100000)  / 148 bytes per input)
             for (uint16_t j = 0; j < 676; j++)
                 add_coin(amt);
             BOOST_CHECK(testWallet.SelectCoinsMinConf(2000, 1, 1, 0, vCoins, setCoinsRet, nValueRet));
             if (amt - 2000 < MIN_CHANGE) {
                 // needs more than one input:
                 uint16_t returnSize = std::ceil((2000.0 + MIN_CHANGE)/amt);
                 CAmount returnValue = amt * returnSize;
                 BOOST_CHECK_EQUAL(nValueRet, returnValue);
                 BOOST_CHECK_EQUAL(setCoinsRet.size(), returnSize);
             } else {
                 // one input is sufficient:
                 BOOST_CHECK_EQUAL(nValueRet, amt);
                 BOOST_CHECK_EQUAL(setCoinsRet.size(), 1U);
             }
        }

        // test randomness
        {
            empty_wallet();
            for (int i2 = 0; i2 < 100; i2++)
                add_coin(COIN);

            // picking 50 from 100 coins doesn't depend on the shuffle,
            // but does depend on randomness in the stochastic approximation code
            BOOST_CHECK(testWallet.SelectCoinsMinConf(50 * COIN, 1, 6, 0, vCoins, setCoinsRet , nValueRet));
            BOOST_CHECK(testWallet.SelectCoinsMinConf(50 * COIN, 1, 6, 0, vCoins, setCoinsRet2, nValueRet));
            BOOST_CHECK(!equal_sets(setCoinsRet, setCoinsRet2));

            int fails = 0;
            for (int j = 0; j < RANDOM_REPEATS; j++)
            {
                // selecting 1 from 100 identical coins depends on the shuffle; this test will fail 1% of the time
                // run the test RANDOM_REPEATS times and only complain if all of them fail
                BOOST_CHECK(testWallet.SelectCoinsMinConf(COIN, 1, 6, 0, vCoins, setCoinsRet , nValueRet));
                BOOST_CHECK(testWallet.SelectCoinsMinConf(COIN, 1, 6, 0, vCoins, setCoinsRet2, nValueRet));
                if (equal_sets(setCoinsRet, setCoinsRet2))
                    fails++;
            }
            BOOST_CHECK_NE(fails, RANDOM_REPEATS);

            // add 75 cents in small change.  not enough to make 90 cents,
            // then try making 90 cents.  there are multiple competing "smallest bigger" coins,
            // one of which should be picked at random
            add_coin(5 * CENT);
            add_coin(10 * CENT);
            add_coin(15 * CENT);
            add_coin(20 * CENT);
            add_coin(25 * CENT);

            fails = 0;
            for (int j = 0; j < RANDOM_REPEATS; j++)
            {
                // selecting 1 from 100 identical coins depends on the shuffle; this test will fail 1% of the time
                // run the test RANDOM_REPEATS times and only complain if all of them fail
                BOOST_CHECK(testWallet.SelectCoinsMinConf(90*CENT, 1, 6, 0, vCoins, setCoinsRet , nValueRet));
                BOOST_CHECK(testWallet.SelectCoinsMinConf(90*CENT, 1, 6, 0, vCoins, setCoinsRet2, nValueRet));
                if (equal_sets(setCoinsRet, setCoinsRet2))
                    fails++;
            }
            BOOST_CHECK_NE(fails, RANDOM_REPEATS);
        }
    }
    empty_wallet();
}

BOOST_AUTO_TEST_CASE(ApproximateBestSubset)
{
    CoinSet setCoinsRet;
    CAmount nValueRet;

    LOCK(testWallet.cs_wallet);

    empty_wallet();

    // Test vValue sort order
    for (int i = 0; i < 1000; i++)
        add_coin(1000 * COIN);
    add_coin(3 * COIN);

    BOOST_CHECK(testWallet.SelectCoinsMinConf(1003 * COIN, 1, 6, 0, vCoins, setCoinsRet, nValueRet));
    BOOST_CHECK_EQUAL(nValueRet, 1003 * COIN);
    BOOST_CHECK_EQUAL(setCoinsRet.size(), 2U);

    empty_wallet();
}

static void AddKey(CWallet& wallet, const CKey& key)
<<<<<<< HEAD
{
    LOCK(wallet.cs_wallet);
    wallet.AddKeyPubKey(key, key.GetPubKey());
}

BOOST_FIXTURE_TEST_CASE(rescan, TestChain100Setup)
=======
>>>>>>> a68962c4
{
    LOCK(wallet.cs_wallet);
    wallet.AddKeyPubKey(key, key.GetPubKey());
}

BOOST_FIXTURE_TEST_CASE(rescan, TestChain100Setup)
{
    // Cap last block file size, and mine new block in a new block file.
    CBlockIndex* const nullBlock = nullptr;
    CBlockIndex* oldTip = chainActive.Tip();
    GetBlockFileInfo(oldTip->GetBlockPos().nFile)->nSize = MAX_BLOCKFILE_SIZE;
    CreateAndProcessBlock({}, GetScriptForRawPubKey(coinbaseKey.GetPubKey()));
    CBlockIndex* newTip = chainActive.Tip();

    LOCK(cs_main);

    // Verify ScanForWalletTransactions picks up transactions in both the old
    // and new block files.
    {
        CWallet wallet;
        AddKey(wallet, coinbaseKey);
<<<<<<< HEAD
        BOOST_CHECK_EQUAL(nullBlock, wallet.ScanForWalletTransactions(oldTip));
=======
        WalletRescanReserver reserver(&wallet);
        reserver.reserve();
        BOOST_CHECK_EQUAL(nullBlock, wallet.ScanForWalletTransactions(oldTip, nullptr, reserver));
>>>>>>> a68962c4
        BOOST_CHECK_EQUAL(wallet.GetImmatureBalance(), 40000 * COIN);
    }

    // Prune the older block file.
    PruneOneBlockFile(oldTip->GetBlockPos().nFile);
    UnlinkPrunedFiles({oldTip->GetBlockPos().nFile});

    // Verify ScanForWalletTransactions only picks transactions in the new block
    // file.
    {
        CWallet wallet;
        AddKey(wallet, coinbaseKey);
<<<<<<< HEAD
        BOOST_CHECK_EQUAL(oldTip, wallet.ScanForWalletTransactions(oldTip));
=======
        WalletRescanReserver reserver(&wallet);
        reserver.reserve();
        BOOST_CHECK_EQUAL(oldTip, wallet.ScanForWalletTransactions(oldTip, nullptr, reserver));
>>>>>>> a68962c4
        BOOST_CHECK_EQUAL(wallet.GetImmatureBalance(), 20000 * COIN);
    }

    // Verify importmulti RPC returns failure for a key whose creation time is
    // before the missing block, and success for a key whose creation time is
    // after.
    {
        CWallet wallet;
        vpwallets.insert(vpwallets.begin(), &wallet);
        UniValue keys;
        keys.setArray();
        UniValue key;
        key.setObject();
        key.pushKV("scriptPubKey", HexStr(GetScriptForRawPubKey(coinbaseKey.GetPubKey())));
        key.pushKV("timestamp", 0);
        key.pushKV("internal", UniValue(true));
        keys.push_back(key);
        key.clear();
        key.setObject();
        CKey futureKey;
        futureKey.MakeNewKey(true);
        key.pushKV("scriptPubKey", HexStr(GetScriptForRawPubKey(futureKey.GetPubKey())));
        key.pushKV("timestamp", newTip->GetBlockTimeMax() + TIMESTAMP_WINDOW + 1);
        key.pushKV("internal", UniValue(true));
        keys.push_back(key);
        JSONRPCRequest request;
        request.params.setArray();
        request.params.push_back(keys);

        UniValue response = importmulti(request);
        BOOST_CHECK_EQUAL(response.write(),
            strprintf("[{\"success\":false,\"error\":{\"code\":-1,\"message\":\"Rescan failed for key with creation "
                      "timestamp %d. There was an error reading a block from time %d, which is after or within %d "
                      "seconds of key creation, and could contain transactions pertaining to the key. As a result, "
                      "transactions and coins using this key may not appear in the wallet. This error could be caused "
                      "by pruning or data corruption (see qtumd log for details) and could be dealt with by "
                      "downloading and rescanning the relevant blocks (see -reindex and -rescan "
                      "options).\"}},{\"success\":true}]",
                              0, oldTip->GetBlockTimeMax(), TIMESTAMP_WINDOW));
        vpwallets.erase(vpwallets.begin());
    }
}

// Verify importwallet RPC starts rescan at earliest block with timestamp
// greater or equal than key birthday. Previously there was a bug where
// importwallet RPC would start the scan at the latest block with timestamp less
// than or equal to key birthday.
BOOST_FIXTURE_TEST_CASE(importwallet_rescan, TestChain100Setup)
{
    g_address_type = OUTPUT_TYPE_DEFAULT;
    g_change_type = OUTPUT_TYPE_DEFAULT;

    // Create two blocks with same timestamp to verify that importwallet rescan
    // will pick up both blocks, not just the first.
    const int64_t BLOCK_TIME = chainActive.Tip()->GetBlockTimeMax() + 5;
    SetMockTime(BLOCK_TIME);
    coinbaseTxns.emplace_back(*CreateAndProcessBlock({}, GetScriptForRawPubKey(coinbaseKey.GetPubKey())).vtx[0]);
    coinbaseTxns.emplace_back(*CreateAndProcessBlock({}, GetScriptForRawPubKey(coinbaseKey.GetPubKey())).vtx[0]);

    // Set key birthday to block time increased by the timestamp window, so
    // rescan will start at the block time.
    const int64_t KEY_TIME = BLOCK_TIME + TIMESTAMP_WINDOW;
    SetMockTime(KEY_TIME);
    coinbaseTxns.emplace_back(*CreateAndProcessBlock({}, GetScriptForRawPubKey(coinbaseKey.GetPubKey())).vtx[0]);

    LOCK(cs_main);

    // Import key into wallet and call dumpwallet to create backup file.
    {
        CWallet wallet;
        LOCK(wallet.cs_wallet);
        wallet.mapKeyMetadata[coinbaseKey.GetPubKey().GetID()].nCreateTime = KEY_TIME;
        wallet.AddKeyPubKey(coinbaseKey, coinbaseKey.GetPubKey());

        JSONRPCRequest request;
        request.params.setArray();
        request.params.push_back((pathTemp / "wallet.backup").string());
        vpwallets.insert(vpwallets.begin(), &wallet);
        ::dumpwallet(request);
    }

    // Call importwallet RPC and verify all blocks with timestamps >= BLOCK_TIME
    // were scanned, and no prior blocks were scanned.
    {
        CWallet wallet;

        JSONRPCRequest request;
        request.params.setArray();
        request.params.push_back((pathTemp / "wallet.backup").string());
        vpwallets[0] = &wallet;
        ::importwallet(request);

        LOCK(wallet.cs_wallet);
        BOOST_CHECK_EQUAL(wallet.mapWallet.size(), 3);
        BOOST_CHECK_EQUAL(coinbaseTxns.size(), 503);
        for (size_t i = 0; i < coinbaseTxns.size(); ++i) {
            bool found = wallet.GetWalletTx(coinbaseTxns[i].GetHash());
            bool expected = i >= 500;
            BOOST_CHECK_EQUAL(found, expected);
        }
    }

    SetMockTime(0);
    vpwallets.erase(vpwallets.begin());
}

// Check that GetImmatureCredit() returns a newly calculated value instead of
// the cached value after a MarkDirty() call.
//
// This is a regression test written to verify a bugfix for the immature credit
// function. Similar tests probably should be written for the other credit and
// debit functions.
BOOST_FIXTURE_TEST_CASE(coin_mark_dirty_immature_credit, TestChain100Setup)
{
    CWallet wallet;
    CWalletTx wtx(&wallet, MakeTransactionRef(coinbaseTxns.back()));
    LOCK2(cs_main, wallet.cs_wallet);
    wtx.hashBlock = chainActive.Tip()->GetBlockHash();
    wtx.nIndex = 0;

    // Call GetImmatureCredit() once before adding the key to the wallet to
    // cache the current immature credit amount, which is 0.
    BOOST_CHECK_EQUAL(wtx.GetImmatureCredit(), 0);

    // Invalidate the cached value, add the key, and make sure a new immature
    // credit amount is calculated.
    wtx.MarkDirty();
    wallet.AddKeyPubKey(coinbaseKey, coinbaseKey.GetPubKey());
    BOOST_CHECK_EQUAL(wtx.GetImmatureCredit(), 20000*COIN);
}

static int64_t AddTx(CWallet& wallet, uint32_t lockTime, int64_t mockTime, int64_t blockTime)
{
    CMutableTransaction tx;
    tx.nLockTime = lockTime;
    SetMockTime(mockTime);
    CBlockIndex* block = nullptr;
    if (blockTime > 0) {
        LOCK(cs_main);
        auto inserted = mapBlockIndex.emplace(GetRandHash(), new CBlockIndex);
        assert(inserted.second);
        const uint256& hash = inserted.first->first;
        block = inserted.first->second;
        block->nTime = blockTime;
        block->phashBlock = &hash;
    }

    CWalletTx wtx(&wallet, MakeTransactionRef(tx));
    if (block) {
        wtx.SetMerkleBranch(block, 0);
    }
    wallet.AddToWallet(wtx);
    LOCK(wallet.cs_wallet);
    return wallet.mapWallet.at(wtx.GetHash()).nTimeSmart;
}

// Simple test to verify assignment of CWalletTx::nSmartTime value. Could be
// expanded to cover more corner cases of smart time logic.
BOOST_AUTO_TEST_CASE(ComputeTimeSmart)
{
    CWallet wallet;

    // New transaction should use clock time if lower than block time.
    BOOST_CHECK_EQUAL(AddTx(wallet, 1, 100, 120), 100);

    // Test that updating existing transaction does not change smart time.
    BOOST_CHECK_EQUAL(AddTx(wallet, 1, 200, 220), 100);

    // New transaction should use clock time if there's no block time.
    BOOST_CHECK_EQUAL(AddTx(wallet, 2, 300, 0), 300);

    // New transaction should use block time if lower than clock time.
    BOOST_CHECK_EQUAL(AddTx(wallet, 3, 420, 400), 400);

    // New transaction should use latest entry time if higher than
    // min(block time, clock time).
    BOOST_CHECK_EQUAL(AddTx(wallet, 4, 500, 390), 400);

    // If there are future entries, new transaction should use time of the
    // newest entry that is no more than 300 seconds ahead of the clock time.
    BOOST_CHECK_EQUAL(AddTx(wallet, 5, 50, 600), 300);

    // Reset mock time for other tests.
    SetMockTime(0);
}

BOOST_AUTO_TEST_CASE(LoadReceiveRequests)
{
    CTxDestination dest = CKeyID();
    LOCK(pwalletMain->cs_wallet);
    pwalletMain->AddDestData(dest, "misc", "val_misc");
    pwalletMain->AddDestData(dest, "rr0", "val_rr0");
    pwalletMain->AddDestData(dest, "rr1", "val_rr1");

    auto values = pwalletMain->GetDestValues("rr");
    BOOST_CHECK_EQUAL(values.size(), 2);
    BOOST_CHECK_EQUAL(values[0], "val_rr0");
    BOOST_CHECK_EQUAL(values[1], "val_rr1");
}

class ListCoinsTestingSetup : public TestChain100Setup
{
public:
    ListCoinsTestingSetup()
    {
        CreateAndProcessBlock({}, GetScriptForRawPubKey(coinbaseKey.GetPubKey()));
        ::bitdb.MakeMock();
        g_address_type = OUTPUT_TYPE_DEFAULT;
        g_change_type = OUTPUT_TYPE_DEFAULT;
        wallet.reset(new CWallet(std::unique_ptr<CWalletDBWrapper>(new CWalletDBWrapper(&bitdb, "wallet_test.dat"))));
        bool firstRun;
        wallet->LoadWallet(firstRun);
        AddKey(*wallet, coinbaseKey);
<<<<<<< HEAD
        wallet->ScanForWalletTransactions(chainActive.Genesis());
=======
        WalletRescanReserver reserver(wallet.get());
        reserver.reserve();
        wallet->ScanForWalletTransactions(chainActive.Genesis(), nullptr, reserver);
>>>>>>> a68962c4
    }

    ~ListCoinsTestingSetup()
    {
        wallet.reset();
        ::bitdb.Flush(true);
        ::bitdb.Reset();
    }

    CWalletTx& AddTx(CRecipient recipient)
    {
        CWalletTx wtx;
        CReserveKey reservekey(wallet.get());
        CAmount fee;
        int changePos = -1;
        std::string error;
        CCoinControl dummy;
        BOOST_CHECK(wallet->CreateTransaction({recipient}, wtx, reservekey, fee, changePos, error, dummy));
        CValidationState state;
        BOOST_CHECK(wallet->CommitTransaction(wtx, reservekey, nullptr, state));
        CMutableTransaction blocktx;
        {
            LOCK(wallet->cs_wallet);
            blocktx = CMutableTransaction(*wallet->mapWallet.at(wtx.GetHash()).tx);
        }
        CreateAndProcessBlock({CMutableTransaction(blocktx)}, GetScriptForRawPubKey(coinbaseKey.GetPubKey()));
        LOCK(wallet->cs_wallet);
        auto it = wallet->mapWallet.find(wtx.GetHash());
        BOOST_CHECK(it != wallet->mapWallet.end());
        it->second.SetMerkleBranch(chainActive.Tip(), 1);
        return it->second;
    }

    std::unique_ptr<CWallet> wallet;
};

BOOST_FIXTURE_TEST_CASE(ListCoins, ListCoinsTestingSetup)
{
    return;

    std::string coinbaseAddress = coinbaseKey.GetPubKey().GetID().ToString();
<<<<<<< HEAD
    LOCK2(cs_main, wallet->cs_wallet);
=======
>>>>>>> a68962c4

    // Confirm ListCoins initially returns 1 coin grouped under coinbaseKey
    // address.
    auto list = wallet->ListCoins();
    BOOST_CHECK_EQUAL(list.size(), 1);
    BOOST_CHECK_EQUAL(boost::get<CKeyID>(list.begin()->first).ToString(), coinbaseAddress);
    BOOST_CHECK_EQUAL(list.begin()->second.size(), 1);

    // Check initial balance from one mature coinbase transaction.
    BOOST_CHECK_EQUAL(20000 * COIN, wallet->GetAvailableBalance());

    // Add a transaction creating a change address, and confirm ListCoins still
    // returns the coin associated with the change address underneath the
    // coinbaseKey pubkey, even though the change address has a different
    // pubkey.
    AddTx(CRecipient{GetScriptForRawPubKey({}), 1 * COIN, false /* subtract fee */});
    list = wallet->ListCoins();
    BOOST_CHECK_EQUAL(list.size(), 1);
    BOOST_CHECK_EQUAL(boost::get<CKeyID>(list.begin()->first).ToString(), coinbaseAddress);
    BOOST_CHECK_EQUAL(list.begin()->second.size(), 2);

    // Lock both coins. Confirm number of available coins drops to 0.
    std::vector<COutput> available;
    wallet->AvailableCoins(available);
    BOOST_CHECK_EQUAL(available.size(), 2);
    for (const auto& group : list) {
        for (const auto& coin : group.second) {
            LOCK(wallet->cs_wallet);
            wallet->LockCoin(COutPoint(coin.tx->GetHash(), coin.i));
        }
    }
    wallet->AvailableCoins(available);
    BOOST_CHECK_EQUAL(available.size(), 0);

    // Confirm ListCoins still returns same result as before, despite coins
    // being locked.
    list = wallet->ListCoins();
    BOOST_CHECK_EQUAL(list.size(), 1);
    BOOST_CHECK_EQUAL(boost::get<CKeyID>(list.begin()->first).ToString(), coinbaseAddress);
    BOOST_CHECK_EQUAL(list.begin()->second.size(), 2);
}

BOOST_AUTO_TEST_SUITE_END()<|MERGE_RESOLUTION|>--- conflicted
+++ resolved
@@ -21,11 +21,6 @@
 
 #include <timedata.h>
 #include <random.h>
-<<<<<<< HEAD
-
-extern CWallet* pwalletMain;
-=======
->>>>>>> a68962c4
 
 extern UniValue importmulti(const JSONRPCRequest& request);
 extern UniValue dumpwallet(const JSONRPCRequest& request);
@@ -379,15 +374,6 @@
 }
 
 static void AddKey(CWallet& wallet, const CKey& key)
-<<<<<<< HEAD
-{
-    LOCK(wallet.cs_wallet);
-    wallet.AddKeyPubKey(key, key.GetPubKey());
-}
-
-BOOST_FIXTURE_TEST_CASE(rescan, TestChain100Setup)
-=======
->>>>>>> a68962c4
 {
     LOCK(wallet.cs_wallet);
     wallet.AddKeyPubKey(key, key.GetPubKey());
@@ -409,13 +395,9 @@
     {
         CWallet wallet;
         AddKey(wallet, coinbaseKey);
-<<<<<<< HEAD
-        BOOST_CHECK_EQUAL(nullBlock, wallet.ScanForWalletTransactions(oldTip));
-=======
         WalletRescanReserver reserver(&wallet);
         reserver.reserve();
         BOOST_CHECK_EQUAL(nullBlock, wallet.ScanForWalletTransactions(oldTip, nullptr, reserver));
->>>>>>> a68962c4
         BOOST_CHECK_EQUAL(wallet.GetImmatureBalance(), 40000 * COIN);
     }
 
@@ -428,13 +410,9 @@
     {
         CWallet wallet;
         AddKey(wallet, coinbaseKey);
-<<<<<<< HEAD
-        BOOST_CHECK_EQUAL(oldTip, wallet.ScanForWalletTransactions(oldTip));
-=======
         WalletRescanReserver reserver(&wallet);
         reserver.reserve();
         BOOST_CHECK_EQUAL(oldTip, wallet.ScanForWalletTransactions(oldTip, nullptr, reserver));
->>>>>>> a68962c4
         BOOST_CHECK_EQUAL(wallet.GetImmatureBalance(), 20000 * COIN);
     }
 
@@ -648,13 +626,9 @@
         bool firstRun;
         wallet->LoadWallet(firstRun);
         AddKey(*wallet, coinbaseKey);
-<<<<<<< HEAD
-        wallet->ScanForWalletTransactions(chainActive.Genesis());
-=======
         WalletRescanReserver reserver(wallet.get());
         reserver.reserve();
         wallet->ScanForWalletTransactions(chainActive.Genesis(), nullptr, reserver);
->>>>>>> a68962c4
     }
 
     ~ListCoinsTestingSetup()
@@ -693,13 +667,7 @@
 
 BOOST_FIXTURE_TEST_CASE(ListCoins, ListCoinsTestingSetup)
 {
-    return;
-
     std::string coinbaseAddress = coinbaseKey.GetPubKey().GetID().ToString();
-<<<<<<< HEAD
-    LOCK2(cs_main, wallet->cs_wallet);
-=======
->>>>>>> a68962c4
 
     // Confirm ListCoins initially returns 1 coin grouped under coinbaseKey
     // address.
