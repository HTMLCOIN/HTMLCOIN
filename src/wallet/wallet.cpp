// Copyright (c) 2009-2010 Satoshi Nakamoto
// Copyright (c) 2009-2017 The Bitcoin Core developers
// Distributed under the MIT software license, see the accompanying
// file COPYING or http://www.opensource.org/licenses/mit-license.php.

<<<<<<< HEAD
#include "wallet/wallet.h"

#include "base58.h"
#include "checkpoints.h"
#include "chain.h"
#include "wallet/coincontrol.h"
#include "consensus/consensus.h"
#include "consensus/validation.h"
#include "fs.h"
#include "init.h"
#include "key.h"
#include "keystore.h"
#include "validation.h"
#include "net.h"
#include "policy/fees.h"
#include "policy/policy.h"
#include "policy/rbf.h"
#include "primitives/block.h"
#include "primitives/transaction.h"
#include "script/script.h"
#include "script/sign.h"
#include "scheduler.h"
#include "timedata.h"
#include "txmempool.h"
#include "util.h"
#include "ui_interface.h"
#include "utilmoneystr.h"
#include "pos.h"
=======
#include <wallet/wallet.h>

#include <base58.h>
#include <checkpoints.h>
#include <chain.h>
#include <wallet/coincontrol.h>
#include <consensus/consensus.h>
#include <consensus/validation.h>
#include <fs.h>
#include <wallet/init.h>
#include <key.h>
#include <keystore.h>
#include <validation.h>
#include <net.h>
#include <policy/fees.h>
#include <policy/policy.h>
#include <policy/rbf.h>
#include <primitives/block.h>
#include <primitives/transaction.h>
#include <script/script.h>
#include <scheduler.h>
#include <timedata.h>
#include <txmempool.h>
#include <util.h>
#include <utilmoneystr.h>
#include <wallet/fees.h>
#include <pos.h>
>>>>>>> a68962c4

#include <assert.h>
#include <future>

#include <boost/algorithm/string/replace.hpp>
#include <boost/thread.hpp>
#include <miner.h>

std::vector<CWalletRef> vpwallets;
/** Transaction fee set by the user */
CFeeRate payTxFee(DEFAULT_TRANSACTION_FEE);
unsigned int nTxConfirmTarget = DEFAULT_TX_CONFIRM_TARGET;
bool bSpendZeroConfChange = DEFAULT_SPEND_ZEROCONF_CHANGE;
bool bZeroBalanceAddressToken = DEFAULT_ZERO_BALANCE_ADDRESS_TOKEN;
bool fWalletRbf = DEFAULT_WALLET_RBF;
bool fNotUseChangeAddress = DEFAULT_NOT_USE_CHANGE_ADDRESS;
bool fCheckForUpdates = DEFAULT_CHECK_FOR_UPDATES;
bool fBatchProcessingMode = false;
<<<<<<< HEAD
=======
OutputType g_address_type = OUTPUT_TYPE_NONE;
OutputType g_change_type = OUTPUT_TYPE_NONE;
>>>>>>> a68962c4

const char * DEFAULT_WALLET_DAT = "wallet.dat";
const uint32_t BIP32_HARDENED_KEY_LIMIT = 0x80000000;

CAmount nReserveBalance = 0;

struct ScriptsElement{
    CScript script;
    uint256 hash;
};

/**
 * Cache of the recent mpos scripts for the block reward recipients
 * The max size of the map is 2 * nCacheScripts - nMPoSRewardRecipients, so in this case it is 20
 */
std::map<int, ScriptsElement> scriptsMap;

/**
 * Fees smaller than this (in satoshi) are considered zero fee (for transaction creation)
 * Override with -mintxfee
 */
CFeeRate CWallet::minTxFee = CFeeRate(DEFAULT_TRANSACTION_MINFEE);

/**
 * If fee estimation does not have enough data to provide estimates, use this fee instead.
 * Has no effect if not using fee estimation
 * Override with -fallbackfee
 */
CFeeRate CWallet::fallbackFee = CFeeRate(DEFAULT_FALLBACK_FEE);

CFeeRate CWallet::m_discard_rate = CFeeRate(DEFAULT_DISCARD_FEE);

const uint256 CMerkleTx::ABANDON_HASH(uint256S("0000000000000000000000000000000000000000000000000000000000000001"));

/**
 * Proof-of-stake functions needed in the wallet but wallet independent
 */
unsigned int GetStakeMaxCombineInputs() { return 100; }

int64_t GetStakeCombineThreshold() { return 100 * COIN; }

unsigned int GetStakeSplitOutputs() { return 2; }

int64_t GetStakeSplitThreshold() { return GetStakeSplitOutputs() * GetStakeCombineThreshold(); }

bool NeedToEraseScriptFromCache(int nBlockHeight, int nCacheScripts, int nScriptHeight, const ScriptsElement& scriptElement)
{
    // Erase element from cache if not in range [nBlockHeight - nCacheScripts, nBlockHeight + nCacheScripts]
    if(nScriptHeight < (nBlockHeight - nCacheScripts) ||
            nScriptHeight > (nBlockHeight + nCacheScripts))
        return true;

    // Erase element from cache if hash different
    CBlockIndex* pblockindex = chainActive[nScriptHeight];
    if(pblockindex && pblockindex->GetBlockHash() != scriptElement.hash)
        return true;

    return false;
}

void CleanScriptCache(int nHeight, const Consensus::Params& consensusParams)
{
    int nCacheScripts = consensusParams.nMPoSRewardRecipients * 1.5;

    // Remove the scripts from cache that are not used
    for (std::map<int, ScriptsElement>::iterator it=scriptsMap.begin(); it!=scriptsMap.end();){
        if(NeedToEraseScriptFromCache(nHeight, nCacheScripts, it->first, it->second))
        {
            it = scriptsMap.erase(it);
        }
        else{
            it++;
        }
    }
}

bool ReadFromScriptCache(CScript &script, CBlockIndex* pblockindex, int nHeight, const Consensus::Params& consensusParams)
{
    CleanScriptCache(nHeight, consensusParams);

    // Find the script in the cache
    std::map<int, ScriptsElement>::iterator it = scriptsMap.find(nHeight);
    if(it != scriptsMap.end())
    {
        if(it->second.hash == pblockindex->GetBlockHash())
        {
            script = it->second.script;
            return true;
        }
    }

    return false;
}

void AddToScriptCache(CScript script, CBlockIndex* pblockindex, int nHeight, const Consensus::Params& consensusParams)
{
    CleanScriptCache(nHeight, consensusParams);

    // Add the script into the cache
    ScriptsElement listElement;
    listElement.script = script;
    listElement.hash = pblockindex->GetBlockHash();
    scriptsMap.insert(std::pair<int, ScriptsElement>(nHeight, listElement));
}

bool AddMPoSScript(std::vector<CScript> &mposScriptList, int nHeight, const Consensus::Params& consensusParams)
{
    // Check if the block index exist into the active chain
    CBlockIndex* pblockindex = chainActive[nHeight];
    if(!pblockindex)
    {
        LogPrint(BCLog::COINSTAKE, "Block index not found\n");
        return false;
    }

    // Try find the script from the cache
    CScript script;
    if(ReadFromScriptCache(script, pblockindex, nHeight, consensusParams))
    {
        mposScriptList.push_back(script);
        return true;
    }

    // Read the block
    uint160 stakeAddress;
    if(!pblocktree->ReadStakeIndex(nHeight, stakeAddress)){
        return false;
    }

    // The block reward for PoS is in the second transaction (coinstake) and the second or third output
    if(pblockindex->IsProofOfStake())
    {
        if(stakeAddress == uint160())
        {
            LogPrint(BCLog::COINSTAKE, "Fail to solve script for mpos reward recipient\n");
            //This should never fail, but in case it somehow did we don't want it to bring the network to a halt
            //So, use an OP_RETURN script to burn the coins for the unknown staker
            script = CScript() << OP_RETURN;
        }else{
            // Make public key hash script
            script = CScript() << OP_DUP << OP_HASH160 << ToByteVector(stakeAddress) << OP_EQUALVERIFY << OP_CHECKSIG;
        }

        // Add the script into the list
        mposScriptList.push_back(script);

        // Update script cache
        AddToScriptCache(script, pblockindex, nHeight, consensusParams);
    }
    else
    {
        if(consensusParams.fPoSNoRetargeting){
            //this could happen in regtest. Just ignore and add an empty script
            script = CScript() << OP_RETURN;
            mposScriptList.push_back(script);
            return true;

        }
        LogPrint(BCLog::COINSTAKE, "The block is not proof-of-stake\n");
        return false;
    }

    return true;
}

bool GetMPoSOutputScripts(std::vector<CScript>& mposScriptList, int nHeight, const Consensus::Params& consensusParams)
{
    bool ret = true;
    nHeight -= COINBASE_MATURITY;

    // Populate the list of scripts for the reward recipients
    for(int i = 0; (i < consensusParams.nMPoSRewardRecipients - 1) && ret; i++)
    {
        ret &= AddMPoSScript(mposScriptList, nHeight - i, consensusParams);
    }

    return ret;
}

bool CreateMPoSOutputs(CMutableTransaction& txNew, int64_t nRewardPiece, int nHeight, const Consensus::Params& consensusParams)
{
    std::vector<CScript> mposScriptList;
    if(!GetMPoSOutputScripts(mposScriptList, nHeight, consensusParams))
    {
        LogPrint(BCLog::COINSTAKE, "Fail to get the list of recipients\n");
        return false;
    }

    // Split the block reward with the recipients
    for(unsigned int i = 0; i < mposScriptList.size(); i++)
    {
        CTxOut txOut(CTxOut(0, mposScriptList[i]));
        txOut.nValue = nRewardPiece;
        txNew.vout.push_back(txOut);
    }

    return true;
}

/** @defgroup mapWallet
 *
 * @{
 */

struct CompareValueOnly
{
    bool operator()(const CInputCoin& t1,
                    const CInputCoin& t2) const
    {
        return t1.txout.nValue < t2.txout.nValue;
    }
};

std::string COutput::ToString() const
{
    return strprintf("COutput(%s, %d, %d) [%s]", tx->GetHash().ToString(), i, nDepth, FormatMoney(tx->tx->vout[i].nValue));
}

class CAffectedKeysVisitor : public boost::static_visitor<void> {
private:
    const CKeyStore &keystore;
    std::vector<CKeyID> &vKeys;

public:
    CAffectedKeysVisitor(const CKeyStore &keystoreIn, std::vector<CKeyID> &vKeysIn) : keystore(keystoreIn), vKeys(vKeysIn) {}

    void Process(const CScript &script) {
        txnouttype type;
        std::vector<CTxDestination> vDest;
        int nRequired;
        if (ExtractDestinations(script, type, vDest, nRequired)) {
            for (const CTxDestination &dest : vDest)
                boost::apply_visitor(*this, dest);
        }
    }

    void operator()(const CKeyID &keyId) {
        if (keystore.HaveKey(keyId))
            vKeys.push_back(keyId);
    }

    void operator()(const CScriptID &scriptId) {
        CScript script;
        if (keystore.GetCScript(scriptId, script))
            Process(script);
    }

    void operator()(const WitnessV0ScriptHash& scriptID)
    {
        CScriptID id;
        CRIPEMD160().Write(scriptID.begin(), 32).Finalize(id.begin());
        CScript script;
        if (keystore.GetCScript(id, script)) {
            Process(script);
        }
    }

    void operator()(const WitnessV0KeyHash& keyid)
    {
        CKeyID id(keyid);
        if (keystore.HaveKey(id)) {
            vKeys.push_back(id);
        }
    }

    template<typename X>
    void operator()(const X &none) {}
};

const CWalletTx* CWallet::GetWalletTx(const uint256& hash) const
{
    LOCK(cs_wallet);
    std::map<uint256, CWalletTx>::const_iterator it = mapWallet.find(hash);
    if (it == mapWallet.end())
        return nullptr;
    return &(it->second);
}

CPubKey CWallet::GenerateNewKey(CWalletDB &walletdb, bool internal)
{
    AssertLockHeld(cs_wallet); // mapKeyMetadata
    bool fCompressed = CanSupportFeature(FEATURE_COMPRPUBKEY); // default to compressed public keys if we want 0.6.0 wallets

    CKey secret;

    // Create new metadata
    int64_t nCreationTime = GetTime();
    CKeyMetadata metadata(nCreationTime);

    // use HD key derivation if HD was enabled during wallet creation
    if (IsHDEnabled()) {
        DeriveNewChildKey(walletdb, metadata, secret, (CanSupportFeature(FEATURE_HD_SPLIT) ? internal : false));
    } else {
        secret.MakeNewKey(fCompressed);
    }

    // Compressed public keys were introduced in version 0.6.0
    if (fCompressed) {
        SetMinVersion(FEATURE_COMPRPUBKEY);
    }

    CPubKey pubkey = secret.GetPubKey();
    assert(secret.VerifyPubKey(pubkey));

    mapKeyMetadata[pubkey.GetID()] = metadata;
    UpdateTimeFirstKey(nCreationTime);

    if (!AddKeyPubKeyWithDB(walletdb, secret, pubkey)) {
        throw std::runtime_error(std::string(__func__) + ": AddKey failed");
    }
    return pubkey;
}

void CWallet::DeriveNewChildKey(CWalletDB &walletdb, CKeyMetadata& metadata, CKey& secret, bool internal)
{
    // for now we use a fixed keypath scheme of m/88'/0'/k
    CKey key;                      //master key seed (256bit)
    CExtKey masterKey;             //hd master key
    CExtKey accountKey;            //key at m/88'
    CExtKey chainChildKey;         //key at m/88'/0' (external) or m/0'/1' (internal)
    CExtKey childKey;              //key at m/88'/0'/<n>'

    // try to get the master key
    if (!GetKey(hdChain.masterKeyID, key))
        throw std::runtime_error(std::string(__func__) + ": Master key not found");

    masterKey.SetMaster(key.begin(), key.size());

    // derive m/0'
    // use hardened derivation (child keys >= 0x80000000 are hardened after bip32)
    masterKey.Derive(accountKey, BIP32_HARDENED_KEY_LIMIT);

    // derive m/0'/0' (external chain) OR m/0'/1' (internal chain)
    assert(internal ? CanSupportFeature(FEATURE_HD_SPLIT) : true);
    accountKey.Derive(chainChildKey, BIP32_HARDENED_KEY_LIMIT+(internal ? 1 : 0));

    // derive child key at next index, skip keys already known to the wallet
    do {
        // always derive hardened keys
        // childIndex | BIP32_HARDENED_KEY_LIMIT = derive childIndex in hardened child-index-range
        // example: 1 | BIP32_HARDENED_KEY_LIMIT == 0x80000001 == 2147483649
        if (internal) {
            chainChildKey.Derive(childKey, hdChain.nInternalChainCounter | BIP32_HARDENED_KEY_LIMIT);
            metadata.hdKeypath = "m/88'/1'/" + std::to_string(hdChain.nInternalChainCounter) + "'";
            hdChain.nInternalChainCounter++;
        }
        else {
            chainChildKey.Derive(childKey, hdChain.nExternalChainCounter | BIP32_HARDENED_KEY_LIMIT);
            metadata.hdKeypath = "m/88'/0'/" + std::to_string(hdChain.nExternalChainCounter) + "'";
            hdChain.nExternalChainCounter++;
        }
    } while (HaveKey(childKey.key.GetPubKey().GetID()));
    secret = childKey.key;
    metadata.hdMasterKeyID = hdChain.masterKeyID;
    // update the chain model in the database
    if (!walletdb.WriteHDChain(hdChain))
        throw std::runtime_error(std::string(__func__) + ": Writing HD chain model failed");
}

bool CWallet::AddKeyPubKeyWithDB(CWalletDB &walletdb, const CKey& secret, const CPubKey &pubkey)
{
    AssertLockHeld(cs_wallet); // mapKeyMetadata

    // CCryptoKeyStore has no concept of wallet databases, but calls AddCryptedKey
    // which is overridden below.  To avoid flushes, the database handle is
    // tunneled through to it.
    bool needsDB = !pwalletdbEncryption;
    if (needsDB) {
        pwalletdbEncryption = &walletdb;
    }
    if (!CCryptoKeyStore::AddKeyPubKey(secret, pubkey)) {
        if (needsDB) pwalletdbEncryption = nullptr;
        return false;
    }
    if (needsDB) pwalletdbEncryption = nullptr;

    // check if we need to remove from watch-only
    CScript script;
    script = GetScriptForDestination(pubkey.GetID());
    if (HaveWatchOnly(script)) {
        RemoveWatchOnly(script);
    }
    script = GetScriptForRawPubKey(pubkey);
    if (HaveWatchOnly(script)) {
        RemoveWatchOnly(script);
    }

    if (!IsCrypted()) {
        return walletdb.WriteKey(pubkey,
                                                 secret.GetPrivKey(),
                                                 mapKeyMetadata[pubkey.GetID()]);
    }
    return true;
}

bool CWallet::AddKeyPubKey(const CKey& secret, const CPubKey &pubkey)
{
    CWalletDB walletdb(*dbw);
    return CWallet::AddKeyPubKeyWithDB(walletdb, secret, pubkey);
}

bool CWallet::AddCryptedKey(const CPubKey &vchPubKey,
                            const std::vector<unsigned char> &vchCryptedSecret)
{
    if (!CCryptoKeyStore::AddCryptedKey(vchPubKey, vchCryptedSecret))
        return false;
    {
        LOCK(cs_wallet);
        if (pwalletdbEncryption)
            return pwalletdbEncryption->WriteCryptedKey(vchPubKey,
                                                        vchCryptedSecret,
                                                        mapKeyMetadata[vchPubKey.GetID()]);
        else
            return CWalletDB(*dbw).WriteCryptedKey(vchPubKey,
                                                            vchCryptedSecret,
                                                            mapKeyMetadata[vchPubKey.GetID()]);
    }
}

bool CWallet::LoadKeyMetadata(const CKeyID& keyID, const CKeyMetadata &meta)
{
    AssertLockHeld(cs_wallet); // mapKeyMetadata
    UpdateTimeFirstKey(meta.nCreateTime);
    mapKeyMetadata[keyID] = meta;
    return true;
}

bool CWallet::LoadScriptMetadata(const CScriptID& script_id, const CKeyMetadata &meta)
{
    AssertLockHeld(cs_wallet); // m_script_metadata
    UpdateTimeFirstKey(meta.nCreateTime);
    m_script_metadata[script_id] = meta;
    return true;
}

bool CWallet::LoadCryptedKey(const CPubKey &vchPubKey, const std::vector<unsigned char> &vchCryptedSecret)
{
    return CCryptoKeyStore::AddCryptedKey(vchPubKey, vchCryptedSecret);
}

/**
 * Update wallet first key creation time. This should be called whenever keys
 * are added to the wallet, with the oldest key creation time.
 */
void CWallet::UpdateTimeFirstKey(int64_t nCreateTime)
{
    AssertLockHeld(cs_wallet);
    if (nCreateTime <= 1) {
        // Cannot determine birthday information, so set the wallet birthday to
        // the beginning of time.
        nTimeFirstKey = 1;
    } else if (!nTimeFirstKey || nCreateTime < nTimeFirstKey) {
        nTimeFirstKey = nCreateTime;
    }
}

bool CWallet::AddCScript(const CScript& redeemScript)
{
    if (!CCryptoKeyStore::AddCScript(redeemScript))
        return false;
    return CWalletDB(*dbw).WriteCScript(Hash160(redeemScript), redeemScript);
}

// optional setting to unlock wallet for staking only
// serves to disable the trivial sendmoney when OS account compromised
// provides no real security
bool fWalletUnlockStakingOnly = false;

bool CWallet::LoadCScript(const CScript& redeemScript)
{
    /* A sanity check was added in pull #3843 to avoid adding redeemScripts
     * that never can be redeemed. However, old wallets may still contain
     * these. Do not add them to the wallet and warn. */
    if (redeemScript.size() > MAX_SCRIPT_ELEMENT_SIZE)
    {
        std::string strAddr = EncodeDestination(CScriptID(redeemScript));
        LogPrintf("%s: Warning: This wallet contains a redeemScript of size %i which exceeds maximum size %i thus can never be redeemed. Do not use address %s.\n",
            __func__, redeemScript.size(), MAX_SCRIPT_ELEMENT_SIZE, strAddr);
        return true;
    }

    return CCryptoKeyStore::AddCScript(redeemScript);
}

bool CWallet::AddWatchOnly(const CScript& dest)
{
    if (!CCryptoKeyStore::AddWatchOnly(dest))
        return false;
    const CKeyMetadata& meta = m_script_metadata[CScriptID(dest)];
    UpdateTimeFirstKey(meta.nCreateTime);
    NotifyWatchonlyChanged(true);
    return CWalletDB(*dbw).WriteWatchOnly(dest, meta);
}

bool CWallet::AddWatchOnly(const CScript& dest, int64_t nCreateTime)
{
    m_script_metadata[CScriptID(dest)].nCreateTime = nCreateTime;
    return AddWatchOnly(dest);
}

bool CWallet::RemoveWatchOnly(const CScript &dest)
{
    AssertLockHeld(cs_wallet);
    if (!CCryptoKeyStore::RemoveWatchOnly(dest))
        return false;
    if (!HaveWatchOnly())
        NotifyWatchonlyChanged(false);
    if (!CWalletDB(*dbw).EraseWatchOnly(dest))
        return false;

    return true;
}

bool CWallet::LoadWatchOnly(const CScript &dest)
{
    return CCryptoKeyStore::AddWatchOnly(dest);
}

bool CWallet::Unlock(const SecureString& strWalletPassphrase)
{
    CCrypter crypter;
    CKeyingMaterial _vMasterKey;

    {
        LOCK(cs_wallet);
        for (const MasterKeyMap::value_type& pMasterKey : mapMasterKeys)
        {
            if(!crypter.SetKeyFromPassphrase(strWalletPassphrase, pMasterKey.second.vchSalt, pMasterKey.second.nDeriveIterations, pMasterKey.second.nDerivationMethod))
                return false;
            if (!crypter.Decrypt(pMasterKey.second.vchCryptedKey, _vMasterKey))
                continue; // try another master key
            if (CCryptoKeyStore::Unlock(_vMasterKey))
                return true;
        }
    }
    return false;
}

bool CWallet::ChangeWalletPassphrase(const SecureString& strOldWalletPassphrase, const SecureString& strNewWalletPassphrase)
{
    bool fWasLocked = IsLocked();

    {
        LOCK(cs_wallet);
        Lock();

        CCrypter crypter;
        CKeyingMaterial _vMasterKey;
        for (MasterKeyMap::value_type& pMasterKey : mapMasterKeys)
        {
            if(!crypter.SetKeyFromPassphrase(strOldWalletPassphrase, pMasterKey.second.vchSalt, pMasterKey.second.nDeriveIterations, pMasterKey.second.nDerivationMethod))
                return false;
            if (!crypter.Decrypt(pMasterKey.second.vchCryptedKey, _vMasterKey))
                return false;
            if (CCryptoKeyStore::Unlock(_vMasterKey))
            {
                int64_t nStartTime = GetTimeMillis();
                crypter.SetKeyFromPassphrase(strNewWalletPassphrase, pMasterKey.second.vchSalt, pMasterKey.second.nDeriveIterations, pMasterKey.second.nDerivationMethod);
                pMasterKey.second.nDeriveIterations = static_cast<unsigned int>(pMasterKey.second.nDeriveIterations * (100 / ((double)(GetTimeMillis() - nStartTime))));

                nStartTime = GetTimeMillis();
                crypter.SetKeyFromPassphrase(strNewWalletPassphrase, pMasterKey.second.vchSalt, pMasterKey.second.nDeriveIterations, pMasterKey.second.nDerivationMethod);
                pMasterKey.second.nDeriveIterations = (pMasterKey.second.nDeriveIterations + static_cast<unsigned int>(pMasterKey.second.nDeriveIterations * 100 / ((double)(GetTimeMillis() - nStartTime)))) / 2;

                if (pMasterKey.second.nDeriveIterations < 25000)
                    pMasterKey.second.nDeriveIterations = 25000;

                LogPrintf("Wallet passphrase changed to an nDeriveIterations of %i\n", pMasterKey.second.nDeriveIterations);

                if (!crypter.SetKeyFromPassphrase(strNewWalletPassphrase, pMasterKey.second.vchSalt, pMasterKey.second.nDeriveIterations, pMasterKey.second.nDerivationMethod))
                    return false;
                if (!crypter.Encrypt(_vMasterKey, pMasterKey.second.vchCryptedKey))
                    return false;
                CWalletDB(*dbw).WriteMasterKey(pMasterKey.first, pMasterKey.second);
                if (fWasLocked)
                    Lock();
                return true;
            }
        }
    }

    return false;
}

void CWallet::SetBestChain(const CBlockLocator& loc)
{
    CWalletDB walletdb(*dbw);
    walletdb.WriteBestBlock(loc);
}

bool CWallet::SetMinVersion(enum WalletFeature nVersion, CWalletDB* pwalletdbIn, bool fExplicit)
{
    LOCK(cs_wallet); // nWalletVersion
    if (nWalletVersion >= nVersion)
        return true;

    // when doing an explicit upgrade, if we pass the max version permitted, upgrade all the way
    if (fExplicit && nVersion > nWalletMaxVersion)
            nVersion = FEATURE_LATEST;

    nWalletVersion = nVersion;

    if (nVersion > nWalletMaxVersion)
        nWalletMaxVersion = nVersion;

    {
        CWalletDB* pwalletdb = pwalletdbIn ? pwalletdbIn : new CWalletDB(*dbw);
        if (nWalletVersion > 40000)
            pwalletdb->WriteMinVersion(nWalletVersion);
        if (!pwalletdbIn)
            delete pwalletdb;
    }

    return true;
}

bool CWallet::SetMaxVersion(int nVersion)
{
    LOCK(cs_wallet); // nWalletVersion, nWalletMaxVersion
    // cannot downgrade below current version
    if (nWalletVersion > nVersion)
        return false;

    nWalletMaxVersion = nVersion;

    return true;
}

std::set<uint256> CWallet::GetConflicts(const uint256& txid) const
{
    std::set<uint256> result;
    AssertLockHeld(cs_wallet);

    std::map<uint256, CWalletTx>::const_iterator it = mapWallet.find(txid);
    if (it == mapWallet.end())
        return result;
    const CWalletTx& wtx = it->second;

    std::pair<TxSpends::const_iterator, TxSpends::const_iterator> range;

    for (const CTxIn& txin : wtx.tx->vin)
    {
        if (mapTxSpends.count(txin.prevout) <= 1)
            continue;  // No conflict if zero or one spends
        range = mapTxSpends.equal_range(txin.prevout);
        for (TxSpends::const_iterator _it = range.first; _it != range.second; ++_it)
            result.insert(_it->second);
    }
    return result;
}

bool CWallet::HasWalletSpend(const uint256& txid) const
{
    AssertLockHeld(cs_wallet);
    auto iter = mapTxSpends.lower_bound(COutPoint(txid, 0));
    return (iter != mapTxSpends.end() && iter->first.hash == txid);
}

void CWallet::Flush(bool shutdown)
{
    dbw->Flush(shutdown);
}

void CWallet::SyncMetaData(std::pair<TxSpends::iterator, TxSpends::iterator> range)
{
    // We want all the wallet transactions in range to have the same metadata as
    // the oldest (smallest nOrderPos).
    // So: find smallest nOrderPos:

    int nMinOrderPos = std::numeric_limits<int>::max();
    const CWalletTx* copyFrom = nullptr;
    for (TxSpends::iterator it = range.first; it != range.second; ++it) {
        const CWalletTx* wtx = &mapWallet[it->second];
        if (wtx->nOrderPos < nMinOrderPos) {
            nMinOrderPos = wtx->nOrderPos;;
            copyFrom = wtx;
        }
    }

    assert(copyFrom);

    // Now copy data from copyFrom to rest:
    for (TxSpends::iterator it = range.first; it != range.second; ++it)
    {
        const uint256& hash = it->second;
        CWalletTx* copyTo = &mapWallet[hash];
        if (copyFrom == copyTo) continue;
        assert(copyFrom && "Oldest wallet transaction in range assumed to have been found.");
        if (!copyFrom->IsEquivalentTo(*copyTo)) continue;
        copyTo->mapValue = copyFrom->mapValue;
        copyTo->vOrderForm = copyFrom->vOrderForm;
        // fTimeReceivedIsTxTime not copied on purpose
        // nTimeReceived not copied on purpose
        copyTo->nTimeSmart = copyFrom->nTimeSmart;
        copyTo->fFromMe = copyFrom->fFromMe;
        copyTo->strFromAccount = copyFrom->strFromAccount;
        // nOrderPos not copied on purpose
        // cached members not copied on purpose
    }
}

/**
 * Outpoint is spent if any non-conflicted transaction
 * spends it:
 */
bool CWallet::IsSpent(const uint256& hash, unsigned int n) const
{
    const COutPoint outpoint(hash, n);
    std::pair<TxSpends::const_iterator, TxSpends::const_iterator> range;
    range = mapTxSpends.equal_range(outpoint);

    for (TxSpends::const_iterator it = range.first; it != range.second; ++it)
    {
        const uint256& wtxid = it->second;
        std::map<uint256, CWalletTx>::const_iterator mit = mapWallet.find(wtxid);
        if (mit != mapWallet.end()) {
            int depth = mit->second.GetDepthInMainChain();
            if (depth > 0  || (depth == 0 && !mit->second.isAbandoned()))
                return true; // Spent
        }
    }
    return false;
}

void CWallet::AddToSpends(const COutPoint& outpoint, const uint256& wtxid)
{
    mapTxSpends.insert(std::make_pair(outpoint, wtxid));

    std::pair<TxSpends::iterator, TxSpends::iterator> range;
    range = mapTxSpends.equal_range(outpoint);
    SyncMetaData(range);
}

void CWallet::RemoveFromSpends(const COutPoint& outpoint, const uint256& wtxid)
{
    std::pair<TxSpends::iterator, TxSpends::iterator> range;
    range = mapTxSpends.equal_range(outpoint);
    TxSpends::iterator it = range.first;
    for(; it != range.second; ++ it)
    {
        if(it->second == wtxid)
        {
            mapTxSpends.erase(it);
            break;
        }
    }
    range = mapTxSpends.equal_range(outpoint);
<<<<<<< HEAD
    SyncMetaData(range);
=======
    if(range.first != range.second)
        SyncMetaData(range);
>>>>>>> a68962c4
}

void CWallet::AddToSpends(const uint256& wtxid)
{
    auto it = mapWallet.find(wtxid);
    assert(it != mapWallet.end());
    CWalletTx& thisTx = it->second;
    if (thisTx.IsCoinBase()) // Coinbases don't spend anything!
        return;

    for (const CTxIn& txin : thisTx.tx->vin)
        AddToSpends(txin.prevout, wtxid);
}

void CWallet::RemoveFromSpends(const uint256& wtxid)
{
    assert(mapWallet.count(wtxid));
    CWalletTx& thisTx = mapWallet[wtxid];
	if (thisTx.IsCoinBase()) // Coinbases don't spend anything!
        return;

    for(const CTxIn& txin : thisTx.tx->vin)
        RemoveFromSpends(txin.prevout, wtxid);
}

bool CWallet::EncryptWallet(const SecureString& strWalletPassphrase)
{
    if (IsCrypted())
        return false;

    CKeyingMaterial _vMasterKey;

    _vMasterKey.resize(WALLET_CRYPTO_KEY_SIZE);
    GetStrongRandBytes(&_vMasterKey[0], WALLET_CRYPTO_KEY_SIZE);

    CMasterKey kMasterKey;

    kMasterKey.vchSalt.resize(WALLET_CRYPTO_SALT_SIZE);
    GetStrongRandBytes(&kMasterKey.vchSalt[0], WALLET_CRYPTO_SALT_SIZE);

    CCrypter crypter;
    int64_t nStartTime = GetTimeMillis();
    crypter.SetKeyFromPassphrase(strWalletPassphrase, kMasterKey.vchSalt, 25000, kMasterKey.nDerivationMethod);
    kMasterKey.nDeriveIterations = static_cast<unsigned int>(2500000 / ((double)(GetTimeMillis() - nStartTime)));

    nStartTime = GetTimeMillis();
    crypter.SetKeyFromPassphrase(strWalletPassphrase, kMasterKey.vchSalt, kMasterKey.nDeriveIterations, kMasterKey.nDerivationMethod);
    kMasterKey.nDeriveIterations = (kMasterKey.nDeriveIterations + static_cast<unsigned int>(kMasterKey.nDeriveIterations * 100 / ((double)(GetTimeMillis() - nStartTime)))) / 2;

    if (kMasterKey.nDeriveIterations < 25000)
        kMasterKey.nDeriveIterations = 25000;

    LogPrintf("Encrypting Wallet with an nDeriveIterations of %i\n", kMasterKey.nDeriveIterations);

    if (!crypter.SetKeyFromPassphrase(strWalletPassphrase, kMasterKey.vchSalt, kMasterKey.nDeriveIterations, kMasterKey.nDerivationMethod))
        return false;
    if (!crypter.Encrypt(_vMasterKey, kMasterKey.vchCryptedKey))
        return false;

    {
        LOCK(cs_wallet);
        mapMasterKeys[++nMasterKeyMaxID] = kMasterKey;
        assert(!pwalletdbEncryption);
        pwalletdbEncryption = new CWalletDB(*dbw);
        if (!pwalletdbEncryption->TxnBegin()) {
            delete pwalletdbEncryption;
            pwalletdbEncryption = nullptr;
            return false;
        }
        pwalletdbEncryption->WriteMasterKey(nMasterKeyMaxID, kMasterKey);

        if (!EncryptKeys(_vMasterKey))
        {
            pwalletdbEncryption->TxnAbort();
            delete pwalletdbEncryption;
            // We now probably have half of our keys encrypted in memory, and half not...
            // die and let the user reload the unencrypted wallet.
            assert(false);
        }

        // Encryption was introduced in version 0.4.0
        SetMinVersion(FEATURE_WALLETCRYPT, pwalletdbEncryption, true);

        if (!pwalletdbEncryption->TxnCommit()) {
            delete pwalletdbEncryption;
            // We now have keys encrypted in memory, but not on disk...
            // die to avoid confusion and let the user reload the unencrypted wallet.
            assert(false);
        }

        delete pwalletdbEncryption;
        pwalletdbEncryption = nullptr;

        Lock();
        Unlock(strWalletPassphrase);

        // if we are using HD, replace the HD master key (seed) with a new one
        if (IsHDEnabled()) {
            if (!SetHDMasterKey(GenerateNewHDMasterKey())) {
                return false;
            }
        }

        NewKeyPool();
        Lock();

        // Need to completely rewrite the wallet file; if we don't, bdb might keep
        // bits of the unencrypted private key in slack space in the database file.
        dbw->Rewrite();

    }
    NotifyStatusChanged(this);

    return true;
}

DBErrors CWallet::ReorderTransactions()
{
    LOCK(cs_wallet);
    CWalletDB walletdb(*dbw);

    // Old wallets didn't have any defined order for transactions
    // Probably a bad idea to change the output of this

    // First: get all CWalletTx and CAccountingEntry into a sorted-by-time multimap.
    typedef std::pair<CWalletTx*, CAccountingEntry*> TxPair;
    typedef std::multimap<int64_t, TxPair > TxItems;
    TxItems txByTime;

    for (auto& entry : mapWallet)
    {
        CWalletTx* wtx = &entry.second;
        txByTime.insert(std::make_pair(wtx->nTimeReceived, TxPair(wtx, nullptr)));
    }
    std::list<CAccountingEntry> acentries;
    walletdb.ListAccountCreditDebit("", acentries);
    for (CAccountingEntry& entry : acentries)
    {
        txByTime.insert(std::make_pair(entry.nTime, TxPair(nullptr, &entry)));
    }

    nOrderPosNext = 0;
    std::vector<int64_t> nOrderPosOffsets;
    for (TxItems::iterator it = txByTime.begin(); it != txByTime.end(); ++it)
    {
        CWalletTx *const pwtx = (*it).second.first;
        CAccountingEntry *const pacentry = (*it).second.second;
        int64_t& nOrderPos = (pwtx != nullptr) ? pwtx->nOrderPos : pacentry->nOrderPos;

        if (nOrderPos == -1)
        {
            nOrderPos = nOrderPosNext++;
            nOrderPosOffsets.push_back(nOrderPos);

            if (pwtx)
            {
                if (!walletdb.WriteTx(*pwtx))
                    return DB_LOAD_FAIL;
            }
            else
                if (!walletdb.WriteAccountingEntry(pacentry->nEntryNo, *pacentry))
                    return DB_LOAD_FAIL;
        }
        else
        {
            int64_t nOrderPosOff = 0;
            for (const int64_t& nOffsetStart : nOrderPosOffsets)
            {
                if (nOrderPos >= nOffsetStart)
                    ++nOrderPosOff;
            }
            nOrderPos += nOrderPosOff;
            nOrderPosNext = std::max(nOrderPosNext, nOrderPos + 1);

            if (!nOrderPosOff)
                continue;

            // Since we're changing the order, write it back
            if (pwtx)
            {
                if (!walletdb.WriteTx(*pwtx))
                    return DB_LOAD_FAIL;
            }
            else
                if (!walletdb.WriteAccountingEntry(pacentry->nEntryNo, *pacentry))
                    return DB_LOAD_FAIL;
        }
    }
    walletdb.WriteOrderPosNext(nOrderPosNext);

    return DB_LOAD_OK;
}

int64_t CWallet::IncOrderPosNext(CWalletDB *pwalletdb)
{
    AssertLockHeld(cs_wallet); // nOrderPosNext
    int64_t nRet = nOrderPosNext++;
    if (pwalletdb) {
        pwalletdb->WriteOrderPosNext(nOrderPosNext);
    } else {
        CWalletDB(*dbw).WriteOrderPosNext(nOrderPosNext);
    }
    return nRet;
}

bool CWallet::AccountMove(std::string strFrom, std::string strTo, CAmount nAmount, std::string strComment)
{
    CWalletDB walletdb(*dbw);
    if (!walletdb.TxnBegin())
        return false;

    int64_t nNow = GetAdjustedTime();

    // Debit
    CAccountingEntry debit;
    debit.nOrderPos = IncOrderPosNext(&walletdb);
    debit.strAccount = strFrom;
    debit.nCreditDebit = -nAmount;
    debit.nTime = nNow;
    debit.strOtherAccount = strTo;
    debit.strComment = strComment;
    AddAccountingEntry(debit, &walletdb);

    // Credit
    CAccountingEntry credit;
    credit.nOrderPos = IncOrderPosNext(&walletdb);
    credit.strAccount = strTo;
    credit.nCreditDebit = nAmount;
    credit.nTime = nNow;
    credit.strOtherAccount = strFrom;
    credit.strComment = strComment;
    AddAccountingEntry(credit, &walletdb);

    if (!walletdb.TxnCommit())
        return false;

    return true;
}

bool CWallet::GetAccountDestination(CTxDestination &dest, std::string strAccount, bool bForceNew)
{
    CWalletDB walletdb(*dbw);

    CAccount account;
    walletdb.ReadAccount(strAccount, account);

    if (!bForceNew) {
        if (!account.vchPubKey.IsValid())
            bForceNew = true;
        else {
            // Check if the current key has been used (TODO: check other addresses with the same key)
            CScript scriptPubKey = GetScriptForDestination(GetDestinationForKey(account.vchPubKey, g_address_type));
            for (std::map<uint256, CWalletTx>::iterator it = mapWallet.begin();
                 it != mapWallet.end() && account.vchPubKey.IsValid();
                 ++it)
                for (const CTxOut& txout : (*it).second.tx->vout)
                    if (txout.scriptPubKey == scriptPubKey) {
                        bForceNew = true;
                        break;
                    }
        }
    }

    // Generate a new key
    if (bForceNew) {
        if (!GetKeyFromPool(account.vchPubKey, false))
            return false;

        LearnRelatedScripts(account.vchPubKey, g_address_type);
        dest = GetDestinationForKey(account.vchPubKey, g_address_type);
        SetAddressBook(dest, strAccount, "receive");
        walletdb.WriteAccount(strAccount, account);
    } else {
        dest = GetDestinationForKey(account.vchPubKey, g_address_type);
    }

    return true;
}

void CWallet::MarkDirty()
{
    {
        LOCK(cs_wallet);
        for (std::pair<const uint256, CWalletTx>& item : mapWallet)
            item.second.MarkDirty();
    }
}

bool CWallet::MarkReplaced(const uint256& originalHash, const uint256& newHash)
{
    LOCK(cs_wallet);

    auto mi = mapWallet.find(originalHash);

    // There is a bug if MarkReplaced is not called on an existing wallet transaction.
    assert(mi != mapWallet.end());

    CWalletTx& wtx = (*mi).second;

    // Ensure for now that we're not overwriting data
    assert(wtx.mapValue.count("replaced_by_txid") == 0);

    wtx.mapValue["replaced_by_txid"] = newHash.ToString();

    CWalletDB walletdb(*dbw, "r+");

    bool success = true;
    if (!walletdb.WriteTx(wtx)) {
        LogPrintf("%s: Updating walletdb tx %s failed", __func__, wtx.GetHash().ToString());
        success = false;
    }

    NotifyTransactionChanged(this, originalHash, CT_UPDATED);

    return success;
}

bool CWallet::AddToWallet(const CWalletTx& wtxIn, bool fFlushOnClose)
{
    LOCK(cs_wallet);

    CWalletDB walletdb(*dbw, "r+", fFlushOnClose);

    uint256 hash = wtxIn.GetHash();

    // Inserts only if not already there, returns tx inserted or tx found
    std::pair<std::map<uint256, CWalletTx>::iterator, bool> ret = mapWallet.insert(std::make_pair(hash, wtxIn));
    CWalletTx& wtx = (*ret.first).second;
    wtx.BindWallet(this);
    bool fInsertedNew = ret.second;
    if (fInsertedNew)
    {
        wtx.nTimeReceived = GetAdjustedTime();
        wtx.nOrderPos = IncOrderPosNext(&walletdb);
        wtxOrdered.insert(std::make_pair(wtx.nOrderPos, TxPair(&wtx, nullptr)));
        wtx.nTimeSmart = ComputeTimeSmart(wtx);
        AddToSpends(hash);
    }

    bool fUpdated = false;
    if (!fInsertedNew)
    {
        // Merge
        if (!wtxIn.hashUnset() && wtxIn.hashBlock != wtx.hashBlock)
        {
            wtx.hashBlock = wtxIn.hashBlock;
            fUpdated = true;
        }
        // If no longer abandoned, update
        if (wtxIn.hashBlock.IsNull() && wtx.isAbandoned())
        {
            wtx.hashBlock = wtxIn.hashBlock;
            fUpdated = true;
        }
        if (wtxIn.nIndex != -1 && (wtxIn.nIndex != wtx.nIndex))
        {
            wtx.nIndex = wtxIn.nIndex;
            fUpdated = true;
        }
        if (wtxIn.fFromMe && wtxIn.fFromMe != wtx.fFromMe)
        {
            wtx.fFromMe = wtxIn.fFromMe;
            fUpdated = true;
        }
        // If we have a witness-stripped version of this transaction, and we
        // see a new version with a witness, then we must be upgrading a pre-segwit
        // wallet.  Store the new version of the transaction with the witness,
        // as the stripped-version must be invalid.
        // TODO: Store all versions of the transaction, instead of just one.
        if (wtxIn.tx->HasWitness() && !wtx.tx->HasWitness()) {
            wtx.SetTx(wtxIn.tx);
            fUpdated = true;
        }
        if(fUpdated && wtx.IsCoinStake())
        {
            AddToSpends(hash);
        }
    }

    //// debug print
    LogPrintf("AddToWallet %s  %s%s\n", wtxIn.GetHash().ToString(), (fInsertedNew ? "new" : ""), (fUpdated ? "update" : ""));

    // Write to disk
    if (fInsertedNew || fUpdated)
        if (!walletdb.WriteTx(wtx))
            return false;

    // Break debit/credit balance caches:
    wtx.MarkDirty();

    // Notify UI of new or updated transaction
    NotifyTransactionChanged(this, hash, fInsertedNew ? CT_NEW : CT_UPDATED);

    // notify an external script when a wallet transaction comes in or is updated
    std::string strCmd = gArgs.GetArg("-walletnotify", "");

    if (!strCmd.empty())
    {
        boost::replace_all(strCmd, "%s", wtxIn.GetHash().GetHex());
        boost::thread t(runCommand, strCmd); // thread runs free
    }

    return true;
}

bool CWallet::LoadToWallet(const CWalletTx& wtxIn)
{
    uint256 hash = wtxIn.GetHash();
    CWalletTx& wtx = mapWallet.emplace(hash, wtxIn).first->second;
    wtx.BindWallet(this);
    wtxOrdered.insert(std::make_pair(wtx.nOrderPos, TxPair(&wtx, nullptr)));
    AddToSpends(hash);
    for (const CTxIn& txin : wtx.tx->vin) {
        auto it = mapWallet.find(txin.prevout.hash);
        if (it != mapWallet.end()) {
            CWalletTx& prevtx = it->second;
            if (prevtx.nIndex == -1 && !prevtx.hashUnset()) {
                MarkConflicted(prevtx.hashBlock, wtx.GetHash());
            }
        }
    }

    return true;
}

/**
 * Add a transaction to the wallet, or update it.  pIndex and posInBlock should
 * be set when the transaction was known to be included in a block.  When
 * pIndex == nullptr, then wallet state is not updated in AddToWallet, but
 * notifications happen and cached balances are marked dirty.
 *
 * If fUpdate is true, existing transactions will be updated.
 * TODO: One exception to this is that the abandoned state is cleared under the
 * assumption that any further notification of a transaction that was considered
 * abandoned is an indication that it is not safe to be considered abandoned.
 * Abandoned state should probably be more carefully tracked via different
 * posInBlock signals or by checking mempool presence when necessary.
 */
bool CWallet::AddToWalletIfInvolvingMe(const CTransactionRef& ptx, const CBlockIndex* pIndex, int posInBlock, bool fUpdate)
{
    const CTransaction& tx = *ptx;
    {
        AssertLockHeld(cs_wallet);

        if (pIndex != nullptr) {
            for (const CTxIn& txin : tx.vin) {
                std::pair<TxSpends::const_iterator, TxSpends::const_iterator> range = mapTxSpends.equal_range(txin.prevout);
                while (range.first != range.second) {
                    if (range.first->second != tx.GetHash()) {
                        LogPrintf("Transaction %s (in block %s) conflicts with wallet transaction %s (both spend %s:%i)\n", tx.GetHash().ToString(), pIndex->GetBlockHash().ToString(), range.first->second.ToString(), range.first->first.hash.ToString(), range.first->first.n);
                        MarkConflicted(pIndex->GetBlockHash(), range.first->second);
                    }
                    range.first++;
                }
            }
        }

        bool fExisted = mapWallet.count(tx.GetHash()) != 0;
        if (fExisted && !fUpdate) return false;
        if (fExisted || IsMine(tx) || IsFromMe(tx))
        {
            /* Check if any keys in the wallet keypool that were supposed to be unused
             * have appeared in a new transaction. If so, remove those keys from the keypool.
             * This can happen when restoring an old wallet backup that does not contain
             * the mostly recently created transactions from newer versions of the wallet.
             */

            // loop though all outputs
            for (const CTxOut& txout: tx.vout) {
                // extract addresses and check if they match with an unused keypool key
                std::vector<CKeyID> vAffected;
                CAffectedKeysVisitor(*this, vAffected).Process(txout.scriptPubKey);
                for (const CKeyID &keyid : vAffected) {
                    std::map<CKeyID, int64_t>::const_iterator mi = m_pool_key_to_index.find(keyid);
                    if (mi != m_pool_key_to_index.end()) {
                        LogPrintf("%s: Detected a used keypool key, mark all keypool key up to this key as used\n", __func__);
                        MarkReserveKeysAsUsed(mi->second);

                        if (!TopUpKeyPool()) {
                            LogPrintf("%s: Topping up keypool failed (locked wallet)\n", __func__);
                        }
                    }
                }
            }

            CWalletTx wtx(this, ptx);

            // Get merkle branch if transaction was found in a block
            if (pIndex != nullptr)
                wtx.SetMerkleBranch(pIndex, posInBlock);

            return AddToWallet(wtx, false);
        }
    }
    return false;
}

bool CWallet::TransactionCanBeAbandoned(const uint256& hashTx) const
{
    LOCK2(cs_main, cs_wallet);
    const CWalletTx* wtx = GetWalletTx(hashTx);
    return wtx && !wtx->isAbandoned() && wtx->GetDepthInMainChain() <= 0 && !wtx->InMempool();
}

bool CWallet::AbandonTransaction(const uint256& hashTx)
{
    LOCK2(cs_main, cs_wallet);

    CWalletDB walletdb(*dbw, "r+");

    std::set<uint256> todo;
    std::set<uint256> done;

    // Can't mark abandoned if confirmed or in mempool
    auto it = mapWallet.find(hashTx);
    assert(it != mapWallet.end());
    CWalletTx& origtx = it->second;
    if (origtx.GetDepthInMainChain() > 0 || origtx.InMempool()) {
        return false;
    }

    todo.insert(hashTx);

    while (!todo.empty()) {
        uint256 now = *todo.begin();
        todo.erase(now);
        done.insert(now);
        auto it = mapWallet.find(now);
        assert(it != mapWallet.end());
        CWalletTx& wtx = it->second;
        int currentconfirm = wtx.GetDepthInMainChain();
        // If the orig tx was not in block, none of its spends can be
        assert(currentconfirm <= 0);
        // if (currentconfirm < 0) {Tx and spends are already conflicted, no need to abandon}
        if (currentconfirm == 0 && !wtx.isAbandoned()) {
            // If the orig tx was not in block/mempool, none of its spends can be in mempool
            assert(!wtx.InMempool());
            wtx.nIndex = -1;
            wtx.setAbandoned();
            wtx.MarkDirty();
            walletdb.WriteTx(wtx);
            NotifyTransactionChanged(this, wtx.GetHash(), CT_UPDATED);
            // Iterate over all its outputs, and mark transactions in the wallet that spend them abandoned too
            TxSpends::const_iterator iter = mapTxSpends.lower_bound(COutPoint(hashTx, 0));
            while (iter != mapTxSpends.end() && iter->first.hash == now) {
                if (!done.count(iter->second)) {
                    todo.insert(iter->second);
                }
                iter++;
            }
            // If a transaction changes 'conflicted' state, that changes the balance
            // available of the outputs it spends. So force those to be recomputed
            for (const CTxIn& txin : wtx.tx->vin)
            {
                auto it = mapWallet.find(txin.prevout.hash);
                if (it != mapWallet.end()) {
                    it->second.MarkDirty();
                }
            }
        }
    }

    return true;
}

void CWallet::MarkConflicted(const uint256& hashBlock, const uint256& hashTx)
{
    LOCK2(cs_main, cs_wallet);

    int conflictconfirms = 0;
    if (mapBlockIndex.count(hashBlock)) {
        CBlockIndex* pindex = mapBlockIndex[hashBlock];
        if (chainActive.Contains(pindex)) {
            conflictconfirms = -(chainActive.Height() - pindex->nHeight + 1);
        }
    }
    // If number of conflict confirms cannot be determined, this means
    // that the block is still unknown or not yet part of the main chain,
    // for example when loading the wallet during a reindex. Do nothing in that
    // case.
    if (conflictconfirms >= 0)
        return;

    // Do not flush the wallet here for performance reasons
    CWalletDB walletdb(*dbw, "r+", false);

    std::set<uint256> todo;
    std::set<uint256> done;

    todo.insert(hashTx);

    while (!todo.empty()) {
        uint256 now = *todo.begin();
        todo.erase(now);
        done.insert(now);
        auto it = mapWallet.find(now);
        assert(it != mapWallet.end());
        CWalletTx& wtx = it->second;
        int currentconfirm = wtx.GetDepthInMainChain();
        if (conflictconfirms < currentconfirm) {
            // Block is 'more conflicted' than current confirm; update.
            // Mark transaction as conflicted with this block.
            wtx.nIndex = -1;
            wtx.hashBlock = hashBlock;
            wtx.MarkDirty();
            walletdb.WriteTx(wtx);
            // Iterate over all its outputs, and mark transactions in the wallet that spend them conflicted too
            TxSpends::const_iterator iter = mapTxSpends.lower_bound(COutPoint(now, 0));
            while (iter != mapTxSpends.end() && iter->first.hash == now) {
                 if (!done.count(iter->second)) {
                     todo.insert(iter->second);
                 }
                 iter++;
            }
            // If a transaction changes 'conflicted' state, that changes the balance
            // available of the outputs it spends. So force those to be recomputed
            for (const CTxIn& txin : wtx.tx->vin) {
                auto it = mapWallet.find(txin.prevout.hash);
                if (it != mapWallet.end()) {
                    it->second.MarkDirty();
                }
            }
        }
    }
}

void CWallet::SyncTransaction(const CTransactionRef& ptx, const CBlockIndex *pindex, int posInBlock) {
    const CTransaction& tx = *ptx;

    if (!pindex && posInBlock == -1)
    {
        // wallets need to refund inputs when disconnecting coinstake
        if (tx.IsCoinStake() && IsFromMe(tx))
        {
            DisableTransaction(tx);
            return;
        }
    }

    if (!AddToWalletIfInvolvingMe(ptx, pindex, posInBlock, true))
        return; // Not one of ours

    // If a transaction changes 'conflicted' state, that changes the balance
    // available of the outputs it spends. So force those to be
    // recomputed, also:
    for (const CTxIn& txin : tx.vin) {
        auto it = mapWallet.find(txin.prevout.hash);
        if (it != mapWallet.end()) {
            it->second.MarkDirty();
        }
    }
}

void CWallet::TransactionAddedToMempool(const CTransactionRef& ptx) {
    LOCK2(cs_main, cs_wallet);
    SyncTransaction(ptx);

    auto it = mapWallet.find(ptx->GetHash());
    if (it != mapWallet.end()) {
        it->second.fInMempool = true;
    }
}

void CWallet::TransactionRemovedFromMempool(const CTransactionRef &ptx) {
    LOCK(cs_wallet);
    auto it = mapWallet.find(ptx->GetHash());
    if (it != mapWallet.end()) {
        it->second.fInMempool = false;
    }
}

void CWallet::BlockConnected(const std::shared_ptr<const CBlock>& pblock, const CBlockIndex *pindex, const std::vector<CTransactionRef>& vtxConflicted) {
    LOCK2(cs_main, cs_wallet);
    // TODO: Temporarily ensure that mempool removals are notified before
    // connected transactions.  This shouldn't matter, but the abandoned
    // state of transactions in our wallet is currently cleared when we
    // receive another notification and there is a race condition where
    // notification of a connected conflict might cause an outside process
    // to abandon a transaction and then have it inadvertently cleared by
    // the notification that the conflicted transaction was evicted.

    for (const CTransactionRef& ptx : vtxConflicted) {
        SyncTransaction(ptx);
        TransactionRemovedFromMempool(ptx);
    }
    for (size_t i = 0; i < pblock->vtx.size(); i++) {
        SyncTransaction(pblock->vtx[i], pindex, i);
        TransactionRemovedFromMempool(pblock->vtx[i]);
    }

    m_last_block_processed = pindex;
}

void CWallet::BlockDisconnected(const std::shared_ptr<const CBlock>& pblock) {
    LOCK2(cs_main, cs_wallet);

    for (const CTransactionRef& ptx : pblock->vtx) {
        int posInBlock = ptx->IsCoinStake() ? -1 : 0;
        SyncTransaction(ptx, nullptr, posInBlock);
    }
}



void CWallet::BlockUntilSyncedToCurrentChain() {
    AssertLockNotHeld(cs_main);
    AssertLockNotHeld(cs_wallet);

    {
        // Skip the queue-draining stuff if we know we're caught up with
        // chainActive.Tip()...
        // We could also take cs_wallet here, and call m_last_block_processed
        // protected by cs_wallet instead of cs_main, but as long as we need
        // cs_main here anyway, its easier to just call it cs_main-protected.
        LOCK(cs_main);
        const CBlockIndex* initialChainTip = chainActive.Tip();

        if (m_last_block_processed->GetAncestor(initialChainTip->nHeight) == initialChainTip) {
            return;
        }
    }

    // ...otherwise put a callback in the validation interface queue and wait
    // for the queue to drain enough to execute it (indicating we are caught up
    // at least with the time we entered this function).
    SyncWithValidationInterfaceQueue();
}


isminetype CWallet::IsMine(const CTxIn &txin) const
{
    {
        LOCK(cs_wallet);
        std::map<uint256, CWalletTx>::const_iterator mi = mapWallet.find(txin.prevout.hash);
        if (mi != mapWallet.end())
        {
            const CWalletTx& prev = (*mi).second;
            if (txin.prevout.n < prev.tx->vout.size())
                return IsMine(prev.tx->vout[txin.prevout.n]);
        }
    }
    return ISMINE_NO;
}

// Note that this function doesn't distinguish between a 0-valued input,
// and a not-"is mine" (according to the filter) input.
CAmount CWallet::GetDebit(const CTxIn &txin, const isminefilter& filter) const
{
    {
        LOCK(cs_wallet);
        std::map<uint256, CWalletTx>::const_iterator mi = mapWallet.find(txin.prevout.hash);
        if (mi != mapWallet.end())
        {
            const CWalletTx& prev = (*mi).second;
            if (txin.prevout.n < prev.tx->vout.size())
                if (IsMine(prev.tx->vout[txin.prevout.n]) & filter)
                    return prev.tx->vout[txin.prevout.n].nValue;
        }
    }
    return 0;
}

isminetype CWallet::IsMine(const CTxOut& txout) const
{
    return ::IsMine(*this, txout.scriptPubKey);
}

CAmount CWallet::GetCredit(const CTxOut& txout, const isminefilter& filter) const
{
    if (!MoneyRange(txout.nValue))
        throw std::runtime_error(std::string(__func__) + ": value out of range");
    return ((IsMine(txout) & filter) ? txout.nValue : 0);
}

bool CWallet::IsChange(const CTxOut& txout) const
{
    // TODO: fix handling of 'change' outputs. The assumption is that any
    // payment to a script that is ours, but is not in the address book
    // is change. That assumption is likely to break when we implement multisignature
    // wallets that return change back into a multi-signature-protected address;
    // a better way of identifying which outputs are 'the send' and which are
    // 'the change' will need to be implemented (maybe extend CWalletTx to remember
    // which output, if any, was change).
    if (::IsMine(*this, txout.scriptPubKey))
    {
        CTxDestination address;
        if (!ExtractDestination(txout.scriptPubKey, address))
            return true;

        LOCK(cs_wallet);
        if (!mapAddressBook.count(address))
            return true;
    }
    return false;
}

CAmount CWallet::GetChange(const CTxOut& txout) const
{
    if (!MoneyRange(txout.nValue))
        throw std::runtime_error(std::string(__func__) + ": value out of range");
    return (IsChange(txout) ? txout.nValue : 0);
}

bool CWallet::IsMine(const CTransaction& tx) const
{
    for (const CTxOut& txout : tx.vout)
        if (IsMine(txout))
            return true;
    return false;
}

bool CWallet::IsFromMe(const CTransaction& tx) const
{
    return (GetDebit(tx, ISMINE_ALL) > 0);
}

CAmount CWallet::GetDebit(const CTransaction& tx, const isminefilter& filter) const
{
    CAmount nDebit = 0;
    for (const CTxIn& txin : tx.vin)
    {
        nDebit += GetDebit(txin, filter);
        if (!MoneyRange(nDebit))
            throw std::runtime_error(std::string(__func__) + ": value out of range");
    }
    return nDebit;
}

bool CWallet::IsAllFromMe(const CTransaction& tx, const isminefilter& filter) const
{
    LOCK(cs_wallet);

    for (const CTxIn& txin : tx.vin)
    {
        auto mi = mapWallet.find(txin.prevout.hash);
        if (mi == mapWallet.end())
            return false; // any unknown inputs can't be from us

        const CWalletTx& prev = (*mi).second;

        if (txin.prevout.n >= prev.tx->vout.size())
            return false; // invalid input!

        if (!(IsMine(prev.tx->vout[txin.prevout.n]) & filter))
            return false;
    }
    return true;
}

CAmount CWallet::GetCredit(const CTransaction& tx, const isminefilter& filter) const
{
    CAmount nCredit = 0;
    for (const CTxOut& txout : tx.vout)
    {
        nCredit += GetCredit(txout, filter);
        if (!MoneyRange(nCredit))
            throw std::runtime_error(std::string(__func__) + ": value out of range");
    }
    return nCredit;
}

CAmount CWallet::GetChange(const CTransaction& tx) const
{
    CAmount nChange = 0;
    for (const CTxOut& txout : tx.vout)
    {
        nChange += GetChange(txout);
        if (!MoneyRange(nChange))
            throw std::runtime_error(std::string(__func__) + ": value out of range");
    }
    return nChange;
}

CPubKey CWallet::GenerateNewHDMasterKey()
{
    CKey key;
    key.MakeNewKey(true);

    int64_t nCreationTime = GetTime();
    CKeyMetadata metadata(nCreationTime);

    // calculate the pubkey
    CPubKey pubkey = key.GetPubKey();
    assert(key.VerifyPubKey(pubkey));

    // set the hd keypath to "m" -> Master, refers the masterkeyid to itself
    metadata.hdKeypath     = "m";
    metadata.hdMasterKeyID = pubkey.GetID();

    {
        LOCK(cs_wallet);

        // mem store the metadata
        mapKeyMetadata[pubkey.GetID()] = metadata;

        // write the key&metadata to the database
        if (!AddKeyPubKey(key, pubkey))
            throw std::runtime_error(std::string(__func__) + ": AddKeyPubKey failed");
    }

    return pubkey;
}

bool CWallet::SetHDMasterKey(const CPubKey& pubkey)
{
    LOCK(cs_wallet);
    // store the keyid (hash160) together with
    // the child index counter in the database
    // as a hdchain object
    CHDChain newHdChain;
    newHdChain.nVersion = CanSupportFeature(FEATURE_HD_SPLIT) ? CHDChain::VERSION_HD_CHAIN_SPLIT : CHDChain::VERSION_HD_BASE;
    newHdChain.masterKeyID = pubkey.GetID();
    SetHDChain(newHdChain, false);

    return true;
}

bool CWallet::SetHDChain(const CHDChain& chain, bool memonly)
{
    LOCK(cs_wallet);
    if (!memonly && !CWalletDB(*dbw).WriteHDChain(chain))
        throw std::runtime_error(std::string(__func__) + ": writing chain failed");

    hdChain = chain;
    return true;
}

bool CWallet::IsHDEnabled() const
{
    return !hdChain.masterKeyID.IsNull();
}

int64_t CWalletTx::GetTxTime() const
{
    int64_t n = nTimeSmart;
    return n ? n : nTimeReceived;
}

int CWalletTx::GetRequestCount() const
{
    // Returns -1 if it wasn't being tracked
    int nRequests = -1;
    {
        LOCK(pwallet->cs_wallet);
        if (IsCoinBase() || IsCoinStake())
        {
            // Generated block
            if (!hashUnset())
            {
                std::map<uint256, int>::const_iterator mi = pwallet->mapRequestCount.find(hashBlock);
                if (mi != pwallet->mapRequestCount.end())
                    nRequests = (*mi).second;
            }
        }
        else
        {
            // Did anyone request this transaction?
            std::map<uint256, int>::const_iterator mi = pwallet->mapRequestCount.find(GetHash());
            if (mi != pwallet->mapRequestCount.end())
            {
                nRequests = (*mi).second;

                // How about the block it's in?
                if (nRequests == 0 && !hashUnset())
                {
                    std::map<uint256, int>::const_iterator _mi = pwallet->mapRequestCount.find(hashBlock);
                    if (_mi != pwallet->mapRequestCount.end())
                        nRequests = (*_mi).second;
                    else
                        nRequests = 1; // If it's in someone else's block it must have got out
                }
            }
        }
    }
    return nRequests;
}

void CWalletTx::GetAmounts(std::list<COutputEntry>& listReceived,
                           std::list<COutputEntry>& listSent, CAmount& nFee, std::string& strSentAccount, const isminefilter& filter) const
{
    nFee = 0;
    listReceived.clear();
    listSent.clear();
    strSentAccount = strFromAccount;

    // Compute fee:
    CAmount nDebit = GetDebit(filter);
    if (nDebit > 0) // debit>0 means we signed/sent this transaction
    {
        CAmount nValueOut = tx->GetValueOut();
        nFee = nDebit - nValueOut;
    }

    // Sent/received.
    for (unsigned int i = 0; i < tx->vout.size(); ++i)
    {
        const CTxOut& txout = tx->vout[i];
        isminetype fIsMine = pwallet->IsMine(txout);
        // Only need to handle txouts if AT LEAST one of these is true:
        //   1) they debit from us (sent)
        //   2) the output is to us (received)
        if (nDebit > 0)
        {
            // Don't report 'change' txouts
            if (pwallet->IsChange(txout))
                continue;
        }
        else if (!(fIsMine & filter))
            continue;

        // In either case, we need to get the destination address
        CTxDestination address;

        if (!ExtractDestination(txout.scriptPubKey, address) && !txout.scriptPubKey.IsUnspendable())
        {
            LogPrintf("CWalletTx::GetAmounts: Unknown transaction type found, txid %s\n",
                     this->GetHash().ToString());
            address = CNoDestination();
        }

        COutputEntry output = {address, txout.nValue, (int)i};

        // If we are debited by the transaction, add the output as a "sent" entry
        if (nDebit > 0)
            listSent.push_back(output);

        // If we are receiving the output, add it as a "received" entry
        if (fIsMine & filter)
            listReceived.push_back(output);
    }

}

/**
 * Scan active chain for relevant transactions after importing keys. This should
 * be called whenever new keys are added to the wallet, with the oldest key
 * creation time.
 *
 * @return Earliest timestamp that could be successfully scanned from. Timestamp
 * returned will be higher than startTime if relevant blocks could not be read.
 */
int64_t CWallet::RescanFromTime(int64_t startTime, const WalletRescanReserver& reserver, bool update)
{
    // Find starting block. May be null if nCreateTime is greater than the
    // highest blockchain timestamp, in which case there is nothing that needs
    // to be scanned.
    CBlockIndex* startBlock = nullptr;
    {
        LOCK(cs_main);
        startBlock = chainActive.FindEarliestAtLeast(startTime - TIMESTAMP_WINDOW);
        LogPrintf("%s: Rescanning last %i blocks\n", __func__, startBlock ? chainActive.Height() - startBlock->nHeight + 1 : 0);
    }

    if (startBlock) {
        const CBlockIndex* const failedBlock = ScanForWalletTransactions(startBlock, nullptr, reserver, update);
        if (failedBlock) {
            return failedBlock->GetBlockTimeMax() + TIMESTAMP_WINDOW + 1;
        }
    }
    return startTime;
}

/**
 * Scan the block chain (starting in pindexStart) for transactions
 * from or to us. If fUpdate is true, found transactions that already
 * exist in the wallet will be updated.
 *
 * Returns null if scan was successful. Otherwise, if a complete rescan was not
 * possible (due to pruning or corruption), returns pointer to the most recent
 * block that could not be scanned.
 *
 * If pindexStop is not a nullptr, the scan will stop at the block-index
 * defined by pindexStop
 *
 * Caller needs to make sure pindexStop (and the optional pindexStart) are on
 * the main chain after to the addition of any new keys you want to detect
 * transactions for.
 */
CBlockIndex* CWallet::ScanForWalletTransactions(CBlockIndex* pindexStart, CBlockIndex* pindexStop, const WalletRescanReserver &reserver, bool fUpdate)
{
    int64_t nNow = GetTime();
    const CChainParams& chainParams = Params();

    assert(reserver.isReserved());
    if (pindexStop) {
        assert(pindexStop->nHeight >= pindexStart->nHeight);
    }

    CBlockIndex* pindex = pindexStart;
    CBlockIndex* ret = nullptr;
    {
        fAbortRescan = false;
        ShowProgress(_("Rescanning..."), 0); // show rescan progress in GUI as dialog or on splashscreen, if -rescan on startup
        CBlockIndex* tip = nullptr;
        double dProgressStart;
        double dProgressTip;
        {
            LOCK(cs_main);
            tip = chainActive.Tip();
            dProgressStart = GuessVerificationProgress(chainParams.TxData(), pindex);
            dProgressTip = GuessVerificationProgress(chainParams.TxData(), tip);
        }
        while (pindex && !fAbortRescan)
        {
            if (pindex->nHeight % 100 == 0 && dProgressTip - dProgressStart > 0.0) {
                double gvp = 0;
                {
                    LOCK(cs_main);
                    gvp = GuessVerificationProgress(chainParams.TxData(), pindex);
                }
                ShowProgress(_("Rescanning..."), std::max(1, std::min(99, (int)((gvp - dProgressStart) / (dProgressTip - dProgressStart) * 100))));
            }
            if (GetTime() >= nNow + 60) {
                nNow = GetTime();
                LOCK(cs_main);
                LogPrintf("Still rescanning. At block %d. Progress=%f\n", pindex->nHeight, GuessVerificationProgress(chainParams.TxData(), pindex));
            }

            CBlock block;
            if (ReadBlockFromDisk(block, pindex, Params().GetConsensus())) {
                LOCK2(cs_main, cs_wallet);
                if (pindex && !chainActive.Contains(pindex)) {
                    // Abort scan if current block is no longer active, to prevent
                    // marking transactions as coming from the wrong block.
                    ret = pindex;
                    break;
                }
                for (size_t posInBlock = 0; posInBlock < block.vtx.size(); ++posInBlock) {
                    AddToWalletIfInvolvingMe(block.vtx[posInBlock], pindex, posInBlock, fUpdate);
                }
            } else {
                ret = pindex;
            }
            if (pindex == pindexStop) {
                break;
            }
            {
                LOCK(cs_main);
                pindex = chainActive.Next(pindex);
                if (tip != chainActive.Tip()) {
                    tip = chainActive.Tip();
                    // in case the tip has changed, update progress max
                    dProgressTip = GuessVerificationProgress(chainParams.TxData(), tip);
                }
            }
        }
        if (pindex && fAbortRescan) {
            LogPrintf("Rescan aborted at block %d. Progress=%f\n", pindex->nHeight, GuessVerificationProgress(chainParams.TxData(), pindex));
        }
        ShowProgress(_("Rescanning..."), 100); // hide progress dialog in GUI
    }
    return ret;
}

void CWallet::ReacceptWalletTransactions()
{
    // If transactions aren't being broadcasted, don't let them into local mempool either
    if (!fBroadcastTransactions)
        return;
    LOCK2(cs_main, cs_wallet);
    std::map<int64_t, CWalletTx*> mapSorted;

    // Sort pending wallet transactions based on their initial wallet insertion order
    for (std::pair<const uint256, CWalletTx>& item : mapWallet)
    {
        const uint256& wtxid = item.first;
        CWalletTx& wtx = item.second;
        assert(wtx.GetHash() == wtxid);

        int nDepth = wtx.GetDepthInMainChain();

        if (!(wtx.IsCoinBase() || wtx.IsCoinStake()) && (nDepth == 0 && !wtx.isAbandoned())) {
            mapSorted.insert(std::make_pair(wtx.nOrderPos, &wtx));
        }
    }

    // Try to add wallet transactions to memory pool
    for (std::pair<const int64_t, CWalletTx*>& item : mapSorted) {
        CWalletTx& wtx = *(item.second);
        CValidationState state;
        wtx.AcceptToMemoryPool(maxTxFee, state);
    }
}

bool CWalletTx::RelayWalletTransaction(CConnman* connman)
{
    assert(pwallet->GetBroadcastTransactions());
    if (!(IsCoinBase() || IsCoinStake()) && !isAbandoned() && GetDepthInMainChain() == 0)
    {
        CValidationState state;
        /* GetDepthInMainChain already catches known conflicts. */
        if (InMempool() || AcceptToMemoryPool(maxTxFee, state)) {
            LogPrintf("Relaying wtx %s\n", GetHash().ToString());
            if (connman) {
                CInv inv(MSG_TX, GetHash());
                connman->ForEachNode([&inv](CNode* pnode)
                {
                    pnode->PushInventory(inv);
                });
                return true;
            }
        }
    }
    return false;
}

std::set<uint256> CWalletTx::GetConflicts() const
{
    std::set<uint256> result;
    if (pwallet != nullptr)
    {
        uint256 myHash = GetHash();
        result = pwallet->GetConflicts(myHash);
        result.erase(myHash);
    }
    return result;
}

CAmount CWalletTx::GetDebit(const isminefilter& filter) const
{
    if (tx->vin.empty())
        return 0;

    CAmount debit = 0;
    if(filter & ISMINE_SPENDABLE)
    {
        if (fDebitCached)
            debit += nDebitCached;
        else
        {
            nDebitCached = pwallet->GetDebit(*tx, ISMINE_SPENDABLE);
            fDebitCached = true;
            debit += nDebitCached;
        }
    }
    if(filter & ISMINE_WATCH_ONLY)
    {
        if(fWatchDebitCached)
            debit += nWatchDebitCached;
        else
        {
            nWatchDebitCached = pwallet->GetDebit(*tx, ISMINE_WATCH_ONLY);
            fWatchDebitCached = true;
            debit += nWatchDebitCached;
        }
    }
    return debit;
}

CAmount CWalletTx::GetCredit(const isminefilter& filter) const
{
    // Must wait until coinbase is safely deep enough in the chain before valuing it
    if (IsCoinBase() && GetBlocksToMaturity() > 0)
        return 0;

    CAmount credit = 0;
    if (filter & ISMINE_SPENDABLE)
    {
        // GetBalance can assume transactions in mapWallet won't change
        if (fCreditCached)
            credit += nCreditCached;
        else
        {
            nCreditCached = pwallet->GetCredit(*tx, ISMINE_SPENDABLE);
            fCreditCached = true;
            credit += nCreditCached;
        }
    }
    if (filter & ISMINE_WATCH_ONLY)
    {
        if (fWatchCreditCached)
            credit += nWatchCreditCached;
        else
        {
            nWatchCreditCached = pwallet->GetCredit(*tx, ISMINE_WATCH_ONLY);
            fWatchCreditCached = true;
            credit += nWatchCreditCached;
        }
    }
    return credit;
}

CAmount CWalletTx::GetImmatureCredit(bool fUseCache) const
{
    if (IsCoinBase() && GetBlocksToMaturity() > 0 && IsInMainChain())
    {
        if (fUseCache && fImmatureCreditCached)
            return nImmatureCreditCached;
        nImmatureCreditCached = pwallet->GetCredit(*tx, ISMINE_SPENDABLE);
        fImmatureCreditCached = true;
        return nImmatureCreditCached;
    }

    return 0;
}

CAmount CWalletTx::GetAvailableCredit(bool fUseCache) const
{
    if (pwallet == nullptr)
        return 0;

    // Must wait until coinbase is safely deep enough in the chain before valuing it
    if ((IsCoinBase() || IsCoinStake()) && GetBlocksToMaturity() > 0)
        return 0;

    if (fUseCache && fAvailableCreditCached)
        return nAvailableCreditCached;

    CAmount nCredit = 0;
    uint256 hashTx = GetHash();
    for (unsigned int i = 0; i < tx->vout.size(); i++)
    {
        if (!pwallet->IsSpent(hashTx, i))
        {
            const CTxOut &txout = tx->vout[i];
            nCredit += pwallet->GetCredit(txout, ISMINE_SPENDABLE);
            if (!MoneyRange(nCredit))
                throw std::runtime_error(std::string(__func__) + " : value out of range");
        }
    }

    nAvailableCreditCached = nCredit;
    fAvailableCreditCached = true;
    return nCredit;
}

CAmount CWalletTx::GetImmatureWatchOnlyCredit(const bool fUseCache) const
{
    if (IsCoinBase() && GetBlocksToMaturity() > 0 && IsInMainChain())
    {
        if (fUseCache && fImmatureWatchCreditCached)
            return nImmatureWatchCreditCached;
        nImmatureWatchCreditCached = pwallet->GetCredit(*tx, ISMINE_WATCH_ONLY);
        fImmatureWatchCreditCached = true;
        return nImmatureWatchCreditCached;
    }

    return 0;
}

CAmount CWalletTx::GetAvailableWatchOnlyCredit(const bool fUseCache) const
{
    if (pwallet == nullptr)
        return 0;

    // Must wait until coinbase is safely deep enough in the chain before valuing it
    if ((IsCoinBase() || IsCoinStake()) && GetBlocksToMaturity() > 0)
        return 0;

    if (fUseCache && fAvailableWatchCreditCached)
        return nAvailableWatchCreditCached;

    CAmount nCredit = 0;
    for (unsigned int i = 0; i < tx->vout.size(); i++)
    {
        if (!pwallet->IsSpent(GetHash(), i))
        {
            const CTxOut &txout = tx->vout[i];
            nCredit += pwallet->GetCredit(txout, ISMINE_WATCH_ONLY);
            if (!MoneyRange(nCredit))
                throw std::runtime_error(std::string(__func__) + ": value out of range");
        }
    }

    nAvailableWatchCreditCached = nCredit;
    fAvailableWatchCreditCached = true;
    return nCredit;
}

CAmount CWalletTx::GetChange() const
{
    if (fChangeCached)
        return nChangeCached;
    nChangeCached = pwallet->GetChange(*tx);
    fChangeCached = true;
    return nChangeCached;
}

bool CWalletTx::InMempool() const
{
    return fInMempool;
}

bool CWalletTx::IsTrusted() const
{
    // Quick answer in most cases
    if (!CheckFinalTx(*tx))
        return false;
    int nDepth = GetDepthInMainChain();
    if (nDepth >= 1)
        return true;
    if (nDepth < 0)
        return false;
    if (!bSpendZeroConfChange || !IsFromMe(ISMINE_ALL)) // using wtx's cached debit
        return false;

    // Don't trust unconfirmed transactions from us unless they are in the mempool.
    if (!InMempool())
        return false;

    // Trusted if all inputs are from us and are in the mempool:
    for (const CTxIn& txin : tx->vin)
    {
        // Transactions not sent by us: not trusted
        const CWalletTx* parent = pwallet->GetWalletTx(txin.prevout.hash);
        if (parent == nullptr)
            return false;
        const CTxOut& parentOut = parent->tx->vout[txin.prevout.n];
        if (pwallet->IsMine(parentOut) != ISMINE_SPENDABLE)
            return false;
    }
    return true;
}

bool CWalletTx::IsEquivalentTo(const CWalletTx& _tx) const
{
        CMutableTransaction tx1 = *this->tx;
        CMutableTransaction tx2 = *_tx.tx;
        for (auto& txin : tx1.vin) txin.scriptSig = CScript();
        for (auto& txin : tx2.vin) txin.scriptSig = CScript();
        return CTransaction(tx1) == CTransaction(tx2);
}

std::vector<uint256> CWallet::ResendWalletTransactionsBefore(int64_t nTime, CConnman* connman)
{
    std::vector<uint256> result;

    LOCK(cs_wallet);

    // Sort them in chronological order
    std::multimap<unsigned int, CWalletTx*> mapSorted;
    for (std::pair<const uint256, CWalletTx>& item : mapWallet)
    {
        CWalletTx& wtx = item.second;
        // Don't rebroadcast if newer than nTime:
        if (wtx.nTimeReceived > nTime)
            continue;
        mapSorted.insert(std::make_pair(wtx.nTimeReceived, &wtx));
    }
    for (std::pair<const unsigned int, CWalletTx*>& item : mapSorted)
    {
        CWalletTx& wtx = *item.second;
        if (wtx.RelayWalletTransaction(connman))
            result.push_back(wtx.GetHash());
    }
    return result;
}

void CWallet::ResendWalletTransactions(int64_t nBestBlockTime, CConnman* connman)
{
    // Do this infrequently and randomly to avoid giving away
    // that these are our transactions.
    if (GetTime() < nNextResend || !fBroadcastTransactions)
        return;
    bool fFirst = (nNextResend == 0);
    nNextResend = GetTime() + GetRand(30 * 60);
    if (fFirst)
        return;

    // Only do it if there's been a new block since last time
    if (nBestBlockTime < nLastResend)
        return;
    nLastResend = GetTime();

    // Rebroadcast unconfirmed txes older than 5 minutes before the last
    // block was found:
    std::vector<uint256> relayed = ResendWalletTransactionsBefore(nBestBlockTime-5*60, connman);
    if (!relayed.empty())
        LogPrintf("%s: rebroadcast %u unconfirmed transactions\n", __func__, relayed.size());
}

/** @} */ // end of mapWallet




/** @defgroup Actions
 *
 * @{
 */


CAmount CWallet::GetBalance() const
{
    CAmount nTotal = 0;
    {
        LOCK2(cs_main, cs_wallet);
        for (const auto& entry : mapWallet)
        {
            const CWalletTx* pcoin = &entry.second;
            if (pcoin->IsTrusted())
                nTotal += pcoin->GetAvailableCredit();
        }
    }

    return nTotal;
}

CAmount CWallet::GetUnconfirmedBalance() const
{
    CAmount nTotal = 0;
    {
        LOCK2(cs_main, cs_wallet);
        for (const auto& entry : mapWallet)
        {
            const CWalletTx* pcoin = &entry.second;
            if (!pcoin->IsTrusted() && pcoin->GetDepthInMainChain() == 0 && pcoin->InMempool())
                nTotal += pcoin->GetAvailableCredit();
        }
    }
    return nTotal;
}

CAmount CWallet::GetImmatureBalance() const
{
    CAmount nTotal = 0;
    {
        LOCK2(cs_main, cs_wallet);
        for (const auto& entry : mapWallet)
        {
            const CWalletTx* pcoin = &entry.second;
            nTotal += pcoin->GetImmatureCredit();
        }
    }
    return nTotal;
}

CAmount CWallet::GetWatchOnlyBalance() const
{
    CAmount nTotal = 0;
    {
        LOCK2(cs_main, cs_wallet);
        for (const auto& entry : mapWallet)
        {
            const CWalletTx* pcoin = &entry.second;
            if (pcoin->IsTrusted())
                nTotal += pcoin->GetAvailableWatchOnlyCredit();
        }
    }

    return nTotal;
}

CAmount CWallet::GetUnconfirmedWatchOnlyBalance() const
{
    CAmount nTotal = 0;
    {
        LOCK2(cs_main, cs_wallet);
        for (const auto& entry : mapWallet)
        {
            const CWalletTx* pcoin = &entry.second;
            if (!pcoin->IsTrusted() && pcoin->GetDepthInMainChain() == 0 && pcoin->InMempool())
                nTotal += pcoin->GetAvailableWatchOnlyCredit();
        }
    }
    return nTotal;
}

CAmount CWallet::GetImmatureWatchOnlyBalance() const
{
    CAmount nTotal = 0;
    {
        LOCK2(cs_main, cs_wallet);
        for (const auto& entry : mapWallet)
        {
            const CWalletTx* pcoin = &entry.second;
            nTotal += pcoin->GetImmatureWatchOnlyCredit();
        }
    }
    return nTotal;
}

// Calculate total balance in a different way from GetBalance. The biggest
// difference is that GetBalance sums up all unspent TxOuts paying to the
// wallet, while this sums up both spent and unspent TxOuts paying to the
// wallet, and then subtracts the values of TxIns spending from the wallet. This
// also has fewer restrictions on which unconfirmed transactions are considered
// trusted.
CAmount CWallet::GetLegacyBalance(const isminefilter& filter, int minDepth, const std::string* account) const
{
    LOCK2(cs_main, cs_wallet);

    CAmount balance = 0;
    for (const auto& entry : mapWallet) {
        const CWalletTx& wtx = entry.second;
        const int depth = wtx.GetDepthInMainChain();
        if (depth < 0 || !CheckFinalTx(*wtx.tx) || wtx.GetBlocksToMaturity() > 0) {
            continue;
        }

        // Loop through tx outputs and add incoming payments. For outgoing txs,
        // treat change outputs specially, as part of the amount debited.
        CAmount debit = wtx.GetDebit(filter);
        const bool outgoing = debit > 0;
        for (const CTxOut& out : wtx.tx->vout) {
            if (outgoing && IsChange(out)) {
                debit -= out.nValue;
            } else if (IsMine(out) & filter && depth >= minDepth && (!account || *account == GetAccountName(out.scriptPubKey))) {
                balance += out.nValue;
            }
        }

        // For outgoing txs, subtract amount debited.
        if (outgoing && (!account || *account == wtx.strFromAccount)) {
            balance -= debit;
        }
    }

    if (account) {
        balance += CWalletDB(*dbw).GetAccountCreditDebit(*account);
    }

    return balance;
}

CAmount CWallet::GetAvailableBalance(const CCoinControl* coinControl) const
{
    LOCK2(cs_main, cs_wallet);

    CAmount balance = 0;
    std::vector<COutput> vCoins;
    AvailableCoins(vCoins, true, coinControl);
    for (const COutput& out : vCoins) {
        if (out.fSpendable) {
            balance += out.tx->tx->vout[out.i].nValue;
        }
    }
    return balance;
}

void CWallet::AvailableCoins(std::vector<COutput> &vCoins, bool fOnlySafe, const CCoinControl *coinControl, const CAmount &nMinimumAmount, const CAmount &nMaximumAmount, const CAmount &nMinimumSumAmount, const uint64_t nMaximumCount, const int nMinDepth, const int nMaxDepth) const
{
    vCoins.clear();

    {
        LOCK2(cs_main, cs_wallet);

        CAmount nTotal = 0;

        for (const auto& entry : mapWallet)
        {
            const uint256& wtxid = entry.first;
            const CWalletTx* pcoin = &entry.second;

            if (!CheckFinalTx(*pcoin->tx))
                continue;

            if ((pcoin->IsCoinBase() || pcoin->IsCoinStake()) && pcoin->GetBlocksToMaturity() > 0)
                continue;

            int nDepth = pcoin->GetDepthInMainChain();
            if (nDepth < 0)
                continue;

            // We should not consider coins which aren't at least in our mempool
            // It's possible for these to be conflicted via ancestors which we may never be able to detect
            if (nDepth == 0 && !pcoin->InMempool())
                continue;

            bool safeTx = pcoin->IsTrusted();

            // We should not consider coins from transactions that are replacing
            // other transactions.
            //
            // Example: There is a transaction A which is replaced by bumpfee
            // transaction B. In this case, we want to prevent creation of
            // a transaction B' which spends an output of B.
            //
            // Reason: If transaction A were initially confirmed, transactions B
            // and B' would no longer be valid, so the user would have to create
            // a new transaction C to replace B'. However, in the case of a
            // one-block reorg, transactions B' and C might BOTH be accepted,
            // when the user only wanted one of them. Specifically, there could
            // be a 1-block reorg away from the chain where transactions A and C
            // were accepted to another chain where B, B', and C were all
            // accepted.
            if (nDepth == 0 && pcoin->mapValue.count("replaces_txid")) {
                safeTx = false;
            }

            // Similarly, we should not consider coins from transactions that
            // have been replaced. In the example above, we would want to prevent
            // creation of a transaction A' spending an output of A, because if
            // transaction B were initially confirmed, conflicting with A and
            // A', we wouldn't want to the user to create a transaction D
            // intending to replace A', but potentially resulting in a scenario
            // where A, A', and D could all be accepted (instead of just B and
            // D, or just A and A' like the user would want).
            if (nDepth == 0 && pcoin->mapValue.count("replaced_by_txid")) {
                safeTx = false;
            }

            if (fOnlySafe && !safeTx) {
                continue;
            }

            if (nDepth < nMinDepth || nDepth > nMaxDepth)
                continue;

            for (unsigned int i = 0; i < pcoin->tx->vout.size(); i++) {
                if (pcoin->tx->vout[i].nValue < nMinimumAmount || pcoin->tx->vout[i].nValue > nMaximumAmount)
                    continue;

                if (coinControl && coinControl->HasSelected() && !coinControl->fAllowOtherInputs && !coinControl->IsSelected(COutPoint(entry.first, i)))
                    continue;

                if (IsLockedCoin(entry.first, i))
                    continue;

                if (IsSpent(wtxid, i))
                    continue;

                isminetype mine = IsMine(pcoin->tx->vout[i]);

                if (mine == ISMINE_NO) {
                    continue;
                }

                bool fSpendableIn = ((mine & ISMINE_SPENDABLE) != ISMINE_NO) || (coinControl && coinControl->fAllowWatchOnly && (mine & ISMINE_WATCH_SOLVABLE) != ISMINE_NO);
                bool fSolvableIn = (mine & (ISMINE_SPENDABLE | ISMINE_WATCH_SOLVABLE)) != ISMINE_NO;

                vCoins.push_back(COutput(pcoin, i, nDepth, fSpendableIn, fSolvableIn, safeTx));

                // Checks the sum amount of all UTXO's.
                if (nMinimumSumAmount != MAX_MONEY) {
                    nTotal += pcoin->tx->vout[i].nValue;

                    if (nTotal >= nMinimumSumAmount) {
                        return;
                    }
                }

                // Checks the maximum number of UTXO's.
                if (nMaximumCount > 0 && vCoins.size() >= nMaximumCount) {
                    return;
                }
            }
        }
    }
}

void CWallet::AvailableCoinsForStaking(std::vector<COutput>& vCoins) const
<<<<<<< HEAD
{
    vCoins.clear();

    {
        LOCK2(cs_main, cs_wallet);
        for (std::map<uint256, CWalletTx>::const_iterator it = mapWallet.begin(); it != mapWallet.end(); ++it)
        {
            const uint256& wtxid = it->first;
            const CWalletTx* pcoin = &(*it).second;
            int nDepth = pcoin->GetDepthInMainChain();

            if (nDepth < 1)
                continue;

            if (nDepth < COINBASE_MATURITY)
                continue;

            if (pcoin->GetBlocksToMaturity() > 0)
                continue;

            for (unsigned int i = 0; i < pcoin->tx->vout.size(); i++) {
                isminetype mine = IsMine(pcoin->tx->vout[i]);
                if (!(IsSpent(wtxid, i)) && mine != ISMINE_NO &&
                    !IsLockedCoin((*it).first, i) && (pcoin->tx->vout[i].nValue > 0) &&
                    !pcoin->tx->vout[i].scriptPubKey.HasOpCall() && !pcoin->tx->vout[i].scriptPubKey.HasOpCreate())
                        vCoins.push_back(COutput(pcoin, i, nDepth,
                                                 ((mine & ISMINE_SPENDABLE) != ISMINE_NO) ||
                                                 (mine & ISMINE_WATCH_SOLVABLE) != ISMINE_NO,
                                                 (mine & (ISMINE_SPENDABLE | ISMINE_WATCH_SOLVABLE)) != ISMINE_NO,
                                                 pcoin->IsTrusted()));
            }
        }
    }
}

bool CWallet::HaveAvailableCoinsForStaking() const
{
    std::vector<COutput> vCoins;
    AvailableCoinsForStaking(vCoins);
    return vCoins.size() > 0;
}

std::map<CTxDestination, std::vector<COutput>> CWallet::ListCoins() const
=======
>>>>>>> a68962c4
{
    vCoins.clear();

    {
        LOCK2(cs_main, cs_wallet);
        for (std::map<uint256, CWalletTx>::const_iterator it = mapWallet.begin(); it != mapWallet.end(); ++it)
        {
            const uint256& wtxid = it->first;
            const CWalletTx* pcoin = &(*it).second;
            int nDepth = pcoin->GetDepthInMainChain();

            if (nDepth < 1)
                continue;

            if (nDepth < COINBASE_MATURITY)
                continue;

            if (pcoin->GetBlocksToMaturity() > 0)
                continue;

            for (unsigned int i = 0; i < pcoin->tx->vout.size(); i++) {
                isminetype mine = IsMine(pcoin->tx->vout[i]);
                if (!(IsSpent(wtxid, i)) && mine != ISMINE_NO &&
                    !IsLockedCoin((*it).first, i) && (pcoin->tx->vout[i].nValue > 0) &&
                    !pcoin->tx->vout[i].scriptPubKey.HasOpCall() && !pcoin->tx->vout[i].scriptPubKey.HasOpCreate())
                        vCoins.push_back(COutput(pcoin, i, nDepth,
                                                 ((mine & ISMINE_SPENDABLE) != ISMINE_NO) ||
                                                 (mine & ISMINE_WATCH_SOLVABLE) != ISMINE_NO,
                                                 (mine & (ISMINE_SPENDABLE | ISMINE_WATCH_SOLVABLE)) != ISMINE_NO,
                                                 pcoin->IsTrusted()));
            }
        }
    }
}

bool CWallet::HaveAvailableCoinsForStaking() const
{
    std::vector<COutput> vCoins;
    AvailableCoinsForStaking(vCoins);
    return vCoins.size() > 0;
}

std::map<CTxDestination, std::vector<COutput>> CWallet::ListCoins() const
{
    // TODO: Add AssertLockHeld(cs_wallet) here.
    //
    // Because the return value from this function contains pointers to
    // CWalletTx objects, callers to this function really should acquire the
    // cs_wallet lock before calling it. However, the current caller doesn't
    // acquire this lock yet. There was an attempt to add the missing lock in
    // https://github.com/bitcoin/bitcoin/pull/10340, but that change has been
    // postponed until after https://github.com/bitcoin/bitcoin/pull/10244 to
    // avoid adding some extra complexity to the Qt code.

    std::map<CTxDestination, std::vector<COutput>> result;

    std::vector<COutput> availableCoins;
    AvailableCoins(availableCoins);

    LOCK2(cs_main, cs_wallet);
    for (auto& coin : availableCoins) {
        CTxDestination address;
        if (coin.fSpendable &&
            ExtractDestination(FindNonChangeParentOutput(*coin.tx->tx, coin.i).scriptPubKey, address)) {
            result[address].emplace_back(std::move(coin));
        }
    }

    std::vector<COutPoint> lockedCoins;
    ListLockedCoins(lockedCoins);
    for (const auto& output : lockedCoins) {
        auto it = mapWallet.find(output.hash);
        if (it != mapWallet.end()) {
            int depth = it->second.GetDepthInMainChain();
            if (depth >= 0 && output.n < it->second.tx->vout.size() &&
                IsMine(it->second.tx->vout[output.n]) == ISMINE_SPENDABLE) {
                CTxDestination address;
                if (ExtractDestination(FindNonChangeParentOutput(*it->second.tx, output.n).scriptPubKey, address)) {
                    result[address].emplace_back(
                        &it->second, output.n, depth, true /* spendable */, true /* solvable */, false /* safe */);
                }
            }
        }
    }

    return result;
}

const CTxOut& CWallet::FindNonChangeParentOutput(const CTransaction& tx, int output) const
{
    const CTransaction* ptx = &tx;
    int n = output;
    while (IsChange(ptx->vout[n]) && ptx->vin.size() > 0) {
        const COutPoint& prevout = ptx->vin[0].prevout;
        auto it = mapWallet.find(prevout.hash);
        if (it == mapWallet.end() || it->second.tx->vout.size() <= prevout.n ||
            !IsMine(it->second.tx->vout[prevout.n])) {
            break;
        }
        ptx = it->second.tx.get();
        n = prevout.n;
    }
    return ptx->vout[n];
}

static void ApproximateBestSubset(const std::vector<CInputCoin>& vValue, const CAmount& nTotalLower, const CAmount& nTargetValue,
                                  std::vector<char>& vfBest, CAmount& nBest, int iterations = 1000)
{
    std::vector<char> vfIncluded;

    vfBest.assign(vValue.size(), true);
    nBest = nTotalLower;

    FastRandomContext insecure_rand;

    for (int nRep = 0; nRep < iterations && nBest != nTargetValue; nRep++)
    {
        vfIncluded.assign(vValue.size(), false);
        CAmount nTotal = 0;
        bool fReachedTarget = false;
        for (int nPass = 0; nPass < 2 && !fReachedTarget; nPass++)
        {
            for (unsigned int i = 0; i < vValue.size(); i++)
            {
                //The solver here uses a randomized algorithm,
                //the randomness serves no real security purpose but is just
                //needed to prevent degenerate behavior and it is important
                //that the rng is fast. We do not use a constant random sequence,
                //because there may be some privacy improvement by making
                //the selection random.
                if (nPass == 0 ? insecure_rand.randbool() : !vfIncluded[i])
                {
                    nTotal += vValue[i].txout.nValue;
                    vfIncluded[i] = true;
                    if (nTotal >= nTargetValue)
                    {
                        fReachedTarget = true;
                        if (nTotal < nBest)
                        {
                            nBest = nTotal;
                            vfBest = vfIncluded;
                        }
                        nTotal -= vValue[i].txout.nValue;
                        vfIncluded[i] = false;
                    }
                }
            }
        }
    }
}

// ppcoin: total coins staked (non-spendable until maturity)
CAmount CWallet::GetStake() const
{
    CAmount nTotal = 0;
    LOCK2(cs_main, cs_wallet);
    for (std::map<uint256, CWalletTx>::const_iterator it = mapWallet.begin(); it != mapWallet.end(); ++it)
    {
        const CWalletTx* pcoin = &(*it).second;
        if (pcoin->IsCoinStake() && pcoin->GetBlocksToMaturity() > 0 && pcoin->GetDepthInMainChain() > 0)
<<<<<<< HEAD
            nTotal += CWallet::GetCredit(*pcoin, ISMINE_SPENDABLE);
=======
            nTotal += CWallet::GetCredit(*(pcoin->tx), ISMINE_SPENDABLE);
>>>>>>> a68962c4
    }
    return nTotal;
}

CAmount CWallet::GetWatchOnlyStake() const
{
    CAmount nTotal = 0;
    LOCK2(cs_main, cs_wallet);
    for (std::map<uint256, CWalletTx>::const_iterator it = mapWallet.begin(); it != mapWallet.end(); ++it)
    {
        const CWalletTx* pcoin = &(*it).second;
        if (pcoin->IsCoinStake() && pcoin->GetBlocksToMaturity() > 0 && pcoin->GetDepthInMainChain() > 0)
<<<<<<< HEAD
            nTotal += CWallet::GetCredit(*pcoin, ISMINE_WATCH_ONLY);
=======
            nTotal += CWallet::GetCredit(*(pcoin->tx), ISMINE_WATCH_ONLY);
>>>>>>> a68962c4
    }
    return nTotal;
}

bool CWallet::SelectCoinsMinConf(const CAmount& nTargetValue, const int nConfMine, const int nConfTheirs, const uint64_t nMaxAncestors, std::vector<COutput> vCoins,
                                 std::set<CInputCoin>& setCoinsRet, CAmount& nValueRet) const
{
    setCoinsRet.clear();
    nValueRet = 0;

    // List of values less than target
    boost::optional<CInputCoin> coinLowestLarger;
    std::vector<CInputCoin> vValue;
    CAmount nTotalLower = 0;

    random_shuffle(vCoins.begin(), vCoins.end(), GetRandInt);

    for (const COutput &output : vCoins)
    {
        if (!output.fSpendable)
            continue;

        const CWalletTx *pcoin = output.tx;

        if (output.nDepth < (pcoin->IsFromMe(ISMINE_ALL) ? nConfMine : nConfTheirs))
            continue;

        if (!mempool.TransactionWithinChainLimit(pcoin->GetHash(), nMaxAncestors))
            continue;

        int i = output.i;

        CInputCoin coin = CInputCoin(pcoin, i);

        if (coin.txout.nValue == nTargetValue)
        {
            setCoinsRet.insert(coin);
            nValueRet += coin.txout.nValue;
            return true;
        }
        else if (coin.txout.nValue < nTargetValue + MIN_CHANGE)
        {
            vValue.push_back(coin);
            nTotalLower += coin.txout.nValue;
        }
        else if (!coinLowestLarger || coin.txout.nValue < coinLowestLarger->txout.nValue)
        {
            coinLowestLarger = coin;
        }
    }

    if (nTotalLower == nTargetValue)
    {
        for (const auto& input : vValue)
        {
            setCoinsRet.insert(input);
            nValueRet += input.txout.nValue;
        }
        return true;
    }

    if (nTotalLower < nTargetValue)
    {
        if (!coinLowestLarger)
            return false;
        setCoinsRet.insert(coinLowestLarger.get());
        nValueRet += coinLowestLarger->txout.nValue;
        return true;
    }

    // Solve subset sum by stochastic approximation
    std::sort(vValue.begin(), vValue.end(), CompareValueOnly());
    std::reverse(vValue.begin(), vValue.end());
    std::vector<char> vfBest;
    CAmount nBest;

    ApproximateBestSubset(vValue, nTotalLower, nTargetValue, vfBest, nBest);
    if (nBest != nTargetValue && nTotalLower >= nTargetValue + MIN_CHANGE)
        ApproximateBestSubset(vValue, nTotalLower, nTargetValue + MIN_CHANGE, vfBest, nBest);

    // If we have a bigger coin and (either the stochastic approximation didn't find a good solution,
    //                                   or the next bigger coin is closer), return the bigger coin
    if (coinLowestLarger &&
        ((nBest != nTargetValue && nBest < nTargetValue + MIN_CHANGE) || coinLowestLarger->txout.nValue <= nBest))
    {
        setCoinsRet.insert(coinLowestLarger.get());
        nValueRet += coinLowestLarger->txout.nValue;
    }
    else {
        for (unsigned int i = 0; i < vValue.size(); i++)
            if (vfBest[i])
            {
                setCoinsRet.insert(vValue[i]);
                nValueRet += vValue[i].txout.nValue;
            }

        if (LogAcceptCategory(BCLog::SELECTCOINS)) {
            LogPrint(BCLog::SELECTCOINS, "SelectCoins() best subset: ");
            for (unsigned int i = 0; i < vValue.size(); i++) {
                if (vfBest[i]) {
                    LogPrint(BCLog::SELECTCOINS, "%s ", FormatMoney(vValue[i].txout.nValue));
                }
            }
            LogPrint(BCLog::SELECTCOINS, "total %s\n", FormatMoney(nBest));
        }
    }

    return true;
}

bool CWallet::SelectCoins(const std::vector<COutput>& vAvailableCoins, const CAmount& nTargetValue, std::set<CInputCoin>& setCoinsRet, CAmount& nValueRet, const CCoinControl* coinControl) const
{
    std::vector<COutput> vCoins(vAvailableCoins);

    // coin control -> return all selected outputs (we want all selected to go into the transaction for sure)
    if (coinControl && coinControl->HasSelected() && !coinControl->fAllowOtherInputs)
    {
        for (const COutput& out : vCoins)
        {
            if (!out.fSpendable)
                 continue;
            nValueRet += out.tx->tx->vout[out.i].nValue;
            setCoinsRet.insert(CInputCoin(out.tx, out.i));
        }
        return (nValueRet >= nTargetValue);
    }

    // calculate value from preset inputs and store them
    std::set<CInputCoin> setPresetCoins;
    CAmount nValueFromPresetInputs = 0;

    std::vector<COutPoint> vPresetInputs;
    if (coinControl)
        coinControl->ListSelected(vPresetInputs);
    for (const COutPoint& outpoint : vPresetInputs)
    {
        std::map<uint256, CWalletTx>::const_iterator it = mapWallet.find(outpoint.hash);
        if (it != mapWallet.end())
        {
            const CWalletTx* pcoin = &it->second;
            // Clearly invalid input, fail
            if (pcoin->tx->vout.size() <= outpoint.n)
                return false;
            nValueFromPresetInputs += pcoin->tx->vout[outpoint.n].nValue;
            setPresetCoins.insert(CInputCoin(pcoin, outpoint.n));
        } else
            return false; // TODO: Allow non-wallet inputs
    }

    // remove preset inputs from vCoins
    for (std::vector<COutput>::iterator it = vCoins.begin(); it != vCoins.end() && coinControl && coinControl->HasSelected();)
    {
        if (setPresetCoins.count(CInputCoin(it->tx, it->i)))
            it = vCoins.erase(it);
        else
            ++it;
    }

    size_t nMaxChainLength = std::min(gArgs.GetArg("-limitancestorcount", DEFAULT_ANCESTOR_LIMIT), gArgs.GetArg("-limitdescendantcount", DEFAULT_DESCENDANT_LIMIT));
    bool fRejectLongChains = gArgs.GetBoolArg("-walletrejectlongchains", DEFAULT_WALLET_REJECT_LONG_CHAINS);

    bool res = nTargetValue <= nValueFromPresetInputs ||
        SelectCoinsMinConf(nTargetValue - nValueFromPresetInputs, 1, 6, 0, vCoins, setCoinsRet, nValueRet) ||
        SelectCoinsMinConf(nTargetValue - nValueFromPresetInputs, 1, 1, 0, vCoins, setCoinsRet, nValueRet) ||
        (bSpendZeroConfChange && SelectCoinsMinConf(nTargetValue - nValueFromPresetInputs, 0, 1, 2, vCoins, setCoinsRet, nValueRet)) ||
        (bSpendZeroConfChange && SelectCoinsMinConf(nTargetValue - nValueFromPresetInputs, 0, 1, std::min((size_t)4, nMaxChainLength/3), vCoins, setCoinsRet, nValueRet)) ||
        (bSpendZeroConfChange && SelectCoinsMinConf(nTargetValue - nValueFromPresetInputs, 0, 1, nMaxChainLength/2, vCoins, setCoinsRet, nValueRet)) ||
        (bSpendZeroConfChange && SelectCoinsMinConf(nTargetValue - nValueFromPresetInputs, 0, 1, nMaxChainLength, vCoins, setCoinsRet, nValueRet)) ||
        (bSpendZeroConfChange && !fRejectLongChains && SelectCoinsMinConf(nTargetValue - nValueFromPresetInputs, 0, 1, std::numeric_limits<uint64_t>::max(), vCoins, setCoinsRet, nValueRet));

    // because SelectCoinsMinConf clears the setCoinsRet, we now add the possible inputs to the coinset
    setCoinsRet.insert(setPresetCoins.begin(), setPresetCoins.end());

    // add preset inputs to the total value selected
    nValueRet += nValueFromPresetInputs;

    return res;
}

bool CWallet::SelectCoinsForStaking(CAmount& nTargetValue, std::set<std::pair<const CWalletTx*,unsigned int> >& setCoinsRet, CAmount& nValueRet) const
{
    std::vector<COutput> vCoins;
    AvailableCoinsForStaking(vCoins);

    setCoinsRet.clear();
    nValueRet = 0;

    for(COutput output : vCoins)
    {
        const CWalletTx *pcoin = output.tx;
        int i = output.i;

        // Stop if we've chosen enough inputs
        if (nValueRet >= nTargetValue)
            break;

        int64_t n = pcoin->tx->vout[i].nValue;

        std::pair<int64_t,std::pair<const CWalletTx*,unsigned int> > coin = std::make_pair(n,std::make_pair(pcoin, i));

        if (n >= nTargetValue)
        {
            // If input value is greater or equal to target then simply insert
            // it into the current subset and exit
            setCoinsRet.insert(coin.second);
            nValueRet += coin.first;
            break;
        }
        else if (n < nTargetValue + CENT)
        {
            setCoinsRet.insert(coin.second);
            nValueRet += coin.first;
        }
    }

    return true;
}

bool CWallet::SignTransaction(CMutableTransaction &tx)
{
    AssertLockHeld(cs_wallet); // mapWallet

    // sign the new tx
    CTransaction txNewConst(tx);
    int nIn = 0;
    for (const auto& input : tx.vin) {
        std::map<uint256, CWalletTx>::const_iterator mi = mapWallet.find(input.prevout.hash);
        if(mi == mapWallet.end() || input.prevout.n >= mi->second.tx->vout.size()) {
            return false;
        }
        const CScript& scriptPubKey = mi->second.tx->vout[input.prevout.n].scriptPubKey;
        const CAmount& amount = mi->second.tx->vout[input.prevout.n].nValue;
        SignatureData sigdata;
        if (!ProduceSignature(TransactionSignatureCreator(this, &txNewConst, nIn, amount, SIGHASH_ALL), scriptPubKey, sigdata)) {
            return false;
        }
        UpdateTransaction(tx, nIn, sigdata);
        nIn++;
    }
    return true;
}

bool CWallet::FundTransaction(CMutableTransaction& tx, CAmount& nFeeRet, int& nChangePosInOut, std::string& strFailReason, bool lockUnspents, const std::set<int>& setSubtractFeeFromOutputs, CCoinControl coinControl)
{
    std::vector<CRecipient> vecSend;

    // Turn the txout set into a CRecipient vector.
    for (size_t idx = 0; idx < tx.vout.size(); idx++) {
        const CTxOut& txOut = tx.vout[idx];
        CRecipient recipient = {txOut.scriptPubKey, txOut.nValue, setSubtractFeeFromOutputs.count(idx) == 1};
        vecSend.push_back(recipient);
    }

    coinControl.fAllowOtherInputs = true;

    for (const CTxIn& txin : tx.vin) {
        coinControl.Select(txin.prevout);
    }

    // Acquire the locks to prevent races to the new locked unspents between the
    // CreateTransaction call and LockCoin calls (when lockUnspents is true).
    LOCK2(cs_main, cs_wallet);

    CReserveKey reservekey(this);
    CWalletTx wtx;
    if (!CreateTransaction(vecSend, wtx, reservekey, nFeeRet, nChangePosInOut, strFailReason, coinControl, false)) {
        return false;
    }

    if (nChangePosInOut != -1) {
        tx.vout.insert(tx.vout.begin() + nChangePosInOut, wtx.tx->vout[nChangePosInOut]);
        // We don't have the normal Create/Commit cycle, and don't want to risk
        // reusing change, so just remove the key from the keypool here.
        reservekey.KeepKey();
    }

    // Copy output sizes from new transaction; they may have had the fee
    // subtracted from them.
    for (unsigned int idx = 0; idx < tx.vout.size(); idx++) {
        tx.vout[idx].nValue = wtx.tx->vout[idx].nValue;
    }

    // Add new txins while keeping original txin scriptSig/order.
    for (const CTxIn& txin : wtx.tx->vin) {
        if (!coinControl.IsSelected(txin.prevout)) {
            tx.vin.push_back(txin);

            if (lockUnspents) {
                LockCoin(txin.prevout);
            }
        }
    }

    return true;
}

OutputType CWallet::TransactionChangeType(OutputType change_type, const std::vector<CRecipient>& vecSend)
{
    // If -changetype is specified, always use that change type.
    if (change_type != OUTPUT_TYPE_NONE) {
        return change_type;
    }

    // if g_address_type is legacy, use legacy address as change (even
    // if some of the outputs are P2WPKH or P2WSH).
    if (g_address_type == OUTPUT_TYPE_LEGACY) {
        return OUTPUT_TYPE_LEGACY;
    }

    // if any destination is P2WPKH or P2WSH, use P2WPKH for the change
    // output.
    for (const auto& recipient : vecSend) {
        // Check if any destination contains a witness program:
        int witnessversion = 0;
        std::vector<unsigned char> witnessprogram;
        if (recipient.scriptPubKey.IsWitnessProgram(witnessversion, witnessprogram)) {
            return OUTPUT_TYPE_BECH32;
        }
    }

    // else use g_address_type for change
    return g_address_type;
}

bool CWallet::CreateTransaction(const std::vector<CRecipient>& vecSend, CWalletTx& wtxNew, CReserveKey& reservekey, CAmount& nFeeRet,
                                int& nChangePosInOut, std::string& strFailReason, const CCoinControl& coin_control, bool sign, CAmount nGasFee, bool hasSender)
{
    CAmount nValue = 0;
    int nChangePosRequest = nChangePosInOut;
    unsigned int nSubtractFeeFromAmount = 0;
    COutPoint senderInput;
    if(hasSender && coin_control.HasSelected()){
    	std::vector<COutPoint> vSenderInputs;
    	coin_control.ListSelected(vSenderInputs);
    	senderInput=vSenderInputs[0];
    }
    for (const auto& recipient : vecSend)
    {
        if (nValue < 0 || recipient.nAmount < 0)
        {
            strFailReason = _("Transaction amounts must not be negative");
            return false;
        }
        nValue += recipient.nAmount;

        if (recipient.fSubtractFeeFromAmount)
            nSubtractFeeFromAmount++;
    }
    if (vecSend.empty())
    {
        strFailReason = _("Transaction must have at least one recipient");
        return false;
    }

    wtxNew.fTimeReceivedIsTxTime = true;
    wtxNew.BindWallet(this);
    CMutableTransaction txNew;

    // Discourage fee sniping.
    //
    // For a large miner the value of the transactions in the best block and
    // the mempool can exceed the cost of deliberately attempting to mine two
    // blocks to orphan the current best block. By setting nLockTime such that
    // only the next block can include the transaction, we discourage this
    // practice as the height restricted and limited blocksize gives miners
    // considering fee sniping fewer options for pulling off this attack.
    //
    // A simple way to think about this is from the wallet's point of view we
    // always want the blockchain to move forward. By setting nLockTime this
    // way we're basically making the statement that we only want this
    // transaction to appear in the next block; we don't want to potentially
    // encourage reorgs by allowing transactions to appear at lower heights
    // than the next block in forks of the best chain.
    //
    // Of course, the subsidy is high enough, and transaction volume low
    // enough, that fee sniping isn't a problem yet, but by implementing a fix
    // now we ensure code won't be written that makes assumptions about
    // nLockTime that preclude a fix later.
    txNew.nLockTime = chainActive.Height();

    // Secondly occasionally randomly pick a nLockTime even further back, so
    // that transactions that are delayed after signing for whatever reason,
    // e.g. high-latency mix networks and some CoinJoin implementations, have
    // better privacy.
    if (GetRandInt(10) == 0)
        txNew.nLockTime = std::max(0, (int)txNew.nLockTime - GetRandInt(100));

    assert(txNew.nLockTime <= (unsigned int)chainActive.Height());
    assert(txNew.nLockTime < LOCKTIME_THRESHOLD);
    FeeCalculation feeCalc;
    CAmount nFeeNeeded;
    unsigned int nBytes;
    {
        std::set<CInputCoin> setCoins;
        std::vector<CInputCoin> vCoins;
        LOCK2(cs_main, cs_wallet);
        {
            std::vector<COutput> vAvailableCoins;
            AvailableCoins(vAvailableCoins, true, &coin_control);

            // Create change script that will be used if we need change
            // TODO: pass in scriptChange instead of reservekey so
            // change transaction isn't always pay-to-bitcoin-address
            CScript scriptChange;

            // coin control: send change to custom address
            if (!boost::get<CNoDestination>(&coin_control.destChange)) {
                scriptChange = GetScriptForDestination(coin_control.destChange);
            } else { // no coin control: send change to newly generated address
                // Note: We use a new key here to keep it from being obvious which side is the change.
                //  The drawback is that by not reusing a previous key, the change may be lost if a
                //  backup is restored, if the backup doesn't have the new private key for the change.
                //  If we reused the old key, it would be possible to add code to look for and
                //  rediscover unknown transactions that were written with keys of ours to recover
                //  post-backup change.

                // Reserve a new key pair from key pool
                CPubKey vchPubKey;
                bool ret;
                ret = reservekey.GetReservedKey(vchPubKey, true);
                if (!ret)
                {
                    strFailReason = _("Keypool ran out, please call keypoolrefill first");
                    return false;
                }

                const OutputType change_type = TransactionChangeType(coin_control.change_type, vecSend);

                LearnRelatedScripts(vchPubKey, change_type);
                scriptChange = GetScriptForDestination(GetDestinationForKey(vchPubKey, change_type));
            }
            CTxOut change_prototype_txout(0, scriptChange);
            size_t change_prototype_size = GetSerializeSize(change_prototype_txout, SER_DISK, 0);

            CFeeRate discard_rate = GetDiscardRate(::feeEstimator);
            nFeeRet = 0;
            bool pick_new_inputs = true;
            CAmount nValueIn = 0;
            // Start with no fee and loop until there is enough fee
            while (true)
            {
                nChangePosInOut = nChangePosRequest;
                txNew.vin.clear();
                txNew.vout.clear();
                wtxNew.fFromMe = true;
                bool fFirst = true;

                CAmount nValueToSelect = nValue;
                if (nSubtractFeeFromAmount == 0)
                    nValueToSelect += nFeeRet;
                // vouts to the payees
                for (const auto& recipient : vecSend)
                {
                    CTxOut txout(recipient.nAmount, recipient.scriptPubKey);

                    if (recipient.fSubtractFeeFromAmount)
                    {
                        assert(nSubtractFeeFromAmount != 0);
                        txout.nValue -= nFeeRet / nSubtractFeeFromAmount; // Subtract fee equally from each selected recipient

                        if (fFirst) // first receiver pays the remainder not divisible by output count
                        {
                            fFirst = false;
                            txout.nValue -= nFeeRet % nSubtractFeeFromAmount;
                        }
                    }

                    if (IsDust(txout, ::dustRelayFee))
                    {
                        if (recipient.fSubtractFeeFromAmount && nFeeRet > 0)
                        {
                            if (txout.nValue < 0)
                                strFailReason = _("The transaction amount is too small to pay the fee");
                            else
                                strFailReason = _("The transaction amount is too small to send after the fee has been deducted");
                        }
                        else
                            strFailReason = _("Transaction amount too small");
                        return false;
                    }
                    txNew.vout.push_back(txout);
                }

                // Choose coins to use
                if (pick_new_inputs) {
                    nValueIn = 0;
                    setCoins.clear();
                    if (!SelectCoins(vAvailableCoins, nValueToSelect, setCoins, nValueIn, &coin_control))
                    {
                        strFailReason = _("Insufficient funds");
                        return false;
                    }
                }

                const CAmount nChange = nValueIn - nValueToSelect;

                if (nChange > 0)
                {
                    // send change to existing address
                    if (fNotUseChangeAddress &&
                            boost::get<CNoDestination>(&coin_control.destChange) &&
                            setCoins.size() > 0)
                    {
                        // setCoins will be added as inputs to the new transaction
                        // Set the first input script as change script for the new transaction
                        auto pcoin = setCoins.begin();
                        scriptChange = pcoin->txout.scriptPubKey;

                        change_prototype_txout = CTxOut(0, scriptChange);
                        change_prototype_size = GetSerializeSize(change_prototype_txout, SER_DISK, 0);
                    }
<<<<<<< HEAD

=======
>>>>>>> a68962c4
                    // Fill a vout to ourself
                    CTxOut newTxOut(nChange, scriptChange);

                    // Never create dust outputs; if we would, just
                    // add the dust to the fee.
                    if (IsDust(newTxOut, discard_rate))
                    {
                        nChangePosInOut = -1;
                        nFeeRet += nChange;
                    }
                    else
                    {
                        if (nChangePosInOut == -1)
                        {
                            // Insert change txn at random position:
                            nChangePosInOut = GetRandInt(txNew.vout.size()+1);
                        }
                        else if ((unsigned int)nChangePosInOut > txNew.vout.size())
                        {
                            strFailReason = _("Change index out of range");
                            return false;
                        }

                        std::vector<CTxOut>::iterator position = txNew.vout.begin()+nChangePosInOut;
                        txNew.vout.insert(position, newTxOut);
                    }
                } else {
                    nChangePosInOut = -1;
                }

                // Move sender input to position 0
                vCoins.clear();
                std::copy(setCoins.begin(), setCoins.end(), std::back_inserter(vCoins));
                if(hasSender && coin_control.HasSelected()){
                    for (std::vector<CInputCoin>::size_type i = 0 ; i != vCoins.size(); i++){
                        if(vCoins[i].outpoint==senderInput){
                            if(i==0)break;
                            iter_swap(vCoins.begin(),vCoins.begin()+i);
                            break;
                        }
                    }
                }

                // Fill vin
                //
                // Note how the sequence number is set to non-maxint so that
                // the nLockTime set above actually works.
                //
                // BIP125 defines opt-in RBF as any nSequence < maxint-1, so
                // we use the highest possible value in that range (maxint-2)
                // to avoid conflicting with other possible uses of nSequence,
                // and in the spirit of "smallest possible change from prior
                // behavior."
                const uint32_t nSequence = coin_control.signalRbf ? MAX_BIP125_RBF_SEQUENCE : (CTxIn::SEQUENCE_FINAL - 1);
                for (const auto& coin : vCoins)
                    txNew.vin.push_back(CTxIn(coin.outpoint,CScript(),
                                              nSequence));

                // Fill in dummy signatures for fee calculation.
                if (!DummySignTx(txNew, vCoins)) {
                    strFailReason = _("Signing transaction failed");
                    return false;
                }

                nBytes = GetVirtualTransactionSize(txNew);

                // Remove scriptSigs to eliminate the fee calculation dummy signatures
                for (auto& vin : txNew.vin) {
                    vin.scriptSig = CScript();
                    vin.scriptWitness.SetNull();
                }

                nFeeNeeded = GetMinimumFee(nBytes, coin_control, ::mempool, ::feeEstimator, &feeCalc)+nGasFee;

                // If we made it here and we aren't even able to meet the relay fee on the next pass, give up
                // because we must be at the maximum allowed fee.
                if (nFeeNeeded < ::minRelayTxFee.GetFee(nBytes))
                {
                    strFailReason = _("Transaction too large for fee policy");
                    return false;
                }

                if (nFeeRet >= nFeeNeeded) {
                    // Reduce fee to only the needed amount if possible. This
                    // prevents potential overpayment in fees if the coins
                    // selected to meet nFeeNeeded result in a transaction that
                    // requires less fee than the prior iteration.

                    // If we have no change and a big enough excess fee, then
                    // try to construct transaction again only without picking
                    // new inputs. We now know we only need the smaller fee
                    // (because of reduced tx size) and so we should add a
                    // change output. Only try this once.
                    if (nChangePosInOut == -1 && nSubtractFeeFromAmount == 0 && pick_new_inputs) {
                        unsigned int tx_size_with_change = nBytes + change_prototype_size + 2; // Add 2 as a buffer in case increasing # of outputs changes compact size
                        CAmount fee_needed_with_change = GetMinimumFee(tx_size_with_change, coin_control, ::mempool, ::feeEstimator, nullptr);
                        CAmount minimum_value_for_change = GetDustThreshold(change_prototype_txout, discard_rate);
                        if (nFeeRet >= fee_needed_with_change + minimum_value_for_change) {
                            pick_new_inputs = false;
                            nFeeRet = fee_needed_with_change;
                            continue;
                        }
                    }

                    // If we have change output already, just increase it
                    if (nFeeRet > nFeeNeeded && nChangePosInOut != -1 && nSubtractFeeFromAmount == 0) {
                        CAmount extraFeePaid = nFeeRet - nFeeNeeded;
                        std::vector<CTxOut>::iterator change_position = txNew.vout.begin()+nChangePosInOut;
                        change_position->nValue += extraFeePaid;
                        nFeeRet -= extraFeePaid;
                    }
                    break; // Done, enough fee included.
                }
                else if (!pick_new_inputs) {
                    // This shouldn't happen, we should have had enough excess
                    // fee to pay for the new output and still meet nFeeNeeded
                    // Or we should have just subtracted fee from recipients and
                    // nFeeNeeded should not have changed
                    strFailReason = _("Transaction fee and change calculation failed");
                    return false;
                }

                // Try to reduce change to include necessary fee
                if (nChangePosInOut != -1 && nSubtractFeeFromAmount == 0) {
                    CAmount additionalFeeNeeded = nFeeNeeded - nFeeRet;
                    std::vector<CTxOut>::iterator change_position = txNew.vout.begin()+nChangePosInOut;
                    // Only reduce change if remaining amount is still a large enough output.
                    if (change_position->nValue >= MIN_FINAL_CHANGE + additionalFeeNeeded) {
                        change_position->nValue -= additionalFeeNeeded;
                        nFeeRet += additionalFeeNeeded;
                        break; // Done, able to increase fee from change
                    }
                }

                // If subtracting fee from recipients, we now know what fee we
                // need to subtract, we have no reason to reselect inputs
                if (nSubtractFeeFromAmount > 0) {
                    pick_new_inputs = false;
                }

                // Include more fee and try again.
                nFeeRet = nFeeNeeded;
                continue;
            }
        }

        if (nChangePosInOut == -1) reservekey.ReturnKey(); // Return any reserved key if we don't have change

        if (sign)
        {
            CTransaction txNewConst(txNew);
            int nIn = 0;
            for (const auto& coin : vCoins)
            {
                const CScript& scriptPubKey = coin.txout.scriptPubKey;
                SignatureData sigdata;

                if (!ProduceSignature(TransactionSignatureCreator(this, &txNewConst, nIn, coin.txout.nValue, SIGHASH_ALL), scriptPubKey, sigdata))
                {
                    strFailReason = _("Signing transaction failed");
                    return false;
                } else {
                    UpdateTransaction(txNew, nIn, sigdata);
                }

                nIn++;
            }
        }

        // Embed the constructed transaction data in wtxNew.
        wtxNew.SetTx(MakeTransactionRef(std::move(txNew)));

        // Limit size
        if (GetTransactionWeight(*wtxNew.tx) >= MAX_STANDARD_TX_WEIGHT)
        {
            strFailReason = _("Transaction too large");
            return false;
        }
    }

    if (gArgs.GetBoolArg("-walletrejectlongchains", DEFAULT_WALLET_REJECT_LONG_CHAINS)) {
        // Lastly, ensure this tx will pass the mempool's chain limits
        LockPoints lp;
        CTxMemPoolEntry entry(wtxNew.tx, 0, 0, 0, false, 0, lp);
        CTxMemPool::setEntries setAncestors;
        size_t nLimitAncestors = gArgs.GetArg("-limitancestorcount", DEFAULT_ANCESTOR_LIMIT);
        size_t nLimitAncestorSize = gArgs.GetArg("-limitancestorsize", DEFAULT_ANCESTOR_SIZE_LIMIT)*1000;
        size_t nLimitDescendants = gArgs.GetArg("-limitdescendantcount", DEFAULT_DESCENDANT_LIMIT);
        size_t nLimitDescendantSize = gArgs.GetArg("-limitdescendantsize", DEFAULT_DESCENDANT_SIZE_LIMIT)*1000;
        std::string errString;
        if (!mempool.CalculateMemPoolAncestors(entry, setAncestors, nLimitAncestors, nLimitAncestorSize, nLimitDescendants, nLimitDescendantSize, errString)) {
            strFailReason = _("Transaction has too long of a mempool chain");
            return false;
        }
    }

    LogPrintf("Fee Calculation: Fee:%d Bytes:%u Needed:%d Tgt:%d (requested %d) Reason:\"%s\" Decay %.5f: Estimation: (%g - %g) %.2f%% %.1f/(%.1f %d mem %.1f out) Fail: (%g - %g) %.2f%% %.1f/(%.1f %d mem %.1f out)\n",
              nFeeRet, nBytes, nFeeNeeded, feeCalc.returnedTarget, feeCalc.desiredTarget, StringForFeeReason(feeCalc.reason), feeCalc.est.decay,
              feeCalc.est.pass.start, feeCalc.est.pass.end,
              100 * feeCalc.est.pass.withinTarget / (feeCalc.est.pass.totalConfirmed + feeCalc.est.pass.inMempool + feeCalc.est.pass.leftMempool),
              feeCalc.est.pass.withinTarget, feeCalc.est.pass.totalConfirmed, feeCalc.est.pass.inMempool, feeCalc.est.pass.leftMempool,
              feeCalc.est.fail.start, feeCalc.est.fail.end,
              100 * feeCalc.est.fail.withinTarget / (feeCalc.est.fail.totalConfirmed + feeCalc.est.fail.inMempool + feeCalc.est.fail.leftMempool),
              feeCalc.est.fail.withinTarget, feeCalc.est.fail.totalConfirmed, feeCalc.est.fail.inMempool, feeCalc.est.fail.leftMempool);
    return true;
}

uint64_t CWallet::GetStakeWeight() const
{
    // Choose coins to use
    CAmount nBalance = GetBalance();

    if (nBalance <= nReserveBalance)
        return 0;

    std::vector<const CWalletTx*> vwtxPrev;

    std::set<std::pair<const CWalletTx*,unsigned int> > setCoins;
    CAmount nValueIn = 0;

    CAmount nTargetValue = nBalance - nReserveBalance;
    if (!SelectCoinsForStaking(nTargetValue, setCoins, nValueIn))
        return 0;

    if (setCoins.empty())
        return 0;

    uint64_t nWeight = 0;

    LOCK2(cs_main, cs_wallet);
    for(std::pair<const CWalletTx*,unsigned int> pcoin : setCoins)
    {
        if (pcoin.first->GetDepthInMainChain() >= COINBASE_MATURITY)
            nWeight += pcoin.first->tx->vout[pcoin.second].nValue;
    }

    return nWeight;
}

bool CWallet::CreateCoinStake(const CKeyStore& keystore, unsigned int nBits, const CAmount& nTotalFees, uint32_t nTimeBlock, CMutableTransaction& tx, CKey& key)
{
    CBlockIndex* pindexPrev = pindexBestHeader;
    arith_uint256 bnTargetPerCoinDay;
    bnTargetPerCoinDay.SetCompact(nBits);

    struct CMutableTransaction txNew(tx);
    txNew.vin.clear();
    txNew.vout.clear();

    // Mark coin stake transaction
    CScript scriptEmpty;
    scriptEmpty.clear();
    txNew.vout.push_back(CTxOut(0, scriptEmpty));

    // Choose coins to use
    CAmount nBalance = GetBalance();

    if (nBalance <= nReserveBalance)
        return false;

    std::vector<const CWalletTx*> vwtxPrev;

    std::set<std::pair<const CWalletTx*,unsigned int> > setCoins;
    CAmount nValueIn = 0;

    // Select coins with suitable depth
    CAmount nTargetValue = nBalance - nReserveBalance;
    if (!SelectCoinsForStaking(nTargetValue, setCoins, nValueIn))
        return false;

    if (setCoins.empty())
        return false;

    static std::map<COutPoint, CStakeCache> stakeCache;
    if(stakeCache.size() > setCoins.size() + 100){
        //Determining if the cache is still valid is harder than just clearing it when it gets too big, so instead just clear it
        //when it has more than 100 entries more than the actual setCoins.
        stakeCache.clear();
    }
    if(gArgs.GetBoolArg("-stakecache", DEFAULT_STAKE_CACHE)) {

        for(const std::pair<const CWalletTx*,unsigned int> &pcoin : setCoins)
        {
            boost::this_thread::interruption_point();
            COutPoint prevoutStake = COutPoint(pcoin.first->GetHash(), pcoin.second);
            CacheKernel(stakeCache, prevoutStake, pindexPrev, *pcoinsTip); //this will do a 2 disk loads per op
        }
    }
    int64_t nCredit = 0;
    CScript scriptPubKeyKernel;
    for(const std::pair<const CWalletTx*,unsigned int> &pcoin : setCoins)
    {
        bool fKernelFound = false;
        boost::this_thread::interruption_point();
        // Search backward in time from the given txNew timestamp
        // Search nSearchInterval seconds back up to nMaxStakeSearchInterval
        COutPoint prevoutStake = COutPoint(pcoin.first->GetHash(), pcoin.second);
        if (CheckKernel(pindexPrev, nBits, nTimeBlock, prevoutStake, *pcoinsTip, stakeCache))
        {
            // Found a kernel
            LogPrint(BCLog::COINSTAKE, "CreateCoinStake : kernel found\n");
            std::vector<valtype> vSolutions;
            txnouttype whichType;
            CScript scriptPubKeyOut;
            scriptPubKeyKernel = pcoin.first->tx->vout[pcoin.second].scriptPubKey;
            if (!Solver(scriptPubKeyKernel, whichType, vSolutions))
            {
                LogPrint(BCLog::COINSTAKE, "CreateCoinStake : failed to parse kernel\n");
                break;
            }
            LogPrint(BCLog::COINSTAKE, "CreateCoinStake : parsed kernel type=%d\n", whichType);
            if (whichType != TX_PUBKEY && whichType != TX_PUBKEYHASH)
            {
                LogPrint(BCLog::COINSTAKE, "CreateCoinStake : no support for kernel type=%d\n", whichType);
                break;  // only support pay to public key and pay to address
            }
            if (whichType == TX_PUBKEYHASH) // pay to address type
            {
                // convert to pay to public key type
<<<<<<< HEAD
                if (!keystore.GetKey(uint160(vSolutions[0]), key))
=======
                uint160 hash160(vSolutions[0]);
                CKeyID pubKeyHash(hash160);
                if (!keystore.GetKey(pubKeyHash, key))
>>>>>>> a68962c4
                {
                    LogPrint(BCLog::COINSTAKE, "CreateCoinStake : failed to get key for kernel type=%d\n", whichType);
                    break;  // unable to find corresponding public key
                }
                scriptPubKeyOut << key.GetPubKey().getvch() << OP_CHECKSIG;
            }
            if (whichType == TX_PUBKEY)
            {
                valtype& vchPubKey = vSolutions[0];
<<<<<<< HEAD
                if (!keystore.GetKey(Hash160(vchPubKey), key))
=======
                CPubKey pubKey(vchPubKey);
                uint160 hash160(Hash160(vchPubKey));
                CKeyID pubKeyHash(hash160);
                if (!keystore.GetKey(pubKeyHash, key))
>>>>>>> a68962c4
                {
                    LogPrint(BCLog::COINSTAKE, "CreateCoinStake : failed to get key for kernel type=%d\n", whichType);
                    break;  // unable to find corresponding public key
                }

<<<<<<< HEAD
                if (key.GetPubKey() != vchPubKey)
=======
                if (key.GetPubKey() != pubKey)
>>>>>>> a68962c4
                {
                    LogPrint(BCLog::COINSTAKE, "CreateCoinStake : invalid key for kernel type=%d\n", whichType);
                    break; // keys mismatch
                }

                scriptPubKeyOut = scriptPubKeyKernel;
            }

            txNew.vin.push_back(CTxIn(pcoin.first->GetHash(), pcoin.second));
            nCredit += pcoin.first->tx->vout[pcoin.second].nValue;
            vwtxPrev.push_back(pcoin.first);
            txNew.vout.push_back(CTxOut(0, scriptPubKeyOut));

            LogPrint(BCLog::COINSTAKE, "CreateCoinStake : added kernel type=%d\n", whichType);
            fKernelFound = true;
            break;
        }

        if (fKernelFound)
            break; // if kernel is found stop searching
    }

    if (nCredit == 0 || nCredit > nBalance - nReserveBalance)
        return false;

    for(const std::pair<const CWalletTx*,unsigned int> &pcoin : setCoins)
    {
        // Attempt to add more inputs
        // Only add coins of the same key/address as kernel
        if (txNew.vout.size() == 2 && ((pcoin.first->tx->vout[pcoin.second].scriptPubKey == scriptPubKeyKernel || pcoin.first->tx->vout[pcoin.second].scriptPubKey == txNew.vout[1].scriptPubKey))
                && pcoin.first->GetHash() != txNew.vin[0].prevout.hash)
        {
            // Stop adding more inputs if already too many inputs
            if (txNew.vin.size() >= GetStakeMaxCombineInputs())
                break;
            // Stop adding inputs if reached reserve limit
            if (nCredit + pcoin.first->tx->vout[pcoin.second].nValue > nBalance - nReserveBalance)
                break;
            // Do not add additional significant input
            if (pcoin.first->tx->vout[pcoin.second].nValue >= GetStakeCombineThreshold())
                continue;

            txNew.vin.push_back(CTxIn(pcoin.first->GetHash(), pcoin.second));
            nCredit += pcoin.first->tx->vout[pcoin.second].nValue;
            vwtxPrev.push_back(pcoin.first);
        }
    }

    const Consensus::Params& consensusParams = Params().GetConsensus();
    int64_t nRewardPiece = 0;
    // Calculate reward
    {
        int64_t nReward = nTotalFees + GetBlockSubsidy(pindexPrev->nHeight, consensusParams);
        if (nReward < 0)
            return false;

        if(pindexPrev->nHeight < consensusParams.nFirstMPoSBlock)
        {
            // Keep whole reward
            nCredit += nReward;
        }
        else
        {
            // Split the reward when mpos is used
            nRewardPiece = nReward / consensusParams.nMPoSRewardRecipients;
            nCredit += nRewardPiece + nReward % consensusParams.nMPoSRewardRecipients;
        }
   }

    if (nCredit >= GetStakeSplitThreshold())
    {
        for(unsigned int i = 0; i < GetStakeSplitOutputs() - 1; i++)
            txNew.vout.push_back(CTxOut(0, txNew.vout[1].scriptPubKey)); //split stake
    }

    // Set output amount
    if (txNew.vout.size() == GetStakeSplitOutputs() + 1)
    {
        CAmount nValue = (nCredit / GetStakeSplitOutputs() / CENT) * CENT;
        for(unsigned int i = 1; i < GetStakeSplitOutputs(); i++)
            txNew.vout[i].nValue = nValue;
        txNew.vout[GetStakeSplitOutputs()].nValue = nCredit - nValue * (GetStakeSplitOutputs() - 1);
    }
    else
        txNew.vout[1].nValue = nCredit;

    if(pindexPrev->nHeight >= consensusParams.nFirstMPoSBlock)
    {
        if(!CreateMPoSOutputs(txNew, nRewardPiece, pindexPrev->nHeight, consensusParams))
            return error("CreateCoinStake : failed to create MPoS reward outputs");
    }

    // Append the Refunds To Sender to the transaction outputs
    for(unsigned int i = 2; i < tx.vout.size(); i++)
    {
        txNew.vout.push_back(tx.vout[i]);
    }

    // Sign the input coins
    int nIn = 0;
    for(const CWalletTx* pcoin : vwtxPrev)
    {
<<<<<<< HEAD
        if (!SignSignature(*this, *pcoin, txNew, nIn++, SIGHASH_ALL))
=======
        if (!SignSignature(*this, *pcoin->tx, txNew, nIn++, SIGHASH_ALL))
>>>>>>> a68962c4
            return error("CreateCoinStake : failed to sign coinstake");
    }

    // Successfully generated coinstake
    tx = CTransaction(txNew);
    return true;
}

/**
 * Call after CreateTransaction unless you want to abort
 */
bool CWallet::CommitTransaction(CWalletTx& wtxNew, CReserveKey& reservekey, CConnman* connman, CValidationState& state)
{
    {
        LOCK2(cs_main, cs_wallet);
        LogPrintf("CommitTransaction:\n%s", wtxNew.tx->ToString());
        {
            // Take key pair from key pool so it won't be used again
            reservekey.KeepKey();

            // Add tx to wallet, because if it has change it's also ours,
            // otherwise just for transaction history.
            AddToWallet(wtxNew);

            // Notify that old coins are spent
            for (const CTxIn& txin : wtxNew.tx->vin)
            {
                CWalletTx &coin = mapWallet[txin.prevout.hash];
                coin.BindWallet(this);
                NotifyTransactionChanged(this, coin.GetHash(), CT_UPDATED);
            }
        }

        // Track how many getdata requests our transaction gets
        mapRequestCount[wtxNew.GetHash()] = 0;

        // Get the inserted-CWalletTx from mapWallet so that the
        // fInMempool flag is cached properly
        CWalletTx& wtx = mapWallet[wtxNew.GetHash()];

        if (fBroadcastTransactions)
        {
            // Broadcast
            if (!wtx.AcceptToMemoryPool(maxTxFee, state)) {
                LogPrintf("CommitTransaction(): Transaction cannot be broadcast immediately, %s\n", state.GetRejectReason());
                // TODO: if we expect the failure to be long term or permanent, instead delete wtx from the wallet and return failure.
            } else {
                wtx.RelayWalletTransaction(connman);
            }
        }
    }
    return true;
}

void CWallet::ListAccountCreditDebit(const std::string& strAccount, std::list<CAccountingEntry>& entries) {
    CWalletDB walletdb(*dbw);
    return walletdb.ListAccountCreditDebit(strAccount, entries);
}

bool CWallet::AddAccountingEntry(const CAccountingEntry& acentry)
{
    CWalletDB walletdb(*dbw);

    return AddAccountingEntry(acentry, &walletdb);
}

bool CWallet::AddAccountingEntry(const CAccountingEntry& acentry, CWalletDB *pwalletdb)
{
    if (!pwalletdb->WriteAccountingEntry(++nAccountingEntryNumber, acentry)) {
        return false;
    }

    laccentries.push_back(acentry);
    CAccountingEntry & entry = laccentries.back();
    wtxOrdered.insert(std::make_pair(entry.nOrderPos, TxPair(nullptr, &entry)));

    return true;
}

DBErrors CWallet::LoadWallet(bool& fFirstRunRet)
{
    LOCK2(cs_main, cs_wallet);

    fFirstRunRet = false;
    DBErrors nLoadWalletRet = CWalletDB(*dbw,"cr+").LoadWallet(this);
    if (nLoadWalletRet == DB_NEED_REWRITE)
    {
        if (dbw->Rewrite("\x04pool"))
        {
            setInternalKeyPool.clear();
            setExternalKeyPool.clear();
            m_pool_key_to_index.clear();
            // Note: can't top-up keypool here, because wallet is locked.
            // User will be prompted to unlock wallet the next operation
            // that requires a new key.
        }
    }

    // This wallet is in its first run if all of these are empty
    fFirstRunRet = mapKeys.empty() && mapCryptedKeys.empty() && mapWatchKeys.empty() && setWatchOnly.empty() && mapScripts.empty();

    if (nLoadWalletRet != DB_LOAD_OK)
        return nLoadWalletRet;

    uiInterface.LoadWallet(this);

    return DB_LOAD_OK;
}

DBErrors CWallet::ZapSelectTx(std::vector<uint256>& vHashIn, std::vector<uint256>& vHashOut)
{
    AssertLockHeld(cs_wallet); // mapWallet
    DBErrors nZapSelectTxRet = CWalletDB(*dbw,"cr+").ZapSelectTx(vHashIn, vHashOut);
    for (uint256 hash : vHashOut)
        mapWallet.erase(hash);

    if (nZapSelectTxRet == DB_NEED_REWRITE)
    {
        if (dbw->Rewrite("\x04pool"))
        {
            setInternalKeyPool.clear();
            setExternalKeyPool.clear();
            m_pool_key_to_index.clear();
            // Note: can't top-up keypool here, because wallet is locked.
            // User will be prompted to unlock wallet the next operation
            // that requires a new key.
        }
    }

    if (nZapSelectTxRet != DB_LOAD_OK)
        return nZapSelectTxRet;

    MarkDirty();

    return DB_LOAD_OK;

}

DBErrors CWallet::ZapWalletTx(std::vector<CWalletTx>& vWtx)
{
    DBErrors nZapWalletTxRet = CWalletDB(*dbw,"cr+").ZapWalletTx(vWtx);
    if (nZapWalletTxRet == DB_NEED_REWRITE)
    {
        if (dbw->Rewrite("\x04pool"))
        {
            LOCK(cs_wallet);
            setInternalKeyPool.clear();
            setExternalKeyPool.clear();
            m_pool_key_to_index.clear();
            // Note: can't top-up keypool here, because wallet is locked.
            // User will be prompted to unlock wallet the next operation
            // that requires a new key.
        }
    }

    if (nZapWalletTxRet != DB_LOAD_OK)
        return nZapWalletTxRet;

    return DB_LOAD_OK;
}


bool CWallet::SetAddressBook(const CTxDestination& address, const std::string& strName, const std::string& strPurpose)
{
    bool fUpdated = false;
    {
        LOCK(cs_wallet); // mapAddressBook
        std::map<CTxDestination, CAddressBookData>::iterator mi = mapAddressBook.find(address);
        fUpdated = mi != mapAddressBook.end();
        mapAddressBook[address].name = strName;
        if (!strPurpose.empty()) /* update purpose only if requested */
            mapAddressBook[address].purpose = strPurpose;
    }
    NotifyAddressBookChanged(this, address, strName, ::IsMine(*this, address) != ISMINE_NO,
                             strPurpose, (fUpdated ? CT_UPDATED : CT_NEW) );
    if (!strPurpose.empty() && !CWalletDB(*dbw).WritePurpose(EncodeDestination(address), strPurpose))
        return false;
    return CWalletDB(*dbw).WriteName(EncodeDestination(address), strName);
}

bool CWallet::DelAddressBook(const CTxDestination& address)
{
    {
        LOCK(cs_wallet); // mapAddressBook

        // Delete destdata tuples associated with address
        std::string strAddress = EncodeDestination(address);
        for (const std::pair<std::string, std::string> &item : mapAddressBook[address].destdata)
        {
            CWalletDB(*dbw).EraseDestData(strAddress, item.first);
        }
        mapAddressBook.erase(address);
    }

    NotifyAddressBookChanged(this, address, "", ::IsMine(*this, address) != ISMINE_NO, "", CT_DELETED);

    CWalletDB(*dbw).ErasePurpose(EncodeDestination(address));
    return CWalletDB(*dbw).EraseName(EncodeDestination(address));
}

const std::string& CWallet::GetAccountName(const CScript& scriptPubKey) const
{
    CTxDestination address;
    if (ExtractDestination(scriptPubKey, address) && !scriptPubKey.IsUnspendable()) {
        auto mi = mapAddressBook.find(address);
        if (mi != mapAddressBook.end()) {
            return mi->second.name;
        }
    }
    // A scriptPubKey that doesn't have an entry in the address book is
    // associated with the default account ("").
    const static std::string DEFAULT_ACCOUNT_NAME;
    return DEFAULT_ACCOUNT_NAME;
}

/**
 * Mark old keypool keys as used,
 * and generate all new keys
 */
bool CWallet::NewKeyPool()
{
    {
        LOCK(cs_wallet);
        CWalletDB walletdb(*dbw);

        for (int64_t nIndex : setInternalKeyPool) {
            walletdb.ErasePool(nIndex);
        }
        setInternalKeyPool.clear();

        for (int64_t nIndex : setExternalKeyPool) {
            walletdb.ErasePool(nIndex);
        }
        setExternalKeyPool.clear();

        m_pool_key_to_index.clear();

        if (!TopUpKeyPool()) {
            return false;
        }
        LogPrintf("CWallet::NewKeyPool rewrote keypool\n");
    }
    return true;
}

size_t CWallet::KeypoolCountExternalKeys()
{
    AssertLockHeld(cs_wallet); // setExternalKeyPool
    return setExternalKeyPool.size();
}

void CWallet::LoadKeyPool(int64_t nIndex, const CKeyPool &keypool)
{
    AssertLockHeld(cs_wallet);
    if (keypool.fInternal) {
        setInternalKeyPool.insert(nIndex);
    } else {
        setExternalKeyPool.insert(nIndex);
    }
    m_max_keypool_index = std::max(m_max_keypool_index, nIndex);
    m_pool_key_to_index[keypool.vchPubKey.GetID()] = nIndex;

    // If no metadata exists yet, create a default with the pool key's
    // creation time. Note that this may be overwritten by actually
    // stored metadata for that key later, which is fine.
    CKeyID keyid = keypool.vchPubKey.GetID();
    if (mapKeyMetadata.count(keyid) == 0)
        mapKeyMetadata[keyid] = CKeyMetadata(keypool.nTime);
}

bool CWallet::TopUpKeyPool(unsigned int kpSize)
{
    {
        LOCK(cs_wallet);

        if (IsLocked())
            return false;

        // Top up key pool
        unsigned int nTargetSize;
        if (kpSize > 0)
            nTargetSize = kpSize;
        else
            nTargetSize = std::max(gArgs.GetArg("-keypool", DEFAULT_KEYPOOL_SIZE), (int64_t) 0);

        // count amount of available keys (internal, external)
        // make sure the keypool of external and internal keys fits the user selected target (-keypool)
        int64_t missingExternal = std::max(std::max((int64_t) nTargetSize, (int64_t) 1) - (int64_t)setExternalKeyPool.size(), (int64_t) 0);
        int64_t missingInternal = std::max(std::max((int64_t) nTargetSize, (int64_t) 1) - (int64_t)setInternalKeyPool.size(), (int64_t) 0);

        if (!IsHDEnabled() || !CanSupportFeature(FEATURE_HD_SPLIT))
        {
            // don't create extra internal keys
            missingInternal = 0;
        }
        bool internal = false;
        CWalletDB walletdb(*dbw);
        for (int64_t i = missingInternal + missingExternal; i--;)
        {
            if (i < missingInternal) {
                internal = true;
            }

            assert(m_max_keypool_index < std::numeric_limits<int64_t>::max()); // How in the hell did you use so many keys?
            int64_t index = ++m_max_keypool_index;

            CPubKey pubkey(GenerateNewKey(walletdb, internal));
            if (!walletdb.WritePool(index, CKeyPool(pubkey, internal))) {
                throw std::runtime_error(std::string(__func__) + ": writing generated key failed");
            }

            if (internal) {
                setInternalKeyPool.insert(index);
            } else {
                setExternalKeyPool.insert(index);
            }
            m_pool_key_to_index[pubkey.GetID()] = index;
        }
        if (missingInternal + missingExternal > 0) {
            LogPrintf("keypool added %d keys (%d internal), size=%u (%u internal)\n", missingInternal + missingExternal, missingInternal, setInternalKeyPool.size() + setExternalKeyPool.size(), setInternalKeyPool.size());
        }
    }
    return true;
}

void CWallet::ReserveKeyFromKeyPool(int64_t& nIndex, CKeyPool& keypool, bool fRequestedInternal)
{
    nIndex = -1;
    keypool.vchPubKey = CPubKey();
    {
        LOCK(cs_wallet);

        if (!IsLocked())
            TopUpKeyPool();

        bool fReturningInternal = IsHDEnabled() && CanSupportFeature(FEATURE_HD_SPLIT) && fRequestedInternal;
        std::set<int64_t>& setKeyPool = fReturningInternal ? setInternalKeyPool : setExternalKeyPool;

        // Get the oldest key
        if(setKeyPool.empty())
            return;

        CWalletDB walletdb(*dbw);

        auto it = setKeyPool.begin();
        nIndex = *it;
        setKeyPool.erase(it);
        if (!walletdb.ReadPool(nIndex, keypool)) {
            throw std::runtime_error(std::string(__func__) + ": read failed");
        }
        if (!HaveKey(keypool.vchPubKey.GetID())) {
            throw std::runtime_error(std::string(__func__) + ": unknown key in key pool");
        }
        if (keypool.fInternal != fReturningInternal) {
            throw std::runtime_error(std::string(__func__) + ": keypool entry misclassified");
        }

        assert(keypool.vchPubKey.IsValid());
        m_pool_key_to_index.erase(keypool.vchPubKey.GetID());
        LogPrintf("keypool reserve %d\n", nIndex);
    }
}

void CWallet::KeepKey(int64_t nIndex)
{
    // Remove from key pool
    CWalletDB walletdb(*dbw);
    walletdb.ErasePool(nIndex);
    LogPrintf("keypool keep %d\n", nIndex);
}

void CWallet::ReturnKey(int64_t nIndex, bool fInternal, const CPubKey& pubkey)
{
    // Return to key pool
    {
        LOCK(cs_wallet);
        if (fInternal) {
            setInternalKeyPool.insert(nIndex);
        } else {
            setExternalKeyPool.insert(nIndex);
        }
        m_pool_key_to_index[pubkey.GetID()] = nIndex;
    }
    LogPrintf("keypool return %d\n", nIndex);
}

bool CWallet::GetKeyFromPool(CPubKey& result, bool internal)
{
    CKeyPool keypool;
    {
        LOCK(cs_wallet);
        int64_t nIndex = 0;
        ReserveKeyFromKeyPool(nIndex, keypool, internal);
        if (nIndex == -1)
        {
            if (IsLocked()) return false;
            CWalletDB walletdb(*dbw);
            result = GenerateNewKey(walletdb, internal);
            return true;
        }
        KeepKey(nIndex);
        result = keypool.vchPubKey;
    }
    return true;
}

static int64_t GetOldestKeyTimeInPool(const std::set<int64_t>& setKeyPool, CWalletDB& walletdb) {
    if (setKeyPool.empty()) {
        return GetTime();
    }

    CKeyPool keypool;
    int64_t nIndex = *(setKeyPool.begin());
    if (!walletdb.ReadPool(nIndex, keypool)) {
        throw std::runtime_error(std::string(__func__) + ": read oldest key in keypool failed");
    }
    assert(keypool.vchPubKey.IsValid());
    return keypool.nTime;
}

int64_t CWallet::GetOldestKeyPoolTime()
{
    LOCK(cs_wallet);

    CWalletDB walletdb(*dbw);

    // load oldest key from keypool, get time and return
    int64_t oldestKey = GetOldestKeyTimeInPool(setExternalKeyPool, walletdb);
    if (IsHDEnabled() && CanSupportFeature(FEATURE_HD_SPLIT)) {
        oldestKey = std::max(GetOldestKeyTimeInPool(setInternalKeyPool, walletdb), oldestKey);
    }

    return oldestKey;
}

std::map<CTxDestination, CAmount> CWallet::GetAddressBalances()
{
    std::map<CTxDestination, CAmount> balances;

    {
        LOCK(cs_wallet);
        for (const auto& walletEntry : mapWallet)
        {
            const CWalletTx *pcoin = &walletEntry.second;

            if (!pcoin->IsTrusted())
                continue;

            if ((pcoin->IsCoinBase() || pcoin->IsCoinStake()) && pcoin->GetBlocksToMaturity() > 0)
                continue;

            int nDepth = pcoin->GetDepthInMainChain();
            if (nDepth < (pcoin->IsFromMe(ISMINE_ALL) ? 0 : 1))
                continue;

            for (unsigned int i = 0; i < pcoin->tx->vout.size(); i++)
            {
                CTxDestination addr;
                if (!IsMine(pcoin->tx->vout[i]))
                    continue;
                if(!ExtractDestination(pcoin->tx->vout[i].scriptPubKey, addr))
                    continue;

                CAmount n = IsSpent(walletEntry.first, i) ? 0 : pcoin->tx->vout[i].nValue;

                if (!balances.count(addr))
                    balances[addr] = 0;
                balances[addr] += n;
            }
        }
    }

    return balances;
}

std::set< std::set<CTxDestination> > CWallet::GetAddressGroupings()
{
    AssertLockHeld(cs_wallet); // mapWallet
    std::set< std::set<CTxDestination> > groupings;
    std::set<CTxDestination> grouping;

    for (const auto& walletEntry : mapWallet)
    {
        const CWalletTx *pcoin = &walletEntry.second;

        if (pcoin->tx->vin.size() > 0)
        {
            bool any_mine = false;
            // group all input addresses with each other
            for (CTxIn txin : pcoin->tx->vin)
            {
                CTxDestination address;
                if(!IsMine(txin)) /* If this input isn't mine, ignore it */
                    continue;
                if(!ExtractDestination(mapWallet[txin.prevout.hash].tx->vout[txin.prevout.n].scriptPubKey, address))
                    continue;
                grouping.insert(address);
                any_mine = true;
            }

            // group change with input addresses
            if (any_mine)
            {
               for (CTxOut txout : pcoin->tx->vout)
                   if (IsChange(txout))
                   {
                       CTxDestination txoutAddr;
                       if(!ExtractDestination(txout.scriptPubKey, txoutAddr))
                           continue;
                       grouping.insert(txoutAddr);
                   }
            }
            if (grouping.size() > 0)
            {
                groupings.insert(grouping);
                grouping.clear();
            }
        }

        // group lone addrs by themselves
        for (const auto& txout : pcoin->tx->vout)
            if (IsMine(txout))
            {
                CTxDestination address;
                if(!ExtractDestination(txout.scriptPubKey, address))
                    continue;
                grouping.insert(address);
                groupings.insert(grouping);
                grouping.clear();
            }
    }

    std::set< std::set<CTxDestination>* > uniqueGroupings; // a set of pointers to groups of addresses
    std::map< CTxDestination, std::set<CTxDestination>* > setmap;  // map addresses to the unique group containing it
    for (std::set<CTxDestination> _grouping : groupings)
    {
        // make a set of all the groups hit by this new group
        std::set< std::set<CTxDestination>* > hits;
        std::map< CTxDestination, std::set<CTxDestination>* >::iterator it;
        for (CTxDestination address : _grouping)
            if ((it = setmap.find(address)) != setmap.end())
                hits.insert((*it).second);

        // merge all hit groups into a new single group and delete old groups
        std::set<CTxDestination>* merged = new std::set<CTxDestination>(_grouping);
        for (std::set<CTxDestination>* hit : hits)
        {
            merged->insert(hit->begin(), hit->end());
            uniqueGroupings.erase(hit);
            delete hit;
        }
        uniqueGroupings.insert(merged);

        // update setmap
        for (CTxDestination element : *merged)
            setmap[element] = merged;
    }

    std::set< std::set<CTxDestination> > ret;
    for (std::set<CTxDestination>* uniqueGrouping : uniqueGroupings)
    {
        ret.insert(*uniqueGrouping);
        delete uniqueGrouping;
    }

    return ret;
}

std::set<CTxDestination> CWallet::GetAccountAddresses(const std::string& strAccount) const
{
    LOCK(cs_wallet);
    std::set<CTxDestination> result;
    for (const std::pair<CTxDestination, CAddressBookData>& item : mapAddressBook)
    {
        const CTxDestination& address = item.first;
        const std::string& strName = item.second.name;
        if (strName == strAccount)
            result.insert(address);
    }
    return result;
}

// disable transaction (only for coinstake)
void CWallet::DisableTransaction(const CTransaction &tx)
{
    if (!tx.IsCoinStake() || !IsFromMe(tx))
        return; // only disconnecting coinstake requires marking input unspent

    LOCK(cs_wallet);
    uint256 hash = tx.GetHash();
    if(AbandonTransaction(hash))
    {
        RemoveFromSpends(hash);
        std::set<CWalletTx*> setCoins;
        for(const CTxIn& txin : tx.vin)
        {
            CWalletTx &coin = mapWallet[txin.prevout.hash];
            coin.BindWallet(this);
            NotifyTransactionChanged(this, coin.GetHash(), CT_UPDATED);
        }
        CWalletTx& wtx = mapWallet[hash];
        wtx.BindWallet(this);
        NotifyTransactionChanged(this, hash, CT_DELETED);
    }
}

bool CReserveKey::GetReservedKey(CPubKey& pubkey, bool internal)
{
    if (nIndex == -1)
    {
        CKeyPool keypool;
        pwallet->ReserveKeyFromKeyPool(nIndex, keypool, internal);
        if (nIndex != -1)
            vchPubKey = keypool.vchPubKey;
        else {
            return false;
        }
        fInternal = keypool.fInternal;
    }
    assert(vchPubKey.IsValid());
    pubkey = vchPubKey;
    return true;
}

void CReserveKey::KeepKey()
{
    if (nIndex != -1)
        pwallet->KeepKey(nIndex);
    nIndex = -1;
    vchPubKey = CPubKey();
}

void CReserveKey::ReturnKey()
{
    if (nIndex != -1) {
        pwallet->ReturnKey(nIndex, fInternal, vchPubKey);
    }
    nIndex = -1;
    vchPubKey = CPubKey();
}

void CWallet::MarkReserveKeysAsUsed(int64_t keypool_id)
{
    AssertLockHeld(cs_wallet);
    bool internal = setInternalKeyPool.count(keypool_id);
    if (!internal) assert(setExternalKeyPool.count(keypool_id));
    std::set<int64_t> *setKeyPool = internal ? &setInternalKeyPool : &setExternalKeyPool;
    auto it = setKeyPool->begin();

    CWalletDB walletdb(*dbw);
    while (it != std::end(*setKeyPool)) {
        const int64_t& index = *(it);
        if (index > keypool_id) break; // set*KeyPool is ordered

        CKeyPool keypool;
        if (walletdb.ReadPool(index, keypool)) { //TODO: This should be unnecessary
            m_pool_key_to_index.erase(keypool.vchPubKey.GetID());
        }
        LearnAllRelatedScripts(keypool.vchPubKey);
        walletdb.ErasePool(index);
        LogPrintf("keypool index %d removed\n", index);
        it = setKeyPool->erase(it);
    }
}

void CWallet::GetScriptForMining(std::shared_ptr<CReserveScript> &script)
{
    std::shared_ptr<CReserveKey> rKey = std::make_shared<CReserveKey>(this);
    CPubKey pubkey;
    if (!rKey->GetReservedKey(pubkey))
        return;

    script = rKey;
    script->reserveScript = CScript() << ToByteVector(pubkey) << OP_CHECKSIG;
}

void CWallet::LockCoin(const COutPoint& output)
{
    AssertLockHeld(cs_wallet); // setLockedCoins
    setLockedCoins.insert(output);
}

void CWallet::UnlockCoin(const COutPoint& output)
{
    AssertLockHeld(cs_wallet); // setLockedCoins
    setLockedCoins.erase(output);
}

void CWallet::UnlockAllCoins()
{
    AssertLockHeld(cs_wallet); // setLockedCoins
    setLockedCoins.clear();
}

bool CWallet::IsLockedCoin(uint256 hash, unsigned int n) const
{
    AssertLockHeld(cs_wallet); // setLockedCoins
    COutPoint outpt(hash, n);

    return (setLockedCoins.count(outpt) > 0);
}

void CWallet::ListLockedCoins(std::vector<COutPoint>& vOutpts) const
{
    AssertLockHeld(cs_wallet); // setLockedCoins
    for (std::set<COutPoint>::iterator it = setLockedCoins.begin();
         it != setLockedCoins.end(); it++) {
        COutPoint outpt = (*it);
        vOutpts.push_back(outpt);
    }
}

/** @} */ // end of Actions

void CWallet::GetKeyBirthTimes(std::map<CTxDestination, int64_t> &mapKeyBirth) const {
    AssertLockHeld(cs_wallet); // mapKeyMetadata
    mapKeyBirth.clear();

    // get birth times for keys with metadata
    for (const auto& entry : mapKeyMetadata) {
        if (entry.second.nCreateTime) {
            mapKeyBirth[entry.first] = entry.second.nCreateTime;
        }
    }

    // map in which we'll infer heights of other keys
    CBlockIndex *pindexMax = chainActive[std::max(0, chainActive.Height() - 144)]; // the tip can be reorganized; use a 144-block safety margin
    std::map<CKeyID, CBlockIndex*> mapKeyFirstBlock;
    for (const CKeyID &keyid : GetKeys()) {
        if (mapKeyBirth.count(keyid) == 0)
            mapKeyFirstBlock[keyid] = pindexMax;
    }

    // if there are no such keys, we're done
    if (mapKeyFirstBlock.empty())
        return;

    // find first block that affects those keys, if there are any left
    std::vector<CKeyID> vAffected;
    for (const auto& entry : mapWallet) {
        // iterate over all wallet transactions...
        const CWalletTx &wtx = entry.second;
        BlockMap::const_iterator blit = mapBlockIndex.find(wtx.hashBlock);
        if (blit != mapBlockIndex.end() && chainActive.Contains(blit->second)) {
            // ... which are already in a block
            int nHeight = blit->second->nHeight;
            for (const CTxOut &txout : wtx.tx->vout) {
                // iterate over all their outputs
                CAffectedKeysVisitor(*this, vAffected).Process(txout.scriptPubKey);
                for (const CKeyID &keyid : vAffected) {
                    // ... and all their affected keys
                    std::map<CKeyID, CBlockIndex*>::iterator rit = mapKeyFirstBlock.find(keyid);
                    if (rit != mapKeyFirstBlock.end() && nHeight < rit->second->nHeight)
                        rit->second = blit->second;
                }
                vAffected.clear();
            }
        }
    }

    // Extract block timestamps for those keys
    for (const auto& entry : mapKeyFirstBlock)
        mapKeyBirth[entry.first] = entry.second->GetBlockTime() - TIMESTAMP_WINDOW; // block times can be 2h off
}

/**
 * Compute smart timestamp for a transaction being added to the wallet.
 *
 * Logic:
 * - If sending a transaction, assign its timestamp to the current time.
 * - If receiving a transaction outside a block, assign its timestamp to the
 *   current time.
 * - If receiving a block with a future timestamp, assign all its (not already
 *   known) transactions' timestamps to the current time.
 * - If receiving a block with a past timestamp, before the most recent known
 *   transaction (that we care about), assign all its (not already known)
 *   transactions' timestamps to the same timestamp as that most-recent-known
 *   transaction.
 * - If receiving a block with a past timestamp, but after the most recent known
 *   transaction, assign all its (not already known) transactions' timestamps to
 *   the block time.
 *
 * For more information see CWalletTx::nTimeSmart,
 * https://bitcointalk.org/?topic=54527, or
 * https://github.com/bitcoin/bitcoin/pull/1393.
 */
unsigned int CWallet::ComputeTimeSmart(const CWalletTx& wtx) const
{
    unsigned int nTimeSmart = wtx.nTimeReceived;
    if (!wtx.hashUnset()) {
        if (mapBlockIndex.count(wtx.hashBlock)) {
            int64_t latestNow = wtx.nTimeReceived;
            int64_t latestEntry = 0;

            // Tolerate times up to the last timestamp in the wallet not more than 5 minutes into the future
            int64_t latestTolerated = latestNow + 300;
            const TxItems& txOrdered = wtxOrdered;
            for (auto it = txOrdered.rbegin(); it != txOrdered.rend(); ++it) {
                CWalletTx* const pwtx = it->second.first;
                if (pwtx == &wtx) {
                    continue;
                }
                CAccountingEntry* const pacentry = it->second.second;
                int64_t nSmartTime;
                if (pwtx) {
                    nSmartTime = pwtx->nTimeSmart;
                    if (!nSmartTime) {
                        nSmartTime = pwtx->nTimeReceived;
                    }
                } else {
                    nSmartTime = pacentry->nTime;
                }
                if (nSmartTime <= latestTolerated) {
                    latestEntry = nSmartTime;
                    if (nSmartTime > latestNow) {
                        latestNow = nSmartTime;
                    }
                    break;
                }
            }

            int64_t blocktime = mapBlockIndex[wtx.hashBlock]->GetBlockTime();
            nTimeSmart = std::max(latestEntry, std::min(blocktime, latestNow));
        } else {
            LogPrintf("%s: found %s in block %s not in index\n", __func__, wtx.GetHash().ToString(), wtx.hashBlock.ToString());
        }
    }
    return nTimeSmart;
}

bool CWallet::AddDestData(const CTxDestination &dest, const std::string &key, const std::string &value)
{
    if (boost::get<CNoDestination>(&dest))
        return false;

    mapAddressBook[dest].destdata.insert(std::make_pair(key, value));
    return CWalletDB(*dbw).WriteDestData(EncodeDestination(dest), key, value);
}

bool CWallet::EraseDestData(const CTxDestination &dest, const std::string &key)
{
    if (!mapAddressBook[dest].destdata.erase(key))
        return false;
    return CWalletDB(*dbw).EraseDestData(EncodeDestination(dest), key);
}

bool CWallet::LoadDestData(const CTxDestination &dest, const std::string &key, const std::string &value)
{
    mapAddressBook[dest].destdata.insert(std::make_pair(key, value));
    return true;
}

bool CWallet::GetDestData(const CTxDestination &dest, const std::string &key, std::string *value) const
{
    std::map<CTxDestination, CAddressBookData>::const_iterator i = mapAddressBook.find(dest);
    if(i != mapAddressBook.end())
    {
        CAddressBookData::StringMap::const_iterator j = i->second.destdata.find(key);
        if(j != i->second.destdata.end())
        {
            if(value)
                *value = j->second;
            return true;
        }
    }
    return false;
}

std::vector<std::string> CWallet::GetDestValues(const std::string& prefix) const
{
    LOCK(cs_wallet);
    std::vector<std::string> values;
    for (const auto& address : mapAddressBook) {
        for (const auto& data : address.second.destdata) {
            if (!data.first.compare(0, prefix.size(), prefix)) {
                values.emplace_back(data.second);
            }
        }
    }
    return values;
}

<<<<<<< HEAD
std::string CWallet::GetWalletHelpString(bool showDebug)
{
    std::string strUsage = HelpMessageGroup(_("Wallet options:"));
    strUsage += HelpMessageOpt("-disablewallet", _("Do not load the wallet and disable wallet RPC calls"));
    strUsage += HelpMessageOpt("-keypool=<n>", strprintf(_("Set key pool size to <n> (default: %u)"), DEFAULT_KEYPOOL_SIZE));
    strUsage += HelpMessageOpt("-fallbackfee=<amt>", strprintf(_("A fee rate (in %s/kB) that will be used when fee estimation has insufficient data (default: %s)"),
                                                               CURRENCY_UNIT, FormatMoney(DEFAULT_FALLBACK_FEE)));
    strUsage += HelpMessageOpt("-discardfee=<amt>", strprintf(_("The fee rate (in %s/kB) that indicates your tolerance for discarding change by adding it to the fee (default: %s). "
                                                                "Note: An output is discarded if it is dust at this rate, but we will always discard up to the dust relay fee and a discard fee above that is limited by the fee estimate for the longest target"),
                                                              CURRENCY_UNIT, FormatMoney(DEFAULT_DISCARD_FEE)));
    strUsage += HelpMessageOpt("-mintxfee=<amt>", strprintf(_("Fees (in %s/kB) smaller than this are considered zero fee for transaction creation (default: %s)"),
                                                            CURRENCY_UNIT, FormatMoney(DEFAULT_TRANSACTION_MINFEE)));
    strUsage += HelpMessageOpt("-paytxfee=<amt>", strprintf(_("Fee (in %s/kB) to add to transactions you send (default: %s)"),
                                                            CURRENCY_UNIT, FormatMoney(payTxFee.GetFeePerK())));
    strUsage += HelpMessageOpt("-rescan", _("Rescan the block chain for missing wallet transactions on startup"));
    strUsage += HelpMessageOpt("-salvagewallet", _("Attempt to recover private keys from a corrupt wallet on startup"));
    strUsage += HelpMessageOpt("-spendzeroconfchange", strprintf(_("Spend unconfirmed change when sending transactions (default: %u)"), DEFAULT_SPEND_ZEROCONF_CHANGE));
    strUsage += HelpMessageOpt("-txconfirmtarget=<n>", strprintf(_("If paytxfee is not set, include enough fee so transactions begin confirmation on average within n blocks (default: %u)"), DEFAULT_TX_CONFIRM_TARGET));
    strUsage += HelpMessageOpt("-usehd", _("Use hierarchical deterministic key generation (HD) after BIP32. Only has effect during wallet creation/first start") + " " + strprintf(_("(default: %u)"), DEFAULT_USE_HD_WALLET));
    strUsage += HelpMessageOpt("-walletrbf", strprintf(_("Send transactions with full-RBF opt-in enabled (default: %u)"), DEFAULT_WALLET_RBF));
    strUsage += HelpMessageOpt("-upgradewallet", _("Upgrade wallet to latest format on startup"));
    strUsage += HelpMessageOpt("-wallet=<file>", _("Specify wallet file (within data directory)") + " " + strprintf(_("(default: %s)"), DEFAULT_WALLET_DAT));
    strUsage += HelpMessageOpt("-walletbroadcast", _("Make the wallet broadcast transactions") + " " + strprintf(_("(default: %u)"), DEFAULT_WALLETBROADCAST));
    strUsage += HelpMessageOpt("-walletnotify=<cmd>", _("Execute command when a wallet transaction changes (%s in cmd is replaced by TxID)"));
    strUsage += HelpMessageOpt("-zapwallettxes=<mode>", _("Delete all wallet transactions and only recover those parts of the blockchain through -rescan on startup") +
                               " " + _("(1 = keep tx meta data e.g. account owner and payment request information, 2 = drop tx meta data)"));
    strUsage += HelpMessageOpt("-staking=<true/false>", _("Enables or disables staking (enabled by default)"));
    strUsage += HelpMessageOpt("-stakecache=<true/false>", _("Enables or disables the staking cache; significantly improves staking performance, but can use a lot of memory (enabled by default)"));
    strUsage += HelpMessageOpt("-rpcmaxgasprice", strprintf(_("The max value (in satoshis) for gas price allowed through RPC (default: %u)"), MAX_RPC_GAS_PRICE));

    if (showDebug)
    {
        strUsage += HelpMessageGroup(_("Wallet debugging/testing options:"));

        strUsage += HelpMessageOpt("-dblogsize=<n>", strprintf("Flush wallet database activity from memory to disk log every <n> megabytes (default: %u)", DEFAULT_WALLET_DBLOGSIZE));
        strUsage += HelpMessageOpt("-flushwallet", strprintf("Run a thread to flush wallet periodically (default: %u)", DEFAULT_FLUSHWALLET));
        strUsage += HelpMessageOpt("-privdb", strprintf("Sets the DB_PRIVATE flag in the wallet db environment (default: %u)", DEFAULT_WALLET_PRIVDB));
        strUsage += HelpMessageOpt("-walletrejectlongchains", strprintf(_("Wallet will not create transactions that violate mempool chain limits (default: %u)"), DEFAULT_WALLET_REJECT_LONG_CHAINS));
    }

    return strUsage;
}

=======
>>>>>>> a68962c4
CWallet* CWallet::CreateWalletFromFile(const std::string walletFile)
{
    // needed to restore wallet transaction meta data after -zapwallettxes
    std::vector<CWalletTx> vWtx;

    if (gArgs.GetBoolArg("-zapwallettxes", false)) {
        uiInterface.InitMessage(_("Zapping all transactions from wallet..."));

        std::unique_ptr<CWalletDBWrapper> dbw(new CWalletDBWrapper(&bitdb, walletFile));
        std::unique_ptr<CWallet> tempWallet = MakeUnique<CWallet>(std::move(dbw));
        DBErrors nZapWalletRet = tempWallet->ZapWalletTx(vWtx);
        if (nZapWalletRet != DB_LOAD_OK) {
            InitError(strprintf(_("Error loading %s: Wallet corrupted"), walletFile));
            return nullptr;
        }
    }

    uiInterface.InitMessage(_("Loading wallet..."));

    int64_t nStart = GetTimeMillis();
    bool fFirstRun = true;
    std::unique_ptr<CWalletDBWrapper> dbw(new CWalletDBWrapper(&bitdb, walletFile));
    CWallet *walletInstance = new CWallet(std::move(dbw));
    DBErrors nLoadWalletRet = walletInstance->LoadWallet(fFirstRun);
    if (nLoadWalletRet != DB_LOAD_OK)
    {
        if (nLoadWalletRet == DB_CORRUPT) {
            InitError(strprintf(_("Error loading %s: Wallet corrupted"), walletFile));
            return nullptr;
        }
        else if (nLoadWalletRet == DB_NONCRITICAL_ERROR)
        {
            InitWarning(strprintf(_("Error reading %s! All keys read correctly, but transaction data"
                                         " or address book entries might be missing or incorrect."),
                walletFile));
        }
        else if (nLoadWalletRet == DB_TOO_NEW) {
            InitError(strprintf(_("Error loading %s: Wallet requires newer version of %s"), walletFile, _(PACKAGE_NAME)));
            return nullptr;
        }
        else if (nLoadWalletRet == DB_NEED_REWRITE)
        {
            InitError(strprintf(_("Wallet needed to be rewritten: restart %s to complete"), _(PACKAGE_NAME)));
            return nullptr;
        }
        else {
            InitError(strprintf(_("Error loading %s"), walletFile));
            return nullptr;
        }
    }

    if (gArgs.GetBoolArg("-upgradewallet", fFirstRun))
    {
        int nMaxVersion = gArgs.GetArg("-upgradewallet", 0);
        if (nMaxVersion == 0) // the -upgradewallet without argument case
        {
            LogPrintf("Performing wallet upgrade to %i\n", FEATURE_LATEST);
            nMaxVersion = CLIENT_VERSION;
            walletInstance->SetMinVersion(FEATURE_LATEST); // permanently upgrade the wallet immediately
        }
        else
            LogPrintf("Allowing wallet upgrade up to %i\n", nMaxVersion);
        if (nMaxVersion < walletInstance->GetVersion())
        {
            InitError(_("Cannot downgrade wallet"));
            return nullptr;
        }
        walletInstance->SetMaxVersion(nMaxVersion);
    }

    if (fFirstRun)
    {
        // ensure this wallet.dat can only be opened by clients supporting HD with chain split and expects no default key
        if (!gArgs.GetBoolArg("-usehd", true)) {
            InitError(strprintf(_("Error creating %s: You can't create non-HD wallets with this version."), walletFile));
            return nullptr;
        }
        walletInstance->SetMinVersion(FEATURE_NO_DEFAULT_KEY);

        // generate a new master key
        CPubKey masterPubKey = walletInstance->GenerateNewHDMasterKey();
        if (!walletInstance->SetHDMasterKey(masterPubKey))
            throw std::runtime_error(std::string(__func__) + ": Storing master key failed");

        // Top up the keypool
        if (!walletInstance->TopUpKeyPool()) {
            InitError(_("Unable to generate initial keys") += "\n");
            return nullptr;
        }

        walletInstance->SetBestChain(chainActive.GetLocator());
    }
    else if (gArgs.IsArgSet("-usehd")) {
        bool useHD = gArgs.GetBoolArg("-usehd", true);
        if (walletInstance->IsHDEnabled() && !useHD) {
            InitError(strprintf(_("Error loading %s: You can't disable HD on an already existing HD wallet"), walletFile));
            return nullptr;
        }
        if (!walletInstance->IsHDEnabled() && useHD) {
            InitError(strprintf(_("Error loading %s: You can't enable HD on an already existing non-HD wallet"), walletFile));
            return nullptr;
        }
    }

    LogPrintf(" wallet      %15dms\n", GetTimeMillis() - nStart);

    // Try to top up keypool. No-op if the wallet is locked.
    walletInstance->TopUpKeyPool();

    CBlockIndex *pindexRescan = chainActive.Genesis();
    if (!gArgs.GetBoolArg("-rescan", false))
    {
        CWalletDB walletdb(*walletInstance->dbw);
        CBlockLocator locator;
        if (walletdb.ReadBestBlock(locator))
            pindexRescan = FindForkInGlobalIndex(chainActive, locator);
    }

    walletInstance->m_last_block_processed = chainActive.Tip();
    RegisterValidationInterface(walletInstance);

    if (chainActive.Tip() && chainActive.Tip() != pindexRescan)
    {
        //We can't rescan beyond non-pruned blocks, stop and throw an error
        //this might happen if a user uses an old wallet within a pruned node
        // or if he ran -disablewallet for a longer time, then decided to re-enable
        if (fPruneMode)
        {
            CBlockIndex *block = chainActive.Tip();
            while (block && block->pprev && (block->pprev->nStatus & BLOCK_HAVE_DATA) && block->pprev->nTx > 0 && pindexRescan != block)
                block = block->pprev;

            if (pindexRescan != block) {
                InitError(_("Prune: last wallet synchronisation goes beyond pruned data. You need to -reindex (download the whole blockchain again in case of pruned node)"));
                return nullptr;
            }
        }

        uiInterface.InitMessage(_("Rescanning..."));
        LogPrintf("Rescanning last %i blocks (from block %i)...\n", chainActive.Height() - pindexRescan->nHeight, pindexRescan->nHeight);

        // No need to read and scan block if block was created before
        // our wallet birthday (as adjusted for block time variability)
        while (pindexRescan && walletInstance->nTimeFirstKey && (pindexRescan->GetBlockTime() < (walletInstance->nTimeFirstKey - TIMESTAMP_WINDOW))) {
            pindexRescan = chainActive.Next(pindexRescan);
        }

        nStart = GetTimeMillis();
        {
            WalletRescanReserver reserver(walletInstance);
            if (!reserver.reserve()) {
                InitError(_("Failed to rescan the wallet during initialization"));
                return nullptr;
            }
            walletInstance->ScanForWalletTransactions(pindexRescan, nullptr, reserver, true);
        }
        LogPrintf(" rescan      %15dms\n", GetTimeMillis() - nStart);
        walletInstance->SetBestChain(chainActive.GetLocator());
        walletInstance->dbw->IncrementUpdateCounter();

        // Restore wallet transaction metadata after -zapwallettxes=1
        if (gArgs.GetBoolArg("-zapwallettxes", false) && gArgs.GetArg("-zapwallettxes", "1") != "2")
        {
            CWalletDB walletdb(*walletInstance->dbw);

            for (const CWalletTx& wtxOld : vWtx)
            {
                uint256 hash = wtxOld.GetHash();
                std::map<uint256, CWalletTx>::iterator mi = walletInstance->mapWallet.find(hash);
                if (mi != walletInstance->mapWallet.end())
                {
                    const CWalletTx* copyFrom = &wtxOld;
                    CWalletTx* copyTo = &mi->second;
                    copyTo->mapValue = copyFrom->mapValue;
                    copyTo->vOrderForm = copyFrom->vOrderForm;
                    copyTo->nTimeReceived = copyFrom->nTimeReceived;
                    copyTo->nTimeSmart = copyFrom->nTimeSmart;
                    copyTo->fFromMe = copyFrom->fFromMe;
                    copyTo->strFromAccount = copyFrom->strFromAccount;
                    copyTo->nOrderPos = copyFrom->nOrderPos;
                    walletdb.WriteTx(*copyTo);
                }
            }
        }
    }
    walletInstance->SetBroadcastTransactions(gArgs.GetBoolArg("-walletbroadcast", DEFAULT_WALLETBROADCAST));

    {
        LOCK(walletInstance->cs_wallet);
        LogPrintf("setKeyPool.size() = %u\n",      walletInstance->GetKeyPoolSize());
        LogPrintf("mapWallet.size() = %u\n",       walletInstance->mapWallet.size());
        LogPrintf("mapAddressBook.size() = %u\n",  walletInstance->mapAddressBook.size());
    }

    return walletInstance;
}

std::atomic<bool> CWallet::fFlushScheduled(false);

void CWallet::postInitProcess(CScheduler& scheduler)
{
    // Add wallet transactions that aren't already in a block to mempool
    // Do this here as mempool requires genesis block to be loaded
    ReacceptWalletTransactions();

    // Run a thread to flush wallet periodically
    if (!CWallet::fFlushScheduled.exchange(true)) {
        scheduler.scheduleEvery(MaybeCompactWalletDB, 500);
    }
}

bool CWallet::BackupWallet(const std::string& strDest)
{
    return dbw->Backup(strDest);
}

bool CWallet::LoadToken(const CTokenInfo &token)
{
    uint256 hash = token.GetHash();
    mapToken[hash] = token;

    return true;
}

bool CWallet::LoadTokenTx(const CTokenTx &tokenTx)
{
    uint256 hash = tokenTx.GetHash();
    mapTokenTx[hash] = tokenTx;

    return true;
}

bool CWallet::AddTokenEntry(const CTokenInfo &token, bool fFlushOnClose)
{
    LOCK2(cs_main, cs_wallet);

    CWalletDB walletdb(*dbw, "r+", fFlushOnClose);

    uint256 hash = token.GetHash();

    bool fInsertedNew = true;

    std::map<uint256, CTokenInfo>::iterator it = mapToken.find(hash);
    if(it!=mapToken.end())
    {
        fInsertedNew = false;
    }

    // Write to disk
    CTokenInfo wtoken = token;
    if(!fInsertedNew)
    {
        wtoken.nCreateTime = GetAdjustedTime();
    }
    else
    {
        wtoken.nCreateTime = it->second.nCreateTime;
    }

    if (!walletdb.WriteToken(wtoken))
        return false;

    mapToken[hash] = wtoken;

    NotifyTokenChanged(this, hash, fInsertedNew ? CT_NEW : CT_UPDATED);

    // Refresh token tx
    if(fInsertedNew)
    {
        for(auto it = mapTokenTx.begin(); it != mapTokenTx.end(); it++)
        {
            uint256 tokenTxHash = it->second.GetHash();
            NotifyTokenTransactionChanged(this, tokenTxHash, CT_UPDATED);
        }
    }
<<<<<<< HEAD
    nTxConfirmTarget = gArgs.GetArg("-txconfirmtarget", DEFAULT_TX_CONFIRM_TARGET);
    bSpendZeroConfChange = gArgs.GetBoolArg("-spendzeroconfchange", DEFAULT_SPEND_ZEROCONF_CHANGE);
    bZeroBalanceAddressToken = gArgs.GetBoolArg("-zerobalanceaddresstoken", DEFAULT_SPEND_ZEROCONF_CHANGE);
    fWalletRbf = gArgs.GetBoolArg("-walletrbf", DEFAULT_WALLET_RBF);
=======

    LogPrintf("AddTokenEntry %s\n", wtoken.GetHash().ToString());
>>>>>>> a68962c4

    return true;
}

bool CWallet::AddTokenTxEntry(const CTokenTx &tokenTx, bool fFlushOnClose)
{
    LOCK2(cs_main, cs_wallet);

    CWalletDB walletdb(*dbw, "r+", fFlushOnClose);

    uint256 hash = tokenTx.GetHash();

    bool fInsertedNew = true;

    std::map<uint256, CTokenTx>::iterator it = mapTokenTx.find(hash);
    if(it!=mapTokenTx.end())
    {
        fInsertedNew = false;
    }

    // Write to disk
    CTokenTx wtokenTx = tokenTx;
    if(!fInsertedNew)
    {
        wtokenTx.strLabel = it->second.strLabel;
    }
    const CBlockIndex *pIndex = chainActive[wtokenTx.blockNumber];
    wtokenTx.nCreateTime = pIndex ? pIndex->GetBlockTime() : GetAdjustedTime();

    if (!walletdb.WriteTokenTx(wtokenTx))
        return false;

    mapTokenTx[hash] = wtokenTx;

    NotifyTokenTransactionChanged(this, hash, fInsertedNew ? CT_NEW : CT_UPDATED);

    LogPrintf("AddTokenTxEntry %s\n", wtokenTx.GetHash().ToString());

    return true;
}

bool CWallet::LoadToken(const CTokenInfo &token)
{
    uint256 hash = token.GetHash();
    mapToken[hash] = token;

    return true;
}

bool CWallet::LoadTokenTx(const CTokenTx &tokenTx)
{
    uint256 hash = tokenTx.GetHash();
    mapTokenTx[hash] = tokenTx;

    return true;
}

bool CWallet::AddTokenEntry(const CTokenInfo &token, bool fFlushOnClose)
{
    LOCK2(cs_main, cs_wallet);

    CWalletDB walletdb(*dbw, "r+", fFlushOnClose);

    uint256 hash = token.GetHash();

    bool fInsertedNew = true;

    std::map<uint256, CTokenInfo>::iterator it = mapToken.find(hash);
    if(it!=mapToken.end())
    {
        fInsertedNew = false;
    }

    // Write to disk
    CTokenInfo wtoken = token;
    if(!fInsertedNew)
    {
        wtoken.nCreateTime = GetAdjustedTime();
    }
    else
    {
        wtoken.nCreateTime = it->second.nCreateTime;
    }

    if (!walletdb.WriteToken(wtoken))
        return false;

    mapToken[hash] = wtoken;

    NotifyTokenChanged(this, hash, fInsertedNew ? CT_NEW : CT_UPDATED);

    // Refresh token tx
    if(fInsertedNew)
    {
        for(auto it = mapTokenTx.begin(); it != mapTokenTx.end(); it++)
        {
            uint256 tokenTxHash = it->second.GetHash();
            NotifyTokenTransactionChanged(this, tokenTxHash, CT_UPDATED);
        }
    }

    LogPrintf("AddTokenEntry %s\n", wtoken.GetHash().ToString());

    return true;
}

bool CWallet::AddTokenTxEntry(const CTokenTx &tokenTx, bool fFlushOnClose)
{
    LOCK2(cs_main, cs_wallet);

    CWalletDB walletdb(*dbw, "r+", fFlushOnClose);

    uint256 hash = tokenTx.GetHash();

    bool fInsertedNew = true;

    std::map<uint256, CTokenTx>::iterator it = mapTokenTx.find(hash);
    if(it!=mapTokenTx.end())
    {
        fInsertedNew = false;
    }

    // Write to disk
    CTokenTx wtokenTx = tokenTx;
    if(!fInsertedNew)
    {
        wtokenTx.strLabel = it->second.strLabel;
    }
    const CBlockIndex *pIndex = chainActive[wtokenTx.blockNumber];
    wtokenTx.nCreateTime = pIndex ? pIndex->GetBlockTime() : GetAdjustedTime();

    if (!walletdb.WriteTokenTx(wtokenTx))
        return false;

    mapTokenTx[hash] = wtokenTx;

    NotifyTokenTransactionChanged(this, hash, fInsertedNew ? CT_NEW : CT_UPDATED);

    LogPrintf("AddTokenTxEntry %s\n", wtokenTx.GetHash().ToString());

    return true;
}

CKeyPool::CKeyPool()
{
    nTime = GetTime();
    fInternal = false;
}

CKeyPool::CKeyPool(const CPubKey& vchPubKeyIn, bool internalIn)
{
    nTime = GetTime();
    vchPubKey = vchPubKeyIn;
    fInternal = internalIn;
}

CWalletKey::CWalletKey(int64_t nExpires)
{
    nTimeCreated = (nExpires ? GetTime() : 0);
    nTimeExpires = nExpires;
}

void CMerkleTx::SetMerkleBranch(const CBlockIndex* pindex, int posInBlock)
{
    // Update the tx's hashBlock
    hashBlock = pindex->GetBlockHash();

    // set the position of the transaction in the block
    nIndex = posInBlock;
}

int CMerkleTx::GetDepthInMainChain(const CBlockIndex* &pindexRet) const
{
    if (hashUnset())
        return 0;

    AssertLockHeld(cs_main);

    // Find the block it claims to be in
    BlockMap::iterator mi = mapBlockIndex.find(hashBlock);
    if (mi == mapBlockIndex.end())
        return 0;
    CBlockIndex* pindex = (*mi).second;
    if (!pindex || !chainActive.Contains(pindex))
        return 0;

    pindexRet = pindex;
    return ((nIndex == -1) ? (-1) : 1) * (chainActive.Height() - pindex->nHeight + 1);
}

int CMerkleTx::GetBlocksToMaturity() const
{
    if (!(IsCoinBase() || IsCoinStake()))
        return 0;
    return std::max(0, (COINBASE_MATURITY+1) - GetDepthInMainChain());
}


bool CWalletTx::AcceptToMemoryPool(const CAmount& nAbsurdFee, CValidationState& state)
{
    // Quick check to avoid re-setting fInMempool to false
    if (mempool.exists(tx->GetHash())) {
        return false;
    }

    // We must set fInMempool here - while it will be re-set to true by the
    // entered-mempool callback, if we did not there would be a race where a
    // user could call sendmoney in a loop and hit spurious out of funds errors
    // because we think that the transaction they just generated's change is
    // unavailable as we're not yet aware its in mempool.
    bool ret = ::AcceptToMemoryPool(mempool, state, tx, nullptr /* pfMissingInputs */,
                                nullptr /* plTxnReplaced */, false /* bypass_limits */, nAbsurdFee);
    fInMempool = ret;
    return ret;
}

static const std::string OUTPUT_TYPE_STRING_LEGACY = "legacy";
static const std::string OUTPUT_TYPE_STRING_P2SH_SEGWIT = "p2sh-segwit";
static const std::string OUTPUT_TYPE_STRING_BECH32 = "bech32";

OutputType ParseOutputType(const std::string& type, OutputType default_type)
{
<<<<<<< HEAD
    return ::AcceptToMemoryPool(mempool, state, tx, true, nullptr, nullptr, false, nAbsurdFee);
=======
    if (type.empty()) {
        return default_type;
    } else if (type == OUTPUT_TYPE_STRING_LEGACY) {
        return OUTPUT_TYPE_LEGACY;
    } else if (type == OUTPUT_TYPE_STRING_P2SH_SEGWIT) {
        return OUTPUT_TYPE_P2SH_SEGWIT;
    } else if (type == OUTPUT_TYPE_STRING_BECH32) {
        return OUTPUT_TYPE_BECH32;
    } else {
        return OUTPUT_TYPE_NONE;
    }
}

const std::string& FormatOutputType(OutputType type)
{
    switch (type) {
    case OUTPUT_TYPE_LEGACY: return OUTPUT_TYPE_STRING_LEGACY;
    case OUTPUT_TYPE_P2SH_SEGWIT: return OUTPUT_TYPE_STRING_P2SH_SEGWIT;
    case OUTPUT_TYPE_BECH32: return OUTPUT_TYPE_STRING_BECH32;
    default: assert(false);
    }
}

void CWallet::LearnRelatedScripts(const CPubKey& key, OutputType type)
{
    if (key.IsCompressed() && (type == OUTPUT_TYPE_P2SH_SEGWIT || type == OUTPUT_TYPE_BECH32)) {
        CTxDestination witdest = WitnessV0KeyHash(key.GetID());
        CScript witprog = GetScriptForDestination(witdest);
        // Make sure the resulting program is solvable.
        assert(IsSolvable(*this, witprog));
        AddCScript(witprog);
    }
}

void CWallet::LearnAllRelatedScripts(const CPubKey& key)
{
    // OUTPUT_TYPE_P2SH_SEGWIT always adds all necessary scripts for all types.
    LearnRelatedScripts(key, OUTPUT_TYPE_P2SH_SEGWIT);
}

CTxDestination GetDestinationForKey(const CPubKey& key, OutputType type)
{
    switch (type) {
    case OUTPUT_TYPE_LEGACY: return key.GetID();
    case OUTPUT_TYPE_P2SH_SEGWIT:
    case OUTPUT_TYPE_BECH32: {
        if (!key.IsCompressed()) return key.GetID();
        CTxDestination witdest = WitnessV0KeyHash(key.GetID());
        CScript witprog = GetScriptForDestination(witdest);
        if (type == OUTPUT_TYPE_P2SH_SEGWIT) {
            return CScriptID(witprog);
        } else {
            return witdest;
        }
    }
    default: assert(false);
    }
}

std::vector<CTxDestination> GetAllDestinationsForKey(const CPubKey& key)
{
    CKeyID keyid = key.GetID();
    if (key.IsCompressed()) {
        CTxDestination segwit = WitnessV0KeyHash(keyid);
        CTxDestination p2sh = CScriptID(GetScriptForDestination(segwit));
        return std::vector<CTxDestination>{std::move(keyid), std::move(p2sh), std::move(segwit)};
    } else {
        return std::vector<CTxDestination>{std::move(keyid)};
    }
}

CTxDestination CWallet::AddAndGetDestinationForScript(const CScript& script, OutputType type)
{
    // Note that scripts over 520 bytes are not yet supported.
    switch (type) {
    case OUTPUT_TYPE_LEGACY:
        return CScriptID(script);
    case OUTPUT_TYPE_P2SH_SEGWIT:
    case OUTPUT_TYPE_BECH32: {
        WitnessV0ScriptHash hash;
        CSHA256().Write(script.data(), script.size()).Finalize(hash.begin());
        CTxDestination witdest = hash;
        CScript witprog = GetScriptForDestination(witdest);
        // Check if the resulting program is solvable (i.e. doesn't use an uncompressed key)
        if (!IsSolvable(*this, witprog)) return CScriptID(script);
        // Add the redeemscript, so that P2WSH and P2SH-P2WSH outputs are recognized as ours.
        AddCScript(witprog);
        if (type == OUTPUT_TYPE_BECH32) {
            return witdest;
        } else {
            return CScriptID(witprog);
        }
    }
    default: assert(false);
    }
>>>>>>> a68962c4
}

uint256 CTokenInfo::GetHash() const
{
    return SerializeHash(*this, SER_GETHASH, 0);
}


uint256 CTokenTx::GetHash() const
{
    return SerializeHash(*this, SER_GETHASH, 0);
}


bool CWallet::GetTokenTxDetails(const CTokenTx &wtx, uint256 &credit, uint256 &debit, std::string &tokenSymbol, uint8_t &decimals) const
{
    LOCK2(cs_main, cs_wallet);
    bool ret = false;

    for(auto it = mapToken.begin(); it != mapToken.end(); it++)
    {
        CTokenInfo info = it->second;
        if(wtx.strContractAddress == info.strContractAddress)
        {
            if(wtx.strSenderAddress == info.strSenderAddress)
            {
                debit = wtx.nValue;
                tokenSymbol = info.strTokenSymbol;
                decimals = info.nDecimals;
                ret = true;
            }

            if(wtx.strReceiverAddress == info.strSenderAddress)
            {
                credit = wtx.nValue;
                tokenSymbol = info.strTokenSymbol;
                decimals = info.nDecimals;
                ret = true;
            }
        }
    }

    return ret;
}

bool CWallet::IsTokenTxMine(const CTokenTx &wtx) const
{
    LOCK2(cs_main, cs_wallet);
    bool ret = false;

    for(auto it = mapToken.begin(); it != mapToken.end(); it++)
    {
        CTokenInfo info = it->second;
        if(wtx.strContractAddress == info.strContractAddress)
        {
            if(wtx.strSenderAddress == info.strSenderAddress || 
                wtx.strReceiverAddress == info.strSenderAddress)
            {
                ret = true;
            }
        }
    }

    return ret;
}

bool CWallet::RemoveTokenEntry(const uint256 &tokenHash, bool fFlushOnClose)
{
    LOCK2(cs_main, cs_wallet);

    CWalletDB walletdb(*dbw, "r+", fFlushOnClose);

    bool fFound = false;

    std::map<uint256, CTokenInfo>::iterator it = mapToken.find(tokenHash);
    if(it!=mapToken.end())
    {
        fFound = true;
    }

    if(fFound)
    {
        // Remove from disk
        if (!walletdb.EraseToken(tokenHash))
            return false;

        mapToken.erase(it);

        NotifyTokenChanged(this, tokenHash, CT_DELETED);

        // Refresh token tx
        for(auto it = mapTokenTx.begin(); it != mapTokenTx.end(); it++)
        {
            uint256 tokenTxHash = it->second.GetHash();
            NotifyTokenTransactionChanged(this, tokenTxHash, CT_UPDATED);
        }
    }

    LogPrintf("RemoveTokenEntry %s\n", tokenHash.ToString());

    return true;
}

bool CWallet::SetContractBook(const std::string &strAddress, const std::string &strName, const std::string &strAbi)
{
    bool fUpdated = false;
    {
        LOCK(cs_wallet); // mapContractBook
        auto mi = mapContractBook.find(strAddress);
        fUpdated = mi != mapContractBook.end();
        mapContractBook[strAddress].name = strName;
        mapContractBook[strAddress].abi = strAbi;
    }

    NotifyContractBookChanged(this, strAddress, strName, strAbi, (fUpdated ? CT_UPDATED : CT_NEW) );

    CWalletDB walletdb(*dbw, "r+", true);
    bool ret = walletdb.WriteContractData(strAddress, "name", strName);
    ret &= walletdb.WriteContractData(strAddress, "abi", strAbi);
    return ret;
}

bool CWallet::DelContractBook(const std::string &strAddress)
{
    {
        LOCK(cs_wallet); // mapContractBook
        mapContractBook.erase(strAddress);
    }

    NotifyContractBookChanged(this, strAddress, "", "", CT_DELETED);

    CWalletDB walletdb(*dbw, "r+", true);
    bool ret = walletdb.EraseContractData(strAddress, "name");
    ret &= walletdb.EraseContractData(strAddress, "abi");
    return ret;
}

bool CWallet::LoadContractData(const std::string &address, const std::string &key, const std::string &value)
{
    bool ret = true;
    if(key == "name")
    {
        mapContractBook[address].name = value;
    }
    else if(key == "abi")
    {
        mapContractBook[address].abi = value;
    }
    else
    {
        ret = false;
    }
    return ret;
}<|MERGE_RESOLUTION|>--- conflicted
+++ resolved
@@ -3,36 +3,6 @@
 // Distributed under the MIT software license, see the accompanying
 // file COPYING or http://www.opensource.org/licenses/mit-license.php.
 
-<<<<<<< HEAD
-#include "wallet/wallet.h"
-
-#include "base58.h"
-#include "checkpoints.h"
-#include "chain.h"
-#include "wallet/coincontrol.h"
-#include "consensus/consensus.h"
-#include "consensus/validation.h"
-#include "fs.h"
-#include "init.h"
-#include "key.h"
-#include "keystore.h"
-#include "validation.h"
-#include "net.h"
-#include "policy/fees.h"
-#include "policy/policy.h"
-#include "policy/rbf.h"
-#include "primitives/block.h"
-#include "primitives/transaction.h"
-#include "script/script.h"
-#include "script/sign.h"
-#include "scheduler.h"
-#include "timedata.h"
-#include "txmempool.h"
-#include "util.h"
-#include "ui_interface.h"
-#include "utilmoneystr.h"
-#include "pos.h"
-=======
 #include <wallet/wallet.h>
 
 #include <base58.h>
@@ -60,7 +30,6 @@
 #include <utilmoneystr.h>
 #include <wallet/fees.h>
 #include <pos.h>
->>>>>>> a68962c4
 
 #include <assert.h>
 #include <future>
@@ -79,11 +48,8 @@
 bool fNotUseChangeAddress = DEFAULT_NOT_USE_CHANGE_ADDRESS;
 bool fCheckForUpdates = DEFAULT_CHECK_FOR_UPDATES;
 bool fBatchProcessingMode = false;
-<<<<<<< HEAD
-=======
 OutputType g_address_type = OUTPUT_TYPE_NONE;
 OutputType g_change_type = OUTPUT_TYPE_NONE;
->>>>>>> a68962c4
 
 const char * DEFAULT_WALLET_DAT = "wallet.dat";
 const uint32_t BIP32_HARDENED_KEY_LIMIT = 0x80000000;
@@ -106,7 +72,6 @@
  * Override with -mintxfee
  */
 CFeeRate CWallet::minTxFee = CFeeRate(DEFAULT_TRANSACTION_MINFEE);
-
 /**
  * If fee estimation does not have enough data to provide estimates, use this fee instead.
  * Has no effect if not using fee estimation
@@ -831,12 +796,8 @@
         }
     }
     range = mapTxSpends.equal_range(outpoint);
-<<<<<<< HEAD
-    SyncMetaData(range);
-=======
     if(range.first != range.second)
         SyncMetaData(range);
->>>>>>> a68962c4
 }
 
 void CWallet::AddToSpends(const uint256& wtxid)
@@ -2579,52 +2540,6 @@
 }
 
 void CWallet::AvailableCoinsForStaking(std::vector<COutput>& vCoins) const
-<<<<<<< HEAD
-{
-    vCoins.clear();
-
-    {
-        LOCK2(cs_main, cs_wallet);
-        for (std::map<uint256, CWalletTx>::const_iterator it = mapWallet.begin(); it != mapWallet.end(); ++it)
-        {
-            const uint256& wtxid = it->first;
-            const CWalletTx* pcoin = &(*it).second;
-            int nDepth = pcoin->GetDepthInMainChain();
-
-            if (nDepth < 1)
-                continue;
-
-            if (nDepth < COINBASE_MATURITY)
-                continue;
-
-            if (pcoin->GetBlocksToMaturity() > 0)
-                continue;
-
-            for (unsigned int i = 0; i < pcoin->tx->vout.size(); i++) {
-                isminetype mine = IsMine(pcoin->tx->vout[i]);
-                if (!(IsSpent(wtxid, i)) && mine != ISMINE_NO &&
-                    !IsLockedCoin((*it).first, i) && (pcoin->tx->vout[i].nValue > 0) &&
-                    !pcoin->tx->vout[i].scriptPubKey.HasOpCall() && !pcoin->tx->vout[i].scriptPubKey.HasOpCreate())
-                        vCoins.push_back(COutput(pcoin, i, nDepth,
-                                                 ((mine & ISMINE_SPENDABLE) != ISMINE_NO) ||
-                                                 (mine & ISMINE_WATCH_SOLVABLE) != ISMINE_NO,
-                                                 (mine & (ISMINE_SPENDABLE | ISMINE_WATCH_SOLVABLE)) != ISMINE_NO,
-                                                 pcoin->IsTrusted()));
-            }
-        }
-    }
-}
-
-bool CWallet::HaveAvailableCoinsForStaking() const
-{
-    std::vector<COutput> vCoins;
-    AvailableCoinsForStaking(vCoins);
-    return vCoins.size() > 0;
-}
-
-std::map<CTxDestination, std::vector<COutput>> CWallet::ListCoins() const
-=======
->>>>>>> a68962c4
 {
     vCoins.clear();
 
@@ -2785,11 +2700,7 @@
     {
         const CWalletTx* pcoin = &(*it).second;
         if (pcoin->IsCoinStake() && pcoin->GetBlocksToMaturity() > 0 && pcoin->GetDepthInMainChain() > 0)
-<<<<<<< HEAD
-            nTotal += CWallet::GetCredit(*pcoin, ISMINE_SPENDABLE);
-=======
             nTotal += CWallet::GetCredit(*(pcoin->tx), ISMINE_SPENDABLE);
->>>>>>> a68962c4
     }
     return nTotal;
 }
@@ -2802,11 +2713,7 @@
     {
         const CWalletTx* pcoin = &(*it).second;
         if (pcoin->IsCoinStake() && pcoin->GetBlocksToMaturity() > 0 && pcoin->GetDepthInMainChain() > 0)
-<<<<<<< HEAD
-            nTotal += CWallet::GetCredit(*pcoin, ISMINE_WATCH_ONLY);
-=======
             nTotal += CWallet::GetCredit(*(pcoin->tx), ISMINE_WATCH_ONLY);
->>>>>>> a68962c4
     }
     return nTotal;
 }
@@ -3318,10 +3225,6 @@
                         change_prototype_txout = CTxOut(0, scriptChange);
                         change_prototype_size = GetSerializeSize(change_prototype_txout, SER_DISK, 0);
                     }
-<<<<<<< HEAD
-
-=======
->>>>>>> a68962c4
                     // Fill a vout to ourself
                     CTxOut newTxOut(nChange, scriptChange);
 
@@ -3641,13 +3544,9 @@
             if (whichType == TX_PUBKEYHASH) // pay to address type
             {
                 // convert to pay to public key type
-<<<<<<< HEAD
-                if (!keystore.GetKey(uint160(vSolutions[0]), key))
-=======
                 uint160 hash160(vSolutions[0]);
                 CKeyID pubKeyHash(hash160);
                 if (!keystore.GetKey(pubKeyHash, key))
->>>>>>> a68962c4
                 {
                     LogPrint(BCLog::COINSTAKE, "CreateCoinStake : failed to get key for kernel type=%d\n", whichType);
                     break;  // unable to find corresponding public key
@@ -3657,24 +3556,16 @@
             if (whichType == TX_PUBKEY)
             {
                 valtype& vchPubKey = vSolutions[0];
-<<<<<<< HEAD
-                if (!keystore.GetKey(Hash160(vchPubKey), key))
-=======
                 CPubKey pubKey(vchPubKey);
                 uint160 hash160(Hash160(vchPubKey));
                 CKeyID pubKeyHash(hash160);
                 if (!keystore.GetKey(pubKeyHash, key))
->>>>>>> a68962c4
                 {
                     LogPrint(BCLog::COINSTAKE, "CreateCoinStake : failed to get key for kernel type=%d\n", whichType);
                     break;  // unable to find corresponding public key
                 }
 
-<<<<<<< HEAD
-                if (key.GetPubKey() != vchPubKey)
-=======
                 if (key.GetPubKey() != pubKey)
->>>>>>> a68962c4
                 {
                     LogPrint(BCLog::COINSTAKE, "CreateCoinStake : invalid key for kernel type=%d\n", whichType);
                     break; // keys mismatch
@@ -3777,11 +3668,7 @@
     int nIn = 0;
     for(const CWalletTx* pcoin : vwtxPrev)
     {
-<<<<<<< HEAD
-        if (!SignSignature(*this, *pcoin, txNew, nIn++, SIGHASH_ALL))
-=======
         if (!SignSignature(*this, *pcoin->tx, txNew, nIn++, SIGHASH_ALL))
->>>>>>> a68962c4
             return error("CreateCoinStake : failed to sign coinstake");
     }
 
@@ -4664,52 +4551,6 @@
     return values;
 }
 
-<<<<<<< HEAD
-std::string CWallet::GetWalletHelpString(bool showDebug)
-{
-    std::string strUsage = HelpMessageGroup(_("Wallet options:"));
-    strUsage += HelpMessageOpt("-disablewallet", _("Do not load the wallet and disable wallet RPC calls"));
-    strUsage += HelpMessageOpt("-keypool=<n>", strprintf(_("Set key pool size to <n> (default: %u)"), DEFAULT_KEYPOOL_SIZE));
-    strUsage += HelpMessageOpt("-fallbackfee=<amt>", strprintf(_("A fee rate (in %s/kB) that will be used when fee estimation has insufficient data (default: %s)"),
-                                                               CURRENCY_UNIT, FormatMoney(DEFAULT_FALLBACK_FEE)));
-    strUsage += HelpMessageOpt("-discardfee=<amt>", strprintf(_("The fee rate (in %s/kB) that indicates your tolerance for discarding change by adding it to the fee (default: %s). "
-                                                                "Note: An output is discarded if it is dust at this rate, but we will always discard up to the dust relay fee and a discard fee above that is limited by the fee estimate for the longest target"),
-                                                              CURRENCY_UNIT, FormatMoney(DEFAULT_DISCARD_FEE)));
-    strUsage += HelpMessageOpt("-mintxfee=<amt>", strprintf(_("Fees (in %s/kB) smaller than this are considered zero fee for transaction creation (default: %s)"),
-                                                            CURRENCY_UNIT, FormatMoney(DEFAULT_TRANSACTION_MINFEE)));
-    strUsage += HelpMessageOpt("-paytxfee=<amt>", strprintf(_("Fee (in %s/kB) to add to transactions you send (default: %s)"),
-                                                            CURRENCY_UNIT, FormatMoney(payTxFee.GetFeePerK())));
-    strUsage += HelpMessageOpt("-rescan", _("Rescan the block chain for missing wallet transactions on startup"));
-    strUsage += HelpMessageOpt("-salvagewallet", _("Attempt to recover private keys from a corrupt wallet on startup"));
-    strUsage += HelpMessageOpt("-spendzeroconfchange", strprintf(_("Spend unconfirmed change when sending transactions (default: %u)"), DEFAULT_SPEND_ZEROCONF_CHANGE));
-    strUsage += HelpMessageOpt("-txconfirmtarget=<n>", strprintf(_("If paytxfee is not set, include enough fee so transactions begin confirmation on average within n blocks (default: %u)"), DEFAULT_TX_CONFIRM_TARGET));
-    strUsage += HelpMessageOpt("-usehd", _("Use hierarchical deterministic key generation (HD) after BIP32. Only has effect during wallet creation/first start") + " " + strprintf(_("(default: %u)"), DEFAULT_USE_HD_WALLET));
-    strUsage += HelpMessageOpt("-walletrbf", strprintf(_("Send transactions with full-RBF opt-in enabled (default: %u)"), DEFAULT_WALLET_RBF));
-    strUsage += HelpMessageOpt("-upgradewallet", _("Upgrade wallet to latest format on startup"));
-    strUsage += HelpMessageOpt("-wallet=<file>", _("Specify wallet file (within data directory)") + " " + strprintf(_("(default: %s)"), DEFAULT_WALLET_DAT));
-    strUsage += HelpMessageOpt("-walletbroadcast", _("Make the wallet broadcast transactions") + " " + strprintf(_("(default: %u)"), DEFAULT_WALLETBROADCAST));
-    strUsage += HelpMessageOpt("-walletnotify=<cmd>", _("Execute command when a wallet transaction changes (%s in cmd is replaced by TxID)"));
-    strUsage += HelpMessageOpt("-zapwallettxes=<mode>", _("Delete all wallet transactions and only recover those parts of the blockchain through -rescan on startup") +
-                               " " + _("(1 = keep tx meta data e.g. account owner and payment request information, 2 = drop tx meta data)"));
-    strUsage += HelpMessageOpt("-staking=<true/false>", _("Enables or disables staking (enabled by default)"));
-    strUsage += HelpMessageOpt("-stakecache=<true/false>", _("Enables or disables the staking cache; significantly improves staking performance, but can use a lot of memory (enabled by default)"));
-    strUsage += HelpMessageOpt("-rpcmaxgasprice", strprintf(_("The max value (in satoshis) for gas price allowed through RPC (default: %u)"), MAX_RPC_GAS_PRICE));
-
-    if (showDebug)
-    {
-        strUsage += HelpMessageGroup(_("Wallet debugging/testing options:"));
-
-        strUsage += HelpMessageOpt("-dblogsize=<n>", strprintf("Flush wallet database activity from memory to disk log every <n> megabytes (default: %u)", DEFAULT_WALLET_DBLOGSIZE));
-        strUsage += HelpMessageOpt("-flushwallet", strprintf("Run a thread to flush wallet periodically (default: %u)", DEFAULT_FLUSHWALLET));
-        strUsage += HelpMessageOpt("-privdb", strprintf("Sets the DB_PRIVATE flag in the wallet db environment (default: %u)", DEFAULT_WALLET_PRIVDB));
-        strUsage += HelpMessageOpt("-walletrejectlongchains", strprintf(_("Wallet will not create transactions that violate mempool chain limits (default: %u)"), DEFAULT_WALLET_REJECT_LONG_CHAINS));
-    }
-
-    return strUsage;
-}
-
-=======
->>>>>>> a68962c4
 CWallet* CWallet::CreateWalletFromFile(const std::string walletFile)
 {
     // needed to restore wallet transaction meta data after -zapwallettxes
@@ -4985,115 +4826,6 @@
             NotifyTokenTransactionChanged(this, tokenTxHash, CT_UPDATED);
         }
     }
-<<<<<<< HEAD
-    nTxConfirmTarget = gArgs.GetArg("-txconfirmtarget", DEFAULT_TX_CONFIRM_TARGET);
-    bSpendZeroConfChange = gArgs.GetBoolArg("-spendzeroconfchange", DEFAULT_SPEND_ZEROCONF_CHANGE);
-    bZeroBalanceAddressToken = gArgs.GetBoolArg("-zerobalanceaddresstoken", DEFAULT_SPEND_ZEROCONF_CHANGE);
-    fWalletRbf = gArgs.GetBoolArg("-walletrbf", DEFAULT_WALLET_RBF);
-=======
-
-    LogPrintf("AddTokenEntry %s\n", wtoken.GetHash().ToString());
->>>>>>> a68962c4
-
-    return true;
-}
-
-bool CWallet::AddTokenTxEntry(const CTokenTx &tokenTx, bool fFlushOnClose)
-{
-    LOCK2(cs_main, cs_wallet);
-
-    CWalletDB walletdb(*dbw, "r+", fFlushOnClose);
-
-    uint256 hash = tokenTx.GetHash();
-
-    bool fInsertedNew = true;
-
-    std::map<uint256, CTokenTx>::iterator it = mapTokenTx.find(hash);
-    if(it!=mapTokenTx.end())
-    {
-        fInsertedNew = false;
-    }
-
-    // Write to disk
-    CTokenTx wtokenTx = tokenTx;
-    if(!fInsertedNew)
-    {
-        wtokenTx.strLabel = it->second.strLabel;
-    }
-    const CBlockIndex *pIndex = chainActive[wtokenTx.blockNumber];
-    wtokenTx.nCreateTime = pIndex ? pIndex->GetBlockTime() : GetAdjustedTime();
-
-    if (!walletdb.WriteTokenTx(wtokenTx))
-        return false;
-
-    mapTokenTx[hash] = wtokenTx;
-
-    NotifyTokenTransactionChanged(this, hash, fInsertedNew ? CT_NEW : CT_UPDATED);
-
-    LogPrintf("AddTokenTxEntry %s\n", wtokenTx.GetHash().ToString());
-
-    return true;
-}
-
-bool CWallet::LoadToken(const CTokenInfo &token)
-{
-    uint256 hash = token.GetHash();
-    mapToken[hash] = token;
-
-    return true;
-}
-
-bool CWallet::LoadTokenTx(const CTokenTx &tokenTx)
-{
-    uint256 hash = tokenTx.GetHash();
-    mapTokenTx[hash] = tokenTx;
-
-    return true;
-}
-
-bool CWallet::AddTokenEntry(const CTokenInfo &token, bool fFlushOnClose)
-{
-    LOCK2(cs_main, cs_wallet);
-
-    CWalletDB walletdb(*dbw, "r+", fFlushOnClose);
-
-    uint256 hash = token.GetHash();
-
-    bool fInsertedNew = true;
-
-    std::map<uint256, CTokenInfo>::iterator it = mapToken.find(hash);
-    if(it!=mapToken.end())
-    {
-        fInsertedNew = false;
-    }
-
-    // Write to disk
-    CTokenInfo wtoken = token;
-    if(!fInsertedNew)
-    {
-        wtoken.nCreateTime = GetAdjustedTime();
-    }
-    else
-    {
-        wtoken.nCreateTime = it->second.nCreateTime;
-    }
-
-    if (!walletdb.WriteToken(wtoken))
-        return false;
-
-    mapToken[hash] = wtoken;
-
-    NotifyTokenChanged(this, hash, fInsertedNew ? CT_NEW : CT_UPDATED);
-
-    // Refresh token tx
-    if(fInsertedNew)
-    {
-        for(auto it = mapTokenTx.begin(); it != mapTokenTx.end(); it++)
-        {
-            uint256 tokenTxHash = it->second.GetHash();
-            NotifyTokenTransactionChanged(this, tokenTxHash, CT_UPDATED);
-        }
-    }
 
     LogPrintf("AddTokenEntry %s\n", wtoken.GetHash().ToString());
 
@@ -5216,9 +4948,6 @@
 
 OutputType ParseOutputType(const std::string& type, OutputType default_type)
 {
-<<<<<<< HEAD
-    return ::AcceptToMemoryPool(mempool, state, tx, true, nullptr, nullptr, false, nAbsurdFee);
-=======
     if (type.empty()) {
         return default_type;
     } else if (type == OUTPUT_TYPE_STRING_LEGACY) {
@@ -5314,7 +5043,6 @@
     }
     default: assert(false);
     }
->>>>>>> a68962c4
 }
 
 uint256 CTokenInfo::GetHash() const
