--- conflicted
+++ resolved
@@ -1302,16 +1302,14 @@
     /* Remove token entry from the wallet */
     bool RemoveTokenEntry(const uint256& tokenHash, bool fFlushOnClose=true);
 
-<<<<<<< HEAD
     /* Start staking qtums */
     void StartStake(CConnman* connman) { StakeQtums(true, connman); }
 
     /* Stop staking qtums */
     void StopStake() { StakeQtums(false, 0); }
-=======
+
     /* Clean token transaction entries in the wallet */
     bool CleanTokenTxEntries(bool fFlushOnClose=true);
->>>>>>> 0806c12c
 };
 
 /** A key allocated from the key pool. */
