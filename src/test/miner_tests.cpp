<<<<<<< HEAD
// Copyright (c) 2011-2017 The Bitcoin Core developers
=======
// Copyright (c) 2011-2018 The Bitcoin Core developers
>>>>>>> 228c1378
// Distributed under the MIT software license, see the accompanying
// file COPYING or http://www.opensource.org/licenses/mit-license.php.

#include <chainparams.h>
#include <coins.h>
#include <consensus/consensus.h>
#include <consensus/merkle.h>
#include <consensus/tx_verify.h>
#include <consensus/validation.h>
#include <validation.h>
#include <miner.h>
#include <policy/policy.h>
#include <pubkey.h>
#include <script/standard.h>
#include <txmempool.h>
#include <uint256.h>
#include <util.h>
#include <utilstrencodings.h>

#include <test/test_bitcoin.h>

#include <memory>

#include <boost/test/unit_test.hpp>

BOOST_FIXTURE_TEST_SUITE(miner_tests, TestingSetup)

// BOOST_CHECK_EXCEPTION predicates to check the specific validation error
class HasReason {
public:
    HasReason(const std::string& reason) : m_reason(reason) {}
    bool operator() (const std::runtime_error& e) const {
        return std::string(e.what()).find(m_reason) != std::string::npos;
    };
private:
    const std::string m_reason;
};

static CFeeRate blockMinFeeRate = CFeeRate(DEFAULT_BLOCK_MIN_TX_FEE);

static BlockAssembler AssemblerForTest(const CChainParams& params) {
    BlockAssembler::Options options;

    options.nBlockMaxWeight = dgpMaxBlockWeight;
    options.blockMinFeeRate = blockMinFeeRate;
    return BlockAssembler(params, options);
}

static
struct {
    unsigned char extranonce;
    unsigned int nonce;
} blockinfo[] = {
        {4, 0x000135b5}, {2, 0x0001535a}, {1, 0x00029f51}, {1, 0x000447a7},
        {2, 0x00046a5d}, {2, 0x000452af}, {1, 0x000463ec}, {2, 0x00062f5e},
        {2, 0x00079e2c}, {1, 0x0008a304}, {1, 0x000ae9a9}, {2, 0x000a6c15},
        {2, 0x000b38f8}, {1, 0x000c58a1}, {2, 0x000ba426}, {2, 0x000dfb38},
        {1, 0x000eb164}, {2, 0x000e46d9}, {1, 0x000e38c7}, {1, 0x000e4ff9},
        {3, 0x00102efa}, {2, 0x0011c056}, {2, 0x001158b9}, {1, 0x00144969},
        {2, 0x00146f39}, {1, 0x0014d8e8}, {2, 0x001601bc}, {2, 0x0016551d},
        {2, 0x00177b22}, {2, 0x0018e947}, {2, 0x0019bb2d}, {2, 0x001bdc48},
        {1, 0x0019fac5}, {2, 0x001b724d}, {2, 0x001b3967}, {1, 0x001dddb0},
        {2, 0x001fb782}, {1, 0x001fb80f}, {2, 0x00220adb}, {1, 0x0023a504},
        {1, 0x0024a22d}, {3, 0x00250dd7}, {2, 0x0025ee99}, {5, 0x0027b428},
        {1, 0x002b2a28}, {5, 0x00299ac8}, {1, 0x0028a6cb}, {1, 0x002adf44},
        {1, 0x002a8060}, {2, 0x002b99be}, {1, 0x002e9f05}, {1, 0x00306140},
        {1, 0x002fa812}, {1, 0x0031ba13}, {5, 0x0033d7c8}, {5, 0x0032f635},
        {1, 0x00361303}, {1, 0x0035ec1e}, {6, 0x003ac161}, {2, 0x003b8c90},
        {2, 0x003a8544}, {1, 0x003befbf}, {1, 0x003c4593}, {1, 0x003dc673},
        {2, 0x003c86fe}, {2, 0x003d6942}, {1, 0x003ffb6e}, {1, 0x0040b722},
        {1, 0x004395ba}, {5, 0x004aa396}, {5, 0x004c338c}, {1, 0x004cb1cb},
        {1, 0x004f17fd}, {2, 0x004e5b2a}, {2, 0x004f5944}, {1, 0x00503c96},
        {2, 0x004f265c}, {1, 0x004f4d4d}, {2, 0x005058c9}, {2, 0x0052148c},
        {1, 0x005489f8}, {1, 0x0054dd61}, {1, 0x005686fb}, {5, 0x00598f70},
        {1, 0x0059064b}, {1, 0x005b574c}, {1, 0x005bc594}, {1, 0x005e65fe},
        {1, 0x005e9c05}, {1, 0x0060c7a3}, {1, 0x005ef50f}, {2, 0x00607240},
        {0, 0x0060f60f}, {1, 0x00626677}, {2, 0x0061feb9}, {2, 0x00644c94},
        {2, 0x00655ec3}, {1, 0x006632cd}, {1, 0x006a4091}, {1, 0x006a5d59},
        {1, 0x006b4be0}, {1, 0x006bd08f}, {1, 0x006dd899}, {5, 0x0075b7ce},
        {2, 0x006dd957}, {1, 0x006ddd91}, {1, 0x00700ff2}, {1, 0x007177dd},
        {2, 0x0070ef64}, {2, 0x0072fdfe}, {4, 0x0076ecfb}, {2, 0x0076bfe7},
        {1, 0x0078a1c1}, {1, 0x00795659}, {2, 0x007989e8}, {2, 0x007d378e},
        {1, 0x007ac186}, {2, 0x007afd06}, {2, 0x007b3640}, {1, 0x007bcbd8},
        {1, 0x007bebf5}, {2, 0x00811938}, {2, 0x007f1a60}, {1, 0x007f59b6},
        {2, 0x008020b2}, {2, 0x0082919a}, {1, 0x0082d03d}, {2, 0x008372ff},
        {1, 0x0083d1bc}, {1, 0x0083a951}, {3, 0x008456c3}, {2, 0x008983bf},
        {2, 0x0089d194}, {1, 0x008c74a1}, {2, 0x008b9d71}, {1, 0x008daf24},
        {2, 0x008d97b1}, {2, 0x008e3f8c}, {2, 0x008e18ea}, {2, 0x0091d324},
        {2, 0x00940a83}, {2, 0x009446ed}, {1, 0x00958602}, {2, 0x00957089},
        {2, 0x00955338}, {1, 0x009721cc}, {2, 0x0096284d}, {1, 0x0095e5b9},
        {2, 0x009772cb}, {1, 0x0099d53b}, {1, 0x0099860c}, {3, 0x009a3b3b},
        {2, 0x009e6597}, {5, 0x009b44be}, {1, 0x009ae757}, {5, 0x009c89bf},
        {1, 0x009cd503}, {1, 0x009d9a08}, {1, 0x009dbc32}, {2, 0x009fae8a},
        {1, 0x009fa89d}, {1, 0x00a0f881}, {1, 0x00a08f52}, {1, 0x00a0cfb2},
        {5, 0x00a0b3d9}, {5, 0x00a189d6}, {1, 0x00a3f1e4}, {1, 0x00a34149},
        {6, 0x00a54ae6}, {2, 0x00a76413}, {2, 0x00a731ac}, {1, 0x00aa1e61},
        {1, 0x00aae545}, {1, 0x00ae616e}, {2, 0x00af8b04}, {2, 0x00b15897},
        {1, 0x00b1d797}, {1, 0x00b2514a}, {1, 0x00b6da2c}, {5, 0x00b5d69d},
        {5, 0x00b60f8b}, {1, 0x00b7ddf4}, {1, 0x00b7f2d6}, {2, 0x00b9f1b8},
        {2, 0x00bb1328}, {1, 0x00c3b765}, {2, 0x00c3c4c1}, {1, 0x00c35e83},
        {2, 0x00c3299f}, {2, 0x00c6d7ca}, {1, 0x00c8cf93}, {1, 0x00c80b8c},
        {1, 0x00c72875}, {5, 0x00c7a637}, {1, 0x00c8e4b7}, {1, 0x00ca7818},
        {1, 0x00cbf135}, {1, 0x00cc76e1}, {1, 0x00cda36a}, {1, 0x00cc8307},
        {1, 0x00ce5bac}, {2, 0x00cf4fd3}, {0, 0x00cf91a4}, {1, 0x00d03423},
        {2, 0x00d06969}, {2, 0x00d07d66}, {2, 0x00d0302f}, {1, 0x00d13474},
        {1, 0x00d3155e}, {1, 0x00d1b9bc}, {1, 0x00d25df2}, {1, 0x00d1f159},
        {1, 0x00d3007c}, {5, 0x00d3bf36}, {2, 0x00d70c84}, {1, 0x00d5e3d4},
        {1, 0x00db4fbc}, {1, 0x00d9267f}, {2, 0x00d8ac8a}, {2, 0x00d9a8b9},
        {4, 0x00d94ff2}, {2, 0x00d94334}, {1, 0x00dab723}, {1, 0x00e09787},
        {2, 0x00dfec52}, {2, 0x00e0a697}, {1, 0x00e0527b}, {2, 0x00e13147},
        {2, 0x00e3fcbd}, {1, 0x00e457fd}, {1, 0x00e52160}, {2, 0x00e5ee55},
        {2, 0x00e63f4f}, {1, 0x00e6c82f}, {2, 0x00e85025}, {2, 0x00ed6541},
        {1, 0x00edb959}, {2, 0x00ef2b7f}, {1, 0x00f3949a}, {1, 0x00f440bf},
        {3, 0x00f745dc}, {2, 0x00f6fe41}, {2, 0x00fa4ae2}, {1, 0x00faa6a6},
        {2, 0x00fd1c9a}, {1, 0x00fbe743}, {2, 0x00fcf092}, {2, 0x00fe2a3e},
        {2, 0x00fd7cc5}, {2, 0x00ff701e}, {2, 0x0100e795}, {2, 0x0100942d},
        {1, 0x01021e8c}, {2, 0x01037e9a}, {2, 0x0104892d}, {1, 0x0108794c},
        {2, 0x01096d59}, {1, 0x0109f51d}, {2, 0x010b3152}, {1, 0x010d491b},
        {1, 0x010eda18}, {3, 0x010eae14}, {2, 0x01124e31}, {5, 0x01104819},
        {1, 0x0112cbc8}, {5, 0x01123ea2}, {1, 0x0112e2ce}, {1, 0x01129f34},
        {1, 0x0114ff67}, {2, 0x0116ec09}, {1, 0x011664b4}, {1, 0x011984af},
        {1, 0x011b8afc}, {1, 0x011cbfc9}, {5, 0x011f52cf}, {5, 0x011d569a},
        {1, 0x011da9ed}, {1, 0x0121dd81}, {6, 0x01201296}, {2, 0x01207bd7},
        {2, 0x0124163c}, {1, 0x01275484}, {1, 0x0124e21a}, {1, 0x0125f068},
        {2, 0x0126614a}, {2, 0x0127a6fe}, {1, 0x012865fb}, {1, 0x012a4f19},
        {1, 0x012b3841}, {5, 0x012c7c35}, {5, 0x012fbe45}, {1, 0x01306e93},
        {1, 0x0131cbc4}, {2, 0x01323e3d}, {2, 0x013698a4}, {1, 0x01349f3c},
        {2, 0x01360791}, {1, 0x01372a89}, {2, 0x01374e37}, {2, 0x0138ce82},
        {1, 0x01381729}, {1, 0x013a4922}, {1, 0x013b21ea}, {5, 0x013c035d},
        {1, 0x013c2648}, {1, 0x013cea75}, {1, 0x013f953a}, {1, 0x013d409a},
        {1, 0x013e2eba}, {1, 0x01406e6d}, {1, 0x013e9b18}, {2, 0x013ea1e7},
        {0, 0x0146472a}, {1, 0x01453129}, {2, 0x01444e90}, {2, 0x014558c3},
        {2, 0x0145c66a}, {1, 0x0146a5c5}, {1, 0x01499c5c}, {1, 0x014b3719},
        {1, 0x014c82d6}, {1, 0x014c61fe}, {1, 0x014d7d29}, {5, 0x014f6021},
        {2, 0x014f8391}, {1, 0x014faa01}, {1, 0x0150f07f}, {1, 0x01508eec},
        {2, 0x015339f7}, {2, 0x01522946}, {4, 0x0153d413}, {2, 0x01531132},
        {1, 0x01539c10}, {1, 0x01538fa3}, {2, 0x01568d50}, {2, 0x01570520},
        {1, 0x01598663}, {2, 0x0158f956}, {2, 0x0159de4c}, {1, 0x015e2e2a},
        {1, 0x015e0f39}, {2, 0x015dc1aa}, {2, 0x015e7ef0}, {1, 0x015dd8e4},
        {2, 0x0160427f}, {2, 0x015fd33e}, {1, 0x015fcd11}, {2, 0x016129e2},
        {1, 0x01608d9f}, {1, 0x01618bb9}, {3, 0x0161c62c}, {2, 0x0162cb31},
        {2, 0x0165398b}, {1, 0x0166ad09}, {2, 0x0167610e}, {1, 0x016727cb},
        {2, 0x01675f3d}, {2, 0x016b1e1b}, {2, 0x016afabc}, {2, 0x016ad30c},
        {2, 0x016c733b}, {2, 0x016e02ae}, {1, 0x016ccb3b}, {2, 0x016e68ac},
        {2, 0x016eb853}, {1, 0x016fd28c}, {2, 0x017208c1}, {1, 0x017129d5},
        {2, 0x0173c8a5}, {1, 0x01742270}, {1, 0x017409d7}, {3, 0x01744606},
        {2, 0x0178d4de}, {5, 0x017755fd}, {1, 0x0177bae9}, {5, 0x017a98f4},
        {1, 0x017abf35}, {1, 0x017a273e}, {1, 0x0179dab0}, {2, 0x017c1698},
        {1, 0x017b6e4c}, {1, 0x017aa311}, {1, 0x017dc7a0}, {1, 0x017e5421},
        {5, 0x017fc31a}, {5, 0x01814d53}, {1, 0x017eafba}, {1, 0x017f20cc},
        {6, 0x017fa19c}, {2, 0x0180a3b1}, {2, 0x0180ba39}, {1, 0x0180cbaa},
        {1, 0x01815cfb}, {1, 0x0185280d}, {2, 0x018583ff}, {2, 0x0184e4fc},
        {1, 0x018518cf}, {1, 0x0186370b}, {1, 0x0186ef77}, {5, 0x01867169},
        {5, 0x01891212}, {1, 0x01894126}, {1, 0x018b5f43}, {2, 0x018e5a9f},
        {2, 0x018df690}, {1, 0x018f6ef1}, {2, 0x018dd6ec}, {1, 0x018e4acc},
        {2, 0x01910d40}, {2, 0x0191cd46}, {1, 0x0191a3fb}, {1, 0x0193ad3d},
        {1, 0x01935a45}, {5, 0x01945f12}, {1, 0x0196817e}, {1, 0x0197f5a4},
        {1, 0x0199189a}, {1, 0x0198f075}, {1, 0x01988ec0}, {1, 0x0199a26e},
        {1, 0x019b0f64}, {2, 0x019aeb8b}, {0, 0x019d464e}, {1, 0x019cb645},
        {2, 0x019e7492}, {2, 0x019ec4b2}, {2, 0x01a059c5}, {1, 0x01a15c8d},
        {1, 0x01a1c1de}, {1, 0x01a35e34}, {1, 0x01a42613}, {1, 0x01a315c1},
        {1, 0x01a6136d}, {5, 0x01a4ed09}, {2, 0x01a3d3e2}, {1, 0x01a56163},
        {1, 0x01a4b140}, {1, 0x01a75dff}, {2, 0x01a8445e}, {2, 0x01aa1963},
        {4, 0x01a8b072}, {2, 0x01aa2810}, {1, 0x01ab5524}, {1, 0x01abc7e6},
        {2, 0x01ab49ba}, {2, 0x01afc536}, {1, 0x01ae9fa1}, {2, 0x01af41c8},
        {2, 0x01b0be8f}, {1, 0x01af032f}, {1, 0x01b2ce20}, {2, 0x01b23d60},
        {2, 0x01b52c9c}, {1, 0x01b41f2d}, {2, 0x01b4bb56}, {2, 0x01b6535f},
        {1, 0x01b559d1}, {2, 0x01b63797}, {1, 0x01b6a188}, {1, 0x01b6ef01},
        {3, 0x01b742e4}, {2, 0x01b9d0c9}, {2, 0x01b909fd}, {1, 0x01b97990},
        {2, 0x01be4857}, {1, 0x01bdb55a}, {2, 0x01bdb46f}, {2, 0x01be3d77},
        {2, 0x01bf503e}, {2, 0x01beb04e}, {2, 0x01bf00c2}, {2, 0x01c34b6f},
        {1, 0x01c3f337}, {2, 0x01c568ea}, {2, 0x01c6bafb}, {1, 0x01c7f571},
        {2, 0x01c7630d}, {1, 0x01c8360c}, {2, 0x01c8f730}, {1, 0x01ca19e8},
        {1, 0x01cb719c}, {3, 0x01cfc1a7}, {2, 0x01d1f198}, {5, 0x01d106ca},
        {1, 0x01d3c805}, {5, 0x01d55380}, {1, 0x01d60c07}, {1, 0x01d87f3d},
        {1, 0x01d977a5}, {2, 0x01db79fd}, {1, 0x01ddc7ec}, {1, 0x01e041e9},
        {1, 0x01e01084}, {1, 0x01e228ce}, {5, 0x01e5386d}, {5, 0x01e6f35e},
        {1, 0x01e9dac0}, {1, 0x01e9185d}, {6, 0x01e93c13}, {2, 0x01e90352},
        {2, 0x01ea4add}, {1, 0x01ea5884}, {1, 0x01eacdc6}, {1, 0x01ec02a3},
        {2, 0x01ec6ca1}, {2, 0x01edd3b8}, {1, 0x01eee113}, {1, 0x01ede61e},
        {1, 0x01edd5a9}, {5, 0x01ef71ab}, {5, 0x01f3fe61}, {1, 0x01f43899},
        {1, 0x01f45068}, {2, 0x01f7965c}, {2, 0x01f56398}, {1, 0x01f71b25},
        {2, 0x01f6a0da}, {1, 0x01f850ee}, {2, 0x01fcde96}, {2, 0x01fce16e},
        {1, 0x01ff1acb}, {1, 0x02041cf4}, {1, 0x0204836f}, {5, 0x0205be24},
        {1, 0x0206413c}, {1, 0x020a65ee}, {1, 0x02081188}, {1, 0x020b6c15},
        {1, 0x02085954}, {1, 0x0209426a}, {1, 0x020adb63}, {2, 0x020cf735},
        {0, 0x020ed674}, {1, 0x0211fa9a}, {2, 0x02141c0b}, {2, 0x0213c1b0},
        {2, 0x021a0e52}, {1, 0x0219e24e}, {1, 0x021a49ad}, {1, 0x021ab401},
        {1, 0x021b6158}, {1, 0x021c9ad7}, {1, 0x021f9bbf}, {5, 0x0220bdb1},
        {2, 0x0220c642}, {1, 0x0220f703}, {1, 0x022397a0}, {1, 0x022663a5},
        {2, 0x022681d6}, {2, 0x0227a53a},
};

static CBlockIndex CreateBlockIndex(int nHeight)
{
    CBlockIndex index;
    index.nHeight = nHeight;
    index.pprev = chainActive.Tip();
    return index;
}

static bool TestSequenceLocks(const CTransaction &tx, int flags)
{
    LOCK(mempool.cs);
    return CheckSequenceLocks(tx, flags);
}

// Test suite for ancestor feerate transaction selection.
// Implemented as an additional function, rather than a separate test case,
// to allow reusing the blockchain created in CreateNewBlock_validity.
static void TestPackageSelection(const CChainParams& chainparams, const CScript& scriptPubKey, const std::vector<CTransactionRef>& txFirst) EXCLUSIVE_LOCKS_REQUIRED(::mempool.cs)
{
    // Test the ancestor feerate transaction selection.
    TestMemPoolEntryHelper entry;

    // Test that a medium fee transaction will be selected after a higher fee
    // rate package with a low fee rate parent.
    CMutableTransaction tx;
    tx.vin.resize(1);
    tx.vin[0].scriptSig = CScript() << OP_1;
    tx.vin[0].prevout.hash = txFirst[0]->GetHash();
    tx.vin[0].prevout.n = 0;
    tx.vout.resize(1);
    tx.vout[0].nValue = 5000000000LL - 400000;
    // This tx has a low fee: 1000 satoshis
    uint256 hashParentTx = tx.GetHash(); // save this txid for later use
    mempool.addUnchecked(hashParentTx, entry.Fee(400000).Time(GetTime()).SpendsCoinbase(true).FromTx(tx));

    // This tx has a medium fee: 10000 satoshis
    tx.vin[0].prevout.hash = txFirst[1]->GetHash();
    tx.vout[0].nValue = 5000000000LL - 4000000;
    uint256 hashMediumFeeTx = tx.GetHash();
    mempool.addUnchecked(hashMediumFeeTx, entry.Fee(4000000).Time(GetTime()).SpendsCoinbase(true).FromTx(tx));

    // This tx has a high fee, but depends on the first transaction
    tx.vin[0].prevout.hash = hashParentTx;
    tx.vout[0].nValue = 5000000000LL - 10000 - 400000 * 50; // 50k satoshi fee
    uint256 hashHighFeeTx = tx.GetHash();
    mempool.addUnchecked(hashHighFeeTx, entry.Fee(400000 * 50).Time(GetTime()).SpendsCoinbase(false).FromTx(tx));

    std::unique_ptr<CBlockTemplate> pblocktemplate = AssemblerForTest(chainparams).CreateNewBlock(scriptPubKey);
    BOOST_CHECK(pblocktemplate->block.vtx[1]->GetHash() == hashParentTx);
    BOOST_CHECK(pblocktemplate->block.vtx[2]->GetHash() == hashHighFeeTx);
    BOOST_CHECK(pblocktemplate->block.vtx[3]->GetHash() == hashMediumFeeTx);

    // Test that a package below the block min tx fee doesn't get included
    tx.vin[0].prevout.hash = hashHighFeeTx;
    tx.vout[0].nValue = 5000000000LL - 10000 - 20000000; // 0 fee
    uint256 hashFreeTx = tx.GetHash();
    mempool.addUnchecked(hashFreeTx, entry.Fee(0).FromTx(tx));
    size_t freeTxSize = ::GetSerializeSize(tx, SER_NETWORK, PROTOCOL_VERSION);

    // Calculate a fee on child transaction that will put the package just
    // below the block min tx fee (assuming 1 child tx of the same size).
    CAmount feeToUse = blockMinFeeRate.GetFee(2*freeTxSize) - 1;

    tx.vin[0].prevout.hash = hashFreeTx;
    tx.vout[0].nValue = 5000000000LL - 10000 - 20000000 - feeToUse;
    uint256 hashLowFeeTx = tx.GetHash();
    mempool.addUnchecked(hashLowFeeTx, entry.Fee(feeToUse).FromTx(tx));
    pblocktemplate = AssemblerForTest(chainparams).CreateNewBlock(scriptPubKey);
    // Verify that the free tx and the low fee tx didn't get selected
    for (size_t i=0; i<pblocktemplate->block.vtx.size(); ++i) {
        BOOST_CHECK(pblocktemplate->block.vtx[i]->GetHash() != hashFreeTx);
        BOOST_CHECK(pblocktemplate->block.vtx[i]->GetHash() != hashLowFeeTx);
    }

    // Test that packages above the min relay fee do get included, even if one
    // of the transactions is below the min relay fee
    // Remove the low fee transaction and replace with a higher fee transaction
    mempool.removeRecursive(tx);
    tx.vout[0].nValue -= 2; // Now we should be just over the min relay fee
    hashLowFeeTx = tx.GetHash();
    mempool.addUnchecked(hashLowFeeTx, entry.Fee(feeToUse+2).FromTx(tx));
    pblocktemplate = AssemblerForTest(chainparams).CreateNewBlock(scriptPubKey);
    BOOST_CHECK(pblocktemplate->block.vtx[4]->GetHash() == hashFreeTx);
    BOOST_CHECK(pblocktemplate->block.vtx[5]->GetHash() == hashLowFeeTx);

    // Test that transaction selection properly updates ancestor fee
    // calculations as ancestor transactions get included in a block.
    // Add a 0-fee transaction that has 2 outputs.
    tx.vin[0].prevout.hash = txFirst[2]->GetHash();
    tx.vout.resize(2);
    tx.vout[0].nValue = 5000000000LL - 100000000;
    tx.vout[1].nValue = 100000000; // 1BTC output
    uint256 hashFreeTx2 = tx.GetHash();
    mempool.addUnchecked(hashFreeTx2, entry.Fee(0).SpendsCoinbase(true).FromTx(tx));

    // This tx can't be mined by itself
    tx.vin[0].prevout.hash = hashFreeTx2;
    tx.vout.resize(1);
    feeToUse = blockMinFeeRate.GetFee(freeTxSize);
    tx.vout[0].nValue = 5000000000LL - 100000000 - feeToUse;
    uint256 hashLowFeeTx2 = tx.GetHash();
    mempool.addUnchecked(hashLowFeeTx2, entry.Fee(feeToUse).SpendsCoinbase(false).FromTx(tx));
    pblocktemplate = AssemblerForTest(chainparams).CreateNewBlock(scriptPubKey);

    // Verify that this tx isn't selected.
    for (size_t i=0; i<pblocktemplate->block.vtx.size(); ++i) {
        BOOST_CHECK(pblocktemplate->block.vtx[i]->GetHash() != hashFreeTx2);
        BOOST_CHECK(pblocktemplate->block.vtx[i]->GetHash() != hashLowFeeTx2);
    }

    // This tx will be mineable, and should cause hashLowFeeTx2 to be selected
    // as well.
    tx.vin[0].prevout.n = 1;
    tx.vout[0].nValue = 100000000 - 4000000; // 10k satoshi fee
    mempool.addUnchecked(tx.GetHash(), entry.Fee(4000000).FromTx(tx));
    pblocktemplate = AssemblerForTest(chainparams).CreateNewBlock(scriptPubKey);
    BOOST_CHECK(pblocktemplate->block.vtx[8]->GetHash() == hashLowFeeTx2);
}
CAmount calculateReward(const CBlock& block){
    CAmount sumVout = 0, fee = 0;
    for(const CTransactionRef t : block.vtx){
        fee += pcoinsTip->GetValueIn(*t);
        sumVout += t->GetValueOut();
    }
    return sumVout - fee;
}
<<<<<<< HEAD

=======
>>>>>>> 228c1378

// NOTE: These tests rely on CreateNewBlock doing its own self-validation!
BOOST_AUTO_TEST_CASE(CreateNewBlock_validity)
{
    // Note that by default, these tests run with size accounting enabled.
    const auto chainParams = CreateChainParams(CBaseChainParams::MAIN);
    const CChainParams& chainparams = *chainParams;
    CScript scriptPubKey = CScript() << ParseHex("040d61d8653448c98731ee5fffd303c15e71ec2057b77f11ab3601979728cdaff2d68afbba14e4fa0bc44f2072b0b23ef63717f8cdfbe58dcd33f32b6afe98741a") << OP_CHECKSIG;
    std::unique_ptr<CBlockTemplate> pblocktemplate;
    CMutableTransaction tx;
    CScript script;
    uint256 hash;
    TestMemPoolEntryHelper entry;
    entry.nFee = 11;
    entry.nHeight = 11;

    fCheckpointsEnabled = false;

    // Simple block creation, nothing special yet:
    BOOST_CHECK(pblocktemplate = AssemblerForTest(chainparams).CreateNewBlock(scriptPubKey));

    // We can't make transactions until we have inputs
    // Therefore, load 100 blocks :)
    int baseheight = 0;
    std::vector<CTransactionRef> txFirst;
    for (unsigned int i = 0; i < sizeof(blockinfo)/sizeof(*blockinfo); ++i)
    {
        CBlock *pblock = &pblocktemplate->block; // pointer for convenience
        {
            LOCK(cs_main);
            pblock->nVersion = 4; //use version 4 as we enable BIP34, BIP65 and BIP66 since genesis
            pblock->nTime = chainActive.Tip()->GetMedianTimePast()+1+i;
            CMutableTransaction txCoinbase(*pblock->vtx[0]);
            txCoinbase.nVersion = 1;
            txCoinbase.vin[0].scriptSig = CScript();
            txCoinbase.vin[0].scriptSig = CScript() << chainActive.Height()+1 << blockinfo[i].extranonce;
            txCoinbase.vout.resize(1); // Ignore the (optional) segwit commitment added by CreateNewBlock (as the hardcoded nonces don't account for this)
            txCoinbase.vout[0].scriptPubKey = CScript();
            pblock->vtx[0] = MakeTransactionRef(std::move(txCoinbase));
            if (txFirst.size() == 0)
                baseheight = chainActive.Height();
            if (txFirst.size() < 4)
                txFirst.push_back(pblock->vtx[0]);
            pblock->hashMerkleRoot = BlockMerkleRoot(*pblock);
            pblock->nNonce = blockinfo[i].nonce;
        }
        std::shared_ptr<const CBlock> shared_pblock = std::make_shared<const CBlock>(*pblock);
        BOOST_CHECK(ProcessNewBlock(chainparams, shared_pblock, true, nullptr));
        pblock->hashPrevBlock = pblock->GetHash();
    }

    LOCK(cs_main);
<<<<<<< HEAD
=======
    LOCK(::mempool.cs);
>>>>>>> 228c1378

    // Just to make sure we can still make simple blocks
    BOOST_CHECK(pblocktemplate = AssemblerForTest(chainparams).CreateNewBlock(scriptPubKey));

    const CAmount BLOCKSUBSIDY = 50*COIN;
    const CAmount LOWFEE = CENT;
    const CAmount HIGHFEE = COIN;
    const CAmount HIGHERFEE = 4*COIN;

    // block sigops > limit: 1000 CHECKMULTISIG + 1
    tx.vin.resize(1);
    // NOTE: OP_NOP is used to force 20 SigOps for the CHECKMULTISIG
    tx.vin[0].scriptSig = CScript() << OP_0 << OP_0 << OP_0 << OP_NOP << OP_CHECKMULTISIG << OP_1;
    tx.vin[0].prevout.hash = txFirst[0]->GetHash();
    tx.vin[0].prevout.n = 0;
    tx.vout.resize(1);
    tx.vout[0].nValue = BLOCKSUBSIDY;
    for (unsigned int i = 0; i < 1001; ++i)
    {
        tx.vout[0].nValue -= LOWFEE;
        hash = tx.GetHash();
        bool spendsCoinbase = i == 0; // only first tx spends coinbase
        // If we don't set the # of sig ops in the CTxMemPoolEntry, template creation fails
        mempool.addUnchecked(hash, entry.Fee(LOWFEE).Time(GetTime()).SpendsCoinbase(spendsCoinbase).FromTx(tx));
        tx.vin[0].prevout.hash = hash;
    }

    BOOST_CHECK_EXCEPTION(AssemblerForTest(chainparams).CreateNewBlock(scriptPubKey), std::runtime_error, HasReason("bad-blk-sigops"));
    mempool.clear();

    tx.vin[0].prevout.hash = txFirst[0]->GetHash();
    tx.vout[0].nValue = BLOCKSUBSIDY;
    for (unsigned int i = 0; i < 1001; ++i)
    {
        tx.vout[0].nValue -= LOWFEE;
        hash = tx.GetHash();
        bool spendsCoinbase = i == 0; // only first tx spends coinbase
        // If we do set the # of sig ops in the CTxMemPoolEntry, template creation passes
        mempool.addUnchecked(hash, entry.Fee(LOWFEE).Time(GetTime()).SpendsCoinbase(spendsCoinbase).SigOpsCost(80).FromTx(tx));
        tx.vin[0].prevout.hash = hash;
    }
    BOOST_CHECK(pblocktemplate = AssemblerForTest(chainparams).CreateNewBlock(scriptPubKey));
    mempool.clear();

    // block size > limit
    tx.vin[0].scriptSig = CScript();
    // 18 * (520char + DROP) + OP_1 = 9433 bytes
    std::vector<unsigned char> vchData(52);
    for (unsigned int i = 0; i < 18; ++i)
        tx.vin[0].scriptSig << vchData << OP_DROP;
    tx.vin[0].scriptSig << OP_1;
    tx.vin[0].prevout.hash = txFirst[0]->GetHash();
    tx.vout[0].nValue = BLOCKSUBSIDY;
    for (unsigned int i = 0; i < 128; ++i)
    {
        tx.vout[0].nValue -= LOWFEE;
        hash = tx.GetHash();
        bool spendsCoinbase = i == 0; // only first tx spends coinbase
        mempool.addUnchecked(hash, entry.Fee(LOWFEE).Time(GetTime()).SpendsCoinbase(spendsCoinbase).FromTx(tx));
        tx.vin[0].prevout.hash = hash;
    }
    BOOST_CHECK(pblocktemplate = AssemblerForTest(chainparams).CreateNewBlock(scriptPubKey));
    mempool.clear();

    // orphan in mempool, template creation fails
    hash = tx.GetHash();
    mempool.addUnchecked(hash, entry.Fee(LOWFEE).Time(GetTime()).FromTx(tx));
    BOOST_CHECK_EXCEPTION(AssemblerForTest(chainparams).CreateNewBlock(scriptPubKey), std::runtime_error, HasReason("bad-txns-inputs-missingorspent"));
    mempool.clear();

    // child with higher feerate than parent
    tx.vin[0].scriptSig = CScript() << OP_1;
    tx.vin[0].prevout.hash = txFirst[1]->GetHash();
    tx.vout[0].nValue = BLOCKSUBSIDY-HIGHFEE;
    hash = tx.GetHash();
    mempool.addUnchecked(hash, entry.Fee(HIGHFEE).Time(GetTime()).SpendsCoinbase(true).FromTx(tx));
    tx.vin[0].prevout.hash = hash;
    tx.vin.resize(2);
    tx.vin[1].scriptSig = CScript() << OP_1;
    tx.vin[1].prevout.hash = txFirst[0]->GetHash();
    tx.vin[1].prevout.n = 0;
    tx.vout[0].nValue = tx.vout[0].nValue+BLOCKSUBSIDY-HIGHERFEE; //First txn output + fresh coinbase - new txn fee
    hash = tx.GetHash();
    mempool.addUnchecked(hash, entry.Fee(HIGHERFEE).Time(GetTime()).SpendsCoinbase(true).FromTx(tx));
    BOOST_CHECK(pblocktemplate = AssemblerForTest(chainparams).CreateNewBlock(scriptPubKey));
    mempool.clear();

    // coinbase in mempool, template creation fails
    tx.vin.resize(1);
    tx.vin[0].prevout.SetNull();
    tx.vin[0].scriptSig = CScript() << OP_0 << OP_1;
    tx.vout[0].nValue = 0;
    hash = tx.GetHash();
    // give it a fee so it'll get mined
    mempool.addUnchecked(hash, entry.Fee(LOWFEE).Time(GetTime()).SpendsCoinbase(false).FromTx(tx));
    // Should throw bad-cb-multiple
    BOOST_CHECK_EXCEPTION(AssemblerForTest(chainparams).CreateNewBlock(scriptPubKey), std::runtime_error, HasReason("bad-cb-multiple"));
    mempool.clear();

    // double spend txn pair in mempool, template creation fails
    tx.vin[0].prevout.hash = txFirst[0]->GetHash();
    tx.vin[0].scriptSig = CScript() << OP_1;
    tx.vout[0].nValue = BLOCKSUBSIDY-HIGHFEE;
    tx.vout[0].scriptPubKey = CScript() << OP_1;
    hash = tx.GetHash();
    mempool.addUnchecked(hash, entry.Fee(HIGHFEE).Time(GetTime()).SpendsCoinbase(true).FromTx(tx));
    tx.vout[0].scriptPubKey = CScript() << OP_2;
    hash = tx.GetHash();
    mempool.addUnchecked(hash, entry.Fee(HIGHFEE).Time(GetTime()).SpendsCoinbase(true).FromTx(tx));
    BOOST_CHECK_EXCEPTION(AssemblerForTest(chainparams).CreateNewBlock(scriptPubKey), std::runtime_error, HasReason("bad-txns-inputs-missingorspent"));
    mempool.clear();

    // subsidy changing
    int nHeight = chainActive.Height();
    // Create an actual 209999-long block chain (without valid blocks).
    while (chainActive.Tip()->nHeight < 990499) {
        CBlockIndex* prev = chainActive.Tip();
        CBlockIndex* next = new CBlockIndex();
        next->phashBlock = new uint256(InsecureRand256());
        pcoinsTip->SetBestBlock(next->GetBlockHash());
        next->pprev = prev;
        next->nHeight = prev->nHeight + 1;
        next->BuildSkip();
        chainActive.SetTip(next);
    }
    BOOST_CHECK(pblocktemplate = AssemblerForTest(chainparams).CreateNewBlock(scriptPubKey, true, true));
    BOOST_CHECK(calculateReward(pblocktemplate->block) == 400000000);

    // Extend to a 210000-long block chain.
    while (chainActive.Tip()->nHeight < 990501) {
        CBlockIndex* prev = chainActive.Tip();
        CBlockIndex* next = new CBlockIndex();
        next->phashBlock = new uint256(InsecureRand256());
        pcoinsTip->SetBestBlock(next->GetBlockHash());
        next->pprev = prev;
        next->nHeight = prev->nHeight + 1;
        next->BuildSkip();
        chainActive.SetTip(next);
    }

    BOOST_CHECK(pblocktemplate = AssemblerForTest(chainparams).CreateNewBlock(scriptPubKey, true, true));
    BOOST_CHECK(calculateReward(pblocktemplate->block) == 200000000);

    // invalid p2sh txn in mempool, template creation fails
    tx.vin[0].prevout.hash = txFirst[0]->GetHash();
    tx.vin[0].prevout.n = 0;
    tx.vin[0].scriptSig = CScript() << OP_1;
    tx.vout[0].nValue = BLOCKSUBSIDY-LOWFEE;
    script = CScript() << OP_0;
    tx.vout[0].scriptPubKey = GetScriptForDestination(CScriptID(script));
    hash = tx.GetHash();
    mempool.addUnchecked(hash, entry.Fee(LOWFEE).Time(GetTime()).SpendsCoinbase(true).FromTx(tx));
    tx.vin[0].prevout.hash = hash;
    tx.vin[0].scriptSig = CScript() << std::vector<unsigned char>(script.begin(), script.end());
    tx.vout[0].nValue -= LOWFEE;
    hash = tx.GetHash();
    mempool.addUnchecked(hash, entry.Fee(LOWFEE).Time(GetTime()).SpendsCoinbase(false).FromTx(tx));
    // Should throw block-validation-failed
    BOOST_CHECK_EXCEPTION(AssemblerForTest(chainparams).CreateNewBlock(scriptPubKey), std::runtime_error, HasReason("TestBlockValidity failed"));
    mempool.clear();

    // Delete the dummy blocks again.
    while (chainActive.Tip()->nHeight > nHeight) {
        CBlockIndex* del = chainActive.Tip();
        chainActive.SetTip(del->pprev);
        pcoinsTip->SetBestBlock(del->pprev->GetBlockHash());
        delete del->phashBlock;
        delete del;
    }

    // non-final txs in mempool
    SetMockTime(chainActive.Tip()->GetMedianTimePast()+1);
    int flags = LOCKTIME_VERIFY_SEQUENCE|LOCKTIME_MEDIAN_TIME_PAST;
    // height map
    std::vector<int> prevheights;

    // relative height locked
    tx.nVersion = 2;
    tx.vin.resize(1);
    prevheights.resize(1);
    tx.vin[0].prevout.hash = txFirst[0]->GetHash(); // only 1 transaction
    tx.vin[0].prevout.n = 0;
    tx.vin[0].scriptSig = CScript() << OP_1;
    tx.vin[0].nSequence = chainActive.Tip()->nHeight + 1; // txFirst[0] is the 2nd block
    prevheights[0] = baseheight + 1;
    tx.vout.resize(1);
    tx.vout[0].nValue = BLOCKSUBSIDY-HIGHFEE;
    tx.vout[0].scriptPubKey = CScript() << OP_1;
    tx.nLockTime = 0;
    hash = tx.GetHash();
    mempool.addUnchecked(hash, entry.Fee(HIGHFEE).Time(GetTime()).SpendsCoinbase(true).FromTx(tx));
    BOOST_CHECK(CheckFinalTx(tx, flags)); // Locktime passes
    BOOST_CHECK(!TestSequenceLocks(tx, flags)); // Sequence locks fail
    BOOST_CHECK(SequenceLocks(tx, flags, &prevheights, CreateBlockIndex(chainActive.Tip()->nHeight + 2))); // Sequence locks pass on 2nd block

    // relative time locked
    tx.vin[0].prevout.hash = txFirst[1]->GetHash();
    tx.vin[0].nSequence = CTxIn::SEQUENCE_LOCKTIME_TYPE_FLAG | (((chainActive.Tip()->GetMedianTimePast()+1-chainActive[1]->GetMedianTimePast()) >> CTxIn::SEQUENCE_LOCKTIME_GRANULARITY) + 1); // txFirst[1] is the 3rd block
    prevheights[0] = baseheight + 2;
    hash = tx.GetHash();
    mempool.addUnchecked(hash, entry.Time(GetTime()).FromTx(tx));
    BOOST_CHECK(CheckFinalTx(tx, flags)); // Locktime passes
    BOOST_CHECK(!TestSequenceLocks(tx, flags)); // Sequence locks fail

    for (int i = 0; i < CBlockIndex::nMedianTimeSpan; i++)
        chainActive.Tip()->GetAncestor(chainActive.Tip()->nHeight - i)->nTime += 512; //Trick the MedianTimePast
    BOOST_CHECK(SequenceLocks(tx, flags, &prevheights, CreateBlockIndex(chainActive.Tip()->nHeight + 1))); // Sequence locks pass 512 seconds later
    for (int i = 0; i < CBlockIndex::nMedianTimeSpan; i++)
        chainActive.Tip()->GetAncestor(chainActive.Tip()->nHeight - i)->nTime -= 512; //undo tricked MTP

    // absolute height locked
    tx.vin[0].prevout.hash = txFirst[2]->GetHash();
    tx.vin[0].nSequence = CTxIn::SEQUENCE_FINAL - 1;
    prevheights[0] = baseheight + 3;
    tx.nLockTime = chainActive.Tip()->nHeight + 1;
    hash = tx.GetHash();
    mempool.addUnchecked(hash, entry.Time(GetTime()).FromTx(tx));
    BOOST_CHECK(!CheckFinalTx(tx, flags)); // Locktime fails
    BOOST_CHECK(TestSequenceLocks(tx, flags)); // Sequence locks pass
    BOOST_CHECK(IsFinalTx(tx, chainActive.Tip()->nHeight + 2, chainActive.Tip()->GetMedianTimePast())); // Locktime passes on 2nd block

    // absolute time locked
    tx.vin[0].prevout.hash = txFirst[3]->GetHash();
    tx.nLockTime = chainActive.Tip()->GetMedianTimePast();
    prevheights.resize(1);
    prevheights[0] = baseheight + 4;
    hash = tx.GetHash();
    mempool.addUnchecked(hash, entry.Time(GetTime()).FromTx(tx));
    BOOST_CHECK(!CheckFinalTx(tx, flags)); // Locktime fails
    BOOST_CHECK(TestSequenceLocks(tx, flags)); // Sequence locks pass
    BOOST_CHECK(IsFinalTx(tx, chainActive.Tip()->nHeight + 2, chainActive.Tip()->GetMedianTimePast() + 1)); // Locktime passes 1 second later

    // mempool-dependent transactions (not added)
    tx.vin[0].prevout.hash = hash;
    prevheights[0] = chainActive.Tip()->nHeight + 1;
    tx.nLockTime = 0;
    tx.vin[0].nSequence = 0;
    BOOST_CHECK(CheckFinalTx(tx, flags)); // Locktime passes
    BOOST_CHECK(TestSequenceLocks(tx, flags)); // Sequence locks pass
    tx.vin[0].nSequence = 1;
    BOOST_CHECK(!TestSequenceLocks(tx, flags)); // Sequence locks fail
    tx.vin[0].nSequence = CTxIn::SEQUENCE_LOCKTIME_TYPE_FLAG;
    BOOST_CHECK(TestSequenceLocks(tx, flags)); // Sequence locks pass
    tx.vin[0].nSequence = CTxIn::SEQUENCE_LOCKTIME_TYPE_FLAG | 1;
    BOOST_CHECK(!TestSequenceLocks(tx, flags)); // Sequence locks fail

    BOOST_CHECK(pblocktemplate = AssemblerForTest(chainparams).CreateNewBlock(scriptPubKey));

    // None of the of the absolute height/time locked tx should have made
    // it into the template because we still check IsFinalTx in CreateNewBlock,
    // but relative locked txs will if inconsistently added to mempool.
    // For now these will still generate a valid template until BIP68 soft fork
    BOOST_CHECK_EQUAL(pblocktemplate->block.vtx.size(), 3U);
    // However if we advance height by 1 and time by 512, all of them should be mined
    for (int i = 0; i < CBlockIndex::nMedianTimeSpan; i++)
        chainActive.Tip()->GetAncestor(chainActive.Tip()->nHeight - i)->nTime += 512; //Trick the MedianTimePast
    chainActive.Tip()->nHeight++;
    SetMockTime(chainActive.Tip()->GetMedianTimePast() + 1);

    BOOST_CHECK(pblocktemplate = AssemblerForTest(chainparams).CreateNewBlock(scriptPubKey));
    BOOST_CHECK_EQUAL(pblocktemplate->block.vtx.size(), 5U);

    chainActive.Tip()->nHeight--;
    SetMockTime(0);
    mempool.clear();

    TestPackageSelection(chainparams, scriptPubKey, txFirst);

    fCheckpointsEnabled = true;
}

BOOST_AUTO_TEST_SUITE_END()<|MERGE_RESOLUTION|>--- conflicted
+++ resolved
@@ -1,8 +1,4 @@
-<<<<<<< HEAD
-// Copyright (c) 2011-2017 The Bitcoin Core developers
-=======
 // Copyright (c) 2011-2018 The Bitcoin Core developers
->>>>>>> 228c1378
 // Distributed under the MIT software license, see the accompanying
 // file COPYING or http://www.opensource.org/licenses/mit-license.php.
 
@@ -322,10 +318,6 @@
     }
     return sumVout - fee;
 }
-<<<<<<< HEAD
-
-=======
->>>>>>> 228c1378
 
 // NOTE: These tests rely on CreateNewBlock doing its own self-validation!
 BOOST_AUTO_TEST_CASE(CreateNewBlock_validity)
@@ -378,10 +370,7 @@
     }
 
     LOCK(cs_main);
-<<<<<<< HEAD
-=======
     LOCK(::mempool.cs);
->>>>>>> 228c1378
 
     // Just to make sure we can still make simple blocks
     BOOST_CHECK(pblocktemplate = AssemblerForTest(chainparams).CreateNewBlock(scriptPubKey));
