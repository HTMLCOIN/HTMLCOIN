// Copyright (c) 2011-2017 The Bitcoin Core developers
// Distributed under the MIT software license, see the accompanying
// file COPYING or http://www.opensource.org/licenses/mit-license.php.

#include <chainparams.h>
#include <coins.h>
#include <consensus/consensus.h>
#include <consensus/merkle.h>
#include <consensus/tx_verify.h>
#include <consensus/validation.h>
#include <validation.h>
#include <miner.h>
#include <policy/policy.h>
#include <pubkey.h>
#include <script/standard.h>
#include <txmempool.h>
#include <uint256.h>
#include <util.h>
#include <utilstrencodings.h>

#include <test/test_bitcoin.h>

#include <memory>

#include <boost/test/unit_test.hpp>

BOOST_FIXTURE_TEST_SUITE(miner_tests, TestingSetup)

// BOOST_CHECK_EXCEPTION predicates to check the specific validation error
class HasReason {
public:
    HasReason(const std::string& reason) : m_reason(reason) {}
    bool operator() (const std::runtime_error& e) const {
        return std::string(e.what()).find(m_reason) != std::string::npos;
    };
private:
    const std::string m_reason;
};

static CFeeRate blockMinFeeRate = CFeeRate(DEFAULT_BLOCK_MIN_TX_FEE);

static BlockAssembler AssemblerForTest(const CChainParams& params) {
    BlockAssembler::Options options;

    options.nBlockMaxWeight = dgpMaxBlockWeight;
<<<<<<< HEAD
    options.nBlockMaxSize = dgpMaxBlockSerSize;
=======
>>>>>>> a68962c4
    options.blockMinFeeRate = blockMinFeeRate;
    return BlockAssembler(params, options);
}

static
struct {
    unsigned char extranonce;
    unsigned int nonce;
} blockinfo[] = {
        {4, 0x000135b5}, {2, 0x0001535a}, {1, 0x00029f51}, {1, 0x000447a7},
        {2, 0x00046a5d}, {2, 0x000452af}, {1, 0x000463ec}, {2, 0x00062f5e},
        {2, 0x00079e2c}, {1, 0x0008a304}, {1, 0x000ae9a9}, {2, 0x000a6c15},
        {2, 0x000b38f8}, {1, 0x000c58a1}, {2, 0x000ba426}, {2, 0x000dfb38},
        {1, 0x000eb164}, {2, 0x000e46d9}, {1, 0x000e38c7}, {1, 0x000e4ff9},
        {3, 0x00102efa}, {2, 0x0011c056}, {2, 0x001158b9}, {1, 0x00144969},
        {2, 0x00146f39}, {1, 0x0014d8e8}, {2, 0x001601bc}, {2, 0x0016551d},
        {2, 0x00177b22}, {2, 0x0018e947}, {2, 0x0019bb2d}, {2, 0x001bdc48},
        {1, 0x0019fac5}, {2, 0x001b724d}, {2, 0x001b3967}, {1, 0x001dddb0},
        {2, 0x001fb782}, {1, 0x001fb80f}, {2, 0x00220adb}, {1, 0x0023a504},
        {1, 0x0024a22d}, {3, 0x00250dd7}, {2, 0x0025ee99}, {5, 0x0027b428},
        {1, 0x002b2a28}, {5, 0x00299ac8}, {1, 0x0028a6cb}, {1, 0x002adf44},
        {1, 0x002a8060}, {2, 0x002b99be}, {1, 0x002e9f05}, {1, 0x00306140},
        {1, 0x002fa812}, {1, 0x0031ba13}, {5, 0x0033d7c8}, {5, 0x0032f635},
        {1, 0x00361303}, {1, 0x0035ec1e}, {6, 0x003ac161}, {2, 0x003b8c90},
        {2, 0x003a8544}, {1, 0x003befbf}, {1, 0x003c4593}, {1, 0x003dc673},
        {2, 0x003c86fe}, {2, 0x003d6942}, {1, 0x003ffb6e}, {1, 0x0040b722},
        {1, 0x004395ba}, {5, 0x004aa396}, {5, 0x004c338c}, {1, 0x004cb1cb},
        {1, 0x004f17fd}, {2, 0x004e5b2a}, {2, 0x004f5944}, {1, 0x00503c96},
        {2, 0x004f265c}, {1, 0x004f4d4d}, {2, 0x005058c9}, {2, 0x0052148c},
        {1, 0x005489f8}, {1, 0x0054dd61}, {1, 0x005686fb}, {5, 0x00598f70},
        {1, 0x0059064b}, {1, 0x005b574c}, {1, 0x005bc594}, {1, 0x005e65fe},
        {1, 0x005e9c05}, {1, 0x0060c7a3}, {1, 0x005ef50f}, {2, 0x00607240},
        {0, 0x0060f60f}, {1, 0x00626677}, {2, 0x0061feb9}, {2, 0x00644c94},
        {2, 0x00655ec3}, {1, 0x006632cd}, {1, 0x006a4091}, {1, 0x006a5d59},
        {1, 0x006b4be0}, {1, 0x006bd08f}, {1, 0x006dd899}, {5, 0x0075b7ce},
        {2, 0x006dd957}, {1, 0x006ddd91}, {1, 0x00700ff2}, {1, 0x007177dd},
        {2, 0x0070ef64}, {2, 0x0072fdfe}, {4, 0x0076ecfb}, {2, 0x0076bfe7},
        {1, 0x0078a1c1}, {1, 0x00795659}, {2, 0x007989e8}, {2, 0x007d378e},
        {1, 0x007ac186}, {2, 0x007afd06}, {2, 0x007b3640}, {1, 0x007bcbd8},
        {1, 0x007bebf5}, {2, 0x00811938}, {2, 0x007f1a60}, {1, 0x007f59b6},
        {2, 0x008020b2}, {2, 0x0082919a}, {1, 0x0082d03d}, {2, 0x008372ff},
        {1, 0x0083d1bc}, {1, 0x0083a951}, {3, 0x008456c3}, {2, 0x008983bf},
        {2, 0x0089d194}, {1, 0x008c74a1}, {2, 0x008b9d71}, {1, 0x008daf24},
        {2, 0x008d97b1}, {2, 0x008e3f8c}, {2, 0x008e18ea}, {2, 0x0091d324},
        {2, 0x00940a83}, {2, 0x009446ed}, {1, 0x00958602}, {2, 0x00957089},
        {2, 0x00955338}, {1, 0x009721cc}, {2, 0x0096284d}, {1, 0x0095e5b9},
        {2, 0x009772cb}, {1, 0x0099d53b}, {1, 0x0099860c}, {3, 0x009a3b3b},
        {2, 0x009e6597}, {5, 0x009b44be}, {1, 0x009ae757}, {5, 0x009c89bf},
        {1, 0x009cd503}, {1, 0x009d9a08}, {1, 0x009dbc32}, {2, 0x009fae8a},
        {1, 0x009fa89d}, {1, 0x00a0f881}, {1, 0x00a08f52}, {1, 0x00a0cfb2},
        {5, 0x00a0b3d9}, {5, 0x00a189d6}, {1, 0x00a3f1e4}, {1, 0x00a34149},
        {6, 0x00a54ae6}, {2, 0x00a76413}, {2, 0x00a731ac}, {1, 0x00aa1e61},
        {1, 0x00aae545}, {1, 0x00ae616e}, {2, 0x00af8b04}, {2, 0x00b15897},
        {1, 0x00b1d797}, {1, 0x00b2514a}, {1, 0x00b6da2c}, {5, 0x00b5d69d},
        {5, 0x00b60f8b}, {1, 0x00b7ddf4}, {1, 0x00b7f2d6}, {2, 0x00b9f1b8},
        {2, 0x00bb1328}, {1, 0x00c3b765}, {2, 0x00c3c4c1}, {1, 0x00c35e83},
        {2, 0x00c3299f}, {2, 0x00c6d7ca}, {1, 0x00c8cf93}, {1, 0x00c80b8c},
        {1, 0x00c72875}, {5, 0x00c7a637}, {1, 0x00c8e4b7}, {1, 0x00ca7818},
        {1, 0x00cbf135}, {1, 0x00cc76e1}, {1, 0x00cda36a}, {1, 0x00cc8307},
        {1, 0x00ce5bac}, {2, 0x00cf4fd3}, {0, 0x00cf91a4}, {1, 0x00d03423},
        {2, 0x00d06969}, {2, 0x00d07d66}, {2, 0x00d0302f}, {1, 0x00d13474},
        {1, 0x00d3155e}, {1, 0x00d1b9bc}, {1, 0x00d25df2}, {1, 0x00d1f159},
        {1, 0x00d3007c}, {5, 0x00d3bf36}, {2, 0x00d70c84}, {1, 0x00d5e3d4},
        {1, 0x00db4fbc}, {1, 0x00d9267f}, {2, 0x00d8ac8a}, {2, 0x00d9a8b9},
        {4, 0x00d94ff2}, {2, 0x00d94334}, {1, 0x00dab723}, {1, 0x00e09787},
        {2, 0x00dfec52}, {2, 0x00e0a697}, {1, 0x00e0527b}, {2, 0x00e13147},
        {2, 0x00e3fcbd}, {1, 0x00e457fd}, {1, 0x00e52160}, {2, 0x00e5ee55},
        {2, 0x00e63f4f}, {1, 0x00e6c82f}, {2, 0x00e85025}, {2, 0x00ed6541},
        {1, 0x00edb959}, {2, 0x00ef2b7f}, {1, 0x00f3949a}, {1, 0x00f440bf},
        {3, 0x00f745dc}, {2, 0x00f6fe41}, {2, 0x00fa4ae2}, {1, 0x00faa6a6},
        {2, 0x00fd1c9a}, {1, 0x00fbe743}, {2, 0x00fcf092}, {2, 0x00fe2a3e},
        {2, 0x00fd7cc5}, {2, 0x00ff701e}, {2, 0x0100e795}, {2, 0x0100942d},
        {1, 0x01021e8c}, {2, 0x01037e9a}, {2, 0x0104892d}, {1, 0x0108794c},
        {2, 0x01096d59}, {1, 0x0109f51d}, {2, 0x010b3152}, {1, 0x010d491b},
        {1, 0x010eda18}, {3, 0x010eae14}, {2, 0x01124e31}, {5, 0x01104819},
        {1, 0x0112cbc8}, {5, 0x01123ea2}, {1, 0x0112e2ce}, {1, 0x01129f34},
        {1, 0x0114ff67}, {2, 0x0116ec09}, {1, 0x011664b4}, {1, 0x011984af},
        {1, 0x011b8afc}, {1, 0x011cbfc9}, {5, 0x011f52cf}, {5, 0x011d569a},
        {1, 0x011da9ed}, {1, 0x0121dd81}, {6, 0x01201296}, {2, 0x01207bd7},
        {2, 0x0124163c}, {1, 0x01275484}, {1, 0x0124e21a}, {1, 0x0125f068},
        {2, 0x0126614a}, {2, 0x0127a6fe}, {1, 0x012865fb}, {1, 0x012a4f19},
        {1, 0x012b3841}, {5, 0x012c7c35}, {5, 0x012fbe45}, {1, 0x01306e93},
        {1, 0x0131cbc4}, {2, 0x01323e3d}, {2, 0x013698a4}, {1, 0x01349f3c},
        {2, 0x01360791}, {1, 0x01372a89}, {2, 0x01374e37}, {2, 0x0138ce82},
        {1, 0x01381729}, {1, 0x013a4922}, {1, 0x013b21ea}, {5, 0x013c035d},
        {1, 0x013c2648}, {1, 0x013cea75}, {1, 0x013f953a}, {1, 0x013d409a},
        {1, 0x013e2eba}, {1, 0x01406e6d}, {1, 0x013e9b18}, {2, 0x013ea1e7},
        {0, 0x0146472a}, {1, 0x01453129}, {2, 0x01444e90}, {2, 0x014558c3},
        {2, 0x0145c66a}, {1, 0x0146a5c5}, {1, 0x01499c5c}, {1, 0x014b3719},
        {1, 0x014c82d6}, {1, 0x014c61fe}, {1, 0x014d7d29}, {5, 0x014f6021},
        {2, 0x014f8391}, {1, 0x014faa01}, {1, 0x0150f07f}, {1, 0x01508eec},
        {2, 0x015339f7}, {2, 0x01522946}, {4, 0x0153d413}, {2, 0x01531132},
        {1, 0x01539c10}, {1, 0x01538fa3}, {2, 0x01568d50}, {2, 0x01570520},
        {1, 0x01598663}, {2, 0x0158f956}, {2, 0x0159de4c}, {1, 0x015e2e2a},
        {1, 0x015e0f39}, {2, 0x015dc1aa}, {2, 0x015e7ef0}, {1, 0x015dd8e4},
        {2, 0x0160427f}, {2, 0x015fd33e}, {1, 0x015fcd11}, {2, 0x016129e2},
        {1, 0x01608d9f}, {1, 0x01618bb9}, {3, 0x0161c62c}, {2, 0x0162cb31},
        {2, 0x0165398b}, {1, 0x0166ad09}, {2, 0x0167610e}, {1, 0x016727cb},
        {2, 0x01675f3d}, {2, 0x016b1e1b}, {2, 0x016afabc}, {2, 0x016ad30c},
        {2, 0x016c733b}, {2, 0x016e02ae}, {1, 0x016ccb3b}, {2, 0x016e68ac},
        {2, 0x016eb853}, {1, 0x016fd28c}, {2, 0x017208c1}, {1, 0x017129d5},
        {2, 0x0173c8a5}, {1, 0x01742270}, {1, 0x017409d7}, {3, 0x01744606},
        {2, 0x0178d4de}, {5, 0x017755fd}, {1, 0x0177bae9}, {5, 0x017a98f4},
        {1, 0x017abf35}, {1, 0x017a273e}, {1, 0x0179dab0}, {2, 0x017c1698},
        {1, 0x017b6e4c}, {1, 0x017aa311}, {1, 0x017dc7a0}, {1, 0x017e5421},
        {5, 0x017fc31a}, {5, 0x01814d53}, {1, 0x017eafba}, {1, 0x017f20cc},
        {6, 0x017fa19c}, {2, 0x0180a3b1}, {2, 0x0180ba39}, {1, 0x0180cbaa},
        {1, 0x01815cfb}, {1, 0x0185280d}, {2, 0x018583ff}, {2, 0x0184e4fc},
        {1, 0x018518cf}, {1, 0x0186370b}, {1, 0x0186ef77}, {5, 0x01867169},
        {5, 0x01891212}, {1, 0x01894126}, {1, 0x018b5f43}, {2, 0x018e5a9f},
        {2, 0x018df690}, {1, 0x018f6ef1}, {2, 0x018dd6ec}, {1, 0x018e4acc},
        {2, 0x01910d40}, {2, 0x0191cd46}, {1, 0x0191a3fb}, {1, 0x0193ad3d},
        {1, 0x01935a45}, {5, 0x01945f12}, {1, 0x0196817e}, {1, 0x0197f5a4},
        {1, 0x0199189a}, {1, 0x0198f075}, {1, 0x01988ec0}, {1, 0x0199a26e},
        {1, 0x019b0f64}, {2, 0x019aeb8b}, {0, 0x019d464e}, {1, 0x019cb645},
        {2, 0x019e7492}, {2, 0x019ec4b2}, {2, 0x01a059c5}, {1, 0x01a15c8d},
        {1, 0x01a1c1de}, {1, 0x01a35e34}, {1, 0x01a42613}, {1, 0x01a315c1},
        {1, 0x01a6136d}, {5, 0x01a4ed09}, {2, 0x01a3d3e2}, {1, 0x01a56163},
        {1, 0x01a4b140}, {1, 0x01a75dff}, {2, 0x01a8445e}, {2, 0x01aa1963},
        {4, 0x01a8b072}, {2, 0x01aa2810}, {1, 0x01ab5524}, {1, 0x01abc7e6},
        {2, 0x01ab49ba}, {2, 0x01afc536}, {1, 0x01ae9fa1}, {2, 0x01af41c8},
        {2, 0x01b0be8f}, {1, 0x01af032f}, {1, 0x01b2ce20}, {2, 0x01b23d60},
        {2, 0x01b52c9c}, {1, 0x01b41f2d}, {2, 0x01b4bb56}, {2, 0x01b6535f},
        {1, 0x01b559d1}, {2, 0x01b63797}, {1, 0x01b6a188}, {1, 0x01b6ef01},
        {3, 0x01b742e4}, {2, 0x01b9d0c9}, {2, 0x01b909fd}, {1, 0x01b97990},
        {2, 0x01be4857}, {1, 0x01bdb55a}, {2, 0x01bdb46f}, {2, 0x01be3d77},
        {2, 0x01bf503e}, {2, 0x01beb04e}, {2, 0x01bf00c2}, {2, 0x01c34b6f},
        {1, 0x01c3f337}, {2, 0x01c568ea}, {2, 0x01c6bafb}, {1, 0x01c7f571},
        {2, 0x01c7630d}, {1, 0x01c8360c}, {2, 0x01c8f730}, {1, 0x01ca19e8},
        {1, 0x01cb719c}, {3, 0x01cfc1a7}, {2, 0x01d1f198}, {5, 0x01d106ca},
        {1, 0x01d3c805}, {5, 0x01d55380}, {1, 0x01d60c07}, {1, 0x01d87f3d},
        {1, 0x01d977a5}, {2, 0x01db79fd}, {1, 0x01ddc7ec}, {1, 0x01e041e9},
        {1, 0x01e01084}, {1, 0x01e228ce}, {5, 0x01e5386d}, {5, 0x01e6f35e},
        {1, 0x01e9dac0}, {1, 0x01e9185d}, {6, 0x01e93c13}, {2, 0x01e90352},
        {2, 0x01ea4add}, {1, 0x01ea5884}, {1, 0x01eacdc6}, {1, 0x01ec02a3},
        {2, 0x01ec6ca1}, {2, 0x01edd3b8}, {1, 0x01eee113}, {1, 0x01ede61e},
        {1, 0x01edd5a9}, {5, 0x01ef71ab}, {5, 0x01f3fe61}, {1, 0x01f43899},
        {1, 0x01f45068}, {2, 0x01f7965c}, {2, 0x01f56398}, {1, 0x01f71b25},
        {2, 0x01f6a0da}, {1, 0x01f850ee}, {2, 0x01fcde96}, {2, 0x01fce16e},
        {1, 0x01ff1acb}, {1, 0x02041cf4}, {1, 0x0204836f}, {5, 0x0205be24},
        {1, 0x0206413c}, {1, 0x020a65ee}, {1, 0x02081188}, {1, 0x020b6c15},
        {1, 0x02085954}, {1, 0x0209426a}, {1, 0x020adb63}, {2, 0x020cf735},
        {0, 0x020ed674}, {1, 0x0211fa9a}, {2, 0x02141c0b}, {2, 0x0213c1b0},
        {2, 0x021a0e52}, {1, 0x0219e24e}, {1, 0x021a49ad}, {1, 0x021ab401},
        {1, 0x021b6158}, {1, 0x021c9ad7}, {1, 0x021f9bbf}, {5, 0x0220bdb1},
        {2, 0x0220c642}, {1, 0x0220f703}, {1, 0x022397a0}, {1, 0x022663a5},
        {2, 0x022681d6}, {2, 0x0227a53a},
};

CBlockIndex CreateBlockIndex(int nHeight)
{
    CBlockIndex index;
    index.nHeight = nHeight;
    index.pprev = chainActive.Tip();
    return index;
}

bool TestSequenceLocks(const CTransaction &tx, int flags)
{
    LOCK(mempool.cs);
    return CheckSequenceLocks(tx, flags);
}

// Test suite for ancestor feerate transaction selection.
// Implemented as an additional function, rather than a separate test case,
// to allow reusing the blockchain created in CreateNewBlock_validity.
void TestPackageSelection(const CChainParams& chainparams, CScript scriptPubKey, std::vector<CTransactionRef>& txFirst)
{
    // Test the ancestor feerate transaction selection.
    TestMemPoolEntryHelper entry;

    // Test that a medium fee transaction will be selected after a higher fee
    // rate package with a low fee rate parent.
    CMutableTransaction tx;
    tx.vin.resize(1);
    tx.vin[0].scriptSig = CScript() << OP_1;
    tx.vin[0].prevout.hash = txFirst[0]->GetHash();
    tx.vin[0].prevout.n = 0;
    tx.vout.resize(1);
    tx.vout[0].nValue = 5000000000LL - 400000;
    // This tx has a low fee: 1000 satoshis
    uint256 hashParentTx = tx.GetHash(); // save this txid for later use
    mempool.addUnchecked(hashParentTx, entry.Fee(400000).Time(GetTime()).SpendsCoinbase(true).FromTx(tx));

    // This tx has a medium fee: 10000 satoshis
    tx.vin[0].prevout.hash = txFirst[1]->GetHash();
    tx.vout[0].nValue = 5000000000LL - 4000000;
    uint256 hashMediumFeeTx = tx.GetHash();
    mempool.addUnchecked(hashMediumFeeTx, entry.Fee(4000000).Time(GetTime()).SpendsCoinbase(true).FromTx(tx));

    // This tx has a high fee, but depends on the first transaction
    tx.vin[0].prevout.hash = hashParentTx;
    tx.vout[0].nValue = 5000000000LL - 10000 - 400000 * 50; // 50k satoshi fee
    uint256 hashHighFeeTx = tx.GetHash();
    mempool.addUnchecked(hashHighFeeTx, entry.Fee(400000 * 50).Time(GetTime()).SpendsCoinbase(false).FromTx(tx));

    std::unique_ptr<CBlockTemplate> pblocktemplate = AssemblerForTest(chainparams).CreateNewBlock(scriptPubKey);
    BOOST_CHECK(pblocktemplate->block.vtx[1]->GetHash() == hashParentTx);
    BOOST_CHECK(pblocktemplate->block.vtx[2]->GetHash() == hashHighFeeTx);
    BOOST_CHECK(pblocktemplate->block.vtx[3]->GetHash() == hashMediumFeeTx);

    // Test that a package below the block min tx fee doesn't get included
    tx.vin[0].prevout.hash = hashHighFeeTx;
    tx.vout[0].nValue = 5000000000LL - 10000 - 20000000; // 0 fee
    uint256 hashFreeTx = tx.GetHash();
    mempool.addUnchecked(hashFreeTx, entry.Fee(0).FromTx(tx));
    size_t freeTxSize = ::GetSerializeSize(tx, SER_NETWORK, PROTOCOL_VERSION);

    // Calculate a fee on child transaction that will put the package just
    // below the block min tx fee (assuming 1 child tx of the same size).
    CAmount feeToUse = blockMinFeeRate.GetFee(2*freeTxSize) - 1;

    tx.vin[0].prevout.hash = hashFreeTx;
    tx.vout[0].nValue = 5000000000LL - 10000 - 20000000 - feeToUse;
    uint256 hashLowFeeTx = tx.GetHash();
    mempool.addUnchecked(hashLowFeeTx, entry.Fee(feeToUse).FromTx(tx));
    pblocktemplate = AssemblerForTest(chainparams).CreateNewBlock(scriptPubKey);
    // Verify that the free tx and the low fee tx didn't get selected
    for (size_t i=0; i<pblocktemplate->block.vtx.size(); ++i) {
        BOOST_CHECK(pblocktemplate->block.vtx[i]->GetHash() != hashFreeTx);
        BOOST_CHECK(pblocktemplate->block.vtx[i]->GetHash() != hashLowFeeTx);
    }

    // Test that packages above the min relay fee do get included, even if one
    // of the transactions is below the min relay fee
    // Remove the low fee transaction and replace with a higher fee transaction
    mempool.removeRecursive(tx);
    tx.vout[0].nValue -= 2; // Now we should be just over the min relay fee
    hashLowFeeTx = tx.GetHash();
    mempool.addUnchecked(hashLowFeeTx, entry.Fee(feeToUse+2).FromTx(tx));
    pblocktemplate = AssemblerForTest(chainparams).CreateNewBlock(scriptPubKey);
    BOOST_CHECK(pblocktemplate->block.vtx[4]->GetHash() == hashFreeTx);
    BOOST_CHECK(pblocktemplate->block.vtx[5]->GetHash() == hashLowFeeTx);

    // Test that transaction selection properly updates ancestor fee
    // calculations as ancestor transactions get included in a block.
    // Add a 0-fee transaction that has 2 outputs.
    tx.vin[0].prevout.hash = txFirst[2]->GetHash();
    tx.vout.resize(2);
    tx.vout[0].nValue = 5000000000LL - 100000000;
    tx.vout[1].nValue = 100000000; // 1BTC output
    uint256 hashFreeTx2 = tx.GetHash();
    mempool.addUnchecked(hashFreeTx2, entry.Fee(0).SpendsCoinbase(true).FromTx(tx));

    // This tx can't be mined by itself
    tx.vin[0].prevout.hash = hashFreeTx2;
    tx.vout.resize(1);
    feeToUse = blockMinFeeRate.GetFee(freeTxSize);
    tx.vout[0].nValue = 5000000000LL - 100000000 - feeToUse;
    uint256 hashLowFeeTx2 = tx.GetHash();
    mempool.addUnchecked(hashLowFeeTx2, entry.Fee(feeToUse).SpendsCoinbase(false).FromTx(tx));
    pblocktemplate = AssemblerForTest(chainparams).CreateNewBlock(scriptPubKey);

    // Verify that this tx isn't selected.
    for (size_t i=0; i<pblocktemplate->block.vtx.size(); ++i) {
        BOOST_CHECK(pblocktemplate->block.vtx[i]->GetHash() != hashFreeTx2);
        BOOST_CHECK(pblocktemplate->block.vtx[i]->GetHash() != hashLowFeeTx2);
    }

    // This tx will be mineable, and should cause hashLowFeeTx2 to be selected
    // as well.
    tx.vin[0].prevout.n = 1;
    tx.vout[0].nValue = 100000000 - 4000000; // 10k satoshi fee
    mempool.addUnchecked(tx.GetHash(), entry.Fee(4000000).FromTx(tx));
    pblocktemplate = AssemblerForTest(chainparams).CreateNewBlock(scriptPubKey);
    BOOST_CHECK(pblocktemplate->block.vtx[8]->GetHash() == hashLowFeeTx2);
}
CAmount calculateReward(const CBlock& block){
    CAmount sumVout = 0, fee = 0;
    for(const CTransactionRef t : block.vtx){
        fee += pcoinsTip->GetValueIn(*t);
        sumVout += t->GetValueOut();
    }
    return sumVout - fee;
}


CAmount calculateReward(const CBlock& block){
    CAmount sumVout = 0, fee = 0;
    for(const CTransactionRef t : block.vtx){
        fee += pcoinsTip->GetValueIn(*t);
        sumVout += t->GetValueOut();
    }
    return sumVout - fee;
}

// NOTE: These tests rely on CreateNewBlock doing its own self-validation!
BOOST_AUTO_TEST_CASE(CreateNewBlock_validity)
{
    // Note that by default, these tests run with size accounting enabled.
    const auto chainParams = CreateChainParams(CBaseChainParams::MAIN);
    const CChainParams& chainparams = *chainParams;
    CScript scriptPubKey = CScript() << ParseHex("040d61d8653448c98731ee5fffd303c15e71ec2057b77f11ab3601979728cdaff2d68afbba14e4fa0bc44f2072b0b23ef63717f8cdfbe58dcd33f32b6afe98741a") << OP_CHECKSIG;
    std::unique_ptr<CBlockTemplate> pblocktemplate;
    CMutableTransaction tx,tx2;
    CScript script;
    uint256 hash;
    TestMemPoolEntryHelper entry;
    entry.nFee = 11;
    entry.nHeight = 11;

    fCheckpointsEnabled = false;

    // Simple block creation, nothing special yet:
    BOOST_CHECK(pblocktemplate = AssemblerForTest(chainparams).CreateNewBlock(scriptPubKey));

    // We can't make transactions until we have inputs
    // Therefore, load 100 blocks :)
    int baseheight = 0;
    std::vector<CTransactionRef> txFirst;
    for (unsigned int i = 0; i < sizeof(blockinfo)/sizeof(*blockinfo); ++i)
    {
        CBlock *pblock = &pblocktemplate->block; // pointer for convenience
<<<<<<< HEAD
        pblock->nVersion = 4; //use version 4 as we enable BIP34, BIP65 and BIP66 since genesis
        pblock->nTime = chainActive.Tip()->GetMedianTimePast()+1+i;
        CMutableTransaction txCoinbase(*pblock->vtx[0]);
        txCoinbase.nVersion = 1;
        txCoinbase.vin[0].scriptSig = CScript() << chainActive.Height()+1 << blockinfo[i].extranonce;
        txCoinbase.vout.resize(1); // Ignore the (optional) segwit commitment added by CreateNewBlock (as the hardcoded nonces don't account for this)
        txCoinbase.vout[0].scriptPubKey = CScript();
        pblock->vtx[0] = MakeTransactionRef(std::move(txCoinbase));
        if (txFirst.size() == 0)
            baseheight = chainActive.Height();
        if (txFirst.size() < 4)
            txFirst.push_back(pblock->vtx[0]);
        pblock->hashMerkleRoot = BlockMerkleRoot(*pblock);
        pblock->nNonce = blockinfo[i].nonce;
=======
        {
            LOCK(cs_main);
            pblock->nVersion = 4; //use version 4 as we enable BIP34, BIP65 and BIP66 since genesis
            pblock->nTime = chainActive.Tip()->GetMedianTimePast()+1+i;
            CMutableTransaction txCoinbase(*pblock->vtx[0]);
            txCoinbase.nVersion = 1;
            txCoinbase.vin[0].scriptSig = CScript();
            txCoinbase.vin[0].scriptSig = CScript() << chainActive.Height()+1 << blockinfo[i].extranonce;
            txCoinbase.vout.resize(1); // Ignore the (optional) segwit commitment added by CreateNewBlock (as the hardcoded nonces don't account for this)
            txCoinbase.vout[0].scriptPubKey = CScript();
            pblock->vtx[0] = MakeTransactionRef(std::move(txCoinbase));
            if (txFirst.size() == 0)
                baseheight = chainActive.Height();
            if (txFirst.size() < 4)
                txFirst.push_back(pblock->vtx[0]);
            pblock->hashMerkleRoot = BlockMerkleRoot(*pblock);
            pblock->nNonce = blockinfo[i].nonce;
        }
>>>>>>> a68962c4
        std::shared_ptr<const CBlock> shared_pblock = std::make_shared<const CBlock>(*pblock);
        BOOST_CHECK(ProcessNewBlock(chainparams, shared_pblock, true, nullptr));
        pblock->hashPrevBlock = pblock->GetHash();
    }

    LOCK(cs_main);

    // Just to make sure we can still make simple blocks
    BOOST_CHECK(pblocktemplate = AssemblerForTest(chainparams).CreateNewBlock(scriptPubKey));

    const CAmount BLOCKSUBSIDY = 50*COIN;
    const CAmount LOWFEE = CENT;
    const CAmount HIGHFEE = COIN;
    const CAmount HIGHERFEE = 4*COIN;

    // block sigops > limit: 1000 CHECKMULTISIG + 1
    tx.vin.resize(1);
    // NOTE: OP_NOP is used to force 20 SigOps for the CHECKMULTISIG
    tx.vin[0].scriptSig = CScript() << OP_0 << OP_0 << OP_0 << OP_NOP << OP_CHECKMULTISIG << OP_1;
    tx.vin[0].prevout.hash = txFirst[0]->GetHash();
    tx.vin[0].prevout.n = 0;
    tx.vout.resize(1);
    tx.vout[0].nValue = BLOCKSUBSIDY;
    for (unsigned int i = 0; i < 1001; ++i)
    {
        tx.vout[0].nValue -= LOWFEE;
        hash = tx.GetHash();
        bool spendsCoinbase = i == 0; // only first tx spends coinbase
        // If we don't set the # of sig ops in the CTxMemPoolEntry, template creation fails
        mempool.addUnchecked(hash, entry.Fee(LOWFEE).Time(GetTime()).SpendsCoinbase(spendsCoinbase).FromTx(tx));
        tx.vin[0].prevout.hash = hash;
    }

    BOOST_CHECK_EXCEPTION(AssemblerForTest(chainparams).CreateNewBlock(scriptPubKey), std::runtime_error, HasReason("bad-blk-sigops"));
    mempool.clear();

    tx.vin[0].prevout.hash = txFirst[0]->GetHash();
    tx.vout[0].nValue = BLOCKSUBSIDY;
    for (unsigned int i = 0; i < 1001; ++i)
    {
        tx.vout[0].nValue -= LOWFEE;
        hash = tx.GetHash();
        bool spendsCoinbase = i == 0; // only first tx spends coinbase
        // If we do set the # of sig ops in the CTxMemPoolEntry, template creation passes
        mempool.addUnchecked(hash, entry.Fee(LOWFEE).Time(GetTime()).SpendsCoinbase(spendsCoinbase).SigOpsCost(80).FromTx(tx));
        tx.vin[0].prevout.hash = hash;
    }
    BOOST_CHECK(pblocktemplate = AssemblerForTest(chainparams).CreateNewBlock(scriptPubKey));
    mempool.clear();

    // block size > limit
    tx.vin[0].scriptSig = CScript();
    // 18 * (520char + DROP) + OP_1 = 9433 bytes
    std::vector<unsigned char> vchData(52);
    for (unsigned int i = 0; i < 18; ++i)
        tx.vin[0].scriptSig << vchData << OP_DROP;
    tx.vin[0].scriptSig << OP_1;
    tx.vin[0].prevout.hash = txFirst[0]->GetHash();
    tx.vout[0].nValue = BLOCKSUBSIDY;
    for (unsigned int i = 0; i < 128; ++i)
    {
        tx.vout[0].nValue -= LOWFEE;
        hash = tx.GetHash();
        bool spendsCoinbase = i == 0; // only first tx spends coinbase
        mempool.addUnchecked(hash, entry.Fee(LOWFEE).Time(GetTime()).SpendsCoinbase(spendsCoinbase).FromTx(tx));
        tx.vin[0].prevout.hash = hash;
    }
    BOOST_CHECK(pblocktemplate = AssemblerForTest(chainparams).CreateNewBlock(scriptPubKey));
    mempool.clear();

    // orphan in mempool, template creation fails
    hash = tx.GetHash();
    mempool.addUnchecked(hash, entry.Fee(LOWFEE).Time(GetTime()).FromTx(tx));
    BOOST_CHECK_EXCEPTION(AssemblerForTest(chainparams).CreateNewBlock(scriptPubKey), std::runtime_error, HasReason("bad-txns-inputs-missingorspent"));
    mempool.clear();

    // child with higher feerate than parent
    tx.vin[0].scriptSig = CScript() << OP_1;
    tx.vin[0].prevout.hash = txFirst[1]->GetHash();
    tx.vout[0].nValue = BLOCKSUBSIDY-HIGHFEE;
    hash = tx.GetHash();
    mempool.addUnchecked(hash, entry.Fee(HIGHFEE).Time(GetTime()).SpendsCoinbase(true).FromTx(tx));
    tx.vin[0].prevout.hash = hash;
    tx.vin.resize(2);
    tx.vin[1].scriptSig = CScript() << OP_1;
    tx.vin[1].prevout.hash = txFirst[0]->GetHash();
    tx.vin[1].prevout.n = 0;
    tx.vout[0].nValue = tx.vout[0].nValue+BLOCKSUBSIDY-HIGHERFEE; //First txn output + fresh coinbase - new txn fee
    hash = tx.GetHash();
    mempool.addUnchecked(hash, entry.Fee(HIGHERFEE).Time(GetTime()).SpendsCoinbase(true).FromTx(tx));
    BOOST_CHECK(pblocktemplate = AssemblerForTest(chainparams).CreateNewBlock(scriptPubKey));
    mempool.clear();

    // coinbase in mempool, template creation fails
    tx.vin.resize(1);
    tx.vin[0].prevout.SetNull();
    tx.vin[0].scriptSig = CScript() << OP_0 << OP_1;
    tx.vout[0].nValue = 0;
    hash = tx.GetHash();
    // give it a fee so it'll get mined
    mempool.addUnchecked(hash, entry.Fee(LOWFEE).Time(GetTime()).SpendsCoinbase(false).FromTx(tx));
    // Should throw bad-cb-multiple
    BOOST_CHECK_EXCEPTION(AssemblerForTest(chainparams).CreateNewBlock(scriptPubKey), std::runtime_error, HasReason("bad-cb-multiple"));
    mempool.clear();

    // double spend txn pair in mempool, template creation fails
    tx.vin[0].prevout.hash = txFirst[0]->GetHash();
    tx.vin[0].scriptSig = CScript() << OP_1;
    tx.vout[0].nValue = BLOCKSUBSIDY-HIGHFEE;
    tx.vout[0].scriptPubKey = CScript() << OP_1;
    hash = tx.GetHash();
    mempool.addUnchecked(hash, entry.Fee(HIGHFEE).Time(GetTime()).SpendsCoinbase(true).FromTx(tx));
    tx.vout[0].scriptPubKey = CScript() << OP_2;
    hash = tx.GetHash();
    mempool.addUnchecked(hash, entry.Fee(HIGHFEE).Time(GetTime()).SpendsCoinbase(true).FromTx(tx));
    BOOST_CHECK_EXCEPTION(AssemblerForTest(chainparams).CreateNewBlock(scriptPubKey), std::runtime_error, HasReason("bad-txns-inputs-missingorspent"));
    mempool.clear();

    // subsidy changing
    int nHeight = chainActive.Height();
    // Create an actual 209999-long block chain (without valid blocks).
    while (chainActive.Tip()->nHeight < 990499) {
        CBlockIndex* prev = chainActive.Tip();
        CBlockIndex* next = new CBlockIndex();
        next->phashBlock = new uint256(InsecureRand256());
        pcoinsTip->SetBestBlock(next->GetBlockHash());
        next->pprev = prev;
        next->nHeight = prev->nHeight + 1;
        next->BuildSkip();
        chainActive.SetTip(next);
    }
    BOOST_CHECK(pblocktemplate = AssemblerForTest(chainparams).CreateNewBlock(scriptPubKey, true, true));
    BOOST_CHECK(calculateReward(pblocktemplate->block) == 400000000);

    // Extend to a 210000-long block chain.
    while (chainActive.Tip()->nHeight < 990501) {
        CBlockIndex* prev = chainActive.Tip();
        CBlockIndex* next = new CBlockIndex();
        next->phashBlock = new uint256(InsecureRand256());
        pcoinsTip->SetBestBlock(next->GetBlockHash());
        next->pprev = prev;
        next->nHeight = prev->nHeight + 1;
        next->BuildSkip();
        chainActive.SetTip(next);
    }
<<<<<<< HEAD
    BOOST_CHECK(pblocktemplate = AssemblerForTest(chainparams).CreateNewBlock(scriptPubKey, true, true));
    BOOST_CHECK(calculateReward(pblocktemplate->block) == 200000000);

=======

    BOOST_CHECK(pblocktemplate = AssemblerForTest(chainparams).CreateNewBlock(scriptPubKey, true, true));
    BOOST_CHECK(calculateReward(pblocktemplate->block) == 200000000);

    // invalid p2sh txn in mempool, template creation fails
    tx.vin[0].prevout.hash = txFirst[0]->GetHash();
    tx.vin[0].prevout.n = 0;
    tx.vin[0].scriptSig = CScript() << OP_1;
    tx.vout[0].nValue = BLOCKSUBSIDY-LOWFEE;
    script = CScript() << OP_0;
    tx.vout[0].scriptPubKey = GetScriptForDestination(CScriptID(script));
    hash = tx.GetHash();
    mempool.addUnchecked(hash, entry.Fee(LOWFEE).Time(GetTime()).SpendsCoinbase(true).FromTx(tx));
    tx.vin[0].prevout.hash = hash;
    tx.vin[0].scriptSig = CScript() << std::vector<unsigned char>(script.begin(), script.end());
    tx.vout[0].nValue -= LOWFEE;
    hash = tx.GetHash();
    mempool.addUnchecked(hash, entry.Fee(LOWFEE).Time(GetTime()).SpendsCoinbase(false).FromTx(tx));
    // Should throw block-validation-failed
    BOOST_CHECK_EXCEPTION(AssemblerForTest(chainparams).CreateNewBlock(scriptPubKey), std::runtime_error, HasReason("TestBlockValidity failed"));
    mempool.clear();

>>>>>>> a68962c4
    // Delete the dummy blocks again.
    while (chainActive.Tip()->nHeight > nHeight) {
        CBlockIndex* del = chainActive.Tip();
        chainActive.SetTip(del->pprev);
        pcoinsTip->SetBestBlock(del->pprev->GetBlockHash());
        delete del->phashBlock;
        delete del;
    }

    // non-final txs in mempool
    SetMockTime(chainActive.Tip()->GetMedianTimePast()+1);
    int flags = LOCKTIME_VERIFY_SEQUENCE|LOCKTIME_MEDIAN_TIME_PAST;
    // height map
    std::vector<int> prevheights;

    // relative height locked
    tx.nVersion = 2;
    tx.vin.resize(1);
    prevheights.resize(1);
    tx.vin[0].prevout.hash = txFirst[0]->GetHash(); // only 1 transaction
    tx.vin[0].prevout.n = 0;
    tx.vin[0].scriptSig = CScript() << OP_1;
    tx.vin[0].nSequence = chainActive.Tip()->nHeight + 1; // txFirst[0] is the 2nd block
    prevheights[0] = baseheight + 1;
    tx.vout.resize(1);
    tx.vout[0].nValue = BLOCKSUBSIDY-HIGHFEE;
    tx.vout[0].scriptPubKey = CScript() << OP_1;
    tx.nLockTime = 0;
    hash = tx.GetHash();
    mempool.addUnchecked(hash, entry.Fee(HIGHFEE).Time(GetTime()).SpendsCoinbase(true).FromTx(tx));
    BOOST_CHECK(CheckFinalTx(tx, flags)); // Locktime passes
    BOOST_CHECK(!TestSequenceLocks(tx, flags)); // Sequence locks fail
    BOOST_CHECK(SequenceLocks(tx, flags, &prevheights, CreateBlockIndex(chainActive.Tip()->nHeight + 2))); // Sequence locks pass on 2nd block

    // relative time locked
    tx.vin[0].prevout.hash = txFirst[1]->GetHash();
    tx.vin[0].nSequence = CTxIn::SEQUENCE_LOCKTIME_TYPE_FLAG | (((chainActive.Tip()->GetMedianTimePast()+1-chainActive[1]->GetMedianTimePast()) >> CTxIn::SEQUENCE_LOCKTIME_GRANULARITY) + 1); // txFirst[1] is the 3rd block
    prevheights[0] = baseheight + 2;
    hash = tx.GetHash();
    mempool.addUnchecked(hash, entry.Time(GetTime()).FromTx(tx));
    BOOST_CHECK(CheckFinalTx(tx, flags)); // Locktime passes
    BOOST_CHECK(!TestSequenceLocks(tx, flags)); // Sequence locks fail

    for (int i = 0; i < CBlockIndex::nMedianTimeSpan; i++)
        chainActive.Tip()->GetAncestor(chainActive.Tip()->nHeight - i)->nTime += 512; //Trick the MedianTimePast
    BOOST_CHECK(SequenceLocks(tx, flags, &prevheights, CreateBlockIndex(chainActive.Tip()->nHeight + 1))); // Sequence locks pass 512 seconds later
    for (int i = 0; i < CBlockIndex::nMedianTimeSpan; i++)
        chainActive.Tip()->GetAncestor(chainActive.Tip()->nHeight - i)->nTime -= 512; //undo tricked MTP

    // absolute height locked
    tx.vin[0].prevout.hash = txFirst[2]->GetHash();
    tx.vin[0].nSequence = CTxIn::SEQUENCE_FINAL - 1;
    prevheights[0] = baseheight + 3;
    tx.nLockTime = chainActive.Tip()->nHeight + 1;
    hash = tx.GetHash();
    mempool.addUnchecked(hash, entry.Time(GetTime()).FromTx(tx));
    BOOST_CHECK(!CheckFinalTx(tx, flags)); // Locktime fails
    BOOST_CHECK(TestSequenceLocks(tx, flags)); // Sequence locks pass
    BOOST_CHECK(IsFinalTx(tx, chainActive.Tip()->nHeight + 2, chainActive.Tip()->GetMedianTimePast())); // Locktime passes on 2nd block

    // absolute time locked
    tx.vin[0].prevout.hash = txFirst[3]->GetHash();
    tx.nLockTime = chainActive.Tip()->GetMedianTimePast();
    prevheights.resize(1);
    prevheights[0] = baseheight + 4;
    hash = tx.GetHash();
    mempool.addUnchecked(hash, entry.Time(GetTime()).FromTx(tx));
    BOOST_CHECK(!CheckFinalTx(tx, flags)); // Locktime fails
    BOOST_CHECK(TestSequenceLocks(tx, flags)); // Sequence locks pass
    BOOST_CHECK(IsFinalTx(tx, chainActive.Tip()->nHeight + 2, chainActive.Tip()->GetMedianTimePast() + 1)); // Locktime passes 1 second later

    // mempool-dependent transactions (not added)
    tx.vin[0].prevout.hash = hash;
    prevheights[0] = chainActive.Tip()->nHeight + 1;
    tx.nLockTime = 0;
    tx.vin[0].nSequence = 0;
    BOOST_CHECK(CheckFinalTx(tx, flags)); // Locktime passes
    BOOST_CHECK(TestSequenceLocks(tx, flags)); // Sequence locks pass
    tx.vin[0].nSequence = 1;
    BOOST_CHECK(!TestSequenceLocks(tx, flags)); // Sequence locks fail
    tx.vin[0].nSequence = CTxIn::SEQUENCE_LOCKTIME_TYPE_FLAG;
    BOOST_CHECK(TestSequenceLocks(tx, flags)); // Sequence locks pass
    tx.vin[0].nSequence = CTxIn::SEQUENCE_LOCKTIME_TYPE_FLAG | 1;
    BOOST_CHECK(!TestSequenceLocks(tx, flags)); // Sequence locks fail

    BOOST_CHECK(pblocktemplate = AssemblerForTest(chainparams).CreateNewBlock(scriptPubKey));

    // None of the of the absolute height/time locked tx should have made
    // it into the template because we still check IsFinalTx in CreateNewBlock,
    // but relative locked txs will if inconsistently added to mempool.
    // For now these will still generate a valid template until BIP68 soft fork
    BOOST_CHECK_EQUAL(pblocktemplate->block.vtx.size(), 3);
    // However if we advance height by 1 and time by 512, all of them should be mined
    for (int i = 0; i < CBlockIndex::nMedianTimeSpan; i++)
        chainActive.Tip()->GetAncestor(chainActive.Tip()->nHeight - i)->nTime += 512; //Trick the MedianTimePast
    chainActive.Tip()->nHeight++;
    SetMockTime(chainActive.Tip()->GetMedianTimePast() + 1);

    BOOST_CHECK(pblocktemplate = AssemblerForTest(chainparams).CreateNewBlock(scriptPubKey));
    BOOST_CHECK_EQUAL(pblocktemplate->block.vtx.size(), 5);

    chainActive.Tip()->nHeight--;
    SetMockTime(0);
    mempool.clear();

    TestPackageSelection(chainparams, scriptPubKey, txFirst);

    fCheckpointsEnabled = true;
}

BOOST_AUTO_TEST_SUITE_END()<|MERGE_RESOLUTION|>--- conflicted
+++ resolved
@@ -43,10 +43,6 @@
     BlockAssembler::Options options;
 
     options.nBlockMaxWeight = dgpMaxBlockWeight;
-<<<<<<< HEAD
-    options.nBlockMaxSize = dgpMaxBlockSerSize;
-=======
->>>>>>> a68962c4
     options.blockMinFeeRate = blockMinFeeRate;
     return BlockAssembler(params, options);
 }
@@ -324,15 +320,6 @@
 }
 
 
-CAmount calculateReward(const CBlock& block){
-    CAmount sumVout = 0, fee = 0;
-    for(const CTransactionRef t : block.vtx){
-        fee += pcoinsTip->GetValueIn(*t);
-        sumVout += t->GetValueOut();
-    }
-    return sumVout - fee;
-}
-
 // NOTE: These tests rely on CreateNewBlock doing its own self-validation!
 BOOST_AUTO_TEST_CASE(CreateNewBlock_validity)
 {
@@ -360,22 +347,6 @@
     for (unsigned int i = 0; i < sizeof(blockinfo)/sizeof(*blockinfo); ++i)
     {
         CBlock *pblock = &pblocktemplate->block; // pointer for convenience
-<<<<<<< HEAD
-        pblock->nVersion = 4; //use version 4 as we enable BIP34, BIP65 and BIP66 since genesis
-        pblock->nTime = chainActive.Tip()->GetMedianTimePast()+1+i;
-        CMutableTransaction txCoinbase(*pblock->vtx[0]);
-        txCoinbase.nVersion = 1;
-        txCoinbase.vin[0].scriptSig = CScript() << chainActive.Height()+1 << blockinfo[i].extranonce;
-        txCoinbase.vout.resize(1); // Ignore the (optional) segwit commitment added by CreateNewBlock (as the hardcoded nonces don't account for this)
-        txCoinbase.vout[0].scriptPubKey = CScript();
-        pblock->vtx[0] = MakeTransactionRef(std::move(txCoinbase));
-        if (txFirst.size() == 0)
-            baseheight = chainActive.Height();
-        if (txFirst.size() < 4)
-            txFirst.push_back(pblock->vtx[0]);
-        pblock->hashMerkleRoot = BlockMerkleRoot(*pblock);
-        pblock->nNonce = blockinfo[i].nonce;
-=======
         {
             LOCK(cs_main);
             pblock->nVersion = 4; //use version 4 as we enable BIP34, BIP65 and BIP66 since genesis
@@ -394,7 +365,6 @@
             pblock->hashMerkleRoot = BlockMerkleRoot(*pblock);
             pblock->nNonce = blockinfo[i].nonce;
         }
->>>>>>> a68962c4
         std::shared_ptr<const CBlock> shared_pblock = std::make_shared<const CBlock>(*pblock);
         BOOST_CHECK(ProcessNewBlock(chainparams, shared_pblock, true, nullptr));
         pblock->hashPrevBlock = pblock->GetHash();
@@ -540,11 +510,6 @@
         next->BuildSkip();
         chainActive.SetTip(next);
     }
-<<<<<<< HEAD
-    BOOST_CHECK(pblocktemplate = AssemblerForTest(chainparams).CreateNewBlock(scriptPubKey, true, true));
-    BOOST_CHECK(calculateReward(pblocktemplate->block) == 200000000);
-
-=======
 
     BOOST_CHECK(pblocktemplate = AssemblerForTest(chainparams).CreateNewBlock(scriptPubKey, true, true));
     BOOST_CHECK(calculateReward(pblocktemplate->block) == 200000000);
@@ -567,7 +532,6 @@
     BOOST_CHECK_EXCEPTION(AssemblerForTest(chainparams).CreateNewBlock(scriptPubKey), std::runtime_error, HasReason("TestBlockValidity failed"));
     mempool.clear();
 
->>>>>>> a68962c4
     // Delete the dummy blocks again.
     while (chainActive.Tip()->nHeight > nHeight) {
         CBlockIndex* del = chainActive.Tip();
