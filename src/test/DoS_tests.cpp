--- conflicted
+++ resolved
@@ -66,21 +66,14 @@
     dummyNode1.fSuccessfullyConnected = true;
 
     // This test requires that we have a chain with non-zero work.
-<<<<<<< HEAD
-=======
     LOCK(cs_main);
->>>>>>> a68962c4
     BOOST_CHECK(chainActive.Tip() != nullptr);
     BOOST_CHECK(chainActive.Tip()->nChainWork > 0);
 
     // Test starts here
-<<<<<<< HEAD
-    peerLogic->SendMessages(&dummyNode1, interruptDummy); // should result in getheaders
-=======
     LOCK(dummyNode1.cs_sendProcessing);
     peerLogic->SendMessages(&dummyNode1, interruptDummy); // should result in getheaders
     LOCK(dummyNode1.cs_vSend);
->>>>>>> a68962c4
     BOOST_CHECK(dummyNode1.vSendMsg.size() > 0);
     dummyNode1.vSendMsg.clear();
 
@@ -193,15 +186,11 @@
     peerLogic->InitializeNode(&dummyNode1);
     dummyNode1.nVersion = 1;
     dummyNode1.fSuccessfullyConnected = true;
-<<<<<<< HEAD
-    Misbehaving(dummyNode1.GetId(), 100); // Should get banned
-=======
     {
         LOCK(cs_main);
         Misbehaving(dummyNode1.GetId(), 100); // Should get banned
     }
     LOCK(dummyNode1.cs_sendProcessing);
->>>>>>> a68962c4
     peerLogic->SendMessages(&dummyNode1, interruptDummy);
     BOOST_CHECK(connman->IsBanned(addr1));
     BOOST_CHECK(!connman->IsBanned(ip(0xa0b0c001|0x0000ff00))); // Different IP, not banned
@@ -212,13 +201,6 @@
     peerLogic->InitializeNode(&dummyNode2);
     dummyNode2.nVersion = 1;
     dummyNode2.fSuccessfullyConnected = true;
-<<<<<<< HEAD
-    Misbehaving(dummyNode2.GetId(), 50);
-    peerLogic->SendMessages(&dummyNode2, interruptDummy);
-    BOOST_CHECK(!connman->IsBanned(addr2)); // 2 not banned yet...
-    BOOST_CHECK(connman->IsBanned(addr1));  // ... but 1 still should be
-    Misbehaving(dummyNode2.GetId(), 50);
-=======
     {
         LOCK(cs_main);
         Misbehaving(dummyNode2.GetId(), 50);
@@ -231,7 +213,6 @@
         LOCK(cs_main);
         Misbehaving(dummyNode2.GetId(), 50);
     }
->>>>>>> a68962c4
     peerLogic->SendMessages(&dummyNode2, interruptDummy);
     BOOST_CHECK(connman->IsBanned(addr2));
 
@@ -252,15 +233,6 @@
     peerLogic->InitializeNode(&dummyNode1);
     dummyNode1.nVersion = 1;
     dummyNode1.fSuccessfullyConnected = true;
-<<<<<<< HEAD
-    Misbehaving(dummyNode1.GetId(), 100);
-    peerLogic->SendMessages(&dummyNode1, interruptDummy);
-    BOOST_CHECK(!connman->IsBanned(addr1));
-    Misbehaving(dummyNode1.GetId(), 10);
-    peerLogic->SendMessages(&dummyNode1, interruptDummy);
-    BOOST_CHECK(!connman->IsBanned(addr1));
-    Misbehaving(dummyNode1.GetId(), 1);
-=======
     {
         LOCK(cs_main);
         Misbehaving(dummyNode1.GetId(), 100);
@@ -278,7 +250,6 @@
         LOCK(cs_main);
         Misbehaving(dummyNode1.GetId(), 1);
     }
->>>>>>> a68962c4
     peerLogic->SendMessages(&dummyNode1, interruptDummy);
     BOOST_CHECK(connman->IsBanned(addr1));
     gArgs.ForceSetArg("-banscore", std::to_string(DEFAULT_BANSCORE_THRESHOLD));
@@ -302,15 +273,11 @@
     dummyNode.nVersion = 1;
     dummyNode.fSuccessfullyConnected = true;
 
-<<<<<<< HEAD
-    Misbehaving(dummyNode.GetId(), 100);
-=======
     {
         LOCK(cs_main);
         Misbehaving(dummyNode.GetId(), 100);
     }
     LOCK(dummyNode.cs_sendProcessing);
->>>>>>> a68962c4
     peerLogic->SendMessages(&dummyNode, interruptDummy);
     BOOST_CHECK(connman->IsBanned(addr));
 
