--- conflicted
+++ resolved
@@ -81,11 +81,7 @@
         nSum += nSubsidy;
         BOOST_CHECK(MoneyRange(nSum));
     }
-<<<<<<< HEAD
-    BOOST_CHECK_EQUAL(nSum, 9856127012585000ULL);//fix for the test, it will also be updated with the subsidy update
-=======
     BOOST_CHECK_EQUAL(nSum, 10782240625000000ULL);
->>>>>>> 252a38da
 }
 
 bool ReturnFalse() { return false; }
