// Copyright (c) 2011-2017 The Bitcoin Core developers
// Distributed under the MIT software license, see the accompanying
// file COPYING or http://www.opensource.org/licenses/mit-license.php.

<<<<<<< HEAD
#include "test_bitcoin.h"

#include "chainparams.h"
#include "consensus/consensus.h"
#include "consensus/validation.h"
#include "crypto/sha256.h"
#include "fs.h"
#include "key.h"
#include "validation.h"
#include "miner.h"
#include "net_processing.h"
#include "pubkey.h"
#include "random.h"
#include "txdb.h"
#include "txmempool.h"
#include "ui_interface.h"
#include "rpc/server.h"
#include "rpc/register.h"
#include "script/sigcache.h"
=======
#include <test/test_bitcoin.h>

#include <chainparams.h>
#include <consensus/consensus.h>
#include <consensus/validation.h>
#include <crypto/sha256.h>
#include <validation.h>
#include <miner.h>
#include <net_processing.h>
#include <ui_interface.h>
#include <streams.h>
#include <rpc/server.h>
#include <rpc/register.h>
#include <script/sigcache.h>
>>>>>>> a68962c4

#include <memory>

void CConnmanTest::AddNode(CNode& node)
{
    LOCK(g_connman->cs_vNodes);
    g_connman->vNodes.push_back(&node);
}

void CConnmanTest::ClearNodes()
{
    LOCK(g_connman->cs_vNodes);
    g_connman->vNodes.clear();
}

uint256 insecure_rand_seed = GetRandHash();
FastRandomContext insecure_rand_ctx(insecure_rand_seed);

extern bool fPrintToConsole;
extern void noui_connect();

BasicTestingSetup::BasicTestingSetup(const std::string& chainName)
{
        SHA256AutoDetect();
        RandomInit();
        ECC_Start();
        SetupEnvironment();
        SetupNetworking();
        InitSignatureCache();
        InitScriptExecutionCache();
        fPrintToDebugLog = false; // don't want to write to debug.log file
        fCheckBlockIndex = true;
        SelectParams(chainName);
        noui_connect();
}

BasicTestingSetup::~BasicTestingSetup()
{
        ECC_Stop();
}

TestingSetup::TestingSetup(const std::string& chainName) : BasicTestingSetup(chainName)
{
    const CChainParams& chainparams = Params();
        // Ideally we'd move all the RPC tests to the functional testing framework
        // instead of unit tests, but for now we need these here.

        RegisterAllCoreRPCCommands(tableRPC);
        ClearDatadirCache();
        pathTemp = fs::temp_directory_path() / strprintf("test_bitcoin_%lu_%i", (unsigned long)GetTime(), (int)(InsecureRandRange(100000)));
        fs::create_directories(pathTemp);
        gArgs.ForceSetArg("-datadir", pathTemp.string());

        // We have to run a scheduler thread to prevent ActivateBestChain
        // from blocking due to queue overrun.
        threadGroup.create_thread(boost::bind(&CScheduler::serviceQueue, &scheduler));
        GetMainSignals().RegisterBackgroundSignalScheduler(scheduler);

        mempool.setSanityCheck(1.0);
<<<<<<< HEAD
        pblocktree = new CBlockTreeDB(1 << 20, true);
        pcoinsdbview = new CCoinsViewDB(1 << 23, true);
        pcoinsTip = new CCoinsViewCache(pcoinsdbview);
=======
        pblocktree.reset(new CBlockTreeDB(1 << 20, true));
        pcoinsdbview.reset(new CCoinsViewDB(1 << 23, true));
        pcoinsTip.reset(new CCoinsViewCache(pcoinsdbview.get()));
>>>>>>> a68962c4

////////////////////////////////////////////////////////////// qtum
        dev::eth::Ethash::init();		
        boost::filesystem::path pathTemp = fs::temp_directory_path() / strprintf("test_bitcoin_%lu_%i", (unsigned long)GetTime(), (int)(GetRand(100000)));
        boost::filesystem::create_directories(pathTemp);
        const dev::h256 hashDB(dev::sha3(dev::rlp("")));
        globalState = std::unique_ptr<QtumState>(new QtumState(dev::u256(0), QtumState::openDB(pathTemp.string(), hashDB, dev::WithExisting::Trust), pathTemp.string(), dev::eth::BaseState::Empty));
        dev::eth::ChainParams cp((dev::eth::genesisInfo(dev::eth::Network::qtumTestNetwork)));
        globalSealEngine = std::unique_ptr<dev::eth::SealEngineFace>(cp.createSealEngine());
        globalState->populateFrom(cp.genesisState);
        globalState->setRootUTXO(uintToh256(chainparams.GenesisBlock().hashUTXORoot));
        globalState->db().commit();
        globalState->dbUtxo().commit();
<<<<<<< HEAD
        pstorageresult = new StorageResults(pathTemp.string());
=======
        pstorageresult.reset(new StorageResults(pathTemp.string()));
>>>>>>> a68962c4
//////////////////////////////////////////////////////////////

        if (!LoadGenesisBlock(chainparams)) {
            throw std::runtime_error("LoadGenesisBlock failed.");
        }
        {
            CValidationState state;
            if (!ActivateBestChain(state, chainparams)) {
                throw std::runtime_error("ActivateBestChain failed.");
            }
        }
        nScriptCheckThreads = 3;
        for (int i=0; i < nScriptCheckThreads-1; i++)
            threadGroup.create_thread(&ThreadScriptCheck);
        g_connman = std::unique_ptr<CConnman>(new CConnman(0x1337, 0x1337)); // Deterministic randomness for tests.
        connman = g_connman.get();
        peerLogic.reset(new PeerLogicValidation(connman, scheduler));
}

TestingSetup::~TestingSetup()
{
        threadGroup.interrupt_all();
        threadGroup.join_all();
        GetMainSignals().FlushBackgroundCallbacks();
        GetMainSignals().UnregisterBackgroundSignalScheduler();
        g_connman.reset();
        peerLogic.reset();
        UnloadBlockIndex();
<<<<<<< HEAD
        delete pcoinsTip;
        delete pcoinsdbview;
        delete pblocktree;
=======
        pcoinsTip.reset();
        pcoinsdbview.reset();
        pblocktree.reset();
>>>>>>> a68962c4

/////////////////////////////////////////////// // qtum
        delete globalState.release();
        globalSealEngine.reset();
///////////////////////////////////////////////

        fs::remove_all(pathTemp);
}

TestChain100Setup::TestChain100Setup() : TestingSetup(CBaseChainParams::UNITTEST)
{
    // CreateAndProcessBlock() does not support building SegWit blocks, so don't activate in these tests.
    // TODO: fix the code to support SegWit blocks.
    UpdateVersionBitsParameters(Consensus::DEPLOYMENT_SEGWIT, 0, Consensus::BIP9Deployment::NO_TIMEOUT);
    // Generate a 100-block chain:
    coinbaseKey.MakeNewKey(true);
    CScript scriptPubKey = CScript() <<  ToByteVector(coinbaseKey.GetPubKey()) << OP_CHECKSIG;
    for (int i = 0; i < COINBASE_MATURITY; i++)
    {
        std::vector<CMutableTransaction> noTxns;
        CBlock b = CreateAndProcessBlock(noTxns, scriptPubKey);
        coinbaseTxns.push_back(*b.vtx[0]);
    }
}

//
// Create a new block with just given transactions, coinbase paying to
// scriptPubKey, and try to add it to the current chain.
//
CBlock
TestChain100Setup::CreateAndProcessBlock(const std::vector<CMutableTransaction>& txns, const CScript& scriptPubKey)
{
    const CChainParams& chainparams = Params();
    std::unique_ptr<CBlockTemplate> pblocktemplate = BlockAssembler(chainparams).CreateNewBlock(scriptPubKey);
    CBlock& block = pblocktemplate->block;

    // Replace mempool-selected txns with just coinbase plus passed-in txns:
    block.vtx.resize(1);
    for (const CMutableTransaction& tx : txns)
        block.vtx.push_back(MakeTransactionRef(tx));
    // IncrementExtraNonce creates a valid coinbase and merkleRoot
    unsigned int extraNonce = 0;
    {
        LOCK(cs_main);
        IncrementExtraNonce(&block, chainActive.Tip(), extraNonce);
    }

    while (!CheckProofOfWork(block.GetHash(), block.nBits, chainparams.GetConsensus())) ++block.nNonce;

    std::shared_ptr<const CBlock> shared_pblock = std::make_shared<const CBlock>(block);
    ProcessNewBlock(chainparams, shared_pblock, true, nullptr);

    CBlock result = block;
    return result;
}

TestChain100Setup::~TestChain100Setup()
{
}


CTxMemPoolEntry TestMemPoolEntryHelper::FromTx(const CMutableTransaction &tx) {
    CTransaction txn(tx);
    return FromTx(txn);
}

CTxMemPoolEntry TestMemPoolEntryHelper::FromTx(const CTransaction &txn) {
    return CTxMemPoolEntry(MakeTransactionRef(txn), nFee, nTime, nHeight,
                           spendsCoinbase, sigOpCost, lp);
}

/**
 * @returns a real block (0000000000013b8ab2cd513b0261a14096412195a72a0c4827d229dcc7e0f7af)
 *      with 9 txs.
 */
CBlock getBlock13b8a()
{
    CBlock block;
    CDataStream stream(ParseHex("0100000090f0a9f110702f808219ebea1173056042a714bad51b916cb6800000000000005275289558f51c9966699404ae2294730c3c9f9bda53523ce50e9b95e558da2fdb261b4d4c86041b1ab1bf9321b463e3b52f6201c0ad6c991be0485b6ef8c092e64583ffa655cc1b171fe85621b463e3b52f6201c0ad6c991be0485b6ef8c092e64583ffa655cc1b171fe8560000000000000000000000000000000000000000000000000000000000000000ffffffff000901000000010000000000000000000000000000000000000000000000000000000000000000ffffffff07044c86041b0146ffffffff0100f2052a01000000434104e18f7afbe4721580e81e8414fc8c24d7cfacf254bb5c7b949450c3e997c2dc1242487a8169507b631eb3771f2b425483fb13102c4eb5d858eef260fe70fbfae0ac00000000010000000196608ccbafa16abada902780da4dc35dafd7af05fa0da08cf833575f8cf9e836000000004a493046022100dab24889213caf43ae6adc41cf1c9396c08240c199f5225acf45416330fd7dbd022100fe37900e0644bf574493a07fc5edba06dbc07c311b947520c2d514bc5725dcb401ffffffff0100f2052a010000001976a914f15d1921f52e4007b146dfa60f369ed2fc393ce288ac000000000100000001fb766c1288458c2bafcfec81e48b24d98ec706de6b8af7c4e3c29419bfacb56d000000008c493046022100f268ba165ce0ad2e6d93f089cfcd3785de5c963bb5ea6b8c1b23f1ce3e517b9f022100da7c0f21adc6c401887f2bfd1922f11d76159cbc597fbd756a23dcbb00f4d7290141042b4e8625a96127826915a5b109852636ad0da753c9e1d5606a50480cd0c40f1f8b8d898235e571fe9357d9ec842bc4bba1827daaf4de06d71844d0057707966affffffff0280969800000000001976a9146963907531db72d0ed1a0cfb471ccb63923446f388ac80d6e34c000000001976a914f0688ba1c0d1ce182c7af6741e02658c7d4dfcd388ac000000000100000002c40297f730dd7b5a99567eb8d27b78758f607507c52292d02d4031895b52f2ff010000008b483045022100f7edfd4b0aac404e5bab4fd3889e0c6c41aa8d0e6fa122316f68eddd0a65013902205b09cc8b2d56e1cd1f7f2fafd60a129ed94504c4ac7bdc67b56fe67512658b3e014104732012cb962afa90d31b25d8fb0e32c94e513ab7a17805c14ca4c3423e18b4fb5d0e676841733cb83abaf975845c9f6f2a8097b7d04f4908b18368d6fc2d68ecffffffffca5065ff9617cbcba45eb23726df6498a9b9cafed4f54cbab9d227b0035ddefb000000008a473044022068010362a13c7f9919fa832b2dee4e788f61f6f5d344a7c2a0da6ae740605658022006d1af525b9a14a35c003b78b72bd59738cd676f845d1ff3fc25049e01003614014104732012cb962afa90d31b25d8fb0e32c94e513ab7a17805c14ca4c3423e18b4fb5d0e676841733cb83abaf975845c9f6f2a8097b7d04f4908b18368d6fc2d68ecffffffff01001ec4110200000043410469ab4181eceb28985b9b4e895c13fa5e68d85761b7eee311db5addef76fa8621865134a221bd01f28ec9999ee3e021e60766e9d1f3458c115fb28650605f11c9ac000000000100000001cdaf2f758e91c514655e2dc50633d1e4c84989f8aa90a0dbc883f0d23ed5c2fa010000008b48304502207ab51be6f12a1962ba0aaaf24a20e0b69b27a94fac5adf45aa7d2d18ffd9236102210086ae728b370e5329eead9accd880d0cb070aea0c96255fae6c4f1ddcce1fd56e014104462e76fd4067b3a0aa42070082dcb0bf2f388b6495cf33d789904f07d0f55c40fbd4b82963c69b3dc31895d0c772c812b1d5fbcade15312ef1c0e8ebbb12dcd4ffffffff02404b4c00000000001976a9142b6ba7c9d796b75eef7942fc9288edd37c32f5c388ac002d3101000000001976a9141befba0cdc1ad56529371864d9f6cb042faa06b588ac000000000100000001b4a47603e71b61bc3326efd90111bf02d2f549b067f4c4a8fa183b57a0f800cb010000008a4730440220177c37f9a505c3f1a1f0ce2da777c339bd8339ffa02c7cb41f0a5804f473c9230220585b25a2ee80eb59292e52b987dad92acb0c64eced92ed9ee105ad153cdb12d001410443bd44f683467e549dae7d20d1d79cbdb6df985c6e9c029c8d0c6cb46cc1a4d3cf7923c5021b27f7a0b562ada113bc85d5fda5a1b41e87fe6e8802817cf69996ffffffff0280651406000000001976a9145505614859643ab7b547cd7f1f5e7e2a12322d3788ac00aa0271000000001976a914ea4720a7a52fc166c55ff2298e07baf70ae67e1b88ac00000000010000000586c62cd602d219bb60edb14a3e204de0705176f9022fe49a538054fb14abb49e010000008c493046022100f2bc2aba2534becbdf062eb993853a42bbbc282083d0daf9b4b585bd401aa8c9022100b1d7fd7ee0b95600db8535bbf331b19eed8d961f7a8e54159c53675d5f69df8c014104462e76fd4067b3a0aa42070082dcb0bf2f388b6495cf33d789904f07d0f55c40fbd4b82963c69b3dc31895d0c772c812b1d5fbcade15312ef1c0e8ebbb12dcd4ffffffff03ad0e58ccdac3df9dc28a218bcf6f1997b0a93306faaa4b3a28ae83447b2179010000008b483045022100be12b2937179da88599e27bb31c3525097a07cdb52422d165b3ca2f2020ffcf702200971b51f853a53d644ebae9ec8f3512e442b1bcb6c315a5b491d119d10624c83014104462e76fd4067b3a0aa42070082dcb0bf2f388b6495cf33d789904f07d0f55c40fbd4b82963c69b3dc31895d0c772c812b1d5fbcade15312ef1c0e8ebbb12dcd4ffffffff2acfcab629bbc8685792603762c921580030ba144af553d271716a95089e107b010000008b483045022100fa579a840ac258871365dd48cd7552f96c8eea69bd00d84f05b283a0dab311e102207e3c0ee9234814cfbb1b659b83671618f45abc1326b9edcc77d552a4f2a805c0014104462e76fd4067b3a0aa42070082dcb0bf2f388b6495cf33d789904f07d0f55c40fbd4b82963c69b3dc31895d0c772c812b1d5fbcade15312ef1c0e8ebbb12dcd4ffffffffdcdc6023bbc9944a658ddc588e61eacb737ddf0a3cd24f113b5a8634c517fcd2000000008b4830450221008d6df731df5d32267954bd7d2dda2302b74c6c2a6aa5c0ca64ecbabc1af03c75022010e55c571d65da7701ae2da1956c442df81bbf076cdbac25133f99d98a9ed34c014104462e76fd4067b3a0aa42070082dcb0bf2f388b6495cf33d789904f07d0f55c40fbd4b82963c69b3dc31895d0c772c812b1d5fbcade15312ef1c0e8ebbb12dcd4ffffffffe15557cd5ce258f479dfd6dc6514edf6d7ed5b21fcfa4a038fd69f06b83ac76e010000008b483045022023b3e0ab071eb11de2eb1cc3a67261b866f86bf6867d4558165f7c8c8aca2d86022100dc6e1f53a91de3efe8f63512850811f26284b62f850c70ca73ed5de8771fb451014104462e76fd4067b3a0aa42070082dcb0bf2f388b6495cf33d789904f07d0f55c40fbd4b82963c69b3dc31895d0c772c812b1d5fbcade15312ef1c0e8ebbb12dcd4ffffffff01404b4c00000000001976a9142b6ba7c9d796b75eef7942fc9288edd37c32f5c388ac00000000010000000166d7577163c932b4f9690ca6a80b6e4eb001f0a2fa9023df5595602aae96ed8d000000008a4730440220262b42546302dfb654a229cefc86432b89628ff259dc87edd1154535b16a67e102207b4634c020a97c3e7bbd0d4d19da6aa2269ad9dded4026e896b213d73ca4b63f014104979b82d02226b3a4597523845754d44f13639e3bf2df5e82c6aab2bdc79687368b01b1ab8b19875ae3c90d661a3d0a33161dab29934edeb36aa01976be3baf8affffffff02404b4c00000000001976a9144854e695a02af0aeacb823ccbc272134561e0a1688ac40420f00000000001976a914abee93376d6b37b5c2940655a6fcaf1c8e74237988ac0000000001000000014e3f8ef2e91349a9059cb4f01e54ab2597c1387161d3da89919f7ea6acdbb371010000008c49304602210081f3183471a5ca22307c0800226f3ef9c353069e0773ac76bb580654d56aa523022100d4c56465bdc069060846f4fbf2f6b20520b2a80b08b168b31e66ddb9c694e240014104976c79848e18251612f8940875b2b08d06e6dc73b9840e8860c066b7e87432c477e9a59a453e71e6d76d5fe34058b800a098fc1740ce3012e8fc8a00c96af966ffffffff02c0e1e400000000001976a9144134e75a6fcb6042034aab5e18570cf1f844f54788ac404b4c00000000001976a9142b6ba7c9d796b75eef7942fc9288edd37c32f5c388ac00000000"), SER_NETWORK, PROTOCOL_VERSION);
    stream >> block;
    return block;
}<|MERGE_RESOLUTION|>--- conflicted
+++ resolved
@@ -2,27 +2,6 @@
 // Distributed under the MIT software license, see the accompanying
 // file COPYING or http://www.opensource.org/licenses/mit-license.php.
 
-<<<<<<< HEAD
-#include "test_bitcoin.h"
-
-#include "chainparams.h"
-#include "consensus/consensus.h"
-#include "consensus/validation.h"
-#include "crypto/sha256.h"
-#include "fs.h"
-#include "key.h"
-#include "validation.h"
-#include "miner.h"
-#include "net_processing.h"
-#include "pubkey.h"
-#include "random.h"
-#include "txdb.h"
-#include "txmempool.h"
-#include "ui_interface.h"
-#include "rpc/server.h"
-#include "rpc/register.h"
-#include "script/sigcache.h"
-=======
 #include <test/test_bitcoin.h>
 
 #include <chainparams.h>
@@ -37,7 +16,6 @@
 #include <rpc/server.h>
 #include <rpc/register.h>
 #include <script/sigcache.h>
->>>>>>> a68962c4
 
 #include <memory>
 
@@ -97,15 +75,9 @@
         GetMainSignals().RegisterBackgroundSignalScheduler(scheduler);
 
         mempool.setSanityCheck(1.0);
-<<<<<<< HEAD
-        pblocktree = new CBlockTreeDB(1 << 20, true);
-        pcoinsdbview = new CCoinsViewDB(1 << 23, true);
-        pcoinsTip = new CCoinsViewCache(pcoinsdbview);
-=======
         pblocktree.reset(new CBlockTreeDB(1 << 20, true));
         pcoinsdbview.reset(new CCoinsViewDB(1 << 23, true));
         pcoinsTip.reset(new CCoinsViewCache(pcoinsdbview.get()));
->>>>>>> a68962c4
 
 ////////////////////////////////////////////////////////////// qtum
         dev::eth::Ethash::init();		
@@ -119,11 +91,7 @@
         globalState->setRootUTXO(uintToh256(chainparams.GenesisBlock().hashUTXORoot));
         globalState->db().commit();
         globalState->dbUtxo().commit();
-<<<<<<< HEAD
-        pstorageresult = new StorageResults(pathTemp.string());
-=======
         pstorageresult.reset(new StorageResults(pathTemp.string()));
->>>>>>> a68962c4
 //////////////////////////////////////////////////////////////
 
         if (!LoadGenesisBlock(chainparams)) {
@@ -152,15 +120,9 @@
         g_connman.reset();
         peerLogic.reset();
         UnloadBlockIndex();
-<<<<<<< HEAD
-        delete pcoinsTip;
-        delete pcoinsdbview;
-        delete pblocktree;
-=======
         pcoinsTip.reset();
         pcoinsdbview.reset();
         pblocktree.reset();
->>>>>>> a68962c4
 
 /////////////////////////////////////////////// // qtum
         delete globalState.release();
