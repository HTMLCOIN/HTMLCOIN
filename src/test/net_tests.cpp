// Copyright (c) 2012-2018 The Bitcoin Core developers
// Distributed under the MIT software license, see the accompanying
// file COPYING or http://www.opensource.org/licenses/mit-license.php.
#include <addrman.h>
#include <test/test_bitcoin.h>
#include <string>
#include <boost/test/unit_test.hpp>
#include <hash.h>
#include <serialize.h>
#include <streams.h>
#include <net.h>
#include <netbase.h>
#include <chainparams.h>
#include <util/system.h>

#include <memory>

class CAddrManSerializationMock : public CAddrMan
{
public:
    virtual void Serialize(CDataStream& s) const = 0;

    //! Ensure that bucket placement is always the same for testing purposes.
    void MakeDeterministic()
    {
        nKey.SetNull();
        insecure_rand = FastRandomContext(true);
    }
};

class CAddrManUncorrupted : public CAddrManSerializationMock
{
public:
    void Serialize(CDataStream& s) const override
    {
        CAddrMan::Serialize(s);
    }
};

class CAddrManCorrupted : public CAddrManSerializationMock
{
public:
    void Serialize(CDataStream& s) const override
    {
        // Produces corrupt output that claims addrman has 20 addrs when it only has one addr.
        unsigned char nVersion = 1;
        s << nVersion;
        s << ((unsigned char)32);
        s << nKey;
        s << 10; // nNew
        s << 10; // nTried

        int nUBuckets = ADDRMAN_NEW_BUCKET_COUNT ^ (1 << 30);
        s << nUBuckets;

        CService serv;
        BOOST_CHECK(Lookup("252.1.1.1", serv, 7777, false));
        CAddress addr = CAddress(serv, NODE_NONE);
        CNetAddr resolved;
        BOOST_CHECK(LookupHost("252.2.2.2", resolved, false));
        CAddrInfo info = CAddrInfo(addr, resolved);
        s << info;
    }
};

static CDataStream AddrmanToStream(CAddrManSerializationMock& _addrman)
{
    CDataStream ssPeersIn(SER_DISK, CLIENT_VERSION);
    ssPeersIn << Params().MessageStart();
    ssPeersIn << _addrman;
    std::string str = ssPeersIn.str();
    std::vector<unsigned char> vchData(str.begin(), str.end());
    return CDataStream(vchData, SER_DISK, CLIENT_VERSION);
}

BOOST_FIXTURE_TEST_SUITE(net_tests, BasicTestingSetup)

BOOST_AUTO_TEST_CASE(cnode_listen_port)
{
    // test default
    unsigned short port = GetListenPort();
    BOOST_CHECK(port == Params().GetDefaultPort());
    // test set port
    unsigned short altPort = 12345;
    BOOST_CHECK(gArgs.SoftSetArg("-port", std::to_string(altPort)));
    port = GetListenPort();
    BOOST_CHECK(port == altPort);
}

BOOST_AUTO_TEST_CASE(caddrdb_read)
{
    SetDataDir("caddrdb_read");
    CAddrManUncorrupted addrmanUncorrupted;
    addrmanUncorrupted.MakeDeterministic();

    CService addr1, addr2, addr3;
    BOOST_CHECK(Lookup("250.7.1.1", addr1, 8333, false));
    BOOST_CHECK(Lookup("250.7.2.2", addr2, 9999, false));
    BOOST_CHECK(Lookup("250.7.3.3", addr3, 9999, false));

    // Add three addresses to new table.
    CService source;
    BOOST_CHECK(Lookup("252.5.1.1", source, 8333, false));
    BOOST_CHECK(addrmanUncorrupted.Add(CAddress(addr1, NODE_NONE), source));
    BOOST_CHECK(addrmanUncorrupted.Add(CAddress(addr2, NODE_NONE), source));
    BOOST_CHECK(addrmanUncorrupted.Add(CAddress(addr3, NODE_NONE), source));

    // Test that the de-serialization does not throw an exception.
    CDataStream ssPeers1 = AddrmanToStream(addrmanUncorrupted);
    bool exceptionThrown = false;
    CAddrMan addrman1;

    BOOST_CHECK(addrman1.size() == 0);
    try {
        unsigned char pchMsgTmp[4];
        ssPeers1 >> pchMsgTmp;
        ssPeers1 >> addrman1;
    } catch (const std::exception&) {
        exceptionThrown = true;
    }

    BOOST_CHECK(addrman1.size() == 3);
    BOOST_CHECK(exceptionThrown == false);

    // Test that CAddrDB::Read creates an addrman with the correct number of addrs.
    CDataStream ssPeers2 = AddrmanToStream(addrmanUncorrupted);

    CAddrMan addrman2;
    CAddrDB adb;
    BOOST_CHECK(addrman2.size() == 0);
    BOOST_CHECK(adb.Read(addrman2, ssPeers2));
    BOOST_CHECK(addrman2.size() == 3);
}


BOOST_AUTO_TEST_CASE(caddrdb_read_corrupted)
{
    SetDataDir("caddrdb_read_corrupted");
    CAddrManCorrupted addrmanCorrupted;
    addrmanCorrupted.MakeDeterministic();

    // Test that the de-serialization of corrupted addrman throws an exception.
    CDataStream ssPeers1 = AddrmanToStream(addrmanCorrupted);
    bool exceptionThrown = false;
    CAddrMan addrman1;
    BOOST_CHECK(addrman1.size() == 0);
    try {
        unsigned char pchMsgTmp[4];
        ssPeers1 >> pchMsgTmp;
        ssPeers1 >> addrman1;
    } catch (const std::exception&) {
        exceptionThrown = true;
    }
    // Even through de-serialization failed addrman is not left in a clean state.
    BOOST_CHECK(addrman1.size() == 1);
    BOOST_CHECK(exceptionThrown);

    // Test that CAddrDB::Read leaves addrman in a clean state if de-serialization fails.
    CDataStream ssPeers2 = AddrmanToStream(addrmanCorrupted);

    CAddrMan addrman2;
    CAddrDB adb;
    BOOST_CHECK(addrman2.size() == 0);
    BOOST_CHECK(!adb.Read(addrman2, ssPeers2));
    BOOST_CHECK(addrman2.size() == 0);
}

BOOST_AUTO_TEST_CASE(cnode_simple_test)
{
    SOCKET hSocket = INVALID_SOCKET;
    NodeId id = 0;
    int height = 0;

    in_addr ipv4Addr;
    ipv4Addr.s_addr = 0xa0b0c001;

    CAddress addr = CAddress(CService(ipv4Addr, 7777), NODE_NETWORK);
    std::string pszDest;
    bool fInboundIn = false;

    // Test that fFeeler is false by default.
    std::unique_ptr<CNode> pnode1 = MakeUnique<CNode>(id++, NODE_NETWORK, height, hSocket, addr, 0, 0, CAddress(), pszDest, fInboundIn);
    BOOST_CHECK(pnode1->fInbound == false);
    BOOST_CHECK(pnode1->fFeeler == false);

    fInboundIn = true;
    std::unique_ptr<CNode> pnode2 = MakeUnique<CNode>(id++, NODE_NETWORK, height, hSocket, addr, 1, 1, CAddress(), pszDest, fInboundIn);
    BOOST_CHECK(pnode2->fInbound == true);
    BOOST_CHECK(pnode2->fFeeler == false);
}

// prior to PR #14728, this test triggers an undefined behavior
BOOST_AUTO_TEST_CASE(ipv4_peer_with_ipv6_addrMe_test)
{
    // set up local addresses; all that's necessary to reproduce the bug is
    // that a normal IPv4 address is among the entries, but if this address is
    // !IsRoutable the undefined behavior is easier to trigger deterministically
    {
        LOCK(cs_mapLocalHost);
        in_addr ipv4AddrLocal;
        ipv4AddrLocal.s_addr = 0x0100007f;
        CNetAddr addr = CNetAddr(ipv4AddrLocal);
        LocalServiceInfo lsi;
        lsi.nScore = 23;
        lsi.nPort = 42;
        mapLocalHost[addr] = lsi;
    }

    // create a peer with an IPv4 address
    in_addr ipv4AddrPeer;
    ipv4AddrPeer.s_addr = 0xa0b0c001;
    CAddress addr = CAddress(CService(ipv4AddrPeer, 7777), NODE_NETWORK);
    std::unique_ptr<CNode> pnode = MakeUnique<CNode>(0, NODE_NETWORK, 0, INVALID_SOCKET, addr, 0, 0, CAddress{}, std::string{}, false);
    pnode->fSuccessfullyConnected.store(true);

    // the peer claims to be reaching us via IPv6
    in6_addr ipv6AddrLocal;
    memset(ipv6AddrLocal.s6_addr, 0, 16);
    ipv6AddrLocal.s6_addr[0] = 0xcc;
    CAddress addrLocal = CAddress(CService(ipv6AddrLocal, 7777), NODE_NETWORK);
    pnode->SetAddrLocal(addrLocal);

    // before patch, this causes undefined behavior detectable with clang's -fsanitize=memory
    AdvertiseLocal(&*pnode);

    // suppress no-checks-run warning; if this test fails, it's by triggering a sanitizer
    BOOST_CHECK(1);
}

<<<<<<< HEAD
=======

BOOST_AUTO_TEST_CASE(LimitedAndReachable_Network)
{
    BOOST_CHECK_EQUAL(IsReachable(NET_IPV4), true);
    BOOST_CHECK_EQUAL(IsReachable(NET_IPV6), true);
    BOOST_CHECK_EQUAL(IsReachable(NET_ONION), true);

    SetReachable(NET_IPV4, false);
    SetReachable(NET_IPV6, false);
    SetReachable(NET_ONION, false);

    BOOST_CHECK_EQUAL(IsReachable(NET_IPV4), false);
    BOOST_CHECK_EQUAL(IsReachable(NET_IPV6), false);
    BOOST_CHECK_EQUAL(IsReachable(NET_ONION), false);

    SetReachable(NET_IPV4, true);
    SetReachable(NET_IPV6, true);
    SetReachable(NET_ONION, true);

    BOOST_CHECK_EQUAL(IsReachable(NET_IPV4), true);
    BOOST_CHECK_EQUAL(IsReachable(NET_IPV6), true);
    BOOST_CHECK_EQUAL(IsReachable(NET_ONION), true);
}

BOOST_AUTO_TEST_CASE(LimitedAndReachable_NetworkCaseUnroutableAndInternal)
{
    BOOST_CHECK_EQUAL(IsReachable(NET_UNROUTABLE), true);
    BOOST_CHECK_EQUAL(IsReachable(NET_INTERNAL), true);

    SetReachable(NET_UNROUTABLE, false);
    SetReachable(NET_INTERNAL, false);

    BOOST_CHECK_EQUAL(IsReachable(NET_UNROUTABLE), true); // Ignored for both networks
    BOOST_CHECK_EQUAL(IsReachable(NET_INTERNAL), true);
}

CNetAddr UtilBuildAddress(unsigned char p1, unsigned char p2, unsigned char p3, unsigned char p4)
{
    unsigned char ip[] = {p1, p2, p3, p4};

    struct sockaddr_in sa;
    memset(&sa, 0, sizeof(sockaddr_in)); // initialize the memory block
    memcpy(&(sa.sin_addr), &ip, sizeof(ip));
    return CNetAddr(sa.sin_addr);
}


BOOST_AUTO_TEST_CASE(LimitedAndReachable_CNetAddr)
{
    CNetAddr addr = UtilBuildAddress(0x001, 0x001, 0x001, 0x001); // 1.1.1.1

    SetReachable(NET_IPV4, true);
    BOOST_CHECK_EQUAL(IsReachable(addr), true);

    SetReachable(NET_IPV4, false);
    BOOST_CHECK_EQUAL(IsReachable(addr), false);

    SetReachable(NET_IPV4, true); // have to reset this, because this is stateful.
}


BOOST_AUTO_TEST_CASE(LocalAddress_BasicLifecycle)
{
    CService addr = CService(UtilBuildAddress(0x002, 0x001, 0x001, 0x001), 1000); // 2.1.1.1:1000

    SetReachable(NET_IPV4, true);

    BOOST_CHECK_EQUAL(IsLocal(addr), false);
    BOOST_CHECK_EQUAL(AddLocal(addr, 1000), true);
    BOOST_CHECK_EQUAL(IsLocal(addr), true);

    RemoveLocal(addr);
    BOOST_CHECK_EQUAL(IsLocal(addr), false);
}


>>>>>>> 9e306671
BOOST_AUTO_TEST_SUITE_END()<|MERGE_RESOLUTION|>--- conflicted
+++ resolved
@@ -227,8 +227,6 @@
     BOOST_CHECK(1);
 }
 
-<<<<<<< HEAD
-=======
 
 BOOST_AUTO_TEST_CASE(LimitedAndReachable_Network)
 {
@@ -305,5 +303,4 @@
 }
 
 
->>>>>>> 9e306671
 BOOST_AUTO_TEST_SUITE_END()