--- conflicted
+++ resolved
@@ -315,11 +315,7 @@
 
 bool CBlockTreeDB::EraseHeightIndex(const unsigned int &height) {
 
-<<<<<<< HEAD
-    boost::scoped_ptr<CDBIterator> pcursor(NewIterator());
-=======
     std::unique_ptr<CDBIterator> pcursor(NewIterator());
->>>>>>> 9e306671
     CDBBatch batch(*this);
 
     pcursor->Seek(std::make_pair(DB_HEIGHTINDEX, CHeightTxIndexIteratorKey(height)));
@@ -340,11 +336,7 @@
 
 bool CBlockTreeDB::WipeHeightIndex() {
 
-<<<<<<< HEAD
-    boost::scoped_ptr<CDBIterator> pcursor(NewIterator());
-=======
     std::unique_ptr<CDBIterator> pcursor(NewIterator());
->>>>>>> 9e306671
     CDBBatch batch(*this);
 
     pcursor->Seek(DB_HEIGHTINDEX);
@@ -371,11 +363,7 @@
 }
 
 bool CBlockTreeDB::ReadStakeIndex(unsigned int height, uint160& address){
-<<<<<<< HEAD
-    boost::scoped_ptr<CDBIterator> pcursor(NewIterator());
-=======
     std::unique_ptr<CDBIterator> pcursor(NewIterator());
->>>>>>> 9e306671
 
     pcursor->Seek(std::make_pair(DB_STAKEINDEX, height));
 
@@ -393,11 +381,7 @@
     return false;
 }
 bool CBlockTreeDB::ReadStakeIndex(unsigned int high, unsigned int low, std::vector<uint160> addresses){
-<<<<<<< HEAD
-    boost::scoped_ptr<CDBIterator> pcursor(NewIterator());
-=======
     std::unique_ptr<CDBIterator> pcursor(NewIterator());
->>>>>>> 9e306671
 
     pcursor->Seek(std::make_pair(DB_STAKEINDEX, low));
 
@@ -420,11 +404,7 @@
 
 bool CBlockTreeDB::EraseStakeIndex(unsigned int height) {
 
-<<<<<<< HEAD
-    boost::scoped_ptr<CDBIterator> pcursor(NewIterator());
-=======
     std::unique_ptr<CDBIterator> pcursor(NewIterator());
->>>>>>> 9e306671
     CDBBatch batch(*this);
 
     pcursor->Seek(std::make_pair(DB_STAKEINDEX, height));
@@ -484,10 +464,6 @@
                 // NovaCoin: build setStakeSeen
                 if (pindexNew->IsProofOfStake())
                     setStakeSeen.insert(std::make_pair(pindexNew->prevoutStake, pindexNew->nTime));
-<<<<<<< HEAD
-
-=======
->>>>>>> 9e306671
                 pcursor->Next();
             } else {
                 return error("%s: failed to read value", __func__);
