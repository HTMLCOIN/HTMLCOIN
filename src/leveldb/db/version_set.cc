--- conflicted
+++ resolved
@@ -20,11 +20,7 @@
 
 namespace leveldb {
 
-<<<<<<< HEAD
-static int TargetFileSize(const Options* options) {
-=======
 static size_t TargetFileSize(const Options* options) {
->>>>>>> fc40b6f0
   return options->max_file_size;
 }
 
