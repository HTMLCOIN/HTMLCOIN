--- conflicted
+++ resolved
@@ -46,12 +46,8 @@
     strUsage += HelpMessageOpt("-rpcuser=<user>", _("Username for JSON-RPC connections"));
     strUsage += HelpMessageOpt("-rpcpassword=<pw>", _("Password for JSON-RPC connections"));
     strUsage += HelpMessageOpt("-rpcclienttimeout=<n>", strprintf(_("Timeout in seconds during HTTP requests, or 0 for no timeout. (default: %d)"), DEFAULT_HTTP_CLIENT_TIMEOUT));
-<<<<<<< HEAD
-    strUsage += HelpMessageOpt("-stdin", _("Read extra arguments from standard input, one per line until EOF/Ctrl-D (recommended for sensitive information such as passphrases)"));
-=======
     strUsage += HelpMessageOpt("-stdinrpcpass", strprintf(_("Read RPC password from standard input as a single line.  When combined with -stdin, the first line from standard input is used for the RPC password.")));
     strUsage += HelpMessageOpt("-stdin", _("Read extra arguments from standard input, one per line until EOF/Ctrl-D (recommended for sensitive information such as passphrases).  When combined with -stdinrpcpass, the first line from standard input is used for the RPC password."));
->>>>>>> a68962c4
     strUsage += HelpMessageOpt("-rpcwallet=<walletname>", _("Send RPC for non-default wallet on RPC server (argument is wallet filename in qtumd directory, required if qtumd/-Qt runs with multiple wallets)"));
 
     return strUsage;
