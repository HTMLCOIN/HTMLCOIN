--- conflicted
+++ resolved
@@ -94,11 +94,7 @@
   fi
 
   if test "x$use_pkgconfig" = xyes; then
-<<<<<<< HEAD
-    BITCOIN_QT_CHECK([_BITCOIN_QT_FIND_LIBS_WITH_PKGCONFIG([$2])])
-=======
     BITCOIN_QT_CHECK([_BITCOIN_QT_FIND_LIBS_WITH_PKGCONFIG])
->>>>>>> 228c1378
   else
     BITCOIN_QT_CHECK([_BITCOIN_QT_FIND_LIBS_WITHOUT_PKGCONFIG])
   fi
@@ -116,55 +112,6 @@
   TEMP_CXXFLAGS=$CXXFLAGS
   CPPFLAGS="$QT_INCLUDES $CPPFLAGS"
   CXXFLAGS="$PIC_FLAGS $CXXFLAGS"
-<<<<<<< HEAD
-  if test "x$bitcoin_qt_got_major_vers" = x5; then
-    _BITCOIN_QT_IS_STATIC
-    if test "x$bitcoin_cv_static_qt" = xyes; then
-      _BITCOIN_QT_FIND_STATIC_PLUGINS
-      AC_DEFINE(QT_STATICPLUGIN, 1, [Define this symbol if qt plugins are static])
-      AC_CACHE_CHECK(for Qt < 5.4, bitcoin_cv_need_acc_widget,[
-        AC_COMPILE_IFELSE([AC_LANG_PROGRAM([[
-            #include <QtCore/qconfig.h>
-            #ifndef QT_VERSION
-            #  include <QtCore/qglobal.h>
-            #endif
-          ]],
-          [[
-            #if QT_VERSION >= 0x050400
-            choke
-            #endif
-          ]])],
-        [bitcoin_cv_need_acc_widget=yes],
-        [bitcoin_cv_need_acc_widget=no])
-      ])
-      if test "x$bitcoin_cv_need_acc_widget" = xyes; then
-        _BITCOIN_QT_CHECK_STATIC_PLUGINS([Q_IMPORT_PLUGIN(AccessibleFactory)], [-lqtaccessiblewidgets])
-      fi
-      _BITCOIN_QT_CHECK_STATIC_PLUGINS([Q_IMPORT_PLUGIN(QMinimalIntegrationPlugin)],[-lqminimal])
-      AC_DEFINE(QT_QPA_PLATFORM_MINIMAL, 1, [Define this symbol if the minimal qt platform exists])
-      if test "x$TARGET_OS" = xwindows; then
-        _BITCOIN_QT_CHECK_STATIC_PLUGINS([Q_IMPORT_PLUGIN(QWindowsIntegrationPlugin)],[-lqwindows])
-        AC_DEFINE(QT_QPA_PLATFORM_WINDOWS, 1, [Define this symbol if the qt platform is windows])
-      elif test "x$TARGET_OS" = xlinux; then
-        _BITCOIN_QT_CHECK_STATIC_PLUGINS([Q_IMPORT_PLUGIN(QXcbIntegrationPlugin)],[-lqxcb -lxcb-static])
-        AC_DEFINE(QT_QPA_PLATFORM_XCB, 1, [Define this symbol if the qt platform is xcb])
-      elif test "x$TARGET_OS" = xdarwin; then
-        AX_CHECK_LINK_FLAG([[-framework IOKit]],[QT_LIBS="$QT_LIBS -framework IOKit"],[AC_MSG_ERROR(could not iokit framework)])
-        _BITCOIN_QT_CHECK_STATIC_PLUGINS([Q_IMPORT_PLUGIN(QCocoaIntegrationPlugin)],[-lqcocoa])
-        AC_DEFINE(QT_QPA_PLATFORM_COCOA, 1, [Define this symbol if the qt platform is cocoa])
-      fi
-    fi
-  else
-    if test "x$TARGET_OS" = xwindows; then
-      AC_DEFINE(QT_STATICPLUGIN, 1, [Define this symbol if qt plugins are static])
-      _BITCOIN_QT_CHECK_STATIC_PLUGINS([
-         Q_IMPORT_PLUGIN(qcncodecs)
-         Q_IMPORT_PLUGIN(qjpcodecs)
-         Q_IMPORT_PLUGIN(qtwcodecs)
-         Q_IMPORT_PLUGIN(qkrcodecs)
-         Q_IMPORT_PLUGIN(AccessibleFactory)],
-         [-lqcncodecs -lqjpcodecs -lqtwcodecs -lqkrcodecs -lqtaccessiblewidgets])
-=======
   _BITCOIN_QT_IS_STATIC
   if test "x$bitcoin_cv_static_qt" = xyes; then
     _BITCOIN_QT_FIND_STATIC_PLUGINS
@@ -199,7 +146,6 @@
       AX_CHECK_LINK_FLAG([[-framework IOKit]],[QT_LIBS="$QT_LIBS -framework IOKit"],[AC_MSG_ERROR(could not iokit framework)])
       _BITCOIN_QT_CHECK_STATIC_PLUGINS([Q_IMPORT_PLUGIN(QCocoaIntegrationPlugin)],[-lqcocoa])
       AC_DEFINE(QT_QPA_PLATFORM_COCOA, 1, [Define this symbol if the qt platform is cocoa])
->>>>>>> 228c1378
     fi
   fi
   CPPFLAGS=$TEMP_CPPFLAGS
@@ -207,13 +153,7 @@
   ])
 
   if test "x$use_pkgconfig$qt_bin_path" = xyes; then
-<<<<<<< HEAD
-    if test "x$bitcoin_qt_got_major_vers" = x5; then
-      qt_bin_path="`$PKG_CONFIG --variable=host_bins Qt5Core 2>/dev/null`"
-    fi
-=======
     qt_bin_path="`$PKG_CONFIG --variable=host_bins Qt5Core 2>/dev/null`"
->>>>>>> 228c1378
   fi
 
   if test "x$use_hardening" != xno; then
@@ -336,11 +276,7 @@
       #endif
     ]],
     [[
-<<<<<<< HEAD
-      #if QT_VERSION < 0x050000
-=======
       #if QT_VERSION < 0x050000 || QT_VERSION_MAJOR < 5
->>>>>>> 228c1378
       choke
       #endif
     ]])],
@@ -376,22 +312,6 @@
 dnl Output: Defines QT_STATICPLUGIN if plugins are static.
 AC_DEFUN([_BITCOIN_QT_IS_STATIC],[
   AC_CACHE_CHECK(for static Qt, bitcoin_cv_static_qt,[
-<<<<<<< HEAD
-  AC_COMPILE_IFELSE([AC_LANG_PROGRAM([[
-      #include <QtCore/qconfig.h>
-      #ifndef QT_VERSION
-      #  include <QtCore/qglobal.h>
-      #endif
-    ]],
-    [[
-      #if !defined(QT_STATIC)
-      choke
-      #endif
-    ]])],
-    [bitcoin_cv_static_qt=yes],
-    [bitcoin_cv_static_qt=no])
-  ])
-=======
     AC_COMPILE_IFELSE([AC_LANG_PROGRAM([[
         #include <QtCore/qconfig.h>
         #ifndef QT_VERSION OR QT_VERSION_STR
@@ -406,7 +326,6 @@
       [bitcoin_cv_static_qt=yes],
       [bitcoin_cv_static_qt=no])
     ])
->>>>>>> 228c1378
   if test "x$bitcoin_cv_static_qt" = xyes; then
     AC_DEFINE(QT_STATICPLUGIN, 1, [Define this symbol for static Qt plugins])
   fi
@@ -435,26 +354,14 @@
 dnl Inputs: qt_plugin_path. optional.
 dnl Outputs: QT_LIBS is appended
 AC_DEFUN([_BITCOIN_QT_FIND_STATIC_PLUGINS],[
-<<<<<<< HEAD
-  if test "x$bitcoin_qt_got_major_vers" = x5; then
-      if test "x$qt_plugin_path" != x; then
-        QT_LIBS="$QT_LIBS -L$qt_plugin_path/platforms"
-        if test -d "$qt_plugin_path/accessible"; then
-          QT_LIBS="$QT_LIBS -L$qt_plugin_path/accessible"
-        fi
-=======
     if test "x$qt_plugin_path" != x; then
       QT_LIBS="$QT_LIBS -L$qt_plugin_path/platforms"
       if test -d "$qt_plugin_path/accessible"; then
         QT_LIBS="$QT_LIBS -L$qt_plugin_path/accessible"
->>>>>>> 228c1378
       fi
      if test "x$use_pkgconfig" = xyes; then
      : dnl
      m4_ifdef([PKG_CHECK_MODULES],[
-<<<<<<< HEAD
-       PKG_CHECK_MODULES([QTPLATFORM], [Qt5PlatformSupport], [QT_LIBS="$QTPLATFORM_LIBS $QT_LIBS"])
-=======
        if test x$bitcoin_cv_qt58 = xno; then
          PKG_CHECK_MODULES([QTPLATFORM], [Qt5PlatformSupport], [QT_LIBS="$QTPLATFORM_LIBS $QT_LIBS"])
        else
@@ -465,20 +372,15 @@
          PKG_CHECK_MODULES([QTACCESSIBILITY], [Qt5AccessibilitySupport], [QT_LIBS="-lQt5AccessibilitySupport $QT_LIBS"])
          PKG_CHECK_MODULES([QTFB], [Qt5FbSupport], [QT_LIBS="-lQt5FbSupport $QT_LIBS"])
                 fi
->>>>>>> 228c1378
        if test "x$TARGET_OS" = xlinux; then
          PKG_CHECK_MODULES([X11XCB], [x11-xcb], [QT_LIBS="$X11XCB_LIBS $QT_LIBS"])
          if ${PKG_CONFIG} --exists "Qt5Core >= 5.5" 2>/dev/null; then
            PKG_CHECK_MODULES([QTXCBQPA], [Qt5XcbQpa], [QT_LIBS="$QTXCBQPA_LIBS $QT_LIBS"])
          fi
        elif test "x$TARGET_OS" = xdarwin; then
-<<<<<<< HEAD
-         PKG_CHECK_MODULES([QTPRINT], [Qt5PrintSupport], [QT_LIBS="$QTPRINT_LIBS $QT_LIBS"])
-=======
          PKG_CHECK_MODULES([QTCLIPBOARD], [Qt5ClipboardSupport], [QT_LIBS="-lQt5ClipboardSupport $QT_LIBS"])
          PKG_CHECK_MODULES([QTGRAPHICS], [Qt5GraphicsSupport], [QT_LIBS="-lQt5GraphicsSupport $QT_LIBS"])
          PKG_CHECK_MODULES([QTCGL], [Qt5CglSupport], [QT_LIBS="-lQt5CglSupport $QT_LIBS"])
->>>>>>> 228c1378
        fi
      ])
      else
@@ -491,11 +393,7 @@
                #endif
              ]],
              [[
-<<<<<<< HEAD
-               #if QT_VERSION < 0x050600
-=======
                #if QT_VERSION < 0x050600 || QT_VERSION_MINOR < 6
->>>>>>> 228c1378
                choke
                #endif
              ]])],
@@ -503,18 +401,6 @@
            [bitcoin_cv_need_platformsupport=no])
          ])
          if test "x$bitcoin_cv_need_platformsupport" = xyes; then
-<<<<<<< HEAD
-           BITCOIN_QT_CHECK(AC_CHECK_LIB([${QT_LIB_PREFIX}PlatformSupport],[main],,BITCOIN_QT_FAIL(lib${QT_LIB_PREFIX}PlatformSupport not found)))
-         fi
-       fi
-     fi
-  else
-    if test "x$qt_plugin_path" != x; then
-      QT_LIBS="$QT_LIBS -L$qt_plugin_path/accessible"
-      QT_LIBS="$QT_LIBS -L$qt_plugin_path/codecs"
-    fi
-  fi
-=======
            if test x$bitcoin_cv_qt58 = xno; then
              BITCOIN_QT_CHECK(AC_CHECK_LIB([${QT_LIB_PREFIX}PlatformSupport],[main],,BITCOIN_QT_FAIL(lib$QT_LIB_PREFIXPlatformSupport not found)))
            else
@@ -530,7 +416,6 @@
        fi
      fi
    fi
->>>>>>> 228c1378
 ])
 
 dnl Internal. Find Qt libraries using pkg-config.
@@ -542,42 +427,11 @@
 dnl Outputs: have_qt_test and have_qt_dbus are set (if applicable) to yes|no.
 AC_DEFUN([_BITCOIN_QT_FIND_LIBS_WITH_PKGCONFIG],[
   m4_ifdef([PKG_CHECK_MODULES],[
-<<<<<<< HEAD
-  auto_priority_version=$1
-  if test "x$auto_priority_version" = x; then
-    auto_priority_version=qt5
-  fi
-    if test "x$bitcoin_qt_want_version" = xqt5 ||  ( test "x$bitcoin_qt_want_version" = xauto && test "x$auto_priority_version" = xqt5 ); then
-      QT_LIB_PREFIX=Qt5
-      bitcoin_qt_got_major_vers=5
-    else
-      QT_LIB_PREFIX=Qt
-      bitcoin_qt_got_major_vers=4
-    fi
-=======
     QT_LIB_PREFIX=Qt5
->>>>>>> 228c1378
     qt5_modules="Qt5Core Qt5Gui Qt5Network Qt5Widgets"
     BITCOIN_QT_CHECK([
-<<<<<<< HEAD
-      if test "x$bitcoin_qt_want_version" = xqt5 || ( test "x$bitcoin_qt_want_version" = xauto && test "x$auto_priority_version" = xqt5 ); then
-        PKG_CHECK_MODULES([QT5], [$qt5_modules], [QT_INCLUDES="$QT5_CFLAGS"; QT_LIBS="$QT5_LIBS" have_qt=yes],[have_qt=no])
-      elif test "x$bitcoin_qt_want_version" = xqt4 || ( test "x$bitcoin_qt_want_version" = xauto && test "x$auto_priority_version" = xqt4 ); then
-        PKG_CHECK_MODULES([QT4], [$qt4_modules], [QT_INCLUDES="$QT4_CFLAGS"; QT_LIBS="$QT4_LIBS" ; have_qt=yes], [have_qt=no])
-      fi
-
-      dnl qt version is set to 'auto' and the preferred version wasn't found. Now try the other.
-      if test "x$have_qt" = xno && test "x$bitcoin_qt_want_version" = xauto; then
-        if test "x$auto_priority_version" = xqt5; then
-          PKG_CHECK_MODULES([QT4], [$qt4_modules], [QT_INCLUDES="$QT4_CFLAGS"; QT_LIBS="$QT4_LIBS" ; have_qt=yes; QT_LIB_PREFIX=Qt; bitcoin_qt_got_major_vers=4], [have_qt=no])
-        else
-          PKG_CHECK_MODULES([QT5], [$qt5_modules], [QT_INCLUDES="$QT5_CFLAGS"; QT_LIBS="$QT5_LIBS" ; have_qt=yes; QT_LIB_PREFIX=Qt5; bitcoin_qt_got_major_vers=5], [have_qt=no])
-        fi
-      fi
-=======
       PKG_CHECK_MODULES([QT5], [$qt5_modules], [QT_INCLUDES="$QT5_CFLAGS"; QT_LIBS="$QT5_LIBS" have_qt=yes],[have_qt=no])
 
->>>>>>> 228c1378
       if test "x$have_qt" != xyes; then
         have_qt=no
         BITCOIN_QT_FAIL([Qt dependencies not found])
@@ -620,17 +474,7 @@
       _BITCOIN_QT_CHECK_QT5
       _BITCOIN_QT_CHECK_QT58
     fi
-<<<<<<< HEAD
-    if test "x$bitcoin_cv_qt5" = xyes || test "x$bitcoin_qt_want_version" = xqt5; then
-      QT_LIB_PREFIX=Qt5
-      bitcoin_qt_got_major_vers=5
-    else
-      QT_LIB_PREFIX=Qt
-      bitcoin_qt_got_major_vers=4
-    fi
-=======
     QT_LIB_PREFIX=Qt5
->>>>>>> 228c1378
   ])
 
   BITCOIN_QT_CHECK([
@@ -646,22 +490,12 @@
 
   BITCOIN_QT_CHECK(AC_CHECK_LIB([z] ,[main],,AC_MSG_WARN([zlib not found. Assuming qt has it built-in])))
   BITCOIN_QT_CHECK(AC_SEARCH_LIBS([jpeg_create_decompress] ,[qtjpeg jpeg],,AC_MSG_WARN([libjpeg not found. Assuming qt has it built-in])))
-<<<<<<< HEAD
-  BITCOIN_QT_CHECK(AC_SEARCH_LIBS([pcre16_exec], [qtpcre pcre16],,AC_MSG_WARN([libpcre16 not found. Assuming qt has it built-in])))
-  BITCOIN_QT_CHECK(AC_SEARCH_LIBS([hb_ot_tags_from_script] ,[qtharfbuzzng harfbuzz],,AC_MSG_WARN([libharfbuzz not found. Assuming qt has it built-in or support is disabled])))
-  BITCOIN_QT_CHECK(AC_CHECK_LIB([${QT_LIB_PREFIX}Core]   ,[main],,BITCOIN_QT_FAIL(lib${QT_LIB_PREFIX}Core not found)))
-  BITCOIN_QT_CHECK(AC_CHECK_LIB([${QT_LIB_PREFIX}Gui]    ,[main],,BITCOIN_QT_FAIL(lib${QT_LIB_PREFIX}Gui not found)))
-  BITCOIN_QT_CHECK(AC_CHECK_LIB([${QT_LIB_PREFIX}Network],[main],,BITCOIN_QT_FAIL(lib${QT_LIB_PREFIX}Network not found)))
-  if test "x$bitcoin_qt_got_major_vers" = x5; then
-    BITCOIN_QT_CHECK(AC_CHECK_LIB([${QT_LIB_PREFIX}Widgets],[main],,BITCOIN_QT_FAIL(lib${QT_LIB_PREFIX}Widgets not found)))
-=======
   if test x$bitcoin_cv_qt58 = xno; then
     BITCOIN_QT_CHECK(AC_SEARCH_LIBS([png_error] ,[qtpng png],,AC_MSG_WARN([libpng not found. Assuming qt has it built-in])))
     BITCOIN_QT_CHECK(AC_SEARCH_LIBS([pcre16_exec], [qtpcre pcre16],,AC_MSG_WARN([libpcre16 not found. Assuming qt has it built-in])))
   else
     BITCOIN_QT_CHECK(AC_SEARCH_LIBS([png_error] ,[qtlibpng png],,AC_MSG_WARN([libpng not found. Assuming qt has it built-in])))
     BITCOIN_QT_CHECK(AC_SEARCH_LIBS([pcre2_match_16], [qtpcre2 libqtpcre2],,AC_MSG_WARN([libqtpcre2 not found. Assuming qt has it built-in])))
->>>>>>> 228c1378
   fi
   BITCOIN_QT_CHECK(AC_SEARCH_LIBS([hb_ot_tags_from_script] ,[qtharfbuzzng qtharfbuzz harfbuzz],,AC_MSG_WARN([libharfbuzz not found. Assuming qt has it built-in or support is disabled])))
   BITCOIN_QT_CHECK(AC_CHECK_LIB([${QT_LIB_PREFIX}Core]   ,[main],,BITCOIN_QT_FAIL(lib${QT_LIB_PREFIX}Core not found)))
