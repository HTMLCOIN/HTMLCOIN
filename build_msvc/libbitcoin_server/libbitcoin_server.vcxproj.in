<?xml version="1.0" encoding="utf-8"?>
<Project DefaultTargets="Build" xmlns="http://schemas.microsoft.com/developer/msbuild/2003">
  <Import Project="..\common.init.vcxproj" />
  <PropertyGroup Label="Globals">
    <ProjectGuid>{460FEE33-1FE1-483F-B3BF-931FF8E969A5}</ProjectGuid>
  </PropertyGroup>
  <PropertyGroup Label="Configuration">
    <ConfigurationType>StaticLibrary</ConfigurationType>
  </PropertyGroup>
<<<<<<< HEAD
  <PropertyGroup Condition="'$(Configuration)|$(Platform)'=='Release|Win32'">
    <LinkIncremental>false</LinkIncremental>
  </PropertyGroup>
  <PropertyGroup Condition="'$(Configuration)|$(Platform)'=='Release|x64'">
    <LinkIncremental>false</LinkIncremental>
  </PropertyGroup>
  <ItemDefinitionGroup Condition="'$(Configuration)|$(Platform)'=='Debug|x64'">
    <ClCompile>
      <PrecompiledHeader>NotUsing</PrecompiledHeader>
      <WarningLevel>Level3</WarningLevel>
      <Optimization>Disabled</Optimization>
      <PreprocessorDefinitions>WIN32;HAVE_CONFIG_H;_CRT_SECURE_NO_WARNINGS;_SCL_SECURE_NO_WARNINGS;_DEBUG;_CONSOLE;%(PreprocessorDefinitions)</PreprocessorDefinitions>
      <SDLCheck>true</SDLCheck>
      <RuntimeLibrary>MultiThreadedDebug</RuntimeLibrary>
    </ClCompile>
    <Link>
      <SubSystem>Console</SubSystem>
      <GenerateDebugInformation>true</GenerateDebugInformation>
    </Link>
  </ItemDefinitionGroup>
  <ItemDefinitionGroup Condition="'$(Configuration)|$(Platform)'=='Debug|Win32'">
    <ClCompile>
      <PrecompiledHeader>NotUsing</PrecompiledHeader>
      <WarningLevel>Level3</WarningLevel>
      <Optimization>Disabled</Optimization>
      <PreprocessorDefinitions>WIN32;HAVE_CONFIG_H;_CRT_SECURE_NO_WARNINGS;_SCL_SECURE_NO_WARNINGS;WIN32;_DEBUG;_CONSOLE;%(PreprocessorDefinitions)</PreprocessorDefinitions>
      <SDLCheck>true</SDLCheck>
      <RuntimeLibrary>MultiThreadedDebug</RuntimeLibrary>
      <SuppressStartupBanner>false</SuppressStartupBanner>
    </ClCompile>
    <Link>
      <SubSystem>Console</SubSystem>
      <GenerateDebugInformation>true</GenerateDebugInformation>
    </Link>
  </ItemDefinitionGroup>
  <ItemDefinitionGroup Condition="'$(Configuration)|$(Platform)'=='Release|Win32'">
    <ClCompile>
      <PrecompiledHeader>NotUsing</PrecompiledHeader>
      <WarningLevel>Level3</WarningLevel>
      <Optimization>MaxSpeed</Optimization>
      <FunctionLevelLinking>true</FunctionLevelLinking>
      <IntrinsicFunctions>true</IntrinsicFunctions>
      <PreprocessorDefinitions>WIN32;HAVE_CONFIG_H;_CRT_SECURE_NO_WARNINGS;_SCL_SECURE_NO_WARNINGS;_CONSOLE;%(PreprocessorDefinitions)</PreprocessorDefinitions>
      <SDLCheck>true</SDLCheck>
      <RuntimeLibrary>MultiThreaded</RuntimeLibrary>
    </ClCompile>
    <Link>
      <SubSystem>Console</SubSystem>
      <EnableCOMDATFolding>true</EnableCOMDATFolding>
      <OptimizeReferences>true</OptimizeReferences>
      <GenerateDebugInformation>true</GenerateDebugInformation>
    </Link>
  </ItemDefinitionGroup>
  <ItemDefinitionGroup Condition="'$(Configuration)|$(Platform)'=='Release|x64'">
    <ClCompile>
      <PrecompiledHeader>NotUsing</PrecompiledHeader>
      <WarningLevel>Level3</WarningLevel>
      <Optimization>MaxSpeed</Optimization>
      <FunctionLevelLinking>true</FunctionLevelLinking>
      <IntrinsicFunctions>true</IntrinsicFunctions>
      <PreprocessorDefinitions>WIN32;HAVE_CONFIG_H;_CRT_SECURE_NO_WARNINGS;_SCL_SECURE_NO_WARNINGS;_CONSOLE;%(PreprocessorDefinitions)</PreprocessorDefinitions>
      <SDLCheck>true</SDLCheck>
      <RuntimeLibrary>MultiThreaded</RuntimeLibrary>
    </ClCompile>
    <Link>
      <SubSystem>Console</SubSystem>
      <EnableCOMDATFolding>true</EnableCOMDATFolding>
      <OptimizeReferences>true</OptimizeReferences>
      <GenerateDebugInformation>true</GenerateDebugInformation>
    </Link>
  </ItemDefinitionGroup>
  <ItemGroup>
=======
    <ItemGroup>
>>>>>>> 451880b9
@SOURCE_FILES@
    <ClCompile Include="..\..\src\wallet\init.cpp">
      <ObjectFileName>$(IntDir)wallet_init.obj</ObjectFileName>
    </ClCompile>
  </ItemGroup>
  <Import Project="$(VCTargetsPath)\Microsoft.Cpp.props" />
  <Import Project="$(VCTargetsPath)\Microsoft.Cpp.targets" />
  <Import Project="..\common.vcxproj" />
</Project><|MERGE_RESOLUTION|>--- conflicted
+++ resolved
@@ -7,82 +7,7 @@
   <PropertyGroup Label="Configuration">
     <ConfigurationType>StaticLibrary</ConfigurationType>
   </PropertyGroup>
-<<<<<<< HEAD
-  <PropertyGroup Condition="'$(Configuration)|$(Platform)'=='Release|Win32'">
-    <LinkIncremental>false</LinkIncremental>
-  </PropertyGroup>
-  <PropertyGroup Condition="'$(Configuration)|$(Platform)'=='Release|x64'">
-    <LinkIncremental>false</LinkIncremental>
-  </PropertyGroup>
-  <ItemDefinitionGroup Condition="'$(Configuration)|$(Platform)'=='Debug|x64'">
-    <ClCompile>
-      <PrecompiledHeader>NotUsing</PrecompiledHeader>
-      <WarningLevel>Level3</WarningLevel>
-      <Optimization>Disabled</Optimization>
-      <PreprocessorDefinitions>WIN32;HAVE_CONFIG_H;_CRT_SECURE_NO_WARNINGS;_SCL_SECURE_NO_WARNINGS;_DEBUG;_CONSOLE;%(PreprocessorDefinitions)</PreprocessorDefinitions>
-      <SDLCheck>true</SDLCheck>
-      <RuntimeLibrary>MultiThreadedDebug</RuntimeLibrary>
-    </ClCompile>
-    <Link>
-      <SubSystem>Console</SubSystem>
-      <GenerateDebugInformation>true</GenerateDebugInformation>
-    </Link>
-  </ItemDefinitionGroup>
-  <ItemDefinitionGroup Condition="'$(Configuration)|$(Platform)'=='Debug|Win32'">
-    <ClCompile>
-      <PrecompiledHeader>NotUsing</PrecompiledHeader>
-      <WarningLevel>Level3</WarningLevel>
-      <Optimization>Disabled</Optimization>
-      <PreprocessorDefinitions>WIN32;HAVE_CONFIG_H;_CRT_SECURE_NO_WARNINGS;_SCL_SECURE_NO_WARNINGS;WIN32;_DEBUG;_CONSOLE;%(PreprocessorDefinitions)</PreprocessorDefinitions>
-      <SDLCheck>true</SDLCheck>
-      <RuntimeLibrary>MultiThreadedDebug</RuntimeLibrary>
-      <SuppressStartupBanner>false</SuppressStartupBanner>
-    </ClCompile>
-    <Link>
-      <SubSystem>Console</SubSystem>
-      <GenerateDebugInformation>true</GenerateDebugInformation>
-    </Link>
-  </ItemDefinitionGroup>
-  <ItemDefinitionGroup Condition="'$(Configuration)|$(Platform)'=='Release|Win32'">
-    <ClCompile>
-      <PrecompiledHeader>NotUsing</PrecompiledHeader>
-      <WarningLevel>Level3</WarningLevel>
-      <Optimization>MaxSpeed</Optimization>
-      <FunctionLevelLinking>true</FunctionLevelLinking>
-      <IntrinsicFunctions>true</IntrinsicFunctions>
-      <PreprocessorDefinitions>WIN32;HAVE_CONFIG_H;_CRT_SECURE_NO_WARNINGS;_SCL_SECURE_NO_WARNINGS;_CONSOLE;%(PreprocessorDefinitions)</PreprocessorDefinitions>
-      <SDLCheck>true</SDLCheck>
-      <RuntimeLibrary>MultiThreaded</RuntimeLibrary>
-    </ClCompile>
-    <Link>
-      <SubSystem>Console</SubSystem>
-      <EnableCOMDATFolding>true</EnableCOMDATFolding>
-      <OptimizeReferences>true</OptimizeReferences>
-      <GenerateDebugInformation>true</GenerateDebugInformation>
-    </Link>
-  </ItemDefinitionGroup>
-  <ItemDefinitionGroup Condition="'$(Configuration)|$(Platform)'=='Release|x64'">
-    <ClCompile>
-      <PrecompiledHeader>NotUsing</PrecompiledHeader>
-      <WarningLevel>Level3</WarningLevel>
-      <Optimization>MaxSpeed</Optimization>
-      <FunctionLevelLinking>true</FunctionLevelLinking>
-      <IntrinsicFunctions>true</IntrinsicFunctions>
-      <PreprocessorDefinitions>WIN32;HAVE_CONFIG_H;_CRT_SECURE_NO_WARNINGS;_SCL_SECURE_NO_WARNINGS;_CONSOLE;%(PreprocessorDefinitions)</PreprocessorDefinitions>
-      <SDLCheck>true</SDLCheck>
-      <RuntimeLibrary>MultiThreaded</RuntimeLibrary>
-    </ClCompile>
-    <Link>
-      <SubSystem>Console</SubSystem>
-      <EnableCOMDATFolding>true</EnableCOMDATFolding>
-      <OptimizeReferences>true</OptimizeReferences>
-      <GenerateDebugInformation>true</GenerateDebugInformation>
-    </Link>
-  </ItemDefinitionGroup>
-  <ItemGroup>
-=======
     <ItemGroup>
->>>>>>> 451880b9
 @SOURCE_FILES@
     <ClCompile Include="..\..\src\wallet\init.cpp">
       <ObjectFileName>$(IntDir)wallet_init.obj</ObjectFileName>
