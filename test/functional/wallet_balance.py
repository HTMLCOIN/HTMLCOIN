--- conflicted
+++ resolved
@@ -17,10 +17,6 @@
 from test_framework.qtum import convert_btc_address_to_qtum
 from test_framework.qtumconfig import INITIAL_BLOCK_REWARD, COINBASE_MATURITY
 
-<<<<<<< HEAD
-RANDOM_COINBASE_ADDRESS = convert_btc_address_to_qtum('mneYUmWYsuk7kySiURxCi3AGxrAqZxLgPZ')
-=======
->>>>>>> 451880b9
 
 def create_transactions(node, address, amt, fees):
     # Create and sign raw transactions from node to address for amt.
@@ -70,14 +66,6 @@
         assert_equal(len(self.nodes[0].listunspent()), 0)
         assert_equal(len(self.nodes[1].listunspent()), 0)
 
-<<<<<<< HEAD
-        self.log.info("We use a third node here that sends 50 qtum to each of the two other nodes to keep compatibility with bitcoin")
-
-        self.nodes[2].generate(1)
-        self.sync_all()
-        self.nodes[2].generate(1)
-        self.nodes[2].generatetoaddress(COINBASE_MATURITY, RANDOM_COINBASE_ADDRESS)
-=======
         self.log.info("Check that only node 0 is watching an address")
         assert 'watchonly' in self.nodes[0].getbalances()
         assert 'watchonly' not in self.nodes[1].getbalances()
@@ -87,7 +75,6 @@
         self.sync_all()
         self.nodes[1].generate(1)
         self.nodes[1].generatetoaddress(101, ADDRESS_WATCHONLY)
->>>>>>> 451880b9
         self.sync_all()
         self.nodes[2].sendmany("", {self.nodes[0].getnewaddress(): 50, self.nodes[1].getnewaddress(): 50})
         self.nodes[2].generatetoaddress(COINBASE_MATURITY, RANDOM_COINBASE_ADDRESS)
@@ -188,8 +175,6 @@
         after = self.nodes[1].getunconfirmedbalance()
         assert_equal(before + Decimal('0.1'), after)
 
-<<<<<<< HEAD
-=======
         # Create 3 more wallet txs, where the last is not accepted to the
         # mempool because it is the third descendant of the tx above
         for _ in range(3):
@@ -237,7 +222,6 @@
         self.sync_all()
         assert_equal(self.nodes[0].getbalance(minconf=0), total_amount + 1)  # The reorg recovered our fee of 1 coin
 
->>>>>>> 451880b9
 
 if __name__ == '__main__':
     WalletTest().main()