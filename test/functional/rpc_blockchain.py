--- conflicted
+++ resolved
@@ -50,17 +50,9 @@
     def set_test_params(self):
         self.setup_clean_chain = True
         self.num_nodes = 1
-<<<<<<< HEAD
-
-    def skip_test_if_missing_module(self):
-        self.skip_if_no_wallet()
-
-    def run_test(self):
-=======
 
     def run_test(self):
         self.mine_chain()
->>>>>>> 9e306671
         self.restart_node(0, extra_args=['-stopatheight=607', '-prune=1'])  # Set extra args with pruning after rescan is complete
 
         self._test_getblockchaininfo()
@@ -233,11 +225,7 @@
 
         besthash = node.getbestblockhash()
         secondbesthash = node.getblockhash(599)
-<<<<<<< HEAD
-        header = node.getblockheader(besthash)
-=======
         header = node.getblockheader(blockhash=besthash)
->>>>>>> 9e306671
 
         assert_equal(header['hash'], besthash)
         assert_equal(header['height'], 600)
@@ -269,11 +257,7 @@
 
     def _test_stopatheight(self):
         assert_equal(self.nodes[0].getblockcount(), 600)
-<<<<<<< HEAD
-        self.nodes[0].generate(6)
-=======
         self.nodes[0].generatetoaddress(6, self.nodes[0].get_deterministic_priv_key().address)
->>>>>>> 9e306671
         assert_equal(self.nodes[0].getblockcount(), 606)
         self.log.debug('Node should not stop at this height')
         assert_raises(subprocess.TimeoutExpired, lambda: self.nodes[0].process.wait(timeout=3))
