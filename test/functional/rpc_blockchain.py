#!/usr/bin/env python3
# Copyright (c) 2014-2018 The Bitcoin Core developers
# Distributed under the MIT software license, see the accompanying
# file COPYING or http://www.opensource.org/licenses/mit-license.php.
"""Test RPCs related to blockchainstate.

Test the following RPCs:
    - getblockchaininfo
    - gettxoutsetinfo
    - getdifficulty
    - getbestblockhash
    - getblockhash
    - getblockheader
    - getchaintxstats
    - getnetworkhashps
    - verifychain

Tests correspond to code in rpc/blockchain.cpp.
"""

from decimal import Decimal
import http.client
import subprocess
import time

from test_framework.test_framework import BitcoinTestFramework
from test_framework.util import (
    assert_equal,
    assert_greater_than,
    assert_greater_than_or_equal,
    assert_raises,
    assert_raises_rpc_error,
    assert_is_hex_string,
    assert_is_hash_string,
)
from test_framework.blocktools import (
    create_block,
    create_coinbase,
)
from test_framework.messages import (
    msg_block,
)
from test_framework.mininode import (
    P2PInterface,
)


class BlockchainTest(BitcoinTestFramework):
    def set_test_params(self):
        self.num_nodes = 1
        self.extra_args = [['-stopatheight=607', '-prune=1']]

    def run_test(self):
        self._test_getblockchaininfo()
        self._test_getchaintxstats()
        self._test_gettxoutsetinfo()
        self._test_getblockheader()
        self._test_getdifficulty()
        self._test_getnetworkhashps()
        self._test_stopatheight()
        self._test_waitforblockheight()
        assert self.nodes[0].verifychain(4, 0)

    def _test_getblockchaininfo(self):
        self.log.info("Test getblockchaininfo")

        keys = [
            'bestblockhash',
            'bip9_softforks',
            'blocks',
            'chain',
            'chainwork',
            'difficulty',
            'headers',
            'initialblockdownload',
            'mediantime',
            'moneysupply',
            'pruned',
            'size_on_disk',
            'softforks',
            'verificationprogress',
            'warnings',
        ]
        res = self.nodes[0].getblockchaininfo()

        # result should have these additional pruning keys if manual pruning is enabled
        assert_equal(sorted(res.keys()), sorted(['pruneheight', 'automatic_pruning'] + keys))

        # size_on_disk should be > 0
        assert_greater_than(res['size_on_disk'], 0)

        # pruneheight should be greater or equal to 0
        assert_greater_than_or_equal(res['pruneheight'], 0)

        # check other pruning fields given that prune=1
        assert res['pruned']
        assert not res['automatic_pruning']

        self.restart_node(0, ['-stopatheight=607'])
        res = self.nodes[0].getblockchaininfo()
        # should have exact keys
        assert_equal(sorted(res.keys()), keys)

        self.restart_node(0, ['-stopatheight=607', '-prune=550'])
        res = self.nodes[0].getblockchaininfo()
        # result should have these additional pruning keys if prune=550
        assert_equal(sorted(res.keys()), sorted(['pruneheight', 'automatic_pruning', 'prune_target_size'] + keys))

        # check related fields
        assert res['pruned']
        assert_equal(res['pruneheight'], 0)
        assert res['automatic_pruning']
        assert_equal(res['prune_target_size'], 576716800)
        assert_greater_than(res['size_on_disk'], 0)

    def _test_getchaintxstats(self):
        self.log.info("Test getchaintxstats")

        # Test `getchaintxstats` invalid extra parameters
        assert_raises_rpc_error(-1, 'getchaintxstats', self.nodes[0].getchaintxstats, 0, '', 0)

        # Test `getchaintxstats` invalid `nblocks`
        assert_raises_rpc_error(-1, "JSON value is not an integer as expected", self.nodes[0].getchaintxstats, '')
        assert_raises_rpc_error(-8, "Invalid block count: should be between 0 and the block's height - 1", self.nodes[0].getchaintxstats, -1)
        assert_raises_rpc_error(-8, "Invalid block count: should be between 0 and the block's height - 1", self.nodes[0].getchaintxstats, self.nodes[0].getblockcount())

        # Test `getchaintxstats` invalid `blockhash`
        assert_raises_rpc_error(-1, "JSON value is not a string as expected", self.nodes[0].getchaintxstats, blockhash=0)
        assert_raises_rpc_error(-5, "Block not found", self.nodes[0].getchaintxstats, blockhash='0')
        blockhash = self.nodes[0].getblockhash(200)
        self.nodes[0].invalidateblock(blockhash)
        assert_raises_rpc_error(-8, "Block is not in main chain", self.nodes[0].getchaintxstats, blockhash=blockhash)
        self.nodes[0].reconsiderblock(blockhash)

        chaintxstats = self.nodes[0].getchaintxstats(1)
        # 200 txs plus genesis tx
        assert_equal(chaintxstats['txcount'], 601)
        # tx rate should be 1 per 10 minutes, or 1/600
        # we have to round because of binary math
        assert_equal(round(chaintxstats['txrate'] * 64 * 2, 10), Decimal(1))

<<<<<<< HEAD
        b1_hash = self.nodes[0].getblockhash(1)
        b1 = self.nodes[0].getblock(b1_hash)
        b200_hash = self.nodes[0].getblockhash(200)
        b200 = self.nodes[0].getblock(b200_hash)
=======
        b1 = self.nodes[0].getblock(self.nodes[0].getblockhash(1))
        b200 = self.nodes[0].getblock(self.nodes[0].getblockhash(600))
>>>>>>> 0806c12c
        time_diff = b200['mediantime'] - b1['mediantime']

        chaintxstats = self.nodes[0].getchaintxstats()
        assert_equal(chaintxstats['time'], b200['time'])
<<<<<<< HEAD
        assert_equal(chaintxstats['txcount'], 201)
        assert_equal(chaintxstats['window_final_block_hash'], b200_hash)
        assert_equal(chaintxstats['window_block_count'], 199)
        assert_equal(chaintxstats['window_tx_count'], 199)
=======
        assert_equal(chaintxstats['txcount'], 601)
        assert_equal(chaintxstats['window_block_count'], 599)
        assert_equal(chaintxstats['window_tx_count'], 599)
>>>>>>> 0806c12c
        assert_equal(chaintxstats['window_interval'], time_diff)
        assert_equal(round(chaintxstats['txrate'] * time_diff, 10), Decimal(599))

        chaintxstats = self.nodes[0].getchaintxstats(blockhash=b1_hash)
        assert_equal(chaintxstats['time'], b1['time'])
        assert_equal(chaintxstats['txcount'], 2)
        assert_equal(chaintxstats['window_final_block_hash'], b1_hash)
        assert_equal(chaintxstats['window_block_count'], 0)
        assert('window_tx_count' not in chaintxstats)
        assert('window_interval' not in chaintxstats)
        assert('txrate' not in chaintxstats)

<<<<<<< HEAD
=======
        assert_raises_rpc_error(-8, "Invalid block count: should be between 0 and the block's height - 1", self.nodes[0].getchaintxstats, 601)

>>>>>>> 0806c12c
    def _test_gettxoutsetinfo(self):
        node = self.nodes[0]
        res = node.gettxoutsetinfo()

        assert_equal(res['total_amount'], Decimal('12000000.00000000'))
        assert_equal(res['transactions'], 600)
        assert_equal(res['height'], 600)
        assert_equal(res['txouts'], 600)
        assert_equal(res['bogosize'], 51000),
        assert_equal(res['bestblock'], node.getblockhash(600))
        size = res['disk_size']
        assert size > 6400
        assert size < 64000
        assert_equal(len(res['bestblock']), 64)
        assert_equal(len(res['hash_serialized_2']), 64)

        self.log.info("Test that gettxoutsetinfo() works for blockchain with just the genesis block")
        b1hash = node.getblockhash(501)
        node.invalidateblock(b1hash)

        res2 = node.gettxoutsetinfo()
        assert_equal(res2['transactions'], 500)
        assert_equal(res2['total_amount'], Decimal('10000000'))
        assert_equal(res2['height'], 500)
        assert_equal(res2['txouts'], 500)
        assert_equal(res2['bogosize'], 42500),
        assert_equal(res2['bestblock'], node.getblockhash(500))
        assert_equal(len(res2['hash_serialized_2']), 64)

        self.log.info("Test that gettxoutsetinfo() returns the same result after invalidate/reconsider block")
        node.reconsiderblock(b1hash)

        res3 = node.gettxoutsetinfo()
        # The field 'disk_size' is non-deterministic and can thus not be
        # compared between res and res3.  Everything else should be the same.
        del res['disk_size'], res3['disk_size']
        assert_equal(res, res3)

    def _test_getblockheader(self):
        node = self.nodes[0]

        assert_raises_rpc_error(-5, "Block not found", node.getblockheader, "nonsense")

        besthash = node.getbestblockhash()
        secondbesthash = node.getblockhash(599)
        header = node.getblockheader(besthash)

        assert_equal(header['hash'], besthash)
        assert_equal(header['height'], 600)
        assert_equal(header['confirmations'], 1)
        assert_equal(header['previousblockhash'], secondbesthash)
        assert_is_hex_string(header['chainwork'])
        assert_equal(header['nTx'], 1)
        assert_is_hash_string(header['hash'])
        assert_is_hash_string(header['previousblockhash'])
        assert_is_hash_string(header['merkleroot'])
        assert_is_hash_string(header['bits'], length=None)
        assert isinstance(header['time'], int)
        assert isinstance(header['mediantime'], int)
        assert isinstance(header['nonce'], int)
        assert isinstance(header['version'], int)
        assert isinstance(int(header['versionHex'], 16), int)
        assert isinstance(header['difficulty'], Decimal)

    def _test_getdifficulty(self):
        difficulty = self.nodes[0].getdifficulty()
        # 1 hash in 2 should be valid, so difficulty should be 1/2**31
        # binary => decimal => binary math is why we do this check
        assert abs(difficulty['proof-of-work'] * 2**31 - 1) < 0.0001

    def _test_getnetworkhashps(self):
        hashes_per_second = self.nodes[0].getnetworkhashps()
        # This should be 2 hashes every 10 minutes or 1/300
        assert abs(hashes_per_second * 300 - 1) < 10

    def _test_stopatheight(self):
        assert_equal(self.nodes[0].getblockcount(), 600)
        self.nodes[0].generate(6)
        assert_equal(self.nodes[0].getblockcount(), 606)
        self.log.debug('Node should not stop at this height')
        assert_raises(subprocess.TimeoutExpired, lambda: self.nodes[0].process.wait(timeout=3))
        try:
            self.nodes[0].generate(1)
        except (ConnectionError, http.client.BadStatusLine):
            pass  # The node already shut down before response
        self.log.debug('Node should stop at this height...')
        self.nodes[0].wait_until_stopped()
        self.start_node(0)
        assert_equal(self.nodes[0].getblockcount(), 607)

    def _test_waitforblockheight(self):
        self.log.info("Test waitforblockheight")
        node = self.nodes[0]
        node.add_p2p_connection(P2PInterface())

        current_height = node.getblock(node.getbestblockhash())['height']

        # Create a fork somewhere below our current height, invalidate the tip
        # of that fork, and then ensure that waitforblockheight still
        # works as expected.
        #
        # (Previously this was broken based on setting
        # `rpc/blockchain.cpp:latestblock` incorrectly.)
        #
        b20hash = node.getblockhash(20)
        b20 = node.getblock(b20hash)

        def solve_and_send_block(prevhash, height, time):
            b = create_block(prevhash, create_coinbase(height), time)
            b.solve()
            node.p2p.send_message(msg_block(b))
            node.p2p.sync_with_ping()
            return b

        b21f = solve_and_send_block(int(b20hash, 16), 21, b20['time'] + 1)
        b22f = solve_and_send_block(b21f.sha256, 22, b21f.nTime + 1)

        node.invalidateblock(b22f.hash)

        def assert_waitforheight(height, timeout=2):
            assert_equal(
                node.waitforblockheight(height, timeout)['height'],
                current_height)

        assert_waitforheight(0)
        assert_waitforheight(current_height - 1)
        assert_waitforheight(current_height)
        assert_waitforheight(current_height + 1)


if __name__ == '__main__':
    BlockchainTest().main()<|MERGE_RESOLUTION|>--- conflicted
+++ resolved
@@ -139,29 +139,18 @@
         # we have to round because of binary math
         assert_equal(round(chaintxstats['txrate'] * 64 * 2, 10), Decimal(1))
 
-<<<<<<< HEAD
         b1_hash = self.nodes[0].getblockhash(1)
         b1 = self.nodes[0].getblock(b1_hash)
-        b200_hash = self.nodes[0].getblockhash(200)
+        b200_hash = self.nodes[0].getblockhash(600)
         b200 = self.nodes[0].getblock(b200_hash)
-=======
-        b1 = self.nodes[0].getblock(self.nodes[0].getblockhash(1))
-        b200 = self.nodes[0].getblock(self.nodes[0].getblockhash(600))
->>>>>>> 0806c12c
         time_diff = b200['mediantime'] - b1['mediantime']
 
         chaintxstats = self.nodes[0].getchaintxstats()
         assert_equal(chaintxstats['time'], b200['time'])
-<<<<<<< HEAD
-        assert_equal(chaintxstats['txcount'], 201)
+        assert_equal(chaintxstats['txcount'], 601)
         assert_equal(chaintxstats['window_final_block_hash'], b200_hash)
-        assert_equal(chaintxstats['window_block_count'], 199)
-        assert_equal(chaintxstats['window_tx_count'], 199)
-=======
-        assert_equal(chaintxstats['txcount'], 601)
         assert_equal(chaintxstats['window_block_count'], 599)
         assert_equal(chaintxstats['window_tx_count'], 599)
->>>>>>> 0806c12c
         assert_equal(chaintxstats['window_interval'], time_diff)
         assert_equal(round(chaintxstats['txrate'] * time_diff, 10), Decimal(599))
 
@@ -174,11 +163,6 @@
         assert('window_interval' not in chaintxstats)
         assert('txrate' not in chaintxstats)
 
-<<<<<<< HEAD
-=======
-        assert_raises_rpc_error(-8, "Invalid block count: should be between 0 and the block's height - 1", self.nodes[0].getchaintxstats, 601)
-
->>>>>>> 0806c12c
     def _test_gettxoutsetinfo(self):
         node = self.nodes[0]
         res = node.gettxoutsetinfo()
