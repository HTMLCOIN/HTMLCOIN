--- conflicted
+++ resolved
@@ -57,12 +57,8 @@
         timelock_tx = timelock_tx.replace("ffffffff", "11111191", 1)
         timelock_tx = timelock_tx[:-8] + hex(self.nodes[0].getblockcount() + 2)[3:] + "0" + hex(self.nodes[0].getblockcount() + 2)[2:3] + "0000"
         timelock_tx = self.nodes[0].signrawtransaction(timelock_tx)["hex"]
-<<<<<<< HEAD
-        assert_raises_rpc_error(-26,'non-final', self.nodes[0].sendrawtransaction, timelock_tx)
-=======
         # This will raise an exception because the timelock transaction is too immature to spend
         assert_raises_rpc_error(-26, "non-final", self.nodes[0].sendrawtransaction, timelock_tx)
->>>>>>> a68962c4
 
         # Broadcast and mine spend_102 and 103:
         spend_102_id = self.nodes[0].sendrawtransaction(spend_102_raw)
