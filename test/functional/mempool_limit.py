--- conflicted
+++ resolved
@@ -1,9 +1,5 @@
 #!/usr/bin/env python3
-<<<<<<< HEAD
-# Copyright (c) 2014-2017 The Bitcoin Core developers
-=======
 # Copyright (c) 2014-2018 The Bitcoin Core developers
->>>>>>> 228c1378
 # Distributed under the MIT software license, see the accompanying
 # file COPYING or http://www.opensource.org/licenses/mit-license.php.
 """Test mempool limiting together/eviction with the wallet."""
@@ -56,8 +52,6 @@
         assert_equal(self.nodes[0].getmempoolinfo()['minrelaytxfee'], Decimal('0.00001000'))
         assert_greater_than(self.nodes[0].getmempoolinfo()['mempoolminfee'], Decimal('0.00001000'))
 
-<<<<<<< HEAD
-=======
         self.log.info('Create a mempool tx that will not pass mempoolminfee')
         us0 = utxos.pop()
         inputs = [{ "txid" : us0["txid"], "vout" : us0["vout"]}]
@@ -68,6 +62,5 @@
         txFS = self.nodes[0].signrawtransactionwithwallet(txF['hex'])
         assert_raises_rpc_error(-26, "mempool min fee not met", self.nodes[0].sendrawtransaction, txFS['hex'])
 
->>>>>>> 228c1378
 if __name__ == '__main__':
     MempoolLimitTest().main()