#!/usr/bin/env python3
# Copyright (c) 2016-2018 The Bitcoin Core developers
# Distributed under the MIT software license, see the accompanying
# file COPYING or http://www.opensource.org/licenses/mit-license.php.
"""Test Hierarchical Deterministic wallet function."""

import os
import shutil

from test_framework.test_framework import BitcoinTestFramework
from test_framework.util import (
    assert_equal,
    connect_nodes_bi,
    assert_raises_rpc_error
)


class WalletHDTest(BitcoinTestFramework):
    def set_test_params(self):
        self.setup_clean_chain = True
        self.num_nodes = 2
        self.extra_args = [[], ['-keypool=0']]

    def run_test(self):
        # Make sure can't switch off usehd after wallet creation
        self.stop_node(1)
        self.nodes[1].assert_start_raises_init_error(['-usehd=0'], "Error: Error loading : You can't disable HD on an already existing HD wallet")
        self.start_node(1)
        connect_nodes_bi(self.nodes, 0, 1)

        # Make sure we use hd, keep masterkeyid
        masterkeyid = self.nodes[1].getwalletinfo()['hdseedid']
        assert_equal(masterkeyid, self.nodes[1].getwalletinfo()['hdmasterkeyid'])
        assert_equal(len(masterkeyid), 40)

        # create an internal key
        change_addr = self.nodes[1].getrawchangeaddress()
        change_addrV= self.nodes[1].getaddressinfo(change_addr)
        assert_equal(change_addrV["hdkeypath"], "m/0'/1'/0'") #first internal child key

        # Import a non-HD private key in the HD wallet
        non_hd_add = self.nodes[0].getnewaddress()
        self.nodes[1].importprivkey(self.nodes[0].dumpprivkey(non_hd_add))

        # This should be enough to keep the master key and the non-HD key
        self.nodes[1].backupwallet(os.path.join(self.nodes[1].datadir, "hd.bak"))
        #self.nodes[1].dumpwallet(os.path.join(self.nodes[1].datadir, "hd.dump"))

        # Derive some HD addresses and remember the last
        # Also send funds to each add
        self.nodes[0].generate(COINBASE_MATURITY+1)
        hd_add = None
        NUM_HD_ADDS = 10
        for i in range(NUM_HD_ADDS):
            hd_add = self.nodes[1].getnewaddress()
<<<<<<< HEAD
            hd_info = self.nodes[1].getaddressinfo(hd_add)
            assert_equal(hd_info["hdkeypath"], "m/0'/0'/"+str(i)+"'")
            assert_equal(hd_info["hdseedid"], masterkeyid)
=======
            hd_info = self.nodes[1].validateaddress(hd_add)
            assert_equal(hd_info["hdkeypath"], "m/88'/0'/"+str(i)+"'")
>>>>>>> 0806c12c
            assert_equal(hd_info["hdmasterkeyid"], masterkeyid)
            self.nodes[0].sendtoaddress(hd_add, 1)
            self.nodes[0].generate(1)
        self.nodes[0].sendtoaddress(non_hd_add, 1)
        self.nodes[0].generate(1)

        # create an internal key (again)
        change_addr = self.nodes[1].getrawchangeaddress()
        change_addrV= self.nodes[1].getaddressinfo(change_addr)
        assert_equal(change_addrV["hdkeypath"], "m/0'/1'/1'") #second internal child key

        self.sync_all()
        assert_equal(self.nodes[1].getbalance(), NUM_HD_ADDS + 1)

        self.log.info("Restore backup ...")
        self.stop_node(1)
        # we need to delete the complete regtest directory
        # otherwise node1 would auto-recover all funds in flag the keypool keys as used
        shutil.rmtree(os.path.join(self.nodes[1].datadir, "regtest", "blocks"))
        shutil.rmtree(os.path.join(self.nodes[1].datadir, "regtest", "chainstate"))
        shutil.copyfile(os.path.join(self.nodes[1].datadir, "hd.bak"), os.path.join(self.nodes[1].datadir, "regtest", "wallets", "wallet.dat"))
        self.start_node(1)

        # Assert that derivation is deterministic
        hd_add_2 = None
        for i in range(NUM_HD_ADDS):
            hd_add_2 = self.nodes[1].getnewaddress()
<<<<<<< HEAD
            hd_info_2 = self.nodes[1].getaddressinfo(hd_add_2)
            assert_equal(hd_info_2["hdkeypath"], "m/0'/0'/"+str(i)+"'")
            assert_equal(hd_info_2["hdseedid"], masterkeyid)
=======
            hd_info_2 = self.nodes[1].validateaddress(hd_add_2)
            assert_equal(hd_info_2["hdkeypath"], "m/88'/0'/"+str(_)+"'")
>>>>>>> 0806c12c
            assert_equal(hd_info_2["hdmasterkeyid"], masterkeyid)
        assert_equal(hd_add, hd_add_2)
        connect_nodes_bi(self.nodes, 0, 1)
        self.sync_all()

        # Needs rescan
        self.stop_node(1)
        self.start_node(1, extra_args=self.extra_args[1] + ['-rescan'])
        assert_equal(self.nodes[1].getbalance(), NUM_HD_ADDS + 1)

        # Try a RPC based rescan
        self.stop_node(1)
        shutil.rmtree(os.path.join(self.nodes[1].datadir, "regtest", "blocks"))
        shutil.rmtree(os.path.join(self.nodes[1].datadir, "regtest", "chainstate"))
        shutil.copyfile(os.path.join(self.nodes[1].datadir, "hd.bak"), os.path.join(self.nodes[1].datadir, "regtest", "wallets", "wallet.dat"))
        self.start_node(1, extra_args=self.extra_args[1])
        connect_nodes_bi(self.nodes, 0, 1)
        self.sync_all()
        # Wallet automatically scans blocks older than key on startup
        assert_equal(self.nodes[1].getbalance(), NUM_HD_ADDS + 1)
        out = self.nodes[1].rescanblockchain(0, 1)
        assert_equal(out['start_height'], 0)
        assert_equal(out['stop_height'], 1)
        out = self.nodes[1].rescanblockchain()
        assert_equal(out['start_height'], 0)
        assert_equal(out['stop_height'], self.nodes[1].getblockcount())
        assert_equal(self.nodes[1].getbalance(), NUM_HD_ADDS + 1)

        # send a tx and make sure its using the internal chain for the changeoutput
        txid = self.nodes[1].sendtoaddress(self.nodes[0].getnewaddress(), 1)
        outs = self.nodes[1].decoderawtransaction(self.nodes[1].gettransaction(txid)['hex'])['vout']
        keypath = ""
        for out in outs:
            if out['value'] != 1:
                keypath = self.nodes[1].getaddressinfo(out['scriptPubKey']['addresses'][0])['hdkeypath']

        assert_equal(keypath[0:8], "m/88'/1'")

        # Generate a new HD seed on node 1 and make sure it is set
        orig_masterkeyid = self.nodes[1].getwalletinfo()['hdseedid']
        self.nodes[1].sethdseed()
        new_masterkeyid = self.nodes[1].getwalletinfo()['hdseedid']
        assert orig_masterkeyid != new_masterkeyid
        addr = self.nodes[1].getnewaddress()
        assert_equal(self.nodes[1].getaddressinfo(addr)['hdkeypath'], 'm/0\'/0\'/0\'') # Make sure the new address is the first from the keypool
        self.nodes[1].keypoolrefill(1) # Fill keypool with 1 key

        # Set a new HD seed on node 1 without flushing the keypool
        new_seed = self.nodes[0].dumpprivkey(self.nodes[0].getnewaddress())
        orig_masterkeyid = new_masterkeyid
        self.nodes[1].sethdseed(False, new_seed)
        new_masterkeyid = self.nodes[1].getwalletinfo()['hdseedid']
        assert orig_masterkeyid != new_masterkeyid
        addr = self.nodes[1].getnewaddress()
        assert_equal(orig_masterkeyid, self.nodes[1].getaddressinfo(addr)['hdseedid'])
        assert_equal(self.nodes[1].getaddressinfo(addr)['hdkeypath'], 'm/0\'/0\'/1\'') # Make sure the new address continues previous keypool

        # Check that the next address is from the new seed
        self.nodes[1].keypoolrefill(1)
        next_addr = self.nodes[1].getnewaddress()
        assert_equal(new_masterkeyid, self.nodes[1].getaddressinfo(next_addr)['hdseedid'])
        assert_equal(self.nodes[1].getaddressinfo(next_addr)['hdkeypath'], 'm/0\'/0\'/0\'') # Make sure the new address is not from previous keypool
        assert next_addr != addr

        # Sethdseed parameter validity
        assert_raises_rpc_error(-1, 'sethdseed', self.nodes[0].sethdseed, False, new_seed, 0)
        assert_raises_rpc_error(-5, "Invalid private key", self.nodes[1].sethdseed, False, "not_wif")
        assert_raises_rpc_error(-1, "JSON value is not a boolean as expected", self.nodes[1].sethdseed, "Not_bool")
        assert_raises_rpc_error(-1, "JSON value is not a string as expected", self.nodes[1].sethdseed, False, True)
        assert_raises_rpc_error(-5, "Already have this key", self.nodes[1].sethdseed, False, new_seed)
        assert_raises_rpc_error(-5, "Already have this key", self.nodes[1].sethdseed, False, self.nodes[1].dumpprivkey(self.nodes[1].getnewaddress()))

if __name__ == '__main__':
    WalletHDTest().main ()<|MERGE_RESOLUTION|>--- conflicted
+++ resolved
@@ -53,14 +53,9 @@
         NUM_HD_ADDS = 10
         for i in range(NUM_HD_ADDS):
             hd_add = self.nodes[1].getnewaddress()
-<<<<<<< HEAD
             hd_info = self.nodes[1].getaddressinfo(hd_add)
-            assert_equal(hd_info["hdkeypath"], "m/0'/0'/"+str(i)+"'")
+            assert_equal(hd_info["hdkeypath"], "m/88'/0'/"+str(i)+"'")
             assert_equal(hd_info["hdseedid"], masterkeyid)
-=======
-            hd_info = self.nodes[1].validateaddress(hd_add)
-            assert_equal(hd_info["hdkeypath"], "m/88'/0'/"+str(i)+"'")
->>>>>>> 0806c12c
             assert_equal(hd_info["hdmasterkeyid"], masterkeyid)
             self.nodes[0].sendtoaddress(hd_add, 1)
             self.nodes[0].generate(1)
@@ -88,14 +83,9 @@
         hd_add_2 = None
         for i in range(NUM_HD_ADDS):
             hd_add_2 = self.nodes[1].getnewaddress()
-<<<<<<< HEAD
             hd_info_2 = self.nodes[1].getaddressinfo(hd_add_2)
-            assert_equal(hd_info_2["hdkeypath"], "m/0'/0'/"+str(i)+"'")
+            assert_equal(hd_info_2["hdkeypath"], "m/88'/0'/"+str(i)+"'")
             assert_equal(hd_info_2["hdseedid"], masterkeyid)
-=======
-            hd_info_2 = self.nodes[1].validateaddress(hd_add_2)
-            assert_equal(hd_info_2["hdkeypath"], "m/88'/0'/"+str(_)+"'")
->>>>>>> 0806c12c
             assert_equal(hd_info_2["hdmasterkeyid"], masterkeyid)
         assert_equal(hd_add, hd_add_2)
         connect_nodes_bi(self.nodes, 0, 1)
