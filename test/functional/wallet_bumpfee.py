#!/usr/bin/env python3
# Copyright (c) 2016-2018 The Bitcoin Core developers
# Distributed under the MIT software license, see the accompanying
# file COPYING or http://www.opensource.org/licenses/mit-license.php.
"""Test the bumpfee RPC.

Verifies that the bumpfee RPC creates replacement transactions successfully when
its preconditions are met, and returns appropriate errors in other cases.

This module consists of around a dozen individual test cases implemented in the
top-level functions named as test_<test_case_description>. The test functions
can be disabled or reordered if needed for debugging. If new test cases are
added in the future, they should try to follow the same convention and not
make assumptions about execution order.
"""
from decimal import Decimal
import io

from test_framework.blocktools import add_witness_commitment, create_block, create_coinbase, send_to_witness
from test_framework.messages import BIP125_SEQUENCE_NUMBER, CTransaction
from test_framework.test_framework import BitcoinTestFramework
from test_framework.util import assert_equal, assert_greater_than, assert_raises_rpc_error, bytes_to_hex_str, connect_nodes_bi, hex_str_to_bytes, sync_mempools
from test_framework.qtumconfig import *
<<<<<<< HEAD

import io
=======
>>>>>>> 9e306671

WALLET_PASSPHRASE = "test"
WALLET_PASSPHRASE_TIMEOUT = 3600

class BumpFeeTest(BitcoinTestFramework):
    def set_test_params(self):
        self.num_nodes = 2
        self.setup_clean_chain = True
        self.extra_args = [[
<<<<<<< HEAD
            "-deprecatedrpc=addwitnessaddress",
            "-walletrbf={}".format(i),
=======
            "-walletrbf={}".format(i),
            "-mintxfee=0.00002",
>>>>>>> 9e306671
        ] for i in range(self.num_nodes)]

    def skip_test_if_missing_module(self):
        self.skip_if_no_wallet()

    def run_test(self):
        # Encrypt wallet for test_locked_wallet_fails test
        self.nodes[1].encryptwallet(WALLET_PASSPHRASE)
        self.nodes[1].walletpassphrase(WALLET_PASSPHRASE, WALLET_PASSPHRASE_TIMEOUT)

        connect_nodes_bi(self.nodes, 0, 1)
        self.sync_all()

        peer_node, rbf_node = self.nodes
        rbf_node_address = rbf_node.getnewaddress()

        # fund rbf node with 10 coins of 0.001 btc (100,000 satoshis)
        self.log.info("Mining blocks...")
        peer_node.generate(COINBASE_MATURITY+10)
        self.sync_all()
        for i in range(25):
            peer_node.sendtoaddress(rbf_node_address, 0.1)
        self.sync_all()
        peer_node.generate(1)
        self.sync_all()
        assert_equal(rbf_node.getbalance(), Decimal("2.5"))

        self.log.info("Running tests")
        dest_address = peer_node.getnewaddress()
        test_simple_bumpfee_succeeds(rbf_node, peer_node, dest_address)
        test_segwit_bumpfee_succeeds(rbf_node, dest_address)
        test_nonrbf_bumpfee_fails(peer_node, dest_address)
        test_notmine_bumpfee_fails(rbf_node, peer_node, dest_address)
        test_bumpfee_with_descendant_fails(rbf_node, rbf_node_address, dest_address)
        test_small_output_fails(rbf_node, dest_address)
        test_dust_to_fee(rbf_node, dest_address)
        test_settxfee(rbf_node, dest_address)
        test_rebumping(rbf_node, dest_address)
        test_rebumping_not_replaceable(rbf_node, dest_address)
        test_unconfirmed_not_spendable(rbf_node, rbf_node_address)
        test_bumpfee_metadata(rbf_node, dest_address)
        test_locked_wallet_fails(rbf_node, dest_address)
        self.log.info("Success")


def test_simple_bumpfee_succeeds(rbf_node, peer_node, dest_address):
    rbfid = spend_one_input(rbf_node, dest_address)
    rbftx = rbf_node.gettransaction(rbfid)
    sync_mempools((rbf_node, peer_node))
    assert rbfid in rbf_node.getrawmempool() and rbfid in peer_node.getrawmempool()
    bumped_tx = rbf_node.bumpfee(rbfid)
    assert_equal(bumped_tx["errors"], [])
    assert bumped_tx["fee"] - abs(rbftx["fee"]) > 0
    # check that bumped_tx propagates, original tx was evicted and has a wallet conflict
    sync_mempools((rbf_node, peer_node))
    assert bumped_tx["txid"] in rbf_node.getrawmempool()
    assert bumped_tx["txid"] in peer_node.getrawmempool()
    assert rbfid not in rbf_node.getrawmempool()
    assert rbfid not in peer_node.getrawmempool()
    oldwtx = rbf_node.gettransaction(rbfid)
    assert len(oldwtx["walletconflicts"]) > 0
    # check wallet transaction replaces and replaced_by values
    bumpedwtx = rbf_node.gettransaction(bumped_tx["txid"])
    assert_equal(oldwtx["replaced_by_txid"], bumped_tx["txid"])
    assert_equal(bumpedwtx["replaces_txid"], rbfid)


def test_segwit_bumpfee_succeeds(rbf_node, dest_address):
    # Create a transaction with segwit output, then create an RBF transaction
    # which spends it, and make sure bumpfee can be called on it.

    segwit_in = next(u for u in rbf_node.listunspent() if u["amount"] == Decimal("0.1"))
<<<<<<< HEAD
    segwit_out = rbf_node.getaddressinfo(rbf_node.getnewaddress())
    rbf_node.addwitnessaddress(segwit_out["address"])
=======
    segwit_out = rbf_node.getaddressinfo(rbf_node.getnewaddress(address_type='p2sh-segwit'))
>>>>>>> 9e306671
    segwitid = send_to_witness(
        use_p2wsh=False,
        node=rbf_node,
        utxo=segwit_in,
        pubkey=segwit_out["pubkey"],
        encode_p2sh=False,
        amount=Decimal("0.09"),
        sign=True)

    rbfraw = rbf_node.createrawtransaction([{
        'txid': segwitid,
        'vout': 0,
        "sequence": BIP125_SEQUENCE_NUMBER
    }], {dest_address: Decimal("0.0005"),
         rbf_node.getrawchangeaddress(): Decimal("0.0003")})
    rbfsigned = rbf_node.signrawtransactionwithwallet(rbfraw)
    rbfid = rbf_node.sendrawtransaction(rbfsigned["hex"])
    assert rbfid in rbf_node.getrawmempool()

    bumped_tx = rbf_node.bumpfee(rbfid)
    assert bumped_tx["txid"] in rbf_node.getrawmempool()
    assert rbfid not in rbf_node.getrawmempool()


def test_nonrbf_bumpfee_fails(peer_node, dest_address):
    # cannot replace a non RBF transaction (from node which did not enable RBF)
    not_rbfid = peer_node.sendtoaddress(dest_address, Decimal("0.00090000"))
    assert_raises_rpc_error(-4, "not BIP 125 replaceable", peer_node.bumpfee, not_rbfid)


def test_notmine_bumpfee_fails(rbf_node, peer_node, dest_address):
    # cannot bump fee unless the tx has only inputs that we own.
    # here, the rbftx has a peer_node coin and then adds a rbf_node input
    # Note that this test depends upon the RPC code checking input ownership prior to change outputs
    # (since it can't use fundrawtransaction, it lacks a proper change output)
    utxos = [node.listunspent()[-1] for node in (rbf_node, peer_node)]
    inputs = [{
        "txid": utxo["txid"],
        "vout": utxo["vout"],
        "address": utxo["address"],
        "sequence": BIP125_SEQUENCE_NUMBER
    } for utxo in utxos]
    output_val = sum(utxo["amount"] for utxo in utxos) - Decimal("0.01")
    rawtx = rbf_node.createrawtransaction(inputs, {dest_address: output_val})
    signedtx = rbf_node.signrawtransactionwithwallet(rawtx)
    signedtx = peer_node.signrawtransactionwithwallet(signedtx["hex"])
    rbfid = rbf_node.sendrawtransaction(signedtx["hex"])
    assert_raises_rpc_error(-4, "Transaction contains inputs that don't belong to this wallet",
                            rbf_node.bumpfee, rbfid)


def test_bumpfee_with_descendant_fails(rbf_node, rbf_node_address, dest_address):
    # cannot bump fee if the transaction has a descendant
    # parent is send-to-self, so we don't have to check which output is change when creating the child tx
    parent_id = spend_one_input(rbf_node, rbf_node_address)
    tx = rbf_node.createrawtransaction([{"txid": parent_id, "vout": 0}], {dest_address: 0.00020000})
    tx = rbf_node.signrawtransactionwithwallet(tx)
    rbf_node.sendrawtransaction(tx["hex"])
    assert_raises_rpc_error(-8, "Transaction has descendants in the wallet", rbf_node.bumpfee, parent_id)


def test_small_output_fails(rbf_node, dest_address):
    # cannot bump fee with a too-small output
    rbfid = spend_one_input(rbf_node, dest_address)
    rbf_node.bumpfee(rbfid, {"totalFee": 5000000})

    rbfid = spend_one_input(rbf_node, dest_address)
    assert_raises_rpc_error(-4, "Change output is too small", rbf_node.bumpfee, rbfid, {"totalFee": 5000001})


def test_dust_to_fee(rbf_node, dest_address):
    # check that if output is reduced to dust, it will be converted to fee
    # the bumped tx sets fee=49,900, but it converts to 50,000
    rbfid = spend_one_input(rbf_node, dest_address)
    fulltx = rbf_node.getrawtransaction(rbfid, 1)
    # (32-byte p2sh-pwpkh output size + 148 p2pkh spend estimate) * 10k(discard_rate) / 1000 = 1800
    # P2SH outputs are slightly "over-discarding" due to the IsDust calculation assuming it will
    # be spent as a P2PKH.
<<<<<<< HEAD
    bumped_tx = rbf_node.bumpfee(rbfid, {"totalFee": 5000000-1800})
=======
    bumped_tx = rbf_node.bumpfee(rbfid, {"totalFee": 5000000 - 1800})
>>>>>>> 9e306671
    full_bumped_tx = rbf_node.getrawtransaction(bumped_tx["txid"], 1)
    assert_equal(bumped_tx["fee"], Decimal("0.050000"))
    assert_equal(len(fulltx["vout"]), 2)
    assert_equal(len(full_bumped_tx["vout"]), 1)  # change output is eliminated


def test_settxfee(rbf_node, dest_address):
    assert_raises_rpc_error(-8, "txfee cannot be less than min relay tx fee", rbf_node.settxfee, Decimal('0.000005'))
    assert_raises_rpc_error(-8, "txfee cannot be less than wallet min fee", rbf_node.settxfee, Decimal('0.000015'))
    # check that bumpfee reacts correctly to the use of settxfee (paytxfee)
    rbfid = spend_one_input(rbf_node, dest_address)
    requested_feerate = Decimal("0.02500000")
    rbf_node.settxfee(requested_feerate)
    bumped_tx = rbf_node.bumpfee(rbfid)
    actual_feerate = bumped_tx["fee"] * 1000 / rbf_node.getrawtransaction(bumped_tx["txid"], True)["vsize"]
    # Assert that the difference between the requested feerate and the actual
    # feerate of the bumped transaction is small.
    assert_greater_than(Decimal("0.00100000"), abs(requested_feerate - actual_feerate))
    rbf_node.settxfee(Decimal("0.00000000"))  # unset paytxfee


def test_rebumping(rbf_node, dest_address):
    # check that re-bumping the original tx fails, but bumping the bumper succeeds
    rbfid = spend_one_input(rbf_node, dest_address)
    bumped = rbf_node.bumpfee(rbfid, {"totalFee": 200000})
    assert_raises_rpc_error(-4, "already bumped", rbf_node.bumpfee, rbfid, {"totalFee": 300000})
    rbf_node.bumpfee(bumped["txid"], {"totalFee": 300000})


def test_rebumping_not_replaceable(rbf_node, dest_address):
    # check that re-bumping a non-replaceable bump tx fails
    rbfid = spend_one_input(rbf_node, dest_address)
    bumped = rbf_node.bumpfee(rbfid, {"totalFee": 1000000, "replaceable": False})
    assert_raises_rpc_error(-4, "Transaction is not BIP 125 replaceable", rbf_node.bumpfee, bumped["txid"],
<<<<<<< HEAD
                          {"totalFee": 2000000})
=======
                            {"totalFee": 2000000})
>>>>>>> 9e306671


def test_unconfirmed_not_spendable(rbf_node, rbf_node_address):
    # check that unconfirmed outputs from bumped transactions are not spendable
    rbfid = spend_one_input(rbf_node, rbf_node_address)
    rbftx = rbf_node.gettransaction(rbfid)["hex"]
    assert rbfid in rbf_node.getrawmempool()
    bumpid = rbf_node.bumpfee(rbfid)["txid"]
    assert bumpid in rbf_node.getrawmempool()
    assert rbfid not in rbf_node.getrawmempool()

    # check that outputs from the bump transaction are not spendable
    # due to the replaces_txid check in CWallet::AvailableCoins
    assert_equal([t for t in rbf_node.listunspent(minconf=0, include_unsafe=False) if t["txid"] == bumpid], [])

    # submit a block with the rbf tx to clear the bump tx out of the mempool,
    # then invalidate the block so the rbf tx will be put back in the mempool.
    # This makes it possible to check whether the rbf tx outputs are
    # spendable before the rbf tx is confirmed.
    block = submit_block_with_tx(rbf_node, rbftx)
    # Can not abandon conflicted tx
    assert_raises_rpc_error(-5, 'Transaction not eligible for abandonment', lambda: rbf_node.abandontransaction(txid=bumpid))
    rbf_node.invalidateblock(block.hash)
    # Call abandon to make sure the wallet doesn't attempt to resubmit
    # the bump tx and hope the wallet does not rebroadcast before we call.
    rbf_node.abandontransaction(bumpid)
    assert bumpid not in rbf_node.getrawmempool()
    assert rbfid in rbf_node.getrawmempool()

    # check that outputs from the rbf tx are not spendable before the
    # transaction is confirmed, due to the replaced_by_txid check in
    # CWallet::AvailableCoins
    assert_equal([t for t in rbf_node.listunspent(minconf=0, include_unsafe=False) if t["txid"] == rbfid], [])

    # check that the main output from the rbf tx is spendable after confirmed
    rbf_node.generate(1)
    assert_equal(
        sum(1 for t in rbf_node.listunspent(minconf=0, include_unsafe=False)
            if t["txid"] == rbfid and t["address"] == rbf_node_address and t["spendable"]), 1)


def test_bumpfee_metadata(rbf_node, dest_address):
    rbfid = rbf_node.sendtoaddress(dest_address, Decimal("0.100000"), "comment value", "to value")
    bumped_tx = rbf_node.bumpfee(rbfid)
    bumped_wtx = rbf_node.gettransaction(bumped_tx["txid"])
    assert_equal(bumped_wtx["comment"], "comment value")
    assert_equal(bumped_wtx["to"], "to value")


def test_locked_wallet_fails(rbf_node, dest_address):
    rbfid = spend_one_input(rbf_node, dest_address)
    rbf_node.walletlock()
    assert_raises_rpc_error(-13, "Please enter the wallet passphrase with walletpassphrase first.",
                            rbf_node.bumpfee, rbfid)


def spend_one_input(node, dest_address):
    tx_input = dict(
        sequence=BIP125_SEQUENCE_NUMBER, **next(u for u in node.listunspent() if u["amount"] == Decimal("0.10000000")))
    rawtx = node.createrawtransaction(
        [tx_input], {dest_address: Decimal("0.05000000"),
                     node.getrawchangeaddress(): Decimal("0.04900000")})
    signedtx = node.signrawtransactionwithwallet(rawtx)
    txid = node.sendrawtransaction(signedtx["hex"])
    return txid


def submit_block_with_tx(node, tx):
    ctx = CTransaction()
    ctx.deserialize(io.BytesIO(hex_str_to_bytes(tx)))

    tip = node.getbestblockhash()
    height = node.getblockcount() + 1
    block_time = node.getblockheader(tip)["mediantime"] + 1
    block = create_block(int(tip, 16), create_coinbase(height), block_time)
    block.vtx.append(ctx)
    block.rehash()
    block.hashMerkleRoot = block.calc_merkle_root()
    add_witness_commitment(block)
    block.solve()
    node.submitblock(bytes_to_hex_str(block.serialize(True)))
    return block


if __name__ == "__main__":
    BumpFeeTest().main()<|MERGE_RESOLUTION|>--- conflicted
+++ resolved
@@ -21,11 +21,6 @@
 from test_framework.test_framework import BitcoinTestFramework
 from test_framework.util import assert_equal, assert_greater_than, assert_raises_rpc_error, bytes_to_hex_str, connect_nodes_bi, hex_str_to_bytes, sync_mempools
 from test_framework.qtumconfig import *
-<<<<<<< HEAD
-
-import io
-=======
->>>>>>> 9e306671
 
 WALLET_PASSPHRASE = "test"
 WALLET_PASSPHRASE_TIMEOUT = 3600
@@ -35,13 +30,8 @@
         self.num_nodes = 2
         self.setup_clean_chain = True
         self.extra_args = [[
-<<<<<<< HEAD
-            "-deprecatedrpc=addwitnessaddress",
-            "-walletrbf={}".format(i),
-=======
             "-walletrbf={}".format(i),
             "-mintxfee=0.00002",
->>>>>>> 9e306671
         ] for i in range(self.num_nodes)]
 
     def skip_test_if_missing_module(self):
@@ -114,12 +104,7 @@
     # which spends it, and make sure bumpfee can be called on it.
 
     segwit_in = next(u for u in rbf_node.listunspent() if u["amount"] == Decimal("0.1"))
-<<<<<<< HEAD
-    segwit_out = rbf_node.getaddressinfo(rbf_node.getnewaddress())
-    rbf_node.addwitnessaddress(segwit_out["address"])
-=======
     segwit_out = rbf_node.getaddressinfo(rbf_node.getnewaddress(address_type='p2sh-segwit'))
->>>>>>> 9e306671
     segwitid = send_to_witness(
         use_p2wsh=False,
         node=rbf_node,
@@ -198,11 +183,7 @@
     # (32-byte p2sh-pwpkh output size + 148 p2pkh spend estimate) * 10k(discard_rate) / 1000 = 1800
     # P2SH outputs are slightly "over-discarding" due to the IsDust calculation assuming it will
     # be spent as a P2PKH.
-<<<<<<< HEAD
-    bumped_tx = rbf_node.bumpfee(rbfid, {"totalFee": 5000000-1800})
-=======
     bumped_tx = rbf_node.bumpfee(rbfid, {"totalFee": 5000000 - 1800})
->>>>>>> 9e306671
     full_bumped_tx = rbf_node.getrawtransaction(bumped_tx["txid"], 1)
     assert_equal(bumped_tx["fee"], Decimal("0.050000"))
     assert_equal(len(fulltx["vout"]), 2)
@@ -237,11 +218,7 @@
     rbfid = spend_one_input(rbf_node, dest_address)
     bumped = rbf_node.bumpfee(rbfid, {"totalFee": 1000000, "replaceable": False})
     assert_raises_rpc_error(-4, "Transaction is not BIP 125 replaceable", rbf_node.bumpfee, bumped["txid"],
-<<<<<<< HEAD
-                          {"totalFee": 2000000})
-=======
                             {"totalFee": 2000000})
->>>>>>> 9e306671
 
 
 def test_unconfirmed_not_spendable(rbf_node, rbf_node_address):
