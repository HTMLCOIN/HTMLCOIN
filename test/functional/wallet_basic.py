--- conflicted
+++ resolved
@@ -61,15 +61,9 @@
         assert_equal(walletinfo['immature_balance'], INITIAL_BLOCK_REWARD)
         assert_equal(walletinfo['balance'], 0)
 
-<<<<<<< HEAD
-        self.sync_all([self.nodes[0:3]])
-        self.nodes[1].generate(COINBASE_MATURITY+1)
-        self.sync_all([self.nodes[0:3]])
-=======
         self.sync_all(self.nodes[0:3])
         self.nodes[1].generate(101)
         self.sync_all(self.nodes[0:3])
->>>>>>> 451880b9
 
         assert_equal(self.nodes[0].getbalance(), INITIAL_BLOCK_REWARD)
         assert_equal(self.nodes[1].getbalance(), INITIAL_BLOCK_REWARD)
@@ -151,13 +145,8 @@
         assert_equal(len(self.nodes[1].listlockunspent()), 0)
 
         # Have node1 generate 100 blocks (so node0 can recover the fee)
-<<<<<<< HEAD
-        self.nodes[1].generate(COINBASE_MATURITY)
-        self.sync_all([self.nodes[0:3]])
-=======
         self.nodes[1].generate(100)
         self.sync_all(self.nodes[0:3])
->>>>>>> 451880b9
 
         # node0 should end up with 100 btc in block rewards plus fees, but
         # minus the 21 plus fees sent to node2
@@ -201,13 +190,8 @@
         self.nodes[2].settxfee(fee_per_byte * 1000)
         txid = self.nodes[2].sendtoaddress(address, 10, "", "", False)
         self.nodes[2].generate(1)
-<<<<<<< HEAD
-        self.sync_all([self.nodes[0:3]])
-        node_2_bal = self.check_fee_amount(self.nodes[2].getbalance(), 2*INITIAL_BLOCK_REWARD-16, fee_per_byte, self.get_vsize(self.nodes[2].gettransaction(txid)['hex']))
-=======
         self.sync_all(self.nodes[0:3])
         node_2_bal = self.check_fee_amount(self.nodes[2].getbalance(), Decimal('84'), fee_per_byte, self.get_vsize(self.nodes[2].gettransaction(txid)['hex']))
->>>>>>> 451880b9
         assert_equal(self.nodes[0].getbalance(), Decimal('10'))
 
         # Send 10 BTC with subtract fee from amount
