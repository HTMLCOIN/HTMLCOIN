--- conflicted
+++ resolved
@@ -17,12 +17,6 @@
     def set_test_params(self):
         self.num_nodes = 4
 
-<<<<<<< HEAD
-    def skip_test_if_missing_module(self):
-        self.skip_if_no_wallet()
-
-=======
->>>>>>> 9e306671
     def run_test(self):
         tips = self.nodes[0].getchaintips()
         assert_equal(len(tips), 1)
@@ -32,13 +26,8 @@
 
         # Split the network and build two chains of different lengths.
         self.split_network()
-<<<<<<< HEAD
-        self.nodes[0].generate(10)
-        self.nodes[2].generate(20)
-=======
         self.nodes[0].generatetoaddress(10, self.nodes[0].get_deterministic_priv_key().address)
         self.nodes[2].generatetoaddress(20, self.nodes[2].get_deterministic_priv_key().address)
->>>>>>> 9e306671
         self.sync_all([self.nodes[:2], self.nodes[2:]])
 
         tips = self.nodes[1].getchaintips ()
