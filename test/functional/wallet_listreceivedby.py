--- conflicted
+++ resolved
@@ -18,14 +18,6 @@
     def set_test_params(self):
         self.num_nodes = 2
 
-<<<<<<< HEAD
-    def import_deterministic_coinbase_privkeys(self):
-        assert_equal(0, len(self.nodes[1].listreceivedbyaddress(minconf=0, include_empty=True, include_watchonly=True)))
-        super().import_deterministic_coinbase_privkeys()
-        self.num_cb_reward_addresses = len(self.nodes[1].listreceivedbyaddress(minconf=0, include_empty=True, include_watchonly=True))
-
-=======
->>>>>>> 9e306671
     def skip_test_if_missing_module(self):
         self.skip_if_no_wallet()
 
@@ -82,11 +74,7 @@
         assert_raises_rpc_error(-4, "address_filter parameter was invalid", self.nodes[1].listreceivedbyaddress, minconf=0, include_empty=True, include_watchonly=True, address_filter="bamboozling")
         # Another address receive money
         res = self.nodes[1].listreceivedbyaddress(0, True, True)
-<<<<<<< HEAD
-        assert_equal(len(res), 2 + self.num_cb_reward_addresses)  # Right now 2 entries
-=======
         assert_equal(len(res), 2 + num_cb_reward_addresses)  # Right now 2 entries
->>>>>>> 9e306671
         other_addr = self.nodes[1].getnewaddress()
         txid2 = self.nodes[0].sendtoaddress(other_addr, 0.1)
         self.nodes[0].generate(1)
@@ -103,11 +91,7 @@
         assert_equal(len(res), 1)
         # Should be two entries though without filter
         res = self.nodes[1].listreceivedbyaddress(0, True, True)
-<<<<<<< HEAD
-        assert_equal(len(res), 3 + self.num_cb_reward_addresses)  # Became 3 entries
-=======
         assert_equal(len(res), 3 + num_cb_reward_addresses)  # Became 3 entries
->>>>>>> 9e306671
 
         # Not on random addr
         other_addr = self.nodes[0].getnewaddress()  # note on node[0]! just a random addr
