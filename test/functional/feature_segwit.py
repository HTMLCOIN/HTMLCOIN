--- conflicted
+++ resolved
@@ -21,10 +21,6 @@
 from test_framework.util import assert_equal, assert_raises_rpc_error, bytes_to_hex_str, connect_nodes, hex_str_to_bytes, sync_blocks, try_rpc
 from test_framework.qtumconfig import *
 from test_framework.qtum import convert_btc_address_to_qtum
-<<<<<<< HEAD
-from io import BytesIO
-=======
->>>>>>> 9e306671
 import time
 
 NODE_0 = 0
@@ -62,29 +58,17 @@
                 "-rpcserialversion=0",
                 "-vbparams=segwit:0:999999999999",
                 "-addresstype=legacy",
-<<<<<<< HEAD
-                "-deprecatedrpc=addwitnessaddress",
-=======
->>>>>>> 9e306671
             ],
             [
                 "-blockversion=4",
                 "-rpcserialversion=1",
                 "-vbparams=segwit:0:999999999999",
                 "-addresstype=legacy",
-<<<<<<< HEAD
-                "-deprecatedrpc=addwitnessaddress",
-=======
->>>>>>> 9e306671
             ],
             [
                 "-blockversion=536870915",
                 "-vbparams=segwit:0:999999999999",
                 "-addresstype=legacy",
-<<<<<<< HEAD
-                "-deprecatedrpc=addwitnessaddress",
-=======
->>>>>>> 9e306671
             ],
         ]
 
@@ -110,16 +94,9 @@
 
     def fail_accept(self, node, error_msg, txid, sign, redeem_script=""):
         assert_raises_rpc_error(-26, error_msg, send_to_witness, use_p2wsh=1, node=node, utxo=getutxo(txid), pubkey=self.pubkey[0], encode_p2sh=False, amount=INITIAL_BLOCK_REWARD - Decimal("0.002"), sign=sign, insert_redeem_script=redeem_script)
-<<<<<<< HEAD
-
-
-    def run_test(self):
-        self.nodes[0].generate(161) #block 161
-=======
 
     def run_test(self):
         self.nodes[0].generate(161)  # block 161
->>>>>>> 9e306671
         for i in range(4*144 - 161):
             block = create_block(int(self.nodes[0].getbestblockhash(), 16), create_coinbase(self.nodes[0].getblockcount() + 1), int(time.time())+2+i)
             block.nVersion = 4
@@ -131,21 +108,13 @@
 
         self.log.info("Verify sigops are counted in GBT with pre-BIP141 rules before the fork")
         txid = self.nodes[0].sendtoaddress(self.nodes[0].getnewaddress(), 1)
-<<<<<<< HEAD
-        tmpl = self.nodes[0].getblocktemplate({})
-=======
         tmpl = self.nodes[0].getblocktemplate({'rules': ['segwit']})
->>>>>>> 9e306671
         assert(tmpl['sizelimit'] == 2000000)
         assert('weightlimit' not in tmpl)
         assert(tmpl['sigoplimit'] == 20000)
         assert(tmpl['transactions'][0]['hash'] == txid)
         assert(tmpl['transactions'][0]['sigops'] == 2)
-<<<<<<< HEAD
-        tmpl = self.nodes[0].getblocktemplate({'rules':['segwit']})
-=======
         tmpl = self.nodes[0].getblocktemplate({'rules': ['segwit']})
->>>>>>> 9e306671
         assert(tmpl['sizelimit'] == 2000000)
         assert('weightlimit' not in tmpl)
         assert(tmpl['sigoplimit'] == 20000)
@@ -313,13 +282,8 @@
         uncompressed_spendable_address = [convert_btc_address_to_qtum("mvozP4UwyGD2mGZU4D2eMvMLPB9WkMmMQu")]
         self.nodes[0].importprivkey("cNC8eQ5dg3mFAVePDX4ddmPYpPbw41r9bm2jd1nLJT77e6RrzTRR")
         compressed_spendable_address = [convert_btc_address_to_qtum("mmWQubrDomqpgSYekvsU7HWEVjLFHAakLe")]
-<<<<<<< HEAD
-        assert ((self.nodes[0].getaddressinfo(uncompressed_spendable_address[0])['iscompressed'] == False))
-        assert ((self.nodes[0].getaddressinfo(compressed_spendable_address[0])['iscompressed'] == True))
-=======
         assert not self.nodes[0].getaddressinfo(uncompressed_spendable_address[0])['iscompressed']
         assert self.nodes[0].getaddressinfo(compressed_spendable_address[0])['iscompressed']
->>>>>>> 9e306671
 
         self.nodes[0].importpubkey(pubkeys[0])
         compressed_solvable_address = [key_to_p2pkh(pubkeys[0])]
@@ -638,11 +602,7 @@
             f = BytesIO(hex_str_to_bytes(txraw))
             txtmp.deserialize(f)
             for j in range(len(txtmp.vout)):
-<<<<<<< HEAD
-                tx.vin.append(CTxIn(COutPoint(int('0x'+i,0), j)))
-=======
                 tx.vin.append(CTxIn(COutPoint(int('0x' + i, 0), j)))
->>>>>>> 9e306671
         tx.vout.append(CTxOut(0, CScript([OP_TRUE])))
         tx.rehash()
         signresults = self.nodes[0].signrawtransactionwithwallet(bytes_to_hex_str(tx.serialize_without_witness()))['hex']
