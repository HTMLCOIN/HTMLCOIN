#!/usr/bin/env python3
# Copyright (c) 2014-2019 The Bitcoin Core developers
# Distributed under the MIT software license, see the accompanying
# file COPYING or http://www.opensource.org/licenses/mit-license.php.
"""Run regression test suite.

This module calls down into individual test cases via subprocess. It will
forward all unrecognized arguments onto the individual test scripts.

For a description of arguments recognized by test scripts, see
`test/functional/test_framework/test_framework.py:BitcoinTestFramework.main`.

"""

import argparse
from collections import deque
import configparser
import datetime
import os
import time
import shutil
import signal
import sys
import subprocess
import tempfile
import re
import logging

# Formatting. Default colors to empty strings.
BOLD, GREEN, RED, GREY = ("", ""), ("", ""), ("", ""), ("", "")
try:
    # Make sure python thinks it can write unicode to its stdout
    "\u2713".encode("utf_8").decode(sys.stdout.encoding)
    TICK = "✓ "
    CROSS = "✖ "
    CIRCLE = "○ "
except UnicodeDecodeError:
    TICK = "P "
    CROSS = "x "
    CIRCLE = "o "

if os.name != 'nt' or sys.getwindowsversion() >= (10, 0, 14393):
    if os.name == 'nt':
        import ctypes
        kernel32 = ctypes.windll.kernel32
        ENABLE_VIRTUAL_TERMINAL_PROCESSING = 4
        STD_OUTPUT_HANDLE = -11
        STD_ERROR_HANDLE = -12
        # Enable ascii color control to stdout
        stdout = kernel32.GetStdHandle(STD_OUTPUT_HANDLE)
        stdout_mode = ctypes.c_int32()
        kernel32.GetConsoleMode(stdout, ctypes.byref(stdout_mode))
        kernel32.SetConsoleMode(stdout, stdout_mode.value | ENABLE_VIRTUAL_TERMINAL_PROCESSING)
        # Enable ascii color control to stderr
        stderr = kernel32.GetStdHandle(STD_ERROR_HANDLE)
        stderr_mode = ctypes.c_int32()
        kernel32.GetConsoleMode(stderr, ctypes.byref(stderr_mode))
        kernel32.SetConsoleMode(stderr, stderr_mode.value | ENABLE_VIRTUAL_TERMINAL_PROCESSING)
    # primitive formatting on supported
    # terminal via ANSI escape sequences:
    BOLD = ('\033[0m', '\033[1m')
    GREEN = ('\033[0m', '\033[0;32m')
    RED = ('\033[0m', '\033[0;31m')
    GREY = ('\033[0m', '\033[1;30m')

TEST_EXIT_PASSED = 0
TEST_EXIT_SKIPPED = 77

EXTENDED_SCRIPTS = [
    # These tests are not run by default.
    # Longest test should go first, to favor running tests in parallel
    'feature_pruning.py',
    'feature_dbcrash.py',
]

BASE_SCRIPTS = [
    # Scripts that are run by default.
    # Longest test should go first, to favor running tests in parallel
    'wallet_hd.py',
    'wallet_backup.py',
    # # vv Tests less than 5m vv
    'mining_getblocktemplate_longpoll.py',
    'feature_block.py',
    'rpc_fundrawtransaction.py',
    'p2p_compactblocks.py',
    'feature_segwit.py',
    # # vv Tests less than 2m vv
    'wallet_basic.py',
    'wallet_labels.py',
    'p2p_segwit.py',
    'p2p_timeouts.py',
    'p2p_tx_download.py',
    'wallet_dump.py',
    'wallet_listtransactions.py',
    # # vv Tests less than 60s vv
    'p2p_sendheaders.py',
    'wallet_zapwallettxes.py',
    'wallet_importmulti.py',
    'mempool_limit.py',
    'rpc_txoutproof.py',
    'wallet_listreceivedby.py',
    'wallet_abandonconflict.py',
    'feature_csv_activation.py',
    'rpc_rawtransaction.py',
    'wallet_address_types.py',
    'p2p_feefilter.py',
    'feature_reindex.py',
<<<<<<< HEAD
    # # vv Tests less than 30s vv
=======
    'feature_abortnode.py',
    # vv Tests less than 30s vv
>>>>>>> 451880b9
    'wallet_keypool_topup.py',
    'feature_fee_estimation.py',
    'interface_zmq.py',
    'interface_bitcoin_cli.py',
    'mempool_resurrect.py',
    'wallet_txn_doublespend.py --mineblock',
    'tool_wallet.py',
    'wallet_txn_clone.py',
    'wallet_txn_clone.py --segwit',
    'rpc_getchaintips.py',
    'rpc_misc.py',
    'interface_rest.py',
    'mempool_spend_coinbase.py',
    'wallet_avoidreuse.py',
    'mempool_reorg.py',
    'mempool_persist.py',
    'wallet_multiwallet.py',
    'wallet_multiwallet.py --usecli',
    'wallet_createwallet.py',
    'wallet_createwallet.py --usecli',
    'wallet_watchonly.py',
    'wallet_watchonly.py --usecli',
    'wallet_reorgsrestore.py',
    'interface_http.py',
    'interface_rpc.py',
    'rpc_psbt.py',
    'rpc_users.py',
    'feature_proxy.py',
    'rpc_signrawtransaction.py',
    'wallet_groups.py',
    'p2p_disconnect_ban.py',
    'rpc_decodescript.py',
    'rpc_blockchain.py',
    'rpc_deprecated.py',
    'wallet_disable.py',
    'rpc_net.py',
    'wallet_keypool.py',
    'p2p_mempool.py',
<<<<<<< HEAD
=======
    'rpc_setban.py',
>>>>>>> 451880b9
    'p2p_blocksonly.py',
    'mining_prioritisetransaction.py',
    'p2p_invalid_locator.py',
    'p2p_invalid_block.py',
    'p2p_invalid_messages.py',
    'p2p_invalid_tx.py',
    'feature_assumevalid.py',
    'example_test.py',
    'wallet_txn_doublespend.py',
    'wallet_txn_clone.py --mineblock',
    'feature_notifications.py',
    'rpc_getblockfilter.py',
    'rpc_invalidateblock.py',
    'feature_rbf.py',
    'mempool_packages.py',
    'mempool_package_onemore.py',
    'rpc_createmultisig.py',
    'feature_versionbits_warning.py',
    'rpc_preciousblock.py',
    'wallet_importprunedfunds.py',
    'p2p_leak_tx.py',
    'rpc_signmessage.py',
    'wallet_balance.py',
    'feature_nulldummy.py',
    'mempool_accept.py',
    'wallet_import_rescan.py',
    'wallet_import_with_label.py',
    'rpc_bind.py --ipv4',
    'rpc_bind.py --ipv6',
    'rpc_bind.py --nonloopback',
    'mining_basic.py',
    'wallet_bumpfee.py',
    'wallet_bumpfee_totalfee_deprecation.py',
    'rpc_named_arguments.py',
    'wallet_listsinceblock.py',
    'p2p_leak.py',
    'wallet_encryption.py',
    'rpc_uptime.py',
    'wallet_resendwallettransactions.py',
    'wallet_fallbackfee.py',
    'feature_minchainwork.py',
    'rpc_getblockstats.py',
    'wallet_create_tx.py',
    'p2p_fingerprint.py',
    'feature_uacomment.py',
    'wallet_coinbase_category.py',
    'feature_filelock.py',
<<<<<<< HEAD
=======
    'p2p_dos_header_tree.py',
    'p2p_unrequested_blocks.py',
>>>>>>> 451880b9
    'feature_includeconf.py',
    'rpc_deriveaddresses.py',
    'rpc_deriveaddresses.py --usecli',
    'rpc_scantxoutset.py',
    'feature_logging.py',
    'p2p_node_network_limited.py',
    'p2p_permissions.py',
    'feature_blocksdir.py',
    'feature_config_args.py',
    'rpc_help.py',
    'feature_help.py',
    'feature_shutdown.py',
    # # Don't append tests at the end to avoid merge conflicts
    # # Put them in a random line within the section that fits their approximate run-time

    # # qtum
    'qtum_dgp.py',
    'qtum_pos.py',
    'qtum_opcall.py',
    'qtum_opcreate.py',
    'qtum_8mb_block.py',
    'qtum_gas_limit.py',
    'qtum_searchlog.py',
    'qtum_pos_segwit.py',
    'qtum_state_root.py',
    'qtum_evm_globals.py',
    'qtum_null_sender.py',
    'qtum_waitforlogs.py',
    'qtum_block_header.py',
    'qtum_callcontract.py',
    'qtum_spend_op_call.py',
    'qtum_condensing_txs.py',
    'qtum_createcontract.py',
    'qtum_sendtocontract.py',
    'qtum_identical_refunds.py',
    'qtum_create_eth_op_code.py',
    'qtum_gas_limit_overflow.py',
    'qtum_call_empty_contract.py',
    'qtum_dgp_block_size_sync.py',
    'qtum_pos_conflicting_txs.py',
    'qtum_globals_state_changer.py',
    'qtum_no_exec_call_disabled.py',
    'qtum_soft_block_gas_limits.py',
    'qtum_dgp_block_size_restart.py',
    'qtum_searchlog_restart_node.py',
    'qtum_immature_coinstake_spend.py',
    'qtum_transaction_prioritization.py',
    'qtum_assign_mpos_fees_to_gas_refund.py',
    'qtum_ignore_mpos_participant_reward.py',
    'qtum_evm_constantinople_activation.py',
    'qtum_many_value_refunds_from_same_tx.py',
    'qtum_combined_outputs_exceed_gas_limit.py',
    'qtum_dgp_gas_price_lingering_mempool_tx.py',
    'qtum_dgp_gas_schedule.py',
    'qtum_header_spam.py',
    'qtum_divergence_dos.py',
    'qtum_prioritize_create_over_call.py',
    'qtum_callcontract_timestamp.py',
    'qtum_transaction_receipt_origin_contract_address.py',
    'qtum_block_number_corruption.py',
    'qtum_duplicate_stake.py',
    'qtum_rpc_bitcore.py',
    'qtum_faulty_header_chain.py',
    'qtum_op_sender.py',
    'qtum_evm_revert.py',
    'qtum_evm_create2.py',
    'qtum_evm_staticcall.py',
    'qtum_evm_constantinople_precompiles.py',
    'qtum_evm_constantinople_opcodes.py',
]

<<<<<<< HEAD
EXTENDED_SCRIPTS = [
    # These tests are not run by the travis build process.
    # Longest test should go first, to favor running tests in parallel
    'feature_maxuploadtarget.py',
    'feature_fee_estimation.py',
    'feature_pruning.py',
    'feature_dbcrash.py',
    # Version <4 blocks are never allowed in regtest on qtum
    'feature_bip68_sequence.py',
    'p2p_unrequested_blocks.py',
    'feature_dersig.py',
    'feature_cltv.py'
]

=======
>>>>>>> 451880b9
# Place EXTENDED_SCRIPTS first since it has the 3 longest running tests
ALL_SCRIPTS = EXTENDED_SCRIPTS + BASE_SCRIPTS

NON_SCRIPTS = [
    # These are python files that live in the functional tests directory, but are not test scripts.
    "combine_logs.py",
    "create_cache.py",
    "test_runner.py",
]

def main():
    # Parse arguments and pass through unrecognised args
    parser = argparse.ArgumentParser(add_help=False,
                                     usage='%(prog)s [test_runner.py options] [script options] [scripts]',
                                     description=__doc__,
                                     epilog='''
    Help text and arguments for individual test script:''',
                                     formatter_class=argparse.RawTextHelpFormatter)
    parser.add_argument('--ansi', action='store_true', default=sys.stdout.isatty(), help="Use ANSI colors and dots in output (enabled by default when standard output is a TTY)")
    parser.add_argument('--combinedlogslen', '-c', type=int, default=0, metavar='n', help='On failure, print a log (of length n lines) to the console, combined from the test framework and all test nodes.')
    parser.add_argument('--coverage', action='store_true', help='generate a basic coverage report for the RPC interface')
    parser.add_argument('--ci', action='store_true', help='Run checks and code that are usually only enabled in a continuous integration environment')
    parser.add_argument('--exclude', '-x', help='specify a comma-separated-list of scripts to exclude.')
    parser.add_argument('--extended', action='store_true', help='run the extended test suite in addition to the basic tests')
    parser.add_argument('--help', '-h', '-?', action='store_true', help='print help text and exit')
    parser.add_argument('--jobs', '-j', type=int, default=4, help='how many test scripts to run in parallel. Default=4.')
    parser.add_argument('--keepcache', '-k', action='store_true', help='the default behavior is to flush the cache directory on startup. --keepcache retains the cache from the previous testrun.')
    parser.add_argument('--quiet', '-q', action='store_true', help='only print dots, results summary and failure logs')
    parser.add_argument('--tmpdirprefix', '-t', default=tempfile.gettempdir(), help="Root directory for datadirs")
    parser.add_argument('--failfast', action='store_true', help='stop execution after the first test failure')
    parser.add_argument('--filter', help='filter scripts to run by regular expression')

    args, unknown_args = parser.parse_known_args()
    if not args.ansi:
        global BOLD, GREEN, RED, GREY
        BOLD = ("", "")
        GREEN = ("", "")
        RED = ("", "")
        GREY = ("", "")

    # args to be passed on always start with two dashes; tests are the remaining unknown args
    tests = [arg for arg in unknown_args if arg[:2] != "--"]
    passon_args = [arg for arg in unknown_args if arg[:2] == "--"]

    # Read config generated by configure.
    config = configparser.ConfigParser()
    configfile = os.path.abspath(os.path.dirname(__file__)) + "/../config.ini"
    config.read_file(open(configfile, encoding="utf8"))

    passon_args.append("--configfile=%s" % configfile)

    # Set up logging
    logging_level = logging.INFO if args.quiet else logging.DEBUG
    logging.basicConfig(format='%(message)s', level=logging_level)

    # Create base test directory
    tmpdir = "%s/test_runner_₿_🏃_%s" % (args.tmpdirprefix, datetime.datetime.now().strftime("%Y%m%d_%H%M%S"))

    os.makedirs(tmpdir)

    logging.debug("Temporary test directory at %s" % tmpdir)

    enable_bitcoind = config["components"].getboolean("ENABLE_BITCOIND")

    if not enable_bitcoind:
        print("No functional tests to run.")
        print("Rerun ./configure with --with-daemon and then make")
        sys.exit(0)

    # Build list of tests
    test_list = []
    if tests:
        # Individual tests have been specified. Run specified tests that exist
        # in the ALL_SCRIPTS list. Accept names with or without a .py extension.
        # Specified tests can contain wildcards, but in that case the supplied
        # paths should be coherent, e.g. the same path as that provided to call
        # test_runner.py. Examples:
        #   `test/functional/test_runner.py test/functional/wallet*`
        #   `test/functional/test_runner.py ./test/functional/wallet*`
        #   `test_runner.py wallet*`
        #   but not:
        #   `test/functional/test_runner.py wallet*`
        # Multiple wildcards can be passed:
        #   `test_runner.py tool* mempool*`
        for test in tests:
            script = test.split("/")[-1]
            script = script + ".py" if ".py" not in script else script
            if script in ALL_SCRIPTS:
                test_list.append(script)
            else:
                print("{}WARNING!{} Test '{}' not found in full test list.".format(BOLD[1], BOLD[0], test))
    elif args.extended:
        # Include extended tests
        test_list += ALL_SCRIPTS
    else:
        # Run base tests only
        test_list += BASE_SCRIPTS

    # Remove the test cases that the user has explicitly asked to exclude.
    if args.exclude:
        exclude_tests = [test.split('.py')[0] for test in args.exclude.split(',')]
        for exclude_test in exclude_tests:
            # Remove <test_name>.py and <test_name>.py --arg from the test list
            exclude_list = [test for test in test_list if test.split('.py')[0] == exclude_test]
            for exclude_item in exclude_list:
                test_list.remove(exclude_item)
            if not exclude_list:
                print("{}WARNING!{} Test '{}' not found in current test list.".format(BOLD[1], BOLD[0], exclude_test))

    if args.filter:
        test_list = list(filter(re.compile(args.filter).search, test_list))

    if not test_list:
        print("No valid test scripts specified. Check that your test is in one "
              "of the test lists in test_runner.py, or run test_runner.py with no arguments to run all tests")
        sys.exit(0)

    if args.help:
        # Print help for test_runner.py, then print help of the first script (with args removed) and exit.
        parser.print_help()
        subprocess.check_call([sys.executable, os.path.join(config["environment"]["SRCDIR"], 'test', 'functional', test_list[0].split()[0]), '-h'])
        sys.exit(0)

    check_script_list(src_dir=config["environment"]["SRCDIR"], fail_on_warn=args.ci)
    check_script_prefixes()

    if not args.keepcache:
        shutil.rmtree("%s/test/cache" % config["environment"]["BUILDDIR"], ignore_errors=True)

    run_tests(
        test_list=test_list,
        src_dir=config["environment"]["SRCDIR"],
        build_dir=config["environment"]["BUILDDIR"],
        tmpdir=tmpdir,
        jobs=args.jobs,
        enable_coverage=args.coverage,
        args=passon_args,
        combined_logs_len=args.combinedlogslen,
        failfast=args.failfast,
        runs_ci=args.ci,
        use_term_control=args.ansi,
    )

def run_tests(*, test_list, src_dir, build_dir, tmpdir, jobs=1, enable_coverage=False, args=None, combined_logs_len=0, failfast=False, runs_ci, use_term_control):
    args = args or []

    # Warn if bitcoind is already running
    # pidof might fail or return an empty string if bitcoind is not running
    try:
<<<<<<< HEAD
        if subprocess.check_output(["pidof", "qtumd"]) is not None:
            print("%sWARNING!%s There is already a qtumd process running on this system. Tests may fail unexpectedly due to resource contention!" % (BOLD[1], BOLD[0]))
=======
        if subprocess.check_output(["pidof", "bitcoind"]) not in [b'']:
            print("%sWARNING!%s There is already a bitcoind process running on this system. Tests may fail unexpectedly due to resource contention!" % (BOLD[1], BOLD[0]))
>>>>>>> 451880b9
    except (OSError, subprocess.SubprocessError):
        pass

    # Warn if there is a cache directory
    cache_dir = "%s/test/cache" % build_dir
    if os.path.isdir(cache_dir):
        print("%sWARNING!%s There is a cache directory here: %s. If tests fail unexpectedly, try deleting the cache directory." % (BOLD[1], BOLD[0], cache_dir))

    tests_dir = src_dir + '/test/functional/'

    flags = ['--cachedir={}'.format(cache_dir)] + args

    if enable_coverage:
        coverage = RPCCoverage()
        flags.append(coverage.flag)
        logging.debug("Initializing coverage directory at %s" % coverage.dir)
    else:
        coverage = None

    if len(test_list) > 1 and jobs > 1:
        # Populate cache
        try:
            subprocess.check_output([sys.executable, tests_dir + 'create_cache.py'] + flags + ["--tmpdir=%s/cache" % tmpdir])
        except subprocess.CalledProcessError as e:
            sys.stdout.buffer.write(e.output)
            raise

    #Run Tests
    job_queue = TestHandler(
        num_tests_parallel=jobs,
        tests_dir=tests_dir,
        tmpdir=tmpdir,
        test_list=test_list,
        flags=flags,
        timeout_duration=40 * 60 if runs_ci else float('inf'),  # in seconds
        use_term_control=use_term_control,
    )
    start_time = time.time()
    test_results = []

    max_len_name = len(max(test_list, key=len))
    test_count = len(test_list)
    for i in range(test_count):
        test_result, testdir, stdout, stderr = job_queue.get_next()
        test_results.append(test_result)
        done_str = "{}/{} - {}{}{}".format(i + 1, test_count, BOLD[1], test_result.name, BOLD[0])
        if test_result.status == "Passed":
            logging.debug("%s passed, Duration: %s s" % (done_str, test_result.time))
        elif test_result.status == "Skipped":
            logging.debug("%s skipped" % (done_str))
        else:
            print("%s failed, Duration: %s s\n" % (done_str, test_result.time))
            print(BOLD[1] + 'stdout:\n' + BOLD[0] + stdout + '\n')
            print(BOLD[1] + 'stderr:\n' + BOLD[0] + stderr + '\n')
            if combined_logs_len and os.path.isdir(testdir):
                # Print the final `combinedlogslen` lines of the combined logs
                print('{}Combine the logs and print the last {} lines ...{}'.format(BOLD[1], combined_logs_len, BOLD[0]))
                print('\n============')
                print('{}Combined log for {}:{}'.format(BOLD[1], testdir, BOLD[0]))
                print('============\n')
                combined_logs_args = [sys.executable, os.path.join(tests_dir, 'combine_logs.py'), testdir]
                if BOLD[0]:
                    combined_logs_args += ['--color']
                combined_logs, _ = subprocess.Popen(combined_logs_args, universal_newlines=True, stdout=subprocess.PIPE).communicate()
                print("\n".join(deque(combined_logs.splitlines(), combined_logs_len)))

            if failfast:
                logging.debug("Early exiting after test failure")
                break

    print_results(test_results, max_len_name, (int(time.time() - start_time)))

    if coverage:
        coverage_passed = coverage.report_rpc_coverage()

        logging.debug("Cleaning up coverage data")
        coverage.cleanup()
    else:
        coverage_passed = True

    # Clear up the temp directory if all subdirectories are gone
    if not os.listdir(tmpdir):
        os.rmdir(tmpdir)

    all_passed = all(map(lambda test_result: test_result.was_successful, test_results)) and coverage_passed

    # This will be a no-op unless failfast is True in which case there may be dangling
    # processes which need to be killed.
    job_queue.kill_and_join()

    sys.exit(not all_passed)

def print_results(test_results, max_len_name, runtime):
    results = "\n" + BOLD[1] + "%s | %s | %s\n\n" % ("TEST".ljust(max_len_name), "STATUS   ", "DURATION") + BOLD[0]

    test_results.sort(key=TestResult.sort_key)
    all_passed = True
    time_sum = 0

    for test_result in test_results:
        all_passed = all_passed and test_result.was_successful
        time_sum += test_result.time
        test_result.padding = max_len_name
        results += str(test_result)

    status = TICK + "Passed" if all_passed else CROSS + "Failed"
    if not all_passed:
        results += RED[1]
    results += BOLD[1] + "\n%s | %s | %s s (accumulated) \n" % ("ALL".ljust(max_len_name), status.ljust(9), time_sum) + BOLD[0]
    if not all_passed:
        results += RED[0]
    results += "Runtime: %s s\n" % (runtime)
    print(results)

class TestHandler:
    """
    Trigger the test scripts passed in via the list.
    """

    def __init__(self, *, num_tests_parallel, tests_dir, tmpdir, test_list, flags, timeout_duration, use_term_control):
        assert num_tests_parallel >= 1
        self.num_jobs = num_tests_parallel
        self.tests_dir = tests_dir
        self.tmpdir = tmpdir
        self.timeout_duration = timeout_duration
        self.test_list = test_list
        self.flags = flags
        self.num_running = 0
        self.jobs = []
        self.use_term_control = use_term_control

    def get_next(self):
        while self.num_running < self.num_jobs and self.test_list:
            # Add tests
            self.num_running += 1
            test = self.test_list.pop(0)
            portseed = len(self.test_list)
            portseed_arg = ["--portseed={}".format(portseed)]
            log_stdout = tempfile.SpooledTemporaryFile(max_size=2**16)
            log_stderr = tempfile.SpooledTemporaryFile(max_size=2**16)
            test_argv = test.split()
            testdir = "{}/{}_{}".format(self.tmpdir, re.sub(".py$", "", test_argv[0]), portseed)
            tmpdir_arg = ["--tmpdir={}".format(testdir)]
            self.jobs.append((test,
                              time.time(),
                              subprocess.Popen([sys.executable, self.tests_dir + test_argv[0]] + test_argv[1:] + self.flags + portseed_arg + tmpdir_arg,
                                               universal_newlines=True,
                                               stdout=log_stdout,
                                               stderr=log_stderr),
                              testdir,
                              log_stdout,
                              log_stderr))
        if not self.jobs:
            raise IndexError('pop from empty list')

        # Print remaining running jobs when all jobs have been started.
        if not self.test_list:
            print("Remaining jobs: [{}]".format(", ".join(j[0] for j in self.jobs)))

        dot_count = 0
        while True:
            # Return first proc that finishes
            time.sleep(.5)
            for job in self.jobs:
                (name, start_time, proc, testdir, log_out, log_err) = job
                if int(time.time() - start_time) > self.timeout_duration:
                    # Timeout individual tests if timeout is specified (to stop
                    # tests hanging and not providing useful output).
                    proc.send_signal(signal.SIGINT)
                if proc.poll() is not None:
                    log_out.seek(0), log_err.seek(0)
                    [stdout, stderr] = [log_file.read().decode('utf-8') for log_file in (log_out, log_err)]
                    log_out.close(), log_err.close()
                    if proc.returncode == TEST_EXIT_PASSED and stderr == "":
                        status = "Passed"
                    elif proc.returncode == TEST_EXIT_SKIPPED:
                        status = "Skipped"
                    else:
                        status = "Failed"
                    self.num_running -= 1
                    self.jobs.remove(job)
                    if self.use_term_control:
                        clearline = '\r' + (' ' * dot_count) + '\r'
                        print(clearline, end='', flush=True)
                    dot_count = 0
                    return TestResult(name, status, int(time.time() - start_time)), testdir, stdout, stderr
            if self.use_term_control:
                print('.', end='', flush=True)
            dot_count += 1

    def kill_and_join(self):
        """Send SIGKILL to all jobs and block until all have ended."""
        procs = [i[2] for i in self.jobs]

        for proc in procs:
            proc.kill()

        for proc in procs:
            proc.wait()


class TestResult():
    def __init__(self, name, status, time):
        self.name = name
        self.status = status
        self.time = time
        self.padding = 0

    def sort_key(self):
        if self.status == "Passed":
            return 0, self.name.lower()
        elif self.status == "Failed":
            return 2, self.name.lower()
        elif self.status == "Skipped":
            return 1, self.name.lower()

    def __repr__(self):
        if self.status == "Passed":
            color = GREEN
            glyph = TICK
        elif self.status == "Failed":
            color = RED
            glyph = CROSS
        elif self.status == "Skipped":
            color = GREY
            glyph = CIRCLE

        return color[1] + "%s | %s%s | %s s\n" % (self.name.ljust(self.padding), glyph, self.status.ljust(7), self.time) + color[0]

    @property
    def was_successful(self):
        return self.status != "Failed"


def check_script_prefixes():
    """Check that test scripts start with one of the allowed name prefixes."""

    good_prefixes_re = re.compile("(example|feature|interface|mempool|mining|p2p|rpc|wallet|tool|qtum)_")
    bad_script_names = [script for script in ALL_SCRIPTS if good_prefixes_re.match(script) is None]

    if bad_script_names:
        print("%sERROR:%s %d tests not meeting naming conventions:" % (BOLD[1], BOLD[0], len(bad_script_names)))
        print("  %s" % ("\n  ".join(sorted(bad_script_names))))
        raise AssertionError("Some tests are not following naming convention!")


def check_script_list(*, src_dir, fail_on_warn):
    """Check scripts directory.

    Check that there are no scripts in the functional tests directory which are
    not being run by pull-tester.py."""
    script_dir = src_dir + '/test/functional/'
    python_files = set([test_file for test_file in os.listdir(script_dir) if test_file.endswith(".py")])
    missed_tests = list(python_files - set(map(lambda x: x.split()[0], ALL_SCRIPTS + NON_SCRIPTS)))
    if len(missed_tests) != 0:
        print("%sWARNING!%s The following scripts are not being run: %s. Check the test lists in test_runner.py." % (BOLD[1], BOLD[0], str(missed_tests)))
        if fail_on_warn:
            # On CI this warning is an error to prevent merging incomplete commits into master
            sys.exit(1)


class RPCCoverage():
    """
    Coverage reporting utilities for test_runner.

    Coverage calculation works by having each test script subprocess write
    coverage files into a particular directory. These files contain the RPC
    commands invoked during testing, as well as a complete listing of RPC
    commands per `bitcoin-cli help` (`rpc_interface.txt`).

    After all tests complete, the commands run are combined and diff'd against
    the complete list to calculate uncovered RPC commands.

    See also: test/functional/test_framework/coverage.py

    """
    def __init__(self):
        self.dir = tempfile.mkdtemp(prefix="coverage")
        self.flag = '--coveragedir=%s' % self.dir

    def report_rpc_coverage(self):
        """
        Print out RPC commands that were unexercised by tests.

        """
        uncovered = self._get_uncovered_rpc_commands()

        if uncovered:
            print("Uncovered RPC commands:")
            print("".join(("  - %s\n" % command) for command in sorted(uncovered)))
            return False
        else:
            print("All RPC commands covered.")
            return True

    def cleanup(self):
        return shutil.rmtree(self.dir)

    def _get_uncovered_rpc_commands(self):
        """
        Return a set of currently untested RPC commands.

        """
        # This is shared from `test/functional/test-framework/coverage.py`
        reference_filename = 'rpc_interface.txt'
        coverage_file_prefix = 'coverage.'

        coverage_ref_filename = os.path.join(self.dir, reference_filename)
        coverage_filenames = set()
        all_cmds = set()
        covered_cmds = set()

        if not os.path.isfile(coverage_ref_filename):
            raise RuntimeError("No coverage reference found")

        with open(coverage_ref_filename, 'r', encoding="utf8") as coverage_ref_file:
            all_cmds.update([line.strip() for line in coverage_ref_file.readlines()])

        for root, _, files in os.walk(self.dir):
            for filename in files:
                if filename.startswith(coverage_file_prefix):
                    coverage_filenames.add(os.path.join(root, filename))

        for filename in coverage_filenames:
            with open(filename, 'r', encoding="utf8") as coverage_file:
                covered_cmds.update([line.strip() for line in coverage_file.readlines()])

        return all_cmds - covered_cmds


if __name__ == '__main__':
    main()<|MERGE_RESOLUTION|>--- conflicted
+++ resolved
@@ -78,13 +78,13 @@
     # Longest test should go first, to favor running tests in parallel
     'wallet_hd.py',
     'wallet_backup.py',
-    # # vv Tests less than 5m vv
+    # vv Tests less than 5m vv
     'mining_getblocktemplate_longpoll.py',
     'feature_block.py',
     'rpc_fundrawtransaction.py',
     'p2p_compactblocks.py',
     'feature_segwit.py',
-    # # vv Tests less than 2m vv
+    # vv Tests less than 2m vv
     'wallet_basic.py',
     'wallet_labels.py',
     'p2p_segwit.py',
@@ -92,7 +92,7 @@
     'p2p_tx_download.py',
     'wallet_dump.py',
     'wallet_listtransactions.py',
-    # # vv Tests less than 60s vv
+    # vv Tests less than 60s vv
     'p2p_sendheaders.py',
     'wallet_zapwallettxes.py',
     'wallet_importmulti.py',
@@ -105,12 +105,8 @@
     'wallet_address_types.py',
     'p2p_feefilter.py',
     'feature_reindex.py',
-<<<<<<< HEAD
-    # # vv Tests less than 30s vv
-=======
     'feature_abortnode.py',
     # vv Tests less than 30s vv
->>>>>>> 451880b9
     'wallet_keypool_topup.py',
     'feature_fee_estimation.py',
     'interface_zmq.py',
@@ -149,10 +145,7 @@
     'rpc_net.py',
     'wallet_keypool.py',
     'p2p_mempool.py',
-<<<<<<< HEAD
-=======
     'rpc_setban.py',
->>>>>>> 451880b9
     'p2p_blocksonly.py',
     'mining_prioritisetransaction.py',
     'p2p_invalid_locator.py',
@@ -200,11 +193,8 @@
     'feature_uacomment.py',
     'wallet_coinbase_category.py',
     'feature_filelock.py',
-<<<<<<< HEAD
-=======
     'p2p_dos_header_tree.py',
     'p2p_unrequested_blocks.py',
->>>>>>> 451880b9
     'feature_includeconf.py',
     'rpc_deriveaddresses.py',
     'rpc_deriveaddresses.py --usecli',
@@ -217,10 +207,10 @@
     'rpc_help.py',
     'feature_help.py',
     'feature_shutdown.py',
-    # # Don't append tests at the end to avoid merge conflicts
-    # # Put them in a random line within the section that fits their approximate run-time
-
-    # # qtum
+    # Don't append tests at the end to avoid merge conflicts
+    # Put them in a random line within the section that fits their approximate run-time
+
+    # qtum
     'qtum_dgp.py',
     'qtum_pos.py',
     'qtum_opcall.py',
@@ -276,23 +266,6 @@
     'qtum_evm_constantinople_opcodes.py',
 ]
 
-<<<<<<< HEAD
-EXTENDED_SCRIPTS = [
-    # These tests are not run by the travis build process.
-    # Longest test should go first, to favor running tests in parallel
-    'feature_maxuploadtarget.py',
-    'feature_fee_estimation.py',
-    'feature_pruning.py',
-    'feature_dbcrash.py',
-    # Version <4 blocks are never allowed in regtest on qtum
-    'feature_bip68_sequence.py',
-    'p2p_unrequested_blocks.py',
-    'feature_dersig.py',
-    'feature_cltv.py'
-]
-
-=======
->>>>>>> 451880b9
 # Place EXTENDED_SCRIPTS first since it has the 3 longest running tests
 ALL_SCRIPTS = EXTENDED_SCRIPTS + BASE_SCRIPTS
 
@@ -442,13 +415,8 @@
     # Warn if bitcoind is already running
     # pidof might fail or return an empty string if bitcoind is not running
     try:
-<<<<<<< HEAD
-        if subprocess.check_output(["pidof", "qtumd"]) is not None:
-            print("%sWARNING!%s There is already a qtumd process running on this system. Tests may fail unexpectedly due to resource contention!" % (BOLD[1], BOLD[0]))
-=======
         if subprocess.check_output(["pidof", "bitcoind"]) not in [b'']:
             print("%sWARNING!%s There is already a bitcoind process running on this system. Tests may fail unexpectedly due to resource contention!" % (BOLD[1], BOLD[0]))
->>>>>>> 451880b9
     except (OSError, subprocess.SubprocessError):
         pass
 
