#!/usr/bin/env python3
# Copyright (c) 2014-2018 The Bitcoin Core developers
# Distributed under the MIT software license, see the accompanying
# file COPYING or http://www.opensource.org/licenses/mit-license.php.
"""Run regression test suite.

This module calls down into individual test cases via subprocess. It will
forward all unrecognized arguments onto the individual test scripts.

For a description of arguments recognized by test scripts, see
`test/functional/test_framework/test_framework.py:BitcoinTestFramework.main`.

"""

import argparse
from collections import deque
import configparser
import datetime
import os
import time
import shutil
import signal
import sys
import subprocess
import tempfile
import re
import logging

# Formatting. Default colors to empty strings.
BOLD, GREEN, RED, GREY = ("", ""), ("", ""), ("", ""), ("", "")
try:
    # Make sure python thinks it can write unicode to its stdout
    "\u2713".encode("utf_8").decode(sys.stdout.encoding)
    TICK = "✓ "
    CROSS = "✖ "
    CIRCLE = "○ "
except UnicodeDecodeError:
    TICK = "P "
    CROSS = "x "
    CIRCLE = "o "

if os.name != 'nt' or sys.getwindowsversion() >= (10, 0, 14393):
    if os.name == 'nt':
        import ctypes
        kernel32 = ctypes.windll.kernel32
        ENABLE_VIRTUAL_TERMINAL_PROCESSING = 4
        STD_OUTPUT_HANDLE = -11
        STD_ERROR_HANDLE = -12
        # Enable ascii color control to stdout
        stdout = kernel32.GetStdHandle(STD_OUTPUT_HANDLE)
        stdout_mode = ctypes.c_int32()
        kernel32.GetConsoleMode(stdout, ctypes.byref(stdout_mode))
        kernel32.SetConsoleMode(stdout, stdout_mode.value | ENABLE_VIRTUAL_TERMINAL_PROCESSING)
        # Enable ascii color control to stderr
        stderr = kernel32.GetStdHandle(STD_ERROR_HANDLE)
        stderr_mode = ctypes.c_int32()
        kernel32.GetConsoleMode(stderr, ctypes.byref(stderr_mode))
        kernel32.SetConsoleMode(stderr, stderr_mode.value | ENABLE_VIRTUAL_TERMINAL_PROCESSING)
    # primitive formatting on supported
    # terminal via ANSI escape sequences:
    BOLD = ('\033[0m', '\033[1m')
    GREEN = ('\033[0m', '\033[0;32m')
    RED = ('\033[0m', '\033[0;31m')
    GREY = ('\033[0m', '\033[1;30m')

TEST_EXIT_PASSED = 0
TEST_EXIT_SKIPPED = 77

BASE_SCRIPTS = [
    # Scripts that are run by the travis build process.
    # Longest test should go first, to favor running tests in parallel
    'feature_fee_estimation.py',
    'wallet_hd.py',
    'wallet_backup.py',
    # vv Tests less than 5m vv
    'mining_getblocktemplate_longpoll.py',
    'feature_maxuploadtarget.py',
    'feature_block.py',
    'rpc_fundrawtransaction.py',
    'p2p_compactblocks.py',
    'feature_segwit.py',
    # vv Tests less than 2m vv
    'wallet_basic.py',
    'wallet_labels.py',
    'p2p_segwit.py',
    'p2p_timeouts.py',
    'wallet_dump.py',
    'wallet_listtransactions.py',
    # vv Tests less than 60s vv
    'p2p_sendheaders.py',
    'wallet_zapwallettxes.py',
    'wallet_importmulti.py',
    'mempool_limit.py',
    'rpc_txoutproof.py',
    'wallet_listreceivedby.py',
    'wallet_abandonconflict.py',
    'feature_csv_activation.py',
    'rpc_rawtransaction.py',
    'wallet_address_types.py',
    'feature_bip68_sequence.py',
    'p2p_feefilter.py',
    'feature_reindex.py',
    # vv Tests less than 30s vv
    'wallet_keypool_topup.py',
    'interface_zmq.py',
    'interface_bitcoin_cli.py',
    'mempool_resurrect.py',
    'wallet_txn_doublespend.py --mineblock',
    'tool_wallet.py',
    'wallet_txn_clone.py',
    'wallet_txn_clone.py --segwit',
    'rpc_getchaintips.py',
    'rpc_misc.py',
    'interface_rest.py',
    'mempool_spend_coinbase.py',
    'mempool_reorg.py',
    'mempool_persist.py',
    'wallet_multiwallet.py',
    'wallet_multiwallet.py --usecli',
    'wallet_createwallet.py',
    'wallet_createwallet.py --usecli',
    'interface_http.py',
    'interface_rpc.py',
    'rpc_psbt.py',
    'rpc_users.py',
    'feature_proxy.py',
    'rpc_signrawtransaction.py',
    'wallet_groups.py',
    'p2p_disconnect_ban.py',
    'rpc_decodescript.py',
    'rpc_blockchain.py',
    'rpc_deprecated.py',
    'wallet_disable.py',
    'rpc_net.py',
    'wallet_keypool.py',
    'p2p_mempool.py',
    'mining_prioritisetransaction.py',
    'p2p_invalid_locator.py',
    'p2p_invalid_block.py',
    'p2p_invalid_messages.py',
    'p2p_invalid_tx.py',
    'feature_assumevalid.py',
    'example_test.py',
    'wallet_txn_doublespend.py',
    'wallet_txn_clone.py --mineblock',
    'feature_notifications.py',
    'rpc_invalidateblock.py',
    'feature_rbf.py',
    'mempool_packages.py',
    'rpc_createmultisig.py',
    'feature_versionbits_warning.py',
    'rpc_preciousblock.py',
    'wallet_importprunedfunds.py',
    'p2p_leak_tx.py',
    'rpc_signmessage.py',
    'wallet_balance.py',
    'feature_nulldummy.py',
    'mempool_accept.py',
    'wallet_import_rescan.py',
    'wallet_import_with_label.py',
    'rpc_bind.py --ipv4',
    'rpc_bind.py --ipv6',
    'rpc_bind.py --nonloopback',
    'mining_basic.py',
    'wallet_bumpfee.py',
    'rpc_named_arguments.py',
    'wallet_listsinceblock.py',
    'p2p_leak.py',
    'wallet_encryption.py',
    'rpc_uptime.py',
    'wallet_resendwallettransactions.py',
    'wallet_fallbackfee.py',
    'feature_minchainwork.py',
    'rpc_getblockstats.py',
    'wallet_create_tx.py',
    'p2p_fingerprint.py',
    'feature_uacomment.py',
<<<<<<< HEAD
=======
    'wallet_coinbase_category.py',
    'feature_filelock.py',
>>>>>>> 9e306671
    'feature_includeconf.py',
    'rpc_deriveaddresses.py',
    'rpc_deriveaddresses.py --usecli',
    'rpc_scantxoutset.py',
    'feature_logging.py',
    'p2p_node_network_limited.py',
    'feature_blocksdir.py',
    'feature_config_args.py',
    'rpc_help.py',
    'feature_help.py',
    'feature_shutdown.py',
    # Don't append tests at the end to avoid merge conflicts
    # Put them in a random line within the section that fits their approximate run-time

    # qtum
    'qtum_dgp.py',
    'qtum_pos.py',
    'qtum_opcall.py',
    'qtum_opcreate.py',
    'qtum_8mb_block.py',
    'qtum_gas_limit.py',
    'qtum_searchlog.py',
    'qtum_pos_segwit.py',
    'qtum_state_root.py',
    'qtum_evm_globals.py',
    'qtum_null_sender.py',
    'qtum_waitforlogs.py',
    'qtum_block_header.py',
    'qtum_callcontract.py',
    'qtum_spend_op_call.py',
    'qtum_condensing_txs.py',
    'qtum_createcontract.py',
    'qtum_sendtocontract.py',
    'qtum_identical_refunds.py',
    'qtum_create_eth_op_code.py',
    'qtum_gas_limit_overflow.py',
    'qtum_call_empty_contract.py',
    'qtum_dgp_block_size_sync.py',
    'qtum_pos_conflicting_txs.py',
    'qtum_globals_state_changer.py',
    'qtum_no_exec_call_disabled.py',
    'qtum_soft_block_gas_limits.py',
    'qtum_dgp_block_size_restart.py',
    'qtum_searchlog_restart_node.py',
    'qtum_immature_coinstake_spend.py',
    'qtum_transaction_prioritization.py',
    'qtum_assign_mpos_fees_to_gas_refund.py',
    'qtum_ignore_mpos_participant_reward.py',
    'qtum_many_value_refunds_from_same_tx.py',
    'qtum_combined_outputs_exceed_gas_limit.py',
    'qtum_dgp_gas_price_lingering_mempool_tx.py',
    'qtum_header_spam.py',
    'qtum_divergence_dos.py',
    'qtum_prioritize_create_over_call.py',
    'qtum_callcontract_timestamp.py',
    'qtum_transaction_receipt_origin_contract_address.py',
    'qtum_block_number_corruption.py',
]

EXTENDED_SCRIPTS = [
    # These tests are not run by the travis build process.
    # Longest test should go first, to favor running tests in parallel
    'feature_pruning.py',
    'feature_dbcrash.py',
<<<<<<< HEAD
    # vv Tests less than 2m vv
    'feature_bip68_sequence.py',
    'mining_getblocktemplate_longpoll.py',
    'p2p_timeouts.py',
    # vv Tests less than 60s vv
    'p2p_feefilter.py',
    # vv Tests less than 30s vv
    'feature_assumevalid.py',
    'example_test.py',
    'wallet_txn_doublespend.py',
    'wallet_txn_clone.py --mineblock',
    'feature_notifications.py',
    'rpc_invalidateblock.py',
    'feature_rbf.py',
=======
>>>>>>> 9e306671
    # Version <4 blocks are never allowed in regtest on qtum
    'p2p_unrequested_blocks.py',
    'feature_dersig.py',
    'feature_cltv.py'
]

# Place EXTENDED_SCRIPTS first since it has the 3 longest running tests
ALL_SCRIPTS = EXTENDED_SCRIPTS + BASE_SCRIPTS

NON_SCRIPTS = [
    # These are python files that live in the functional tests directory, but are not test scripts.
    "combine_logs.py",
    "create_cache.py",
    "test_runner.py",
]

def main():
    # Parse arguments and pass through unrecognised args
    parser = argparse.ArgumentParser(add_help=False,
                                     usage='%(prog)s [test_runner.py options] [script options] [scripts]',
                                     description=__doc__,
                                     epilog='''
    Help text and arguments for individual test script:''',
                                     formatter_class=argparse.RawTextHelpFormatter)
    parser.add_argument('--combinedlogslen', '-c', type=int, default=0, metavar='n', help='On failure, print a log (of length n lines) to the console, combined from the test framework and all test nodes.')
    parser.add_argument('--coverage', action='store_true', help='generate a basic coverage report for the RPC interface')
    parser.add_argument('--ci', action='store_true', help='Run checks and code that are usually only enabled in a continuous integration environment')
    parser.add_argument('--exclude', '-x', help='specify a comma-separated-list of scripts to exclude.')
    parser.add_argument('--extended', action='store_true', help='run the extended test suite in addition to the basic tests')
    parser.add_argument('--help', '-h', '-?', action='store_true', help='print help text and exit')
    parser.add_argument('--jobs', '-j', type=int, default=4, help='how many test scripts to run in parallel. Default=4.')
    parser.add_argument('--keepcache', '-k', action='store_true', help='the default behavior is to flush the cache directory on startup. --keepcache retains the cache from the previous testrun.')
    parser.add_argument('--quiet', '-q', action='store_true', help='only print dots, results summary and failure logs')
    parser.add_argument('--tmpdirprefix', '-t', default=tempfile.gettempdir(), help="Root directory for datadirs")
    parser.add_argument('--failfast', action='store_true', help='stop execution after the first test failure')
    args, unknown_args = parser.parse_known_args()

    # args to be passed on always start with two dashes; tests are the remaining unknown args
    tests = [arg for arg in unknown_args if arg[:2] != "--"]
    passon_args = [arg for arg in unknown_args if arg[:2] == "--"]

    # Read config generated by configure.
    config = configparser.ConfigParser()
    configfile = os.path.abspath(os.path.dirname(__file__)) + "/../config.ini"
    config.read_file(open(configfile, encoding="utf8"))

    passon_args.append("--configfile=%s" % configfile)

    # Set up logging
    logging_level = logging.INFO if args.quiet else logging.DEBUG
    logging.basicConfig(format='%(message)s', level=logging_level)

    # Create base test directory
    tmpdir = "%s/test_runner_₿_🏃_%s" % (args.tmpdirprefix, datetime.datetime.now().strftime("%Y%m%d_%H%M%S"))

    os.makedirs(tmpdir)

    logging.debug("Temporary test directory at %s" % tmpdir)

    enable_bitcoind = config["components"].getboolean("ENABLE_BITCOIND")

<<<<<<< HEAD
    if config["environment"]["EXEEXT"] == ".exe" and not args.force:
        # https://github.com/bitcoin/bitcoin/commit/d52802551752140cf41f0d9a225a43e84404d3e9
        # https://github.com/bitcoin/bitcoin/pull/5677#issuecomment-136646964
        print("Tests currently disabled on Windows by default. Use --force option to enable")
        sys.exit(0)

=======
>>>>>>> 9e306671
    if not enable_bitcoind:
        print("No functional tests to run.")
        print("Rerun ./configure with --with-daemon and then make")
        sys.exit(0)

    # Build list of tests
    test_list = []
    if tests:
        # Individual tests have been specified. Run specified tests that exist
        # in the ALL_SCRIPTS list. Accept the name with or without .py extension.
        tests = [test + ".py" if ".py" not in test else test for test in tests]
        for test in tests:
            if test in ALL_SCRIPTS:
                test_list.append(test)
            else:
                print("{}WARNING!{} Test '{}' not found in full test list.".format(BOLD[1], BOLD[0], test))
    elif args.extended:
        # Include extended tests
        test_list += ALL_SCRIPTS
    else:
        # Run base tests only
        test_list += BASE_SCRIPTS

    # Remove the test cases that the user has explicitly asked to exclude.
    if args.exclude:
        exclude_tests = [test.split('.py')[0] for test in args.exclude.split(',')]
        for exclude_test in exclude_tests:
            # Remove <test_name>.py and <test_name>.py --arg from the test list
            exclude_list = [test for test in test_list if test.split('.py')[0] == exclude_test]
            for exclude_item in exclude_list:
                test_list.remove(exclude_item)
            if not exclude_list:
                print("{}WARNING!{} Test '{}' not found in current test list.".format(BOLD[1], BOLD[0], exclude_test))

    if not test_list:
        print("No valid test scripts specified. Check that your test is in one "
              "of the test lists in test_runner.py, or run test_runner.py with no arguments to run all tests")
        sys.exit(0)

    if args.help:
        # Print help for test_runner.py, then print help of the first script (with args removed) and exit.
        parser.print_help()
        subprocess.check_call([sys.executable, os.path.join(config["environment"]["SRCDIR"], 'test', 'functional', test_list[0].split()[0]), '-h'])
        sys.exit(0)

    check_script_list(src_dir=config["environment"]["SRCDIR"], fail_on_warn=args.ci)
    check_script_prefixes()

    if not args.keepcache:
        shutil.rmtree("%s/test/cache" % config["environment"]["BUILDDIR"], ignore_errors=True)

    run_tests(
        test_list=test_list,
        src_dir=config["environment"]["SRCDIR"],
        build_dir=config["environment"]["BUILDDIR"],
        tmpdir=tmpdir,
        jobs=args.jobs,
        enable_coverage=args.coverage,
        args=passon_args,
        combined_logs_len=args.combinedlogslen,
        failfast=args.failfast,
        runs_ci=args.ci,
    )

def run_tests(*, test_list, src_dir, build_dir, tmpdir, jobs=1, enable_coverage=False, args=None, combined_logs_len=0, failfast=False, runs_ci):
    args = args or []

    # Warn if bitcoind is already running (unix only)
    try:
        if subprocess.check_output(["pidof", "qtumd"]) is not None:
            print("%sWARNING!%s There is already a qtumd process running on this system. Tests may fail unexpectedly due to resource contention!" % (BOLD[1], BOLD[0]))
    except (OSError, subprocess.SubprocessError):
        pass

    # Warn if there is a cache directory
    cache_dir = "%s/test/cache" % build_dir
    if os.path.isdir(cache_dir):
        print("%sWARNING!%s There is a cache directory here: %s. If tests fail unexpectedly, try deleting the cache directory." % (BOLD[1], BOLD[0], cache_dir))

    tests_dir = src_dir + '/test/functional/'

    flags = ['--cachedir={}'.format(cache_dir)] + args

    if enable_coverage:
        coverage = RPCCoverage()
        flags.append(coverage.flag)
        logging.debug("Initializing coverage directory at %s" % coverage.dir)
    else:
        coverage = None

    if len(test_list) > 1 and jobs > 1:
        # Populate cache
        try:
            subprocess.check_output([sys.executable, tests_dir + 'create_cache.py'] + flags + ["--tmpdir=%s/cache" % tmpdir])
        except subprocess.CalledProcessError as e:
            sys.stdout.buffer.write(e.output)
            raise

    #Run Tests
    job_queue = TestHandler(
        num_tests_parallel=jobs,
        tests_dir=tests_dir,
        tmpdir=tmpdir,
        test_list=test_list,
        flags=flags,
        timeout_duration=40 * 60 if runs_ci else float('inf'),  # in seconds
    )
    start_time = time.time()
    test_results = []

    max_len_name = len(max(test_list, key=len))
    test_count = len(test_list)
    for i in range(test_count):
        test_result, testdir, stdout, stderr = job_queue.get_next()
        test_results.append(test_result)
        done_str = "{}/{} - {}{}{}".format(i + 1, test_count, BOLD[1], test_result.name, BOLD[0])
        if test_result.status == "Passed":
            logging.debug("%s passed, Duration: %s s" % (done_str, test_result.time))
        elif test_result.status == "Skipped":
            logging.debug("%s skipped" % (done_str))
        else:
            print("%s failed, Duration: %s s\n" % (done_str, test_result.time))
            print(BOLD[1] + 'stdout:\n' + BOLD[0] + stdout + '\n')
            print(BOLD[1] + 'stderr:\n' + BOLD[0] + stderr + '\n')
            if combined_logs_len and os.path.isdir(testdir):
                # Print the final `combinedlogslen` lines of the combined logs
                print('{}Combine the logs and print the last {} lines ...{}'.format(BOLD[1], combined_logs_len, BOLD[0]))
                print('\n============')
                print('{}Combined log for {}:{}'.format(BOLD[1], testdir, BOLD[0]))
                print('============\n')
                combined_logs_args = [sys.executable, os.path.join(tests_dir, 'combine_logs.py'), testdir]
                if BOLD[0]:
                    combined_logs_args += ['--color']
                combined_logs, _ = subprocess.Popen(combined_logs_args, universal_newlines=True, stdout=subprocess.PIPE).communicate()
                print("\n".join(deque(combined_logs.splitlines(), combined_logs_len)))

            if failfast:
                logging.debug("Early exiting after test failure")
                break

    print_results(test_results, max_len_name, (int(time.time() - start_time)))

    if coverage:
        coverage.report_rpc_coverage()

        logging.debug("Cleaning up coverage data")
        coverage.cleanup()

    # Clear up the temp directory if all subdirectories are gone
    if not os.listdir(tmpdir):
        os.rmdir(tmpdir)

    all_passed = all(map(lambda test_result: test_result.was_successful, test_results))

    # This will be a no-op unless failfast is True in which case there may be dangling
    # processes which need to be killed.
    job_queue.kill_and_join()

    sys.exit(not all_passed)

def print_results(test_results, max_len_name, runtime):
    results = "\n" + BOLD[1] + "%s | %s | %s\n\n" % ("TEST".ljust(max_len_name), "STATUS   ", "DURATION") + BOLD[0]

    test_results.sort(key=TestResult.sort_key)
    all_passed = True
    time_sum = 0

    for test_result in test_results:
        all_passed = all_passed and test_result.was_successful
        time_sum += test_result.time
        test_result.padding = max_len_name
        results += str(test_result)

    status = TICK + "Passed" if all_passed else CROSS + "Failed"
    if not all_passed:
        results += RED[1]
    results += BOLD[1] + "\n%s | %s | %s s (accumulated) \n" % ("ALL".ljust(max_len_name), status.ljust(9), time_sum) + BOLD[0]
    if not all_passed:
        results += RED[0]
    results += "Runtime: %s s\n" % (runtime)
    print(results)

class TestHandler:
    """
    Trigger the test scripts passed in via the list.
    """

    def __init__(self, *, num_tests_parallel, tests_dir, tmpdir, test_list, flags, timeout_duration):
        assert num_tests_parallel >= 1
        self.num_jobs = num_tests_parallel
        self.tests_dir = tests_dir
        self.tmpdir = tmpdir
        self.timeout_duration = timeout_duration
        self.test_list = test_list
        self.flags = flags
        self.num_running = 0
        self.jobs = []

    def get_next(self):
        while self.num_running < self.num_jobs and self.test_list:
            # Add tests
            self.num_running += 1
            test = self.test_list.pop(0)
            portseed = len(self.test_list)
            portseed_arg = ["--portseed={}".format(portseed)]
            log_stdout = tempfile.SpooledTemporaryFile(max_size=2**16)
            log_stderr = tempfile.SpooledTemporaryFile(max_size=2**16)
            test_argv = test.split()
            testdir = "{}/{}_{}".format(self.tmpdir, re.sub(".py$", "", test_argv[0]), portseed)
            tmpdir_arg = ["--tmpdir={}".format(testdir)]
            self.jobs.append((test,
                              time.time(),
                              subprocess.Popen([sys.executable, self.tests_dir + test_argv[0]] + test_argv[1:] + self.flags + portseed_arg + tmpdir_arg,
                                               universal_newlines=True,
                                               stdout=log_stdout,
                                               stderr=log_stderr),
                              testdir,
                              log_stdout,
                              log_stderr))
        if not self.jobs:
            raise IndexError('pop from empty list')
        dot_count = 0
        while True:
            # Return first proc that finishes
            time.sleep(.5)
            for job in self.jobs:
                (name, start_time, proc, testdir, log_out, log_err) = job
                if int(time.time() - start_time) > self.timeout_duration:
                    # In travis, timeout individual tests (to stop tests hanging and not providing useful output).
                    proc.send_signal(signal.SIGINT)
                if proc.poll() is not None:
                    log_out.seek(0), log_err.seek(0)
                    [stdout, stderr] = [log_file.read().decode('utf-8') for log_file in (log_out, log_err)]
                    log_out.close(), log_err.close()
                    if proc.returncode == TEST_EXIT_PASSED and stderr == "":
                        status = "Passed"
                    elif proc.returncode == TEST_EXIT_SKIPPED:
                        status = "Skipped"
                    else:
                        status = "Failed"
                    self.num_running -= 1
                    self.jobs.remove(job)
                    clearline = '\r' + (' ' * dot_count) + '\r'
                    print(clearline, end='', flush=True)
                    dot_count = 0
                    return TestResult(name, status, int(time.time() - start_time)), testdir, stdout, stderr
            print('.', end='', flush=True)
            dot_count += 1

    def kill_and_join(self):
        """Send SIGKILL to all jobs and block until all have ended."""
        procs = [i[2] for i in self.jobs]

        for proc in procs:
            proc.kill()

        for proc in procs:
            proc.wait()


class TestResult():
    def __init__(self, name, status, time):
        self.name = name
        self.status = status
        self.time = time
        self.padding = 0

    def sort_key(self):
        if self.status == "Passed":
            return 0, self.name.lower()
        elif self.status == "Failed":
            return 2, self.name.lower()
        elif self.status == "Skipped":
            return 1, self.name.lower()

    def __repr__(self):
        if self.status == "Passed":
            color = GREEN
            glyph = TICK
        elif self.status == "Failed":
            color = RED
            glyph = CROSS
        elif self.status == "Skipped":
            color = GREY
            glyph = CIRCLE

        return color[1] + "%s | %s%s | %s s\n" % (self.name.ljust(self.padding), glyph, self.status.ljust(7), self.time) + color[0]

    @property
    def was_successful(self):
        return self.status != "Failed"


def check_script_prefixes():
    """Check that test scripts start with one of the allowed name prefixes."""

<<<<<<< HEAD
    good_prefixes_re = re.compile("(example|feature|interface|mempool|mining|p2p|rpc|wallet|qtum)_")
=======
    good_prefixes_re = re.compile("(example|feature|interface|mempool|mining|p2p|rpc|wallet|tool|qtum)_")
>>>>>>> 9e306671
    bad_script_names = [script for script in ALL_SCRIPTS if good_prefixes_re.match(script) is None]

    if bad_script_names:
        print("%sERROR:%s %d tests not meeting naming conventions:" % (BOLD[1], BOLD[0], len(bad_script_names)))
        print("  %s" % ("\n  ".join(sorted(bad_script_names))))
        raise AssertionError("Some tests are not following naming convention!")


def check_script_list(*, src_dir, fail_on_warn):
    """Check scripts directory.

    Check that there are no scripts in the functional tests directory which are
    not being run by pull-tester.py."""
    script_dir = src_dir + '/test/functional/'
    python_files = set([test_file for test_file in os.listdir(script_dir) if test_file.endswith(".py")])
    missed_tests = list(python_files - set(map(lambda x: x.split()[0], ALL_SCRIPTS + NON_SCRIPTS)))
    if len(missed_tests) != 0:
        print("%sWARNING!%s The following scripts are not being run: %s. Check the test lists in test_runner.py." % (BOLD[1], BOLD[0], str(missed_tests)))
        if fail_on_warn:
            # On travis this warning is an error to prevent merging incomplete commits into master
            sys.exit(1)


class RPCCoverage():
    """
    Coverage reporting utilities for test_runner.

    Coverage calculation works by having each test script subprocess write
    coverage files into a particular directory. These files contain the RPC
    commands invoked during testing, as well as a complete listing of RPC
    commands per `bitcoin-cli help` (`rpc_interface.txt`).

    After all tests complete, the commands run are combined and diff'd against
    the complete list to calculate uncovered RPC commands.

    See also: test/functional/test_framework/coverage.py

    """
    def __init__(self):
        self.dir = tempfile.mkdtemp(prefix="coverage")
        self.flag = '--coveragedir=%s' % self.dir

    def report_rpc_coverage(self):
        """
        Print out RPC commands that were unexercised by tests.

        """
        uncovered = self._get_uncovered_rpc_commands()

        if uncovered:
            print("Uncovered RPC commands:")
            print("".join(("  - %s\n" % command) for command in sorted(uncovered)))
        else:
            print("All RPC commands covered.")

    def cleanup(self):
        return shutil.rmtree(self.dir)

    def _get_uncovered_rpc_commands(self):
        """
        Return a set of currently untested RPC commands.

        """
        # This is shared from `test/functional/test-framework/coverage.py`
        reference_filename = 'rpc_interface.txt'
        coverage_file_prefix = 'coverage.'

        coverage_ref_filename = os.path.join(self.dir, reference_filename)
        coverage_filenames = set()
        all_cmds = set()
        covered_cmds = set()

        if not os.path.isfile(coverage_ref_filename):
            raise RuntimeError("No coverage reference found")

        with open(coverage_ref_filename, 'r', encoding="utf8") as coverage_ref_file:
            all_cmds.update([line.strip() for line in coverage_ref_file.readlines()])

        for root, _, files in os.walk(self.dir):
            for filename in files:
                if filename.startswith(coverage_file_prefix):
                    coverage_filenames.add(os.path.join(root, filename))

        for filename in coverage_filenames:
            with open(filename, 'r', encoding="utf8") as coverage_file:
                covered_cmds.update([line.strip() for line in coverage_file.readlines()])

        return all_cmds - covered_cmds


if __name__ == '__main__':
    main()<|MERGE_RESOLUTION|>--- conflicted
+++ resolved
@@ -175,11 +175,8 @@
     'wallet_create_tx.py',
     'p2p_fingerprint.py',
     'feature_uacomment.py',
-<<<<<<< HEAD
-=======
     'wallet_coinbase_category.py',
     'feature_filelock.py',
->>>>>>> 9e306671
     'feature_includeconf.py',
     'rpc_deriveaddresses.py',
     'rpc_deriveaddresses.py --usecli',
@@ -244,23 +241,6 @@
     # Longest test should go first, to favor running tests in parallel
     'feature_pruning.py',
     'feature_dbcrash.py',
-<<<<<<< HEAD
-    # vv Tests less than 2m vv
-    'feature_bip68_sequence.py',
-    'mining_getblocktemplate_longpoll.py',
-    'p2p_timeouts.py',
-    # vv Tests less than 60s vv
-    'p2p_feefilter.py',
-    # vv Tests less than 30s vv
-    'feature_assumevalid.py',
-    'example_test.py',
-    'wallet_txn_doublespend.py',
-    'wallet_txn_clone.py --mineblock',
-    'feature_notifications.py',
-    'rpc_invalidateblock.py',
-    'feature_rbf.py',
-=======
->>>>>>> 9e306671
     # Version <4 blocks are never allowed in regtest on qtum
     'p2p_unrequested_blocks.py',
     'feature_dersig.py',
@@ -322,15 +302,6 @@
 
     enable_bitcoind = config["components"].getboolean("ENABLE_BITCOIND")
 
-<<<<<<< HEAD
-    if config["environment"]["EXEEXT"] == ".exe" and not args.force:
-        # https://github.com/bitcoin/bitcoin/commit/d52802551752140cf41f0d9a225a43e84404d3e9
-        # https://github.com/bitcoin/bitcoin/pull/5677#issuecomment-136646964
-        print("Tests currently disabled on Windows by default. Use --force option to enable")
-        sys.exit(0)
-
-=======
->>>>>>> 9e306671
     if not enable_bitcoind:
         print("No functional tests to run.")
         print("Rerun ./configure with --with-daemon and then make")
@@ -627,11 +598,7 @@
 def check_script_prefixes():
     """Check that test scripts start with one of the allowed name prefixes."""
 
-<<<<<<< HEAD
-    good_prefixes_re = re.compile("(example|feature|interface|mempool|mining|p2p|rpc|wallet|qtum)_")
-=======
     good_prefixes_re = re.compile("(example|feature|interface|mempool|mining|p2p|rpc|wallet|tool|qtum)_")
->>>>>>> 9e306671
     bad_script_names = [script for script in ALL_SCRIPTS if good_prefixes_re.match(script) is None]
 
     if bad_script_names:
