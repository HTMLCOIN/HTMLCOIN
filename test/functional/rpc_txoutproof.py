--- conflicted
+++ resolved
@@ -18,10 +18,6 @@
 
     def skip_test_if_missing_module(self):
         self.skip_if_no_wallet()
-<<<<<<< HEAD
-
-=======
->>>>>>> 9e306671
 
     def run_test(self):
         self.log.info("Mining blocks...")
