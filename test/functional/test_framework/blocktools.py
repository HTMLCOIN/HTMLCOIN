--- conflicted
+++ resolved
@@ -11,10 +11,6 @@
     script_to_p2wsh,
 )
 from .mininode import *
-<<<<<<< HEAD
-from .script import CScript, OP_TRUE, OP_CHECKSIG, OP_RETURN
-from .qtumconfig import INITIAL_BLOCK_REWARD
-=======
 from .script import (
     CScript,
     OP_0,
@@ -26,7 +22,6 @@
     hash160,
 )
 from .util import assert_equal
->>>>>>> a68962c4
 
 # Create a block (with regtest difficulty)
 def create_block(hashprev, coinbase, nTime=None):
