#!/usr/bin/env python3
<<<<<<< HEAD
# Copyright (c) 2014-2017 The Bitcoin Core developers
=======
# Copyright (c) 2014-2018 The Bitcoin Core developers
>>>>>>> 228c1378
# Distributed under the MIT software license, see the accompanying
# file COPYING or http://www.opensource.org/licenses/mit-license.php.
"""Helpful routines for regression testing."""

from base64 import b64encode
from binascii import hexlify, unhexlify
from decimal import Decimal, ROUND_DOWN
import hashlib
import inspect
import json
import logging
import os
import random
import re
from subprocess import CalledProcessError
import time

from . import coverage
from .authproxy import AuthServiceProxy, JSONRPCException

from .qtumconfig import COINBASE_MATURITY

logger = logging.getLogger("TestFramework.utils")

# Assert functions
##################

def assert_fee_amount(fee, tx_size, fee_per_kB):
    """Assert the fee was in range"""
    target_fee = round(tx_size * fee_per_kB / 1000, 8)
    if fee < target_fee:
        raise AssertionError("Fee of %s BTC too low! (Should be %s BTC)" % (str(fee), str(target_fee)))
    # allow the wallet's estimation to be at most 2 bytes off
    if fee > (tx_size + 2) * fee_per_kB / 1000:
        raise AssertionError("Fee of %s BTC too high! (Should be %s BTC)" % (str(fee), str(target_fee)))

def assert_equal(thing1, thing2, *args):
    if thing1 != thing2 or any(thing1 != arg for arg in args):
        raise AssertionError("not(%s)" % " == ".join(str(arg) for arg in (thing1, thing2) + args))

def assert_greater_than(thing1, thing2):
    if thing1 <= thing2:
        raise AssertionError("%s <= %s" % (str(thing1), str(thing2)))

def assert_greater_than_or_equal(thing1, thing2):
    if thing1 < thing2:
        raise AssertionError("%s < %s" % (str(thing1), str(thing2)))

def assert_raises(exc, fun, *args, **kwds):
    assert_raises_message(exc, None, fun, *args, **kwds)

def assert_raises_message(exc, message, fun, *args, **kwds):
    try:
        fun(*args, **kwds)
    except JSONRPCException:
        raise AssertionError("Use assert_raises_rpc_error() to test RPC failures")
    except exc as e:
        if message is not None and message not in e.error['message']:
            raise AssertionError("Expected substring not found:" + e.error['message'])
    except Exception as e:
        raise AssertionError("Unexpected exception raised: " + type(e).__name__)
    else:
        raise AssertionError("No exception raised")

def assert_raises_process_error(returncode, output, fun, *args, **kwds):
    """Execute a process and asserts the process return code and output.

    Calls function `fun` with arguments `args` and `kwds`. Catches a CalledProcessError
    and verifies that the return code and output are as expected. Throws AssertionError if
    no CalledProcessError was raised or if the return code and output are not as expected.

    Args:
        returncode (int): the process return code.
        output (string): [a substring of] the process output.
        fun (function): the function to call. This should execute a process.
        args*: positional arguments for the function.
        kwds**: named arguments for the function.
    """
    try:
        fun(*args, **kwds)
    except CalledProcessError as e:
        if returncode != e.returncode:
            raise AssertionError("Unexpected returncode %i" % e.returncode)
        if output not in e.output:
            raise AssertionError("Expected substring not found:" + e.output)
    else:
        raise AssertionError("No exception raised")

def assert_raises_rpc_error(code, message, fun, *args, **kwds):
    """Run an RPC and verify that a specific JSONRPC exception code and message is raised.

    Calls function `fun` with arguments `args` and `kwds`. Catches a JSONRPCException
    and verifies that the error code and message are as expected. Throws AssertionError if
    no JSONRPCException was raised or if the error code/message are not as expected.

    Args:
        code (int), optional: the error code returned by the RPC call (defined
            in src/rpc/protocol.h). Set to None if checking the error code is not required.
        message (string), optional: [a substring of] the error string returned by the
            RPC call. Set to None if checking the error string is not required.
        fun (function): the function to call. This should be the name of an RPC.
        args*: positional arguments for the function.
        kwds**: named arguments for the function.
    """
    assert try_rpc(code, message, fun, *args, **kwds), "No exception raised"

def try_rpc(code, message, fun, *args, **kwds):
    """Tries to run an rpc command.

    Test against error code and message if the rpc fails.
    Returns whether a JSONRPCException was raised."""
    try:
        fun(*args, **kwds)
    except JSONRPCException as e:
        # JSONRPCException was thrown as expected. Check the code and message values are correct.
        if (code is not None) and (code != e.error["code"]):
            raise AssertionError("Unexpected JSONRPC error code %i" % e.error["code"])
        if (message is not None) and (message not in e.error['message']):
            raise AssertionError("Expected substring not found:" + e.error['message'])
        return True
    except Exception as e:
        raise AssertionError("Unexpected exception raised: " + type(e).__name__)
    else:
        return False

def assert_is_hex_string(string):
    try:
        int(string, 16)
    except Exception as e:
        raise AssertionError(
            "Couldn't interpret %r as hexadecimal; raised: %s" % (string, e))

def assert_is_hash_string(string, length=64):
    if not isinstance(string, str):
        raise AssertionError("Expected a string, got type %r" % type(string))
    elif length and len(string) != length:
        raise AssertionError(
            "String of length %d expected; got %d" % (length, len(string)))
    elif not re.match('[abcdef0-9]+$', string):
        raise AssertionError(
            "String %r contains invalid characters for a hash." % string)

def assert_array_result(object_array, to_match, expected, should_not_find=False):
    """
        Pass in array of JSON objects, a dictionary with key/value pairs
        to match against, and another dictionary with expected key/value
        pairs.
        If the should_not_find flag is true, to_match should not be found
        in object_array
        """
    if should_not_find:
        assert_equal(expected, {})
    num_matched = 0
    for item in object_array:
        all_match = True
        for key, value in to_match.items():
            if item[key] != value:
                all_match = False
        if not all_match:
            continue
        elif should_not_find:
            num_matched = num_matched + 1
        for key, value in expected.items():
            if item[key] != value:
                raise AssertionError("%s : expected %s=%s" % (str(item), str(key), str(value)))
            num_matched = num_matched + 1
    if num_matched == 0 and not should_not_find:
        raise AssertionError("No objects matched %s" % (str(to_match)))
    if num_matched > 0 and should_not_find:
        raise AssertionError("Objects were found %s" % (str(to_match)))

# Utility functions
###################

def check_json_precision():
    """Make sure json library being used does not lose precision converting BTC values"""
    n = Decimal("20000000.00000003")
    satoshis = int(json.loads(json.dumps(float(n))) * 1.0e8)
    if satoshis != 2000000000000003:
        raise RuntimeError("JSON encode/decode loses precision")

def count_bytes(hex_string):
    return len(bytearray.fromhex(hex_string))

def bytes_to_hex_str(byte_str):
    return hexlify(byte_str).decode('ascii')

def hash256(byte_str):
    sha256 = hashlib.sha256()
    sha256.update(byte_str)
    sha256d = hashlib.sha256()
    sha256d.update(sha256.digest())
    return sha256d.digest()[::-1]

def hex_str_to_bytes(hex_str):
    return unhexlify(hex_str.encode('ascii'))

def str_to_b64str(string):
    return b64encode(string.encode('utf-8')).decode('ascii')

def satoshi_round(amount):
    return Decimal(amount).quantize(Decimal('0.00000001'), rounding=ROUND_DOWN)

def wait_until(predicate, *, attempts=float('inf'), timeout=float('inf'), lock=None):
    if attempts == float('inf') and timeout == float('inf'):
        timeout = 60
    attempt = 0
    time_end = time.time() + timeout

    while attempt < attempts and time.time() < time_end:
        if lock:
            with lock:
                if predicate():
                    return
        else:
            if predicate():
                return
        attempt += 1
        time.sleep(0.05)

    # Print the cause of the timeout
    predicate_source = inspect.getsourcelines(predicate)
    logger.error("wait_until() failed. Predicate: {}".format(predicate_source))
    if attempt >= attempts:
        raise AssertionError("Predicate {} not true after {} attempts".format(predicate_source, attempts))
    elif time.time() >= time_end:
        raise AssertionError("Predicate {} not true after {} seconds".format(predicate_source, timeout))
    raise RuntimeError('Unreachable')

# RPC/P2P connection constants and functions
############################################

# The maximum number of nodes a single test can spawn
MAX_NODES = 8
# Don't assign rpc or p2p ports lower than this
PORT_MIN = 11000
# The number of ports to "reserve" for p2p and rpc, each
PORT_RANGE = 5000

class PortSeed:
    # Must be initialized with a unique integer for each process
    n = None

def get_rpc_proxy(url, node_number, timeout=None, coveragedir=None):
    """
    Args:
        url (str): URL of the RPC server to call
        node_number (int): the node number (or id) that this calls to

    Kwargs:
        timeout (int): HTTP timeout in seconds

    Returns:
        AuthServiceProxy. convenience object for making RPC calls.

    """
    proxy_kwargs = {}
    if timeout is not None:
        proxy_kwargs['timeout'] = timeout

    proxy = AuthServiceProxy(url, **proxy_kwargs)
    proxy.url = url  # store URL on proxy for info

    coverage_logfile = coverage.get_filename(
        coveragedir, node_number) if coveragedir else None

    return coverage.AuthServiceProxyWrapper(proxy, coverage_logfile)

def p2p_port(n):
    assert(n <= MAX_NODES)
    return PORT_MIN + n + (MAX_NODES * PortSeed.n) % (PORT_RANGE - 1 - MAX_NODES)

def rpc_port(n):
    return PORT_MIN + PORT_RANGE + n + (MAX_NODES * PortSeed.n) % (PORT_RANGE - 1 - MAX_NODES)

def rpc_url(datadir, i, rpchost=None):
    rpc_u, rpc_p = get_auth_cookie(datadir)
    host = '127.0.0.1'
    port = rpc_port(i)
    if rpchost:
        parts = rpchost.split(':')
        if len(parts) == 2:
            host, port = parts
        else:
            host = rpchost
    return "http://%s:%s@%s:%d" % (rpc_u, rpc_p, host, int(port))

# Node functions
################

def initialize_datadir(dirname, n):
    datadir = get_datadir_path(dirname, n)
    if not os.path.isdir(datadir):
        os.makedirs(datadir)
    with open(os.path.join(datadir, "qtum.conf"), 'w', encoding='utf8') as f:
        f.write("regtest=1\n")
        f.write("[regtest]\n")
        f.write("port=" + str(p2p_port(n)) + "\n")
        f.write("rpcport=" + str(rpc_port(n)) + "\n")
        f.write("server=1\n")
        f.write("keypool=1\n")
        f.write("discover=0\n")
        f.write("listenonion=0\n")
        f.write("printtoconsole=0\n")
        os.makedirs(os.path.join(datadir, 'stderr'), exist_ok=True)
        os.makedirs(os.path.join(datadir, 'stdout'), exist_ok=True)
    return datadir

def get_datadir_path(dirname, n):
    return os.path.join(dirname, "node" + str(n))

def append_config(datadir, options):
    with open(os.path.join(datadir, "bitcoin.conf"), 'a', encoding='utf8') as f:
        for option in options:
            f.write(option + "\n")

def get_auth_cookie(datadir):
    user = None
    password = None
    if os.path.isfile(os.path.join(datadir, "qtum.conf")):
        with open(os.path.join(datadir, "qtum.conf"), 'r', encoding='utf8') as f:
            for line in f:
                if line.startswith("rpcuser="):
                    assert user is None  # Ensure that there is only one rpcuser line
                    user = line.split("=")[1].strip("\n")
                if line.startswith("rpcpassword="):
                    assert password is None  # Ensure that there is only one rpcpassword line
                    password = line.split("=")[1].strip("\n")
    if os.path.isfile(os.path.join(datadir, "regtest", ".cookie")):
        with open(os.path.join(datadir, "regtest", ".cookie"), 'r', encoding="ascii") as f:
            userpass = f.read()
            split_userpass = userpass.split(':')
            user = split_userpass[0]
            password = split_userpass[1]
    if user is None or password is None:
        raise ValueError("No RPC credentials")
    return user, password

# If a cookie file exists in the given datadir, delete it.
def delete_cookie_file(datadir):
    if os.path.isfile(os.path.join(datadir, "regtest", ".cookie")):
        logger.debug("Deleting leftover cookie file")
        os.remove(os.path.join(datadir, "regtest", ".cookie"))

def get_bip9_status(node, key):
    info = node.getblockchaininfo()
    return info['bip9_softforks'][key]

def set_node_times(nodes, t):
    for node in nodes:
        node.setmocktime(t)

def disconnect_nodes(from_connection, node_num):
    for peer_id in [peer['id'] for peer in from_connection.getpeerinfo() if "testnode%d" % node_num in peer['subver']]:
        try:
            from_connection.disconnectnode(nodeid=peer_id)
        except JSONRPCException as e:
            # If this node is disconnected between calculating the peer id
            # and issuing the disconnect, don't worry about it.
            # This avoids a race condition if we're mass-disconnecting peers.
            if e.error['code'] != -29: # RPC_CLIENT_NODE_NOT_CONNECTED
                raise

    # wait to disconnect
    wait_until(lambda: [peer['id'] for peer in from_connection.getpeerinfo() if "testnode%d" % node_num in peer['subver']] == [], timeout=5)

def connect_nodes(from_connection, node_num):
    ip_port = "127.0.0.1:" + str(p2p_port(node_num))
    from_connection.addnode(ip_port, "onetry")
    # poll until version handshake complete to avoid race conditions
    # with transaction relaying
    wait_until(lambda:  all(peer['version'] != 0 for peer in from_connection.getpeerinfo()))

def connect_nodes_bi(nodes, a, b):
    connect_nodes(nodes[a], b)
    connect_nodes(nodes[b], a)

def sync_blocks(rpc_connections, *, wait=1, timeout=60):
    """
    Wait until everybody has the same tip.

    sync_blocks needs to be called with an rpc_connections set that has least
    one node already synced to the latest, stable tip, otherwise there's a
    chance it might return before all nodes are stably synced.
    """
    stop_time = time.time() + timeout
    while time.time() <= stop_time:
        best_hash = [x.getbestblockhash() for x in rpc_connections]
        if best_hash.count(best_hash[0]) == len(rpc_connections):
            return
        time.sleep(wait)
    raise AssertionError("Block sync timed out:{}".format("".join("\n  {!r}".format(b) for b in best_hash)))

def sync_mempools(rpc_connections, *, wait=1, timeout=60, flush_scheduler=True):
    """
    Wait until everybody has the same transactions in their memory
    pools
    """
<<<<<<< HEAD
    while timeout > 0:
        pool = set(rpc_connections[0].getrawmempool())
        num_match = 1
        for i in range(1, len(rpc_connections)):
            if set(rpc_connections[i].getrawmempool()) == pool:
                num_match = num_match + 1
        if num_match == len(rpc_connections):
=======
    stop_time = time.time() + timeout
    while time.time() <= stop_time:
        pool = [set(r.getrawmempool()) for r in rpc_connections]
        if pool.count(pool[0]) == len(rpc_connections):
>>>>>>> 228c1378
            if flush_scheduler:
                for r in rpc_connections:
                    r.syncwithvalidationinterfacequeue()
            return
        time.sleep(wait)
    raise AssertionError("Mempool sync timed out:{}".format("".join("\n  {!r}".format(m) for m in pool)))

# Transaction/Block functions
#############################

def find_output(node, txid, amount):
    """
    Return index to output of txid with value amount
    Raises exception if there is none.
    """
    txdata = node.getrawtransaction(txid, 1)
    for i in range(len(txdata["vout"])):
        if txdata["vout"][i]["value"] == amount:
            return i
    raise RuntimeError("find_output txid %s : %s not found" % (txid, str(amount)))

def gather_inputs(from_node, amount_needed, confirmations_required=1):
    """
    Return a random set of unspent txouts that are enough to pay amount_needed
    """
    assert(confirmations_required >= 0)
    utxo = from_node.listunspent(confirmations_required)
    random.shuffle(utxo)
    inputs = []
    total_in = Decimal("0.00000000")
    while total_in < amount_needed and len(utxo) > 0:
        t = utxo.pop()
        total_in += t["amount"]
        inputs.append({"txid": t["txid"], "vout": t["vout"], "address": t["address"]})
    if total_in < amount_needed:
        raise RuntimeError("Insufficient funds: need %d, have %d" % (amount_needed, total_in))
    return (total_in, inputs)

def make_change(from_node, amount_in, amount_out, fee):
    """
    Create change output(s), return them
    """
    outputs = {}
    amount = amount_out + fee
    change = amount_in - amount
    if change > amount * 2:
        # Create an extra change output to break up big inputs
        change_address = from_node.getnewaddress()
        # Split change in two, being careful of rounding:
        outputs[change_address] = Decimal(change / 2).quantize(Decimal('0.00000001'), rounding=ROUND_DOWN)
        change = amount_in - amount - outputs[change_address]
    if change > 0:
        outputs[from_node.getnewaddress()] = change
    return outputs

def random_transaction(nodes, amount, min_fee, fee_increment, fee_variants):
    """
    Create a random transaction.
    Returns (txid, hex-encoded-transaction-data, fee)
    """
    from_node = random.choice(nodes)
    to_node = random.choice(nodes)
    fee = min_fee + fee_increment * random.randint(0, fee_variants)

    (total_in, inputs) = gather_inputs(from_node, amount + fee)
    outputs = make_change(from_node, total_in, amount, fee)
    outputs[to_node.getnewaddress()] = float(amount)

    rawtx = from_node.createrawtransaction(inputs, outputs)
    signresult = from_node.signrawtransactionwithwallet(rawtx)
    txid = from_node.sendrawtransaction(signresult["hex"], True)

    return (txid, signresult["hex"], fee)

# Helper to create at least "count" utxos
# Pass in a fee that is sufficient for relay and mining new transactions.
def create_confirmed_utxos(fee, node, count):
    to_generate = int(0.5 * count) + COINBASE_MATURITY+1
    while to_generate > 0:
        node.generate(min(25, to_generate))
        to_generate -= 25
    utxos = node.listunspent()
    iterations = count - len(utxos)
    addr1 = node.getnewaddress()
    addr2 = node.getnewaddress()
    if iterations <= 0:
        return utxos
    for i in range(iterations):
        t = utxos.pop()
        inputs = []
        inputs.append({"txid": t["txid"], "vout": t["vout"]})
        outputs = {}
        send_value = t['amount'] - fee
        outputs[addr1] = satoshi_round(send_value / 2)
        outputs[addr2] = satoshi_round(send_value / 2)
        raw_tx = node.createrawtransaction(inputs, outputs)
        signed_tx = node.signrawtransactionwithwallet(raw_tx)["hex"]
        node.sendrawtransaction(signed_tx)

    while (node.getmempoolinfo()['size'] > 0):
        node.generate(1)

    utxos = node.listunspent()
    assert(len(utxos) >= count)
    return utxos

# Create large OP_RETURN txouts that can be appended to a transaction
# to make it large (helper for constructing large transactions).
def gen_return_txouts():
    # Some pre-processing to create a bunch of OP_RETURN txouts to insert into transactions we create
    # So we have big transactions (and therefore can't fit very many into each block)
    # create one script_pubkey
    script_pubkey = "6a4d0200"  # OP_RETURN OP_PUSH2 512 bytes
    for i in range(512):
        script_pubkey = script_pubkey + "01"
    # concatenate 128 txouts of above script_pubkey which we'll insert before the txout for change
    txouts = "81"
    for k in range(128):
        # add txout value
        txouts = txouts + "0000000000000000"
        # add length of script_pubkey
        txouts = txouts + "fd0402"
        # add script_pubkey
        txouts = txouts + script_pubkey
    return txouts

# Create a spend of each passed-in utxo, splicing in "txouts" to each raw
# transaction to make it large.  See gen_return_txouts() above.
def create_lots_of_big_transactions(node, txouts, utxos, num, fee):
    addr = node.getnewaddress()
    txids = []
    for _ in range(num):
        t = utxos.pop()
        inputs = [{"txid": t["txid"], "vout": t["vout"]}]
        outputs = {}
        change = t['amount'] - fee
        outputs[addr] = satoshi_round(change)
        rawtx = node.createrawtransaction(inputs, outputs)
        newtx = rawtx[0:92]
        newtx = newtx + txouts
        newtx = newtx + rawtx[94:]
        signresult = node.signrawtransactionwithwallet(newtx, None, "NONE")
        txid = node.sendrawtransaction(signresult["hex"], True)
        txids.append(txid)
    return txids

def mine_large_block(node, utxos=None):
    # generate a 66k transaction,
    # and 14 of them is close to the 1MB block limit
    num = 14
    txouts = gen_return_txouts()
    utxos = utxos if utxos is not None else []
    if len(utxos) < num:
        utxos.clear()
        utxos.extend(node.listunspent())
    fee = 100 * node.getnetworkinfo()["relayfee"]
    create_lots_of_big_transactions(node, txouts, utxos, num, fee=fee)
    node.generate(1)

def find_vout_for_address(node, txid, addr):
    """
    Locate the vout index of the given transaction sending to the
    given address. Raises runtime error exception if not found.
    """
    tx = node.getrawtransaction(txid, True)
    for i in range(len(tx["vout"])):
        if any([addr == a for a in tx["vout"][i]["scriptPubKey"]["addresses"]]):
            return i
    raise RuntimeError("Vout not found for address: txid=%s, addr=%s" % (txid, addr))<|MERGE_RESOLUTION|>--- conflicted
+++ resolved
@@ -1,9 +1,5 @@
 #!/usr/bin/env python3
-<<<<<<< HEAD
-# Copyright (c) 2014-2017 The Bitcoin Core developers
-=======
 # Copyright (c) 2014-2018 The Bitcoin Core developers
->>>>>>> 228c1378
 # Distributed under the MIT software license, see the accompanying
 # file COPYING or http://www.opensource.org/licenses/mit-license.php.
 """Helpful routines for regression testing."""
@@ -402,20 +398,10 @@
     Wait until everybody has the same transactions in their memory
     pools
     """
-<<<<<<< HEAD
-    while timeout > 0:
-        pool = set(rpc_connections[0].getrawmempool())
-        num_match = 1
-        for i in range(1, len(rpc_connections)):
-            if set(rpc_connections[i].getrawmempool()) == pool:
-                num_match = num_match + 1
-        if num_match == len(rpc_connections):
-=======
     stop_time = time.time() + timeout
     while time.time() <= stop_time:
         pool = [set(r.getrawmempool()) for r in rpc_connections]
         if pool.count(pool[0]) == len(rpc_connections):
->>>>>>> 228c1378
             if flush_scheduler:
                 for r in rpc_connections:
                     r.syncwithvalidationinterfacequeue()
