#!/usr/bin/env python3
# Copyright (c) 2014-2019 The Bitcoin Core developers
# Distributed under the MIT software license, see the accompanying
# file COPYING or http://www.opensource.org/licenses/mit-license.php.
"""Helpful routines for regression testing."""

from base64 import b64encode
from binascii import unhexlify
from decimal import Decimal, ROUND_DOWN
from subprocess import CalledProcessError
import inspect
import json
import logging
import os
import random
import re
import time

from . import coverage
from .authproxy import AuthServiceProxy, JSONRPCException
from io import BytesIO

from .qtumconfig import COINBASE_MATURITY

logger = logging.getLogger("TestFramework.utils")

# Assert functions
##################

def assert_approx(v, vexp, vspan=0.00001):
    """Assert that `v` is within `vspan` of `vexp`"""
    if v < vexp - vspan:
        raise AssertionError("%s < [%s..%s]" % (str(v), str(vexp - vspan), str(vexp + vspan)))
    if v > vexp + vspan:
        raise AssertionError("%s > [%s..%s]" % (str(v), str(vexp - vspan), str(vexp + vspan)))

def assert_fee_amount(fee, tx_size, fee_per_kB):
    """Assert the fee was in range"""
    target_fee = round(tx_size * fee_per_kB / 1000, 8)
    if fee < target_fee:
        raise AssertionError("Fee of %s BTC too low! (Should be %s BTC)" % (str(fee), str(target_fee)))
    # allow the wallet's estimation to be at most 2 bytes off
    if fee > (tx_size + 2) * fee_per_kB / 1000:
        raise AssertionError("Fee of %s BTC too high! (Should be %s BTC)" % (str(fee), str(target_fee)))

def assert_equal(thing1, thing2, *args):
    if thing1 != thing2 or any(thing1 != arg for arg in args):
        raise AssertionError("not(%s)" % " == ".join(str(arg) for arg in (thing1, thing2) + args))

def assert_greater_than(thing1, thing2):
    if thing1 <= thing2:
        raise AssertionError("%s <= %s" % (str(thing1), str(thing2)))

def assert_greater_than_or_equal(thing1, thing2):
    if thing1 < thing2:
        raise AssertionError("%s < %s" % (str(thing1), str(thing2)))

def assert_raises(exc, fun, *args, **kwds):
    assert_raises_message(exc, None, fun, *args, **kwds)

def assert_raises_message(exc, message, fun, *args, **kwds):
    try:
        fun(*args, **kwds)
    except JSONRPCException:
        raise AssertionError("Use assert_raises_rpc_error() to test RPC failures")
    except exc as e:
        if message is not None and message not in e.error['message']:
            raise AssertionError(
                "Expected substring not found in error message:\nsubstring: '{}'\nerror message: '{}'.".format(
                    message, e.error['message']))
    except Exception as e:
        raise AssertionError("Unexpected exception raised: " + type(e).__name__)
    else:
        raise AssertionError("No exception raised")

def assert_raises_process_error(returncode, output, fun, *args, **kwds):
    """Execute a process and asserts the process return code and output.

    Calls function `fun` with arguments `args` and `kwds`. Catches a CalledProcessError
    and verifies that the return code and output are as expected. Throws AssertionError if
    no CalledProcessError was raised or if the return code and output are not as expected.

    Args:
        returncode (int): the process return code.
        output (string): [a substring of] the process output.
        fun (function): the function to call. This should execute a process.
        args*: positional arguments for the function.
        kwds**: named arguments for the function.
    """
    try:
        fun(*args, **kwds)
    except CalledProcessError as e:
        if returncode != e.returncode:
            raise AssertionError("Unexpected returncode %i" % e.returncode)
        if output not in e.output:
            raise AssertionError("Expected substring not found:" + e.output)
    else:
        raise AssertionError("No exception raised")

def assert_raises_rpc_error(code, message, fun, *args, **kwds):
    """Run an RPC and verify that a specific JSONRPC exception code and message is raised.

    Calls function `fun` with arguments `args` and `kwds`. Catches a JSONRPCException
    and verifies that the error code and message are as expected. Throws AssertionError if
    no JSONRPCException was raised or if the error code/message are not as expected.

    Args:
        code (int), optional: the error code returned by the RPC call (defined
            in src/rpc/protocol.h). Set to None if checking the error code is not required.
        message (string), optional: [a substring of] the error string returned by the
            RPC call. Set to None if checking the error string is not required.
        fun (function): the function to call. This should be the name of an RPC.
        args*: positional arguments for the function.
        kwds**: named arguments for the function.
    """
    assert try_rpc(code, message, fun, *args, **kwds), "No exception raised"

def try_rpc(code, message, fun, *args, **kwds):
    """Tries to run an rpc command.

    Test against error code and message if the rpc fails.
    Returns whether a JSONRPCException was raised."""
    try:
        fun(*args, **kwds)
    except JSONRPCException as e:
        # JSONRPCException was thrown as expected. Check the code and message values are correct.
        if (code is not None) and (code != e.error["code"]):
            raise AssertionError("Unexpected JSONRPC error code %i" % e.error["code"])
        if (message is not None) and (message not in e.error['message']):
            raise AssertionError(
                "Expected substring not found in error message:\nsubstring: '{}'\nerror message: '{}'.".format(
                    message, e.error['message']))
        return True
    except Exception as e:
        raise AssertionError("Unexpected exception raised: " + type(e).__name__)
    else:
        return False

def assert_is_hex_string(string):
    try:
        int(string, 16)
    except Exception as e:
        raise AssertionError(
            "Couldn't interpret %r as hexadecimal; raised: %s" % (string, e))

def assert_is_hash_string(string, length=64):
    if not isinstance(string, str):
        raise AssertionError("Expected a string, got type %r" % type(string))
    elif length and len(string) != length:
        raise AssertionError(
            "String of length %d expected; got %d" % (length, len(string)))
    elif not re.match('[abcdef0-9]+$', string):
        raise AssertionError(
            "String %r contains invalid characters for a hash." % string)

def assert_array_result(object_array, to_match, expected, should_not_find=False):
    """
        Pass in array of JSON objects, a dictionary with key/value pairs
        to match against, and another dictionary with expected key/value
        pairs.
        If the should_not_find flag is true, to_match should not be found
        in object_array
        """
    if should_not_find:
        assert_equal(expected, {})
    num_matched = 0
    for item in object_array:
        all_match = True
        for key, value in to_match.items():
            if item[key] != value:
                all_match = False
        if not all_match:
            continue
        elif should_not_find:
            num_matched = num_matched + 1
        for key, value in expected.items():
            if item[key] != value:
                raise AssertionError("%s : expected %s=%s" % (str(item), str(key), str(value)))
            num_matched = num_matched + 1
    if num_matched == 0 and not should_not_find:
        raise AssertionError("No objects matched %s" % (str(to_match)))
    if num_matched > 0 and should_not_find:
        raise AssertionError("Objects were found %s" % (str(to_match)))

# Utility functions
###################

def check_json_precision():
    """Make sure json library being used does not lose precision converting BTC values"""
    n = Decimal("20000000.00000003")
    satoshis = int(json.loads(json.dumps(float(n))) * 1.0e8)
    if satoshis != 2000000000000003:
        raise RuntimeError("JSON encode/decode loses precision")

def count_bytes(hex_string):
    return len(bytearray.fromhex(hex_string))


def hex_str_to_bytes(hex_str):
    return unhexlify(hex_str.encode('ascii'))

def str_to_b64str(string):
    return b64encode(string.encode('utf-8')).decode('ascii')

def satoshi_round(amount):
    return Decimal(amount).quantize(Decimal('0.00000001'), rounding=ROUND_DOWN)

def wait_until(predicate, *, attempts=float('inf'), timeout=float('inf'), lock=None):
    if attempts == float('inf') and timeout == float('inf'):
        timeout = 60
    attempt = 0
    time_end = time.time() + timeout

    while attempt < attempts and time.time() < time_end:
        if lock:
            with lock:
                if predicate():
                    return
        else:
            if predicate():
                return
        attempt += 1
        time.sleep(0.05)

    # Print the cause of the timeout
    predicate_source = "''''\n" + inspect.getsource(predicate) + "'''"
    logger.error("wait_until() failed. Predicate: {}".format(predicate_source))
    if attempt >= attempts:
        raise AssertionError("Predicate {} not true after {} attempts".format(predicate_source, attempts))
    elif time.time() >= time_end:
        raise AssertionError("Predicate {} not true after {} seconds".format(predicate_source, timeout))
    raise RuntimeError('Unreachable')

# RPC/P2P connection constants and functions
############################################

# The maximum number of nodes a single test can spawn
MAX_NODES = 12
# Don't assign rpc or p2p ports lower than this
PORT_MIN = int(os.getenv('TEST_RUNNER_PORT_MIN', default=11000))
# The number of ports to "reserve" for p2p and rpc, each
PORT_RANGE = 5000


class PortSeed:
    # Must be initialized with a unique integer for each process
    n = None

def get_rpc_proxy(url, node_number, timeout=None, coveragedir=None):
    """
    Args:
        url (str): URL of the RPC server to call
        node_number (int): the node number (or id) that this calls to

    Kwargs:
        timeout (int): HTTP timeout in seconds

    Returns:
        AuthServiceProxy. convenience object for making RPC calls.

    """
    proxy_kwargs = {}
    if timeout is not None:
        proxy_kwargs['timeout'] = timeout

    proxy = AuthServiceProxy(url, **proxy_kwargs)
    proxy.url = url  # store URL on proxy for info

    coverage_logfile = coverage.get_filename(
        coveragedir, node_number) if coveragedir else None

    return coverage.AuthServiceProxyWrapper(proxy, coverage_logfile)

def p2p_port(n):
    assert n <= MAX_NODES
    return PORT_MIN + n + (MAX_NODES * PortSeed.n) % (PORT_RANGE - 1 - MAX_NODES)

def rpc_port(n):
    return PORT_MIN + PORT_RANGE + n + (MAX_NODES * PortSeed.n) % (PORT_RANGE - 1 - MAX_NODES)

def rpc_url(datadir, i, chain, rpchost):
    rpc_u, rpc_p = get_auth_cookie(datadir, chain)
    host = '127.0.0.1'
    port = rpc_port(i)
    if rpchost:
        parts = rpchost.split(':')
        if len(parts) == 2:
            host, port = parts
        else:
            host = rpchost
    return "http://%s:%s@%s:%d" % (rpc_u, rpc_p, host, int(port))

# Node functions
################

def initialize_datadir(dirname, n, chain):
    datadir = get_datadir_path(dirname, n)
    if not os.path.isdir(datadir):
        os.makedirs(datadir)
<<<<<<< HEAD
    with open(os.path.join(datadir, "qtum.conf"), 'w', encoding='utf8') as f:
        f.write("regtest=1\n")
        f.write("[regtest]\n")
=======
    # Translate chain name to config name
    if chain == 'testnet3':
        chain_name_conf_arg = 'testnet'
        chain_name_conf_section = 'test'
    else:
        chain_name_conf_arg = chain
        chain_name_conf_section = chain
    with open(os.path.join(datadir, "bitcoin.conf"), 'w', encoding='utf8') as f:
        f.write("{}=1\n".format(chain_name_conf_arg))
        f.write("[{}]\n".format(chain_name_conf_section))
>>>>>>> 451880b9
        f.write("port=" + str(p2p_port(n)) + "\n")
        f.write("rpcport=" + str(rpc_port(n)) + "\n")
        f.write("server=1\n")
        f.write("keypool=1\n")
        f.write("discover=0\n")
        f.write("dnsseed=0\n")
        f.write("listenonion=0\n")
        f.write("printtoconsole=0\n")
        f.write("upnp=0\n")
        os.makedirs(os.path.join(datadir, 'stderr'), exist_ok=True)
        os.makedirs(os.path.join(datadir, 'stdout'), exist_ok=True)
    return datadir

def get_datadir_path(dirname, n):
    return os.path.join(dirname, "node" + str(n))

def append_config(datadir, options):
    with open(os.path.join(datadir, "bitcoin.conf"), 'a', encoding='utf8') as f:
        for option in options:
            f.write(option + "\n")

def get_auth_cookie(datadir, chain):
    user = None
    password = None
    if os.path.isfile(os.path.join(datadir, "qtum.conf")):
        with open(os.path.join(datadir, "qtum.conf"), 'r', encoding='utf8') as f:
            for line in f:
                if line.startswith("rpcuser="):
                    assert user is None  # Ensure that there is only one rpcuser line
                    user = line.split("=")[1].strip("\n")
                if line.startswith("rpcpassword="):
                    assert password is None  # Ensure that there is only one rpcpassword line
                    password = line.split("=")[1].strip("\n")
    try:
        with open(os.path.join(datadir, chain, ".cookie"), 'r', encoding="ascii") as f:
            userpass = f.read()
            split_userpass = userpass.split(':')
            user = split_userpass[0]
            password = split_userpass[1]
    except OSError:
        pass
    if user is None or password is None:
        raise ValueError("No RPC credentials")
    return user, password

# If a cookie file exists in the given datadir, delete it.
def delete_cookie_file(datadir, chain):
    if os.path.isfile(os.path.join(datadir, chain, ".cookie")):
        logger.debug("Deleting leftover cookie file")
        os.remove(os.path.join(datadir, chain, ".cookie"))

def softfork_active(node, key):
    """Return whether a softfork is active."""
    return node.getblockchaininfo()['softforks'][key]['active']

def set_node_times(nodes, t):
    for node in nodes:
        node.setmocktime(t)

def disconnect_nodes(from_connection, node_num):
    for peer_id in [peer['id'] for peer in from_connection.getpeerinfo() if "testnode%d" % node_num in peer['subver']]:
        try:
            from_connection.disconnectnode(nodeid=peer_id)
        except JSONRPCException as e:
            # If this node is disconnected between calculating the peer id
            # and issuing the disconnect, don't worry about it.
            # This avoids a race condition if we're mass-disconnecting peers.
            if e.error['code'] != -29: # RPC_CLIENT_NODE_NOT_CONNECTED
                raise

    # wait to disconnect
    wait_until(lambda: [peer['id'] for peer in from_connection.getpeerinfo() if "testnode%d" % node_num in peer['subver']] == [], timeout=5)

def connect_nodes(from_connection, node_num):
    ip_port = "127.0.0.1:" + str(p2p_port(node_num))
    from_connection.addnode(ip_port, "onetry")
    # poll until version handshake complete to avoid race conditions
    # with transaction relaying
    wait_until(lambda:  all(peer['version'] != 0 for peer in from_connection.getpeerinfo()))

def sync_blocks(rpc_connections, *, wait=1, timeout=60):
    """
    Wait until everybody has the same tip.

    sync_blocks needs to be called with an rpc_connections set that has least
    one node already synced to the latest, stable tip, otherwise there's a
    chance it might return before all nodes are stably synced.
    """
    stop_time = time.time() + timeout
    while time.time() <= stop_time:
        best_hash = [x.getbestblockhash() for x in rpc_connections]
        if best_hash.count(best_hash[0]) == len(rpc_connections):
            return
        time.sleep(wait)
    raise AssertionError("Block sync timed out:{}".format("".join("\n  {!r}".format(b) for b in best_hash)))

def sync_mempools(rpc_connections, *, wait=1, timeout=60, flush_scheduler=True):
    """
    Wait until everybody has the same transactions in their memory
    pools
    """
    stop_time = time.time() + timeout
    while time.time() <= stop_time:
        pool = [set(r.getrawmempool()) for r in rpc_connections]
        if pool.count(pool[0]) == len(rpc_connections):
            if flush_scheduler:
                for r in rpc_connections:
                    r.syncwithvalidationinterfacequeue()
            return
        time.sleep(wait)
    raise AssertionError("Mempool sync timed out:{}".format("".join("\n  {!r}".format(m) for m in pool)))

# Transaction/Block functions
#############################

def find_output(node, txid, amount, *, blockhash=None):
    """
    Return index to output of txid with value amount
    Raises exception if there is none.
    """
    txdata = node.getrawtransaction(txid, 1, blockhash)
    for i in range(len(txdata["vout"])):
        if txdata["vout"][i]["value"] == amount:
            return i
    raise RuntimeError("find_output txid %s : %s not found" % (txid, str(amount)))

def gather_inputs(from_node, amount_needed, confirmations_required=1):
    """
    Return a random set of unspent txouts that are enough to pay amount_needed
    """
    assert confirmations_required >= 0
    utxo = from_node.listunspent(confirmations_required)
    random.shuffle(utxo)
    inputs = []
    total_in = Decimal("0.00000000")
    while total_in < amount_needed and len(utxo) > 0:
        t = utxo.pop()
        total_in += t["amount"]
        inputs.append({"txid": t["txid"], "vout": t["vout"], "address": t["address"]})
    if total_in < amount_needed:
        raise RuntimeError("Insufficient funds: need %d, have %d" % (amount_needed, total_in))
    return (total_in, inputs)

def make_change(from_node, amount_in, amount_out, fee):
    """
    Create change output(s), return them
    """
    outputs = {}
    amount = amount_out + fee
    change = amount_in - amount
    if change > amount * 2:
        # Create an extra change output to break up big inputs
        change_address = from_node.getnewaddress()
        # Split change in two, being careful of rounding:
        outputs[change_address] = Decimal(change / 2).quantize(Decimal('0.00000001'), rounding=ROUND_DOWN)
        change = amount_in - amount - outputs[change_address]
    if change > 0:
        outputs[from_node.getnewaddress()] = change
    return outputs

def random_transaction(nodes, amount, min_fee, fee_increment, fee_variants):
    """
    Create a random transaction.
    Returns (txid, hex-encoded-transaction-data, fee)
    """
    from_node = random.choice(nodes)
    to_node = random.choice(nodes)
    fee = min_fee + fee_increment * random.randint(0, fee_variants)

    (total_in, inputs) = gather_inputs(from_node, amount + fee)
    outputs = make_change(from_node, total_in, amount, fee)
    outputs[to_node.getnewaddress()] = float(amount)

    rawtx = from_node.createrawtransaction(inputs, outputs)
    signresult = from_node.signrawtransactionwithwallet(rawtx)
    txid = from_node.sendrawtransaction(signresult["hex"], 0)

    return (txid, signresult["hex"], fee)

# Helper to create at least "count" utxos
# Pass in a fee that is sufficient for relay and mining new transactions.
def create_confirmed_utxos(fee, node, count):
    to_generate = int(0.5 * count) + COINBASE_MATURITY+1
    while to_generate > 0:
        node.generate(min(25, to_generate))
        to_generate -= 25
    utxos = node.listunspent()
    iterations = count - len(utxos)
    addr1 = node.getnewaddress()
    addr2 = node.getnewaddress()
    if iterations <= 0:
        return utxos
    for i in range(iterations):
        t = utxos.pop()
        inputs = []
        inputs.append({"txid": t["txid"], "vout": t["vout"]})
        outputs = {}
        send_value = t['amount'] - fee
        outputs[addr1] = satoshi_round(send_value / 2)
        outputs[addr2] = satoshi_round(send_value / 2)
        raw_tx = node.createrawtransaction(inputs, outputs)
        signed_tx = node.signrawtransactionwithwallet(raw_tx)["hex"]
        node.sendrawtransaction(signed_tx)

    while (node.getmempoolinfo()['size'] > 0):
        node.generate(1)

    utxos = node.listunspent()
    assert len(utxos) >= count
    return utxos

# Create large OP_RETURN txouts that can be appended to a transaction
# to make it large (helper for constructing large transactions).
def gen_return_txouts():
    # Some pre-processing to create a bunch of OP_RETURN txouts to insert into transactions we create
    # So we have big transactions (and therefore can't fit very many into each block)
    # create one script_pubkey
    script_pubkey = "6a4d0200"  # OP_RETURN OP_PUSH2 512 bytes
    for i in range(512):
        script_pubkey = script_pubkey + "01"
    # concatenate 128 txouts of above script_pubkey which we'll insert before the txout for change
    txouts = []
    from .messages import CTxOut
    txout = CTxOut()
    txout.nValue = 0
    txout.scriptPubKey = hex_str_to_bytes(script_pubkey)
    for k in range(128):
        txouts.append(txout)
    return txouts

# Create a spend of each passed-in utxo, splicing in "txouts" to each raw
# transaction to make it large.  See gen_return_txouts() above.
def create_lots_of_big_transactions(node, txouts, utxos, num, fee):
    addr = node.getnewaddress()
    txids = []
    from .messages import CTransaction
    for _ in range(num):
        t = utxos.pop()
        inputs = [{"txid": t["txid"], "vout": t["vout"]}]
        outputs = {}
        change = t['amount'] - fee
        outputs[addr] = satoshi_round(change)
        rawtx = node.createrawtransaction(inputs, outputs)
        tx = CTransaction()
        tx.deserialize(BytesIO(hex_str_to_bytes(rawtx)))
        for txout in txouts:
            tx.vout.append(txout)
        newtx = tx.serialize().hex()
        signresult = node.signrawtransactionwithwallet(newtx, None, "NONE")
        txid = node.sendrawtransaction(signresult["hex"], 0)
        txids.append(txid)
    return txids

def mine_large_block(node, utxos=None):
    # generate a 66k transaction,
    # and 14 of them is close to the 1MB block limit
    num = 28
    txouts = gen_return_txouts()
    utxos = utxos if utxos is not None else []
    if len(utxos) < num:
        utxos.clear()
        utxos.extend(node.listunspent())
    fee = 100 * node.getnetworkinfo()["relayfee"]
    create_lots_of_big_transactions(node, txouts, utxos, num, fee=fee)
    node.generate(1)

def find_vout_for_address(node, txid, addr):
    """
    Locate the vout index of the given transaction sending to the
    given address. Raises runtime error exception if not found.
    """
    tx = node.getrawtransaction(txid, True)
    for i in range(len(tx["vout"])):
        if any([addr == a for a in tx["vout"][i]["scriptPubKey"]["addresses"]]):
            return i
    raise RuntimeError("Vout not found for address: txid=%s, addr=%s" % (txid, addr))<|MERGE_RESOLUTION|>--- conflicted
+++ resolved
@@ -297,11 +297,6 @@
     datadir = get_datadir_path(dirname, n)
     if not os.path.isdir(datadir):
         os.makedirs(datadir)
-<<<<<<< HEAD
-    with open(os.path.join(datadir, "qtum.conf"), 'w', encoding='utf8') as f:
-        f.write("regtest=1\n")
-        f.write("[regtest]\n")
-=======
     # Translate chain name to config name
     if chain == 'testnet3':
         chain_name_conf_arg = 'testnet'
@@ -312,7 +307,6 @@
     with open(os.path.join(datadir, "bitcoin.conf"), 'w', encoding='utf8') as f:
         f.write("{}=1\n".format(chain_name_conf_arg))
         f.write("[{}]\n".format(chain_name_conf_section))
->>>>>>> 451880b9
         f.write("port=" + str(p2p_port(n)) + "\n")
         f.write("rpcport=" + str(rpc_port(n)) + "\n")
         f.write("server=1\n")
