#!/usr/bin/env python3
# Copyright (c) 2015-2019 The Bitcoin Core developers
# Distributed under the MIT software license, see the accompanying
# file COPYING or http://www.opensource.org/licenses/mit-license.php.
"""Test multisig RPCs"""

from test_framework.test_framework import BitcoinTestFramework
<<<<<<< HEAD
from test_framework.qtumconfig import COINBASE_MATURITY, INITIAL_BLOCK_REWARD
=======
from test_framework.util import (
    assert_raises_rpc_error,
    assert_equal,
)
from test_framework.key import ECPubKey

import binascii
>>>>>>> 1fb747a8
import decimal
import itertools

class RpcCreateMultiSigTest(BitcoinTestFramework):
    def set_test_params(self):
        self.setup_clean_chain = True
        self.num_nodes = 3

    def skip_test_if_missing_module(self):
        self.skip_if_no_wallet()

    def get_keys(self):
        node0, node1, node2 = self.nodes
        add = [node1.getnewaddress() for _ in range(self.nkeys)]
        self.pub = [node1.getaddressinfo(a)["pubkey"] for a in add]
        self.priv = [node1.dumpprivkey(a) for a in add]
        self.final = node2.getnewaddress()

    def run_test(self):
        node0, node1, node2 = self.nodes

        self.check_addmultisigaddress_errors()

<<<<<<< HEAD
        # 50 BTC each, rest will be 25 BTC each
        node0.generate(49 + COINBASE_MATURITY)
=======
        self.log.info('Generating blocks ...')
        node0.generate(149)
>>>>>>> 1fb747a8
        self.sync_all()

        self.moved = 0
        for self.nkeys in [3, 5]:
            for self.nsigs in [2, 3]:
                for self.output_type in ["bech32", "p2sh-segwit", "legacy"]:
                    self.get_keys()
                    self.do_multisig()

        self.checkbalances()

        # Test mixed compressed and uncompressed pubkeys
        self.log.info('Mixed compressed and uncompressed multisigs are not allowed')
        pk0 = node0.getaddressinfo(node0.getnewaddress())['pubkey']
        pk1 = node1.getaddressinfo(node1.getnewaddress())['pubkey']
        pk2 = node2.getaddressinfo(node2.getnewaddress())['pubkey']

        # decompress pk2
        pk_obj = ECPubKey()
        pk_obj.set(binascii.unhexlify(pk2))
        pk_obj.compressed = False
        pk2 = binascii.hexlify(pk_obj.get_bytes()).decode()

        # Check all permutations of keys because order matters apparently
        for keys in itertools.permutations([pk0, pk1, pk2]):
            # Results should be the same as this legacy one
            legacy_addr = node0.createmultisig(2, keys, 'legacy')['address']
            assert_equal(legacy_addr, node0.addmultisigaddress(2, keys, '', 'legacy')['address'])

            # Generate addresses with the segwit types. These should all make legacy addresses
            assert_equal(legacy_addr, node0.createmultisig(2, keys, 'bech32')['address'])
            assert_equal(legacy_addr, node0.createmultisig(2, keys, 'p2sh-segwit')['address'])
            assert_equal(legacy_addr, node0.addmultisigaddress(2, keys, '', 'bech32')['address'])
            assert_equal(legacy_addr, node0.addmultisigaddress(2, keys, '', 'p2sh-segwit')['address'])

    def check_addmultisigaddress_errors(self):
        self.log.info('Check that addmultisigaddress fails when the private keys are missing')
        addresses = [self.nodes[1].getnewaddress(address_type='legacy') for _ in range(2)]
        assert_raises_rpc_error(-5, 'no full public key for address', lambda: self.nodes[0].addmultisigaddress(nrequired=1, keys=addresses))
        for a in addresses:
            # Importing all addresses should not change the result
            self.nodes[0].importaddress(a)
        assert_raises_rpc_error(-5, 'no full public key for address', lambda: self.nodes[0].addmultisigaddress(nrequired=1, keys=addresses))

    def checkbalances(self):
<<<<<<< HEAD
        node0,node1,node2 = self.nodes
        node0.generate(COINBASE_MATURITY)
=======
        node0, node1, node2 = self.nodes
        node0.generate(100)
>>>>>>> 1fb747a8
        self.sync_all()

        bal0 = node0.getbalance()
        bal1 = node1.getbalance()
        bal2 = node2.getbalance()

        height = node0.getblockchaininfo()["blocks"]
<<<<<<< HEAD
        assert COINBASE_MATURITY+50 < height < 2*COINBASE_MATURITY+100
        total = (height-COINBASE_MATURITY)*INITIAL_BLOCK_REWARD
=======
        assert 150 < height < 350
        total = 149 * 50 + (height - 149 - 100) * 25
>>>>>>> 1fb747a8
        assert bal1 == 0
        assert bal2 == self.moved
        assert bal0 + bal1 + bal2 == total

    def do_multisig(self):
        node0, node1, node2 = self.nodes

        msig = node2.createmultisig(self.nsigs, self.pub, self.output_type)
        madd = msig["address"]
        mredeem = msig["redeemScript"]
        if self.output_type == 'bech32':
            assert madd[0:4] == "qcrt"  # actually a bech32 address

        # compare against addmultisigaddress
        msigw = node1.addmultisigaddress(self.nsigs, self.pub, None, self.output_type)
        maddw = msigw["address"]
        mredeemw = msigw["redeemScript"]
        # addmultisigiaddress and createmultisig work the same
        assert maddw == madd
        assert mredeemw == mredeem

        txid = node0.sendtoaddress(madd, 40)

        tx = node0.getrawtransaction(txid, True)
        vout = [v["n"] for v in tx["vout"] if madd in v["scriptPubKey"].get("addresses", [])]
        assert len(vout) == 1
        vout = vout[0]
        scriptPubKey = tx["vout"][vout]["scriptPubKey"]["hex"]
        value = tx["vout"][vout]["value"]
        prevtxs = [{"txid": txid, "vout": vout, "scriptPubKey": scriptPubKey, "redeemScript": mredeem, "amount": value}]

        node0.generate(1)

        outval = value - decimal.Decimal("0.01000000")
        rawtx = node2.createrawtransaction([{"txid": txid, "vout": vout}], [{self.final: outval}])

        prevtx_err = dict(prevtxs[0])
        del prevtx_err["redeemScript"]

        assert_raises_rpc_error(-8, "Missing redeemScript/witnessScript", node2.signrawtransactionwithkey, rawtx, self.priv[0:self.nsigs-1], [prevtx_err])

        rawtx2 = node2.signrawtransactionwithkey(rawtx, self.priv[0:self.nsigs - 1], prevtxs)
        rawtx3 = node2.signrawtransactionwithkey(rawtx2["hex"], [self.priv[-1]], prevtxs)

        self.moved += outval
        tx = node0.sendrawtransaction(rawtx3["hex"], True)
        blk = node0.generate(1)[0]
        assert tx in node0.getblock(blk)["tx"]

        txinfo = node0.getrawtransaction(tx, True, blk)
        self.log.info("n/m=%d/%d %s size=%d vsize=%d weight=%d" % (self.nsigs, self.nkeys, self.output_type, txinfo["size"], txinfo["vsize"], txinfo["weight"]))


if __name__ == '__main__':
    RpcCreateMultiSigTest().main()<|MERGE_RESOLUTION|>--- conflicted
+++ resolved
@@ -5,9 +5,7 @@
 """Test multisig RPCs"""
 
 from test_framework.test_framework import BitcoinTestFramework
-<<<<<<< HEAD
 from test_framework.qtumconfig import COINBASE_MATURITY, INITIAL_BLOCK_REWARD
-=======
 from test_framework.util import (
     assert_raises_rpc_error,
     assert_equal,
@@ -15,7 +13,6 @@
 from test_framework.key import ECPubKey
 
 import binascii
->>>>>>> 1fb747a8
 import decimal
 import itertools
 
@@ -39,13 +36,8 @@
 
         self.check_addmultisigaddress_errors()
 
-<<<<<<< HEAD
-        # 50 BTC each, rest will be 25 BTC each
+        self.log.info('Generating blocks ...')
         node0.generate(49 + COINBASE_MATURITY)
-=======
-        self.log.info('Generating blocks ...')
-        node0.generate(149)
->>>>>>> 1fb747a8
         self.sync_all()
 
         self.moved = 0
@@ -91,13 +83,8 @@
         assert_raises_rpc_error(-5, 'no full public key for address', lambda: self.nodes[0].addmultisigaddress(nrequired=1, keys=addresses))
 
     def checkbalances(self):
-<<<<<<< HEAD
-        node0,node1,node2 = self.nodes
+        node0, node1, node2 = self.nodes
         node0.generate(COINBASE_MATURITY)
-=======
-        node0, node1, node2 = self.nodes
-        node0.generate(100)
->>>>>>> 1fb747a8
         self.sync_all()
 
         bal0 = node0.getbalance()
@@ -105,13 +92,8 @@
         bal2 = node2.getbalance()
 
         height = node0.getblockchaininfo()["blocks"]
-<<<<<<< HEAD
-        assert COINBASE_MATURITY+50 < height < 2*COINBASE_MATURITY+100
-        total = (height-COINBASE_MATURITY)*INITIAL_BLOCK_REWARD
-=======
-        assert 150 < height < 350
-        total = 149 * 50 + (height - 149 - 100) * 25
->>>>>>> 1fb747a8
+        assert COINBASE_MATURITY + 50 < height < 2 * COINBASE_MATURITY + 100
+        total = (height - COINBASE_MATURITY) * INITIAL_BLOCK_REWARD
         assert bal1 == 0
         assert bal2 == self.moved
         assert bal0 + bal1 + bal2 == total
