--- conflicted
+++ resolved
@@ -51,14 +51,8 @@
 )
 from test_framework.test_framework import BitcoinTestFramework
 from test_framework.util import assert_equal
-<<<<<<< HEAD
-from test_framework.qtumconfig import *
-
-MAX_BLOCK_SIGOPS = 20000
-=======
 from data import invalid_txs
 from test_framework.qtumconfig import *
->>>>>>> 9e306671
 
 #  Use this class for tests that require behavior other than normal "mininode" behavior.
 #  For now, it is used to serialize a bloated varint (b64).
@@ -87,9 +81,6 @@
         self.setup_clean_chain = True
         self.extra_args = [[]]
 
-    def skip_test_if_missing_module(self):
-        self.skip_if_no_wallet()
-
     def run_test(self):
         node = self.nodes[0]  # convenience reference to the node
 
@@ -118,26 +109,15 @@
         # Allow the block to mature
         blocks = []
         # Now we need that block to mature so we can spend the coinbase.
-<<<<<<< HEAD
-        for i in range(98-15+COINBASE_MATURITY):
-            blocks.append(self.next_block(5000 + i))
-=======
         for i in range(NUM_BUFFER_BLOCKS_TO_GENERATE):
             blocks.append(self.next_block("maturitybuffer.{}".format(i)))
->>>>>>> 9e306671
             self.save_spendable_output()
         self.sync_blocks(blocks)
 
         # collect spendable outputs now to avoid cluttering the code later on
         out = []
-<<<<<<< HEAD
-        for i in range(99):
-=======
         for i in range(NUM_OUTPUTS_TO_COLLECT):
->>>>>>> 9e306671
             out.append(self.get_spendable_output())
-
-
 
         # Start by building a couple of blocks on top (which output is spent is
         # in parentheses):
@@ -286,11 +266,7 @@
         self.log.info("Reject a block with too many checksigs")
         too_many_checksigs = CScript([OP_CHECKSIG] * (MAX_BLOCK_SIGOPS))
         b16 = self.next_block(16, spend=out[6], script=too_many_checksigs)
-<<<<<<< HEAD
-        self.sync_blocks([b16], success=False, reject_code=16, reject_reason=b'bad-blk-sigops', reconnect=True)
-=======
         self.sync_blocks([b16], success=False, reject_reason='bad-blk-sigops', reconnect=True)
->>>>>>> 9e306671
 
         # Attempt to spend a transaction created on a different fork
         #     genesis -> b1 (0) -> b2 (1) -> b5 (2) -> b6  (3)
@@ -299,11 +275,7 @@
         self.log.info("Reject a block with a spend from a re-org'ed out tx")
         self.move_tip(15)
         b17 = self.next_block(17, spend=txout_b3)
-<<<<<<< HEAD
-        self.sync_blocks([b17], success=False, reject_code=16, reject_reason=b'bad-txns-inputs-missingorspent', reconnect=True)
-=======
         self.sync_blocks([b17], success=False, reject_reason='bad-txns-inputs-missingorspent', reconnect=True)
->>>>>>> 9e306671
 
         # Attempt to spend a transaction created on a different fork (on a fork this time)
         #     genesis -> b1 (0) -> b2 (1) -> b5 (2) -> b6  (3)
@@ -316,12 +288,7 @@
         self.sync_blocks([b18], False)
 
         b19 = self.next_block(19, spend=out[6])
-<<<<<<< HEAD
-        self.sync_blocks([b19], success=False, reject_code=16, reject_reason=b'bad-txns-inputs-missingorspent', reconnect=True)
-
-=======
         self.sync_blocks([b19], success=False, reject_reason='bad-txns-inputs-missingorspent', reconnect=True)
->>>>>>> 9e306671
 
         # Attempt to spend a coinbase at depth too low
         #     genesis -> b1 (0) -> b2 (1) -> b5 (2) -> b6  (3)
@@ -330,11 +297,7 @@
         self.log.info("Reject a block spending an immature coinbase.")
         self.move_tip(15)
         b20 = self.next_block(20, spend=out[98])
-<<<<<<< HEAD
-        self.sync_blocks([b20], success=False, reject_code=16, reject_reason=b'bad-txns-premature-spend-of-coinbase')
-=======
         self.sync_blocks([b20], success=False, reject_reason='bad-txns-premature-spend-of-coinbase')
->>>>>>> 9e306671
 
         # Attempt to spend a coinbase at depth too low (on a fork this time)
         #     genesis -> b1 (0) -> b2 (1) -> b5 (2) -> b6  (3)
@@ -347,11 +310,7 @@
         self.sync_blocks([b21], False)
 
         b22 = self.next_block(22, spend=out[96])
-<<<<<<< HEAD
-        self.sync_blocks([b22], success=False, reject_code=16, reject_reason=b'bad-txns-premature-spend-of-coinbase')
-=======
         self.sync_blocks([b22], success=False, reject_reason='bad-txns-premature-spend-of-coinbase')
->>>>>>> 9e306671
 
         # Create a block on either side of MAX_BLOCK_BASE_SIZE and make sure its accepted/rejected
         #     genesis -> b1 (0) -> b2 (1) -> b5 (2) -> b6  (3)
@@ -385,7 +344,6 @@
         b25 = self.next_block(25, spend=out[7])
         self.sync_blocks([b25], False)
 
-
         # Create blocks with a coinbase input script size out of range
         #     genesis -> b1 (0) -> b2 (1) -> b5 (2) -> b6  (3)
         #                                          \-> b12 (3) -> b13 (4) -> b15 (5) -> b23 (6) -> b30 (7)
@@ -399,11 +357,7 @@
         # update_block causes the merkle root to get updated, even with no new
         # transactions, and updates the required state.
         b26 = self.update_block(26, [])
-<<<<<<< HEAD
-        self.sync_blocks([b26], success=False, reject_code=16, reject_reason=b'bad-cb-length', reconnect=True)
-=======
         self.sync_blocks([b26], success=False, reject_reason='bad-cb-length', reconnect=True)
->>>>>>> 9e306671
 
         # Extend the b26 chain to make sure bitcoind isn't accepting b26
         b27 = self.next_block(27, spend=out[7])
@@ -415,11 +369,7 @@
         b28.vtx[0].vin[0].scriptSig = b'\x00' * 101
         b28.vtx[0].rehash()
         b28 = self.update_block(28, [])
-<<<<<<< HEAD
-        self.sync_blocks([b28], success=False, reject_code=16, reject_reason=b'bad-cb-length', reconnect=True)
-=======
         self.sync_blocks([b28], success=False, reject_reason='bad-cb-length', reconnect=True)
->>>>>>> 9e306671
 
         # Extend the b28 chain to make sure bitcoind isn't accepting b28
         b29 = self.next_block(29, spend=out[7])
@@ -455,11 +405,7 @@
         too_many_multisigs = CScript([OP_CHECKMULTISIG] * (MAX_BLOCK_SIGOPS // 20))
         b32 = self.next_block(32, spend=out[9], script=too_many_multisigs)
         assert_equal(get_legacy_sigopcount_block(b32), MAX_BLOCK_SIGOPS + 1)
-<<<<<<< HEAD
-        self.sync_blocks([b32], success=False, reject_code=16, reject_reason=b'bad-blk-sigops', reconnect=True)
-=======
         self.sync_blocks([b32], success=False, reject_reason='bad-blk-sigops', reconnect=True)
->>>>>>> 9e306671
 
         # CHECKMULTISIGVERIFY
         self.log.info("Accept a block with the max number of OP_CHECKMULTISIGVERIFY sigops")
@@ -472,11 +418,7 @@
         self.log.info("Reject a block with too many OP_CHECKMULTISIGVERIFY sigops")
         too_many_multisigs = CScript([OP_CHECKMULTISIGVERIFY] * (MAX_BLOCK_SIGOPS // 20))
         b34 = self.next_block(34, spend=out[10], script=too_many_multisigs)
-<<<<<<< HEAD
-        self.sync_blocks([b34], success=False, reject_code=16, reject_reason=b'bad-blk-sigops', reconnect=True)
-=======
         self.sync_blocks([b34], success=False, reject_reason='bad-blk-sigops', reconnect=True)
->>>>>>> 9e306671
 
         # CHECKSIGVERIFY
         self.log.info("Accept a block with the max number of OP_CHECKSIGVERIFY sigops")
@@ -489,11 +431,7 @@
         self.log.info("Reject a block with too many OP_CHECKSIGVERIFY sigops")
         too_many_checksigs = CScript([OP_CHECKSIGVERIFY] * (MAX_BLOCK_SIGOPS))
         b36 = self.next_block(36, spend=out[11], script=too_many_checksigs)
-<<<<<<< HEAD
-        self.sync_blocks([b36], success=False, reject_code=16, reject_reason=b'bad-blk-sigops', reconnect=True)
-=======
         self.sync_blocks([b36], success=False, reject_reason='bad-blk-sigops', reconnect=True)
->>>>>>> 9e306671
 
         # Check spending of a transaction in a block which failed to connect
         #
@@ -510,20 +448,12 @@
         txout_b37 = b37.vtx[1]
         tx = self.create_and_sign_transaction(out[11], 0)
         b37 = self.update_block(37, [tx])
-<<<<<<< HEAD
-        self.sync_blocks([b37], success=False, reject_code=16, reject_reason=b'bad-txns-inputs-missingorspent', reconnect=True)
-=======
         self.sync_blocks([b37], success=False, reject_reason='bad-txns-inputs-missingorspent', reconnect=True)
->>>>>>> 9e306671
 
         # attempt to spend b37's first non-coinbase tx, at which point b37 was still considered valid
         self.move_tip(35)
         b38 = self.next_block(38, spend=txout_b37)
-<<<<<<< HEAD
-        self.sync_blocks([b38], success=False, reject_code=16, reject_reason=b'bad-txns-inputs-missingorspent', reconnect=True)
-=======
         self.sync_blocks([b38], success=False, reject_reason='bad-txns-inputs-missingorspent', reconnect=True)
->>>>>>> 9e306671
 
         # Check P2SH SigOp counting
         #
@@ -615,11 +545,7 @@
         tx.rehash()
         new_txs.append(tx)
         self.update_block(40, new_txs)
-<<<<<<< HEAD
-        self.sync_blocks([b40], success=False, reject_code=16, reject_reason=b'bad-blk-sigops', reconnect=True)
-=======
         self.sync_blocks([b40], success=False, reject_reason='bad-blk-sigops', reconnect=True)
->>>>>>> 9e306671
 
         # same as b40, but one less sigop
         self.log.info("Accept a block with the max number of P2SH sigops")
@@ -682,11 +608,7 @@
         self.block_heights[b45.sha256] = self.block_heights[self.tip.sha256] + 1
         self.tip = b45
         self.blocks[45] = b45
-<<<<<<< HEAD
-        self.sync_blocks([b45], success=False, reject_code=16, reject_reason=b'bad-cb-missing', reconnect=True)
-=======
         self.sync_blocks([b45], success=False, reject_reason='bad-cb-missing', reconnect=True)
->>>>>>> 9e306671
 
         self.log.info("Reject a block with no transactions")
         self.move_tip(44)
@@ -724,11 +646,7 @@
         b49 = self.next_block(49)
         b49.hashMerkleRoot += 1
         b49.solve()
-<<<<<<< HEAD
-        self.sync_blocks([b49], success=False, reject_code=16, reject_reason=b'bad-txnmrklroot', reconnect=True)
-=======
         self.sync_blocks([b49], success=False, reject_reason='bad-txnmrklroot', reconnect=True)
->>>>>>> 9e306671
 
         self.log.info("Reject a block with incorrect POW limit")
         self.move_tip(44)
@@ -742,11 +660,7 @@
         b51 = self.next_block(51)
         cb2 = create_coinbase(51, self.coinbase_pubkey)
         b51 = self.update_block(51, [cb2])
-<<<<<<< HEAD
-        self.sync_blocks([b51], success=False, reject_code=16, reject_reason=b'bad-cb-multiple', reconnect=True)
-=======
         self.sync_blocks([b51], success=False, reject_reason='bad-cb-multiple', reconnect=True)
->>>>>>> 9e306671
 
         self.log.info("Reject a block with duplicate transactions")
         # Note: txns have to be in the right position in the merkle tree to trigger this error
@@ -754,11 +668,7 @@
         b52 = self.next_block(52, spend=out[15])
         tx = self.create_tx(b52.vtx[1], 0, 1)
         b52 = self.update_block(52, [tx, tx])
-<<<<<<< HEAD
-        self.sync_blocks([b52], success=False, reject_code=16, reject_reason=b'bad-txns-duplicate', reconnect=True)
-=======
         self.sync_blocks([b52], success=False, reject_reason='bad-txns-duplicate', reconnect=True)
->>>>>>> 9e306671
 
         # Test block timestamps
         #  -> b31 (8) -> b33 (9) -> b35 (10) -> b39 (11) -> b42 (12) -> b43 (13) -> b53 (14) -> b55 (15)
@@ -825,11 +735,7 @@
         assert_equal(len(b56.vtx), 3)
         b56 = self.update_block(56, [tx1])
         assert_equal(b56.hash, b57.hash)
-<<<<<<< HEAD
-        self.sync_blocks([b56], success=False, reject_code=16, reject_reason=b'bad-txns-duplicate', reconnect=True)
-=======
         self.sync_blocks([b56], success=False, reject_reason='bad-txns-duplicate', reconnect=True)
->>>>>>> 9e306671
 
         # b57p2 - a good block with 6 tx'es, don't submit until end
         self.move_tip(55)
@@ -849,11 +755,7 @@
         assert_equal(b56p2.hash, b57p2.hash)
         assert_equal(len(b56p2.vtx), 6)
         b56p2 = self.update_block("b56p2", [tx3, tx4])
-<<<<<<< HEAD
-        self.sync_blocks([b56p2], success=False, reject_code=16, reject_reason=b'bad-txns-duplicate', reconnect=True)
-=======
         self.sync_blocks([b56p2], success=False, reject_reason='bad-txns-duplicate', reconnect=True)
->>>>>>> 9e306671
 
         self.move_tip("57p2")
         self.sync_blocks([b57p2], True)
@@ -878,11 +780,7 @@
         tx.vout.append(CTxOut(0, CScript([OP_TRUE])))
         tx.calc_sha256()
         b58 = self.update_block(58, [tx])
-<<<<<<< HEAD
-        self.sync_blocks([b58], success=False, reject_code=16, reject_reason=b'bad-txns-inputs-missingorspent', reconnect=True)
-=======
         self.sync_blocks([b58], success=False, reject_reason='bad-txns-inputs-missingorspent', reconnect=True)
->>>>>>> 9e306671
 
         # tx with output value > input value
         self.log.info("Reject a block with a transaction with outputs > inputs")
@@ -890,18 +788,13 @@
         b59 = self.next_block(59)
         tx = self.create_and_sign_transaction(out[17], int(INITIAL_BLOCK_REWARD+1) * COIN)
         b59 = self.update_block(59, [tx])
-<<<<<<< HEAD
-        self.sync_blocks([b59], success=False, reject_code=16, reject_reason=b'bad-txns-in-belowout', reconnect=True)
-=======
         self.sync_blocks([b59], success=False, reject_reason='bad-txns-in-belowout', reconnect=True)
->>>>>>> 9e306671
 
         # reset to good chain
         self.move_tip(57)
         b60 = self.next_block(60, spend=out[17])
         self.sync_blocks([b60], True)
         self.save_spendable_output()
-
 
         # Test BIP30
         #
@@ -920,11 +813,7 @@
         #b61.vtx[0].rehash()
         #b61 = self.update_block(61, [])
         #assert_equal(b60.vtx[0].serialize(), b61.vtx[0].serialize())
-<<<<<<< HEAD
-        #self.sync_blocks([b61], success=False, reject_code=16, reject_reason=b'bad-txns-BIP30', reconnect=True)
-=======
         #self.sync_blocks([b61], success=False, reject_reason='bad-txns-BIP30', reconnect=True)
->>>>>>> 9e306671
 
         # Test tx.isFinal is properly rejected (not an exhaustive tx.isFinal test, that should be in data-driven transaction tests)
         #
@@ -941,11 +830,7 @@
         assert(tx.vin[0].nSequence < 0xffffffff)
         tx.calc_sha256()
         b62 = self.update_block(62, [tx])
-<<<<<<< HEAD
-        self.sync_blocks([b62], success=False, reject_code=16, reject_reason=b'bad-txns-nonfinal')
-=======
         self.sync_blocks([b62], success=False, reject_reason='bad-txns-nonfinal')
->>>>>>> 9e306671
 
         # Test a non-final coinbase is also rejected
         #
@@ -959,11 +844,7 @@
         b63.vtx[0].vin[0].nSequence = 0xDEADBEEF
         b63.vtx[0].rehash()
         b63 = self.update_block(63, [])
-<<<<<<< HEAD
-        self.sync_blocks([b63], success=False, reject_code=16, reject_reason=b'bad-txns-nonfinal')
-=======
         self.sync_blocks([b63], success=False, reject_reason='bad-txns-nonfinal')
->>>>>>> 9e306671
 
         #  This checks that a block with a bloated VARINT between the block_header and the array of tx such that
         #  the block is > MAX_BLOCK_BASE_SIZE with the bloated varint, but <= MAX_BLOCK_BASE_SIZE without the bloated varint,
@@ -997,11 +878,7 @@
         tx.vin.append(CTxIn(COutPoint(b64a.vtx[1].sha256, 0)))
         b64a = self.update_block("64a", [tx])
         assert_equal(len(b64a.serialize()), 1000000 + 8)
-<<<<<<< HEAD
-        self.sync_blocks([b64a], success=False, reject_code=1, reject_reason=b'error parsing message')
-=======
         self.sync_blocks([b64a], success=False, reject_reason='non-canonical ReadCompactSize()')
->>>>>>> 9e306671
 
         # bitcoind doesn't disconnect us for sending a bloated block, but if we subsequently
         # resend the header message, it won't send us the getdata message again. Just
@@ -1043,11 +920,7 @@
         tx1 = self.create_and_sign_transaction(out[20], out[20].vout[0].nValue)
         tx2 = self.create_and_sign_transaction(tx1, 1)
         b66 = self.update_block(66, [tx2, tx1])
-<<<<<<< HEAD
-        self.sync_blocks([b66], success=False, reject_code=16, reject_reason=b'bad-txns-inputs-missingorspent', reconnect=True)
-=======
         self.sync_blocks([b66], success=False, reject_reason='bad-txns-inputs-missingorspent', reconnect=True)
->>>>>>> 9e306671
 
         # Attempt to double-spend a transaction created in a block
         #
@@ -1062,11 +935,7 @@
         tx2 = self.create_and_sign_transaction(tx1, 1)
         tx3 = self.create_and_sign_transaction(tx1, 2)
         b67 = self.update_block(67, [tx1, tx2, tx3])
-<<<<<<< HEAD
-        self.sync_blocks([b67], success=False, reject_code=16, reject_reason=b'bad-txns-inputs-missingorspent', reconnect=True)
-=======
         self.sync_blocks([b67], success=False, reject_reason='bad-txns-inputs-missingorspent', reconnect=True)
->>>>>>> 9e306671
 
         # More tests of block subsidy
         #
@@ -1109,11 +978,7 @@
         tx.vin.append(CTxIn(COutPoint(bogus_tx.sha256, 0), b"", 0xffffffff))
         tx.vout.append(CTxOut(1, b""))
         b70 = self.update_block(70, [tx])
-<<<<<<< HEAD
-        self.sync_blocks([b70], success=False, reject_code=16, reject_reason=b'bad-txns-inputs-missingorspent', reconnect=True)
-=======
         self.sync_blocks([b70], success=False, reject_reason='bad-txns-inputs-missingorspent', reconnect=True)
->>>>>>> 9e306671
 
         # Test accepting an invalid block which has the same hash as a valid one (via merkle tree tricks)
         #
@@ -1138,11 +1003,7 @@
         assert_equal(b72.sha256, b71.sha256)
 
         self.move_tip(71)
-<<<<<<< HEAD
-        self.sync_blocks([b71], success=False, reject_code=16, reject_reason=b'bad-txns-duplicate', reconnect=True)
-=======
         self.sync_blocks([b71], success=False, reject_reason='bad-txns-duplicate', reconnect=True)
->>>>>>> 9e306671
 
         self.move_tip(72)
         self.sync_blocks([b72], True)
@@ -1180,11 +1041,7 @@
         tx = self.create_and_sign_transaction(out[22], 1, CScript(a))
         b73 = self.update_block(73, [tx])
         assert_equal(get_legacy_sigopcount_block(b73), MAX_BLOCK_SIGOPS + 1)
-<<<<<<< HEAD
-        self.sync_blocks([b73], success=False, reject_code=16, reject_reason=b'bad-blk-sigops', reconnect=True)
-=======
         self.sync_blocks([b73], success=False, reject_reason='bad-blk-sigops', reconnect=True)
->>>>>>> 9e306671
 
         # b74/75 - if we push an invalid script element, all previous sigops are counted,
         #          but sigops after the element are not counted.
@@ -1208,11 +1065,7 @@
         a[MAX_BLOCK_SIGOPS + 4] = 0xff
         tx = self.create_and_sign_transaction(out[22], 1, CScript(a))
         b74 = self.update_block(74, [tx])
-<<<<<<< HEAD
-        self.sync_blocks([b74], success=False, reject_code=16, reject_reason=b'bad-blk-sigops', reconnect=True)
-=======
         self.sync_blocks([b74], success=False, reject_reason='bad-blk-sigops', reconnect=True)
->>>>>>> 9e306671
 
         self.move_tip(72)
         b75 = self.next_block(75)
@@ -1361,11 +1214,7 @@
         b89a = self.next_block("89a", spend=out[32])
         tx = self.create_tx(tx1, 0, 0, CScript([OP_TRUE]))
         b89a = self.update_block("89a", [tx])
-<<<<<<< HEAD
-        self.sync_blocks([b89a], success=False, reject_code=16, reject_reason=b'bad-txns-inputs-missingorspent', reconnect=True)
-=======
         self.sync_blocks([b89a], success=False, reject_reason='bad-txns-inputs-missingorspent', reconnect=True)
->>>>>>> 9e306671
 
         self.log.info("Test a re-org of one week's worth of blocks (1088 blocks)")
 
