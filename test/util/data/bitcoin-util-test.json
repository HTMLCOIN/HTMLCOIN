[
  { "exec": "./qtum-tx",
    "args": ["-create", "nversion=1"],
    "output_cmp": "blanktxv1.hex",
    "description": "Creates a blank v1 transaction"
  },
  { "exec": "./qtum-tx",
    "args": ["-json","-create", "nversion=1"],
    "output_cmp": "blanktxv1.json",
    "description": "Creates a blank v1 transaction (output in json)"
  },
  { "exec": "./qtum-tx",
    "args": ["-"],
    "input": "blanktxv2.hex",
    "output_cmp": "blanktxv2.hex",
    "description": "Creates a blank transaction when nothing is piped into qtum-tx"
  },
  { "exec": "./qtum-tx",
    "args": ["-json","-create"],
    "output_cmp": "blanktxv2.json",
    "description": "Creates a blank transaction (output in json)"
  },
  { "exec": "./qtum-tx",
    "args": ["-json","-"],
    "input": "blanktxv2.hex",
    "output_cmp": "blanktxv2.json",
    "description": "Creates a blank transaction when nothing is piped into qtum-tx (output in json)"
  },
  { "exec": "./qtum-tx",
    "args": ["-create", "nversion=1foo"],
    "return_code": 1,
    "error_txt": "error: Invalid TX version requested",
    "description": "Tests the check for invalid nversion value"
  },
  { "exec": "./qtum-tx",
    "args": ["-", "delin=1"],
    "input": "tx394b54bb.hex",
    "output_cmp": "tt-delin1-out.hex",
    "description": "Deletes a single input from a transaction"
  },
  { "exec": "./qtum-tx",
    "args": ["-json", "-", "delin=1"],
    "input": "tx394b54bb.hex",
    "output_cmp": "tt-delin1-out.json",
    "description": "Deletes a single input from a transaction (output in json)"
  },
  { "exec": "./qtum-tx",
    "args": ["-", "delin=31"],
    "input": "tx394b54bb.hex",
    "return_code": 1,
    "error_txt": "error: Invalid TX input index '31'",
    "description": "Attempts to delete an input with a bad index from a transaction. Expected to fail."
  },
  { "exec": "./qtum-tx",
    "args": ["-", "delin=1foo"],
    "input": "tx394b54bb.hex",
    "return_code": 1,
    "error_txt": "error: Invalid TX input index",
    "description": "Tests the check for an invalid input index with delin"
  },
  { "exec": "./qtum-tx",
    "args": ["-", "delout=1"],
    "input": "tx394b54bb.hex",
    "output_cmp": "tt-delout1-out.hex",
    "description": "Deletes a single output from a transaction"
  },
  { "exec": "./qtum-tx",
    "args": ["-json", "-", "delout=1"],
    "input": "tx394b54bb.hex",
    "output_cmp": "tt-delout1-out.json",
    "description": "Deletes a single output from a transaction (output in json)"
  },
  { "exec": "./qtum-tx",
    "args": ["-", "delout=2"],
    "input": "tx394b54bb.hex",
    "return_code": 1,
    "error_txt": "error: Invalid TX output index '2'",
    "description": "Attempts to delete an output with a bad index from a transaction. Expected to fail."
  },
  { "exec": "./qtum-tx",
    "args": ["-", "delout=1foo"],
    "input": "tx394b54bb.hex",
    "return_code": 1,
    "error_txt": "error: Invalid TX output index",
    "description": "Tests the check for an invalid output index with delout"
  },
  { "exec": "./qtum-tx",
    "args": ["-", "locktime=317000"],
    "input": "tx394b54bb.hex",
    "output_cmp": "tt-locktime317000-out.hex",
    "description": "Adds an nlocktime to a transaction"
  },
  { "exec": "./qtum-tx",
    "args": ["-json", "-", "locktime=317000"],
    "input": "tx394b54bb.hex",
    "output_cmp": "tt-locktime317000-out.json",
    "description": "Adds an nlocktime to a transaction (output in json)"
  },
  { "exec": "./qtum-tx",
    "args": ["-create", "locktime=317000foo"],
    "return_code": 1,
    "error_txt": "error: Invalid TX locktime requested",
    "description": "Tests the check for invalid locktime value"
  },
  { "exec": "./qtum-tx",
<<<<<<< HEAD
=======
    "args":
    ["-create",
     "in=Z897de6bd6027a475eadd57019d4e6872c396d0716c4875a5f1a6fcfdf385c1f:0"],
    "return_code": 1,
    "error_txt": "error: invalid TX input txid",
    "description": "Tests the check for an invalid txid invalid hex"
  },
  { "exec": "./qtum-tx",
    "args":
    ["-create",
     "in=5897de6bd6:0"],
    "return_code": 1,
    "error_txt": "error: invalid TX input txid",
    "description": "Tests the check for an invalid txid valid hex but too short"
  },
  { "exec": "./qtum-tx",
    "args":
    ["-create",
     "in=5897de6bd6027a475eadd57019d4e6872c396d0716c4875a5f1a6fcfdf385c1f12:0"],
    "return_code": 1,
    "error_txt": "error: invalid TX input txid",
    "description": "Tests the check for an invalid txid valid hex but too long"
  },
  { "exec": "./qtum-tx",
>>>>>>> 9e306671
    "args":
    ["-create",
     "in=5897de6bd6027a475eadd57019d4e6872c396d0716c4875a5f1a6fcfdf385c1f:0",
     "replaceable=0foo"],
    "return_code": 1,
    "error_txt": "error: Invalid TX input index",
    "description": "Tests the check for an invalid input index with replaceable"
  },
  { "exec": "./qtum-tx",
    "args":
    ["-create",
     "in=5897de6bd6027a475eadd57019d4e6872c396d0716c4875a5f1a6fcfdf385c1f:0x"],
    "return_code": 1,
    "error_txt": "error: invalid TX input vout",
    "description": "Tests the check for an invalid vout value when adding an input"
  },
  { "exec": "./qtum-tx",
    "args":
    ["-create",
     "outaddr=1"],
    "return_code": 1,
    "error_txt": "error: TX output missing or too many separators",
    "description": "Malformed outaddr argument (no address specified). Expected to fail."
  },
  { "exec": "./qtum-tx",
    "args":
    ["-create",
     "outaddr=1:13tuJJDR2RgArmgfv6JScSdreahzgc4T6o:garbage"],
    "return_code": 1,
    "error_txt": "error: TX output missing or too many separators",
    "description": "Malformed outaddr argument (too many separators). Expected to fail."
  },
  { "exec": "./qtum-tx",
    "args":
    ["-create",
     "outpubkey=0"],
    "return_code": 1,
    "error_txt": "error: TX output missing or too many separators",
    "description": "Malformed outpubkey argument (no pubkey specified). Expected to fail."
  },
  { "exec": "./qtum-tx",
    "args":
    ["-create",
     "outpubkey=0:02a5613bd857b7048924264d1e70e08fb2a7e6527d32b7ab1bb993ac59964ff397:W:non53nse"],
    "return_code": 1,
    "error_txt": "error: TX output missing or too many separators",
    "description": "Malformed outpubkey argument (too many separators). Expected to fail."
  },
  { "exec": "./qtum-tx",
    "args":
    ["-create",
     "in=5897de6bd6027a475eadd57019d4e6872c396d0716c4875a5f1a6fcfdf385c1f:0",
     "in=bf829c6bcf84579331337659d31f89dfd138f7f7785802d5501c92333145ca7c:18",
     "in=22a6f904655d53ae2ff70e701a0bbd90aa3975c0f40bfc6cc996a9049e31cdfc:1",
     "outaddr=0.18:QPVtQbW8CtYzHumhLRcvjiRV9qehuiyxVG",
     "outaddr=4:QijxdDrDKCNY8X6dQcyKnVrDJnKERgNCPU"],
    "output_cmp": "txcreate1.hex",
    "description": "Creates a new transaction with three inputs and two outputs"
  },
  { "exec": "./qtum-tx",
    "args":
    ["-json",
     "-create",
     "in=5897de6bd6027a475eadd57019d4e6872c396d0716c4875a5f1a6fcfdf385c1f:0",
     "in=bf829c6bcf84579331337659d31f89dfd138f7f7785802d5501c92333145ca7c:18",
     "in=22a6f904655d53ae2ff70e701a0bbd90aa3975c0f40bfc6cc996a9049e31cdfc:1",
     "outaddr=0.18:QPVtQbW8CtYzHumhLRcvjiRV9qehuiyxVG",
     "outaddr=4:QijxdDrDKCNY8X6dQcyKnVrDJnKERgNCPU"],
    "output_cmp": "txcreate1.json",
    "description": "Creates a new transaction with three inputs and two outputs (output in json)"
  },
  { "exec": "./qtum-tx",
    "args": ["-create", "outscript=0:"],
    "output_cmp": "txcreate2.hex",
    "description": "Creates a new transaction with a single empty output script"
  },
  { "exec": "./qtum-tx",
    "args": ["-json", "-create", "outscript=0:"],
    "output_cmp": "txcreate2.json",
    "description": "Creates a new transaction with a single empty output script (output in json)"
  },
  { "exec": "./qtum-tx",
    "args": ["02000000000100000000000000000000000000"],
    "output_cmp": "txcreate2.hex",
    "description": "Parses a transaction with no inputs and a single output script"
  },
  { "exec": "./qtum-tx",
    "args": ["-json", "02000000000100000000000000000000000000"],
    "output_cmp": "txcreate2.json",
    "description": "Parses a transaction with no inputs and a single output script (output in json)"
  },
  { "exec": "./qtum-tx",
    "args": ["-create", "outscript=0:OP_DROP", "nversion=1"],
    "output_cmp": "txcreatescript1.hex",
    "description": "Create a new transaction with a single output script (OP_DROP)"
  },
  { "exec": "./qtum-tx",
    "args": ["-json", "-create", "outscript=0:OP_DROP", "nversion=1"],
    "output_cmp": "txcreatescript1.json",
    "description": "Create a new transaction with a single output script (OP_DROP) (output as json)"
  },
  { "exec": "./qtum-tx",
    "args": ["-create", "outscript=0:OP_DROP:S", "nversion=1"],
    "output_cmp": "txcreatescript2.hex",
    "description": "Create a new transaction with a single output script (OP_DROP) in a P2SH"
  },
  { "exec": "./qtum-tx",
    "args": ["-json", "-create", "outscript=0:OP_DROP:S", "nversion=1"],
    "output_cmp": "txcreatescript2.json",
    "description": "Create a new transaction with a single output script (OP_DROP) in a P2SH (output as json)"
  },
  { "exec": "./qtum-tx",
    "args": ["-create", "outscript=0:OP_DROP:W", "nversion=1"],
    "output_cmp": "txcreatescript3.hex",
    "description": "Create a new transaction with a single output script (OP_DROP) in a P2WSH"
  },
  { "exec": "./qtum-tx",
    "args": ["-json", "-create", "outscript=0:OP_DROP:W", "nversion=1"],
    "output_cmp": "txcreatescript3.json",
    "description": "Create a new transaction with a single output script (OP_DROP) in a P2WSH (output as json)"
  },
  { "exec": "./qtum-tx",
    "args": ["-create", "outscript=0:OP_DROP:WS", "nversion=1"],
    "output_cmp": "txcreatescript4.hex",
    "description": "Create a new transaction with a single output script (OP_DROP) in a P2WSH, wrapped in a P2SH"
  },
  { "exec": "./qtum-tx",
    "args": ["-json", "-create", "outscript=0:OP_DROP:WS", "nversion=1"],
    "output_cmp": "txcreatescript4.json",
    "description": "Create a new transaction with a single output script (OP_DROP) in a P2SH, wrapped in a P2SH (output as json)"
  },
  { "exec": "./qtum-tx",
    "args":
    ["-create", "nversion=1",
     "in=4d49a71ec9da436f71ec4ee231d04f292a29cd316f598bb7068feccabdc59485:0",
     "set=privatekeys:[\"5HpHagT65TZzG1PH3CSu63k8DbpvD8s5ip4nEB3kEsreAnchuDf\"]",
     "set=prevtxs:[{\"txid\":\"4d49a71ec9da436f71ec4ee231d04f292a29cd316f598bb7068feccabdc59485\",\"vout\":0,\"scriptPubKey\":\"76a91491b24bf9f5288532960ac687abb035127b1d28a588ac\"}]",
     "sign=ALL",
     "outaddr=0.001:QUeNCeBdcXf2DtJwmVE1uHUVwgnQG6z1Y9"],
    "output_cmp": "txcreatesignv1.hex",
    "description": "Creates a new v1 transaction with a single input and a single output, and then signs the transaction"
  },
  { "exec": "./qtum-tx",
    "args":
    ["-json",
     "-create", "nversion=1",
     "in=4d49a71ec9da436f71ec4ee231d04f292a29cd316f598bb7068feccabdc59485:0",
     "set=privatekeys:[\"5HpHagT65TZzG1PH3CSu63k8DbpvD8s5ip4nEB3kEsreAnchuDf\"]",
     "set=prevtxs:[{\"txid\":\"4d49a71ec9da436f71ec4ee231d04f292a29cd316f598bb7068feccabdc59485\",\"vout\":0,\"scriptPubKey\":\"76a91491b24bf9f5288532960ac687abb035127b1d28a588ac\"}]",
     "sign=ALL",
     "outaddr=0.001:QUeNCeBdcXf2DtJwmVE1uHUVwgnQG6z1Y9"],
    "output_cmp": "txcreatesignv1.json",
    "description": "Creates a new v1 transaction with a single input and a single output, and then signs the transaction (output in json)"
  },
  { "exec": "./qtum-tx",
    "args":
    ["-create",
      "in=4d49a71ec9da436f71ec4ee231d04f292a29cd316f598bb7068feccabdc59485:0",
      "set=privatekeys:[\"5HpHagT65TZzG1PH3CSu63k8DbpvD8s5ip4nEB3kEsreAnchuDf\"]",
      "set=prevtxs:[{\"txid\":\"4d49a71ec9da436f71ec4ee231d04f292a29cd316f598bb7068feccabdc59485\",\"vout\":0,\"scriptPubKey\":\"76a91491b24bf9f5288532960ac687abb035127b1d28a588ac\"}]",
      "sign=ALL",
      "outaddr=0.001:QUeNCeBdcXf2DtJwmVE1uHUVwgnQG6z1Y9"],
    "output_cmp": "txcreatesignv2.hex",
    "description": "Creates a new transaction with a single input and a single output, and then signs the transaction"
  },
  { "exec": "./qtum-tx",
    "args":
    ["-create",
      "in=4d49a71ec9da436f71ec4ee231d04f292a29cd316f598bb7068feccabdc59485:0",
      "set=privatekeys:[\"5HpHagT65TZzG1PH3CSu63k8DbpvD8s5ip4nEB3kEsreAnchuDf\"]",
      "set=prevtxs:[{\"txid\":\"4d49a71ec9da436f71ec4ee231d04f292a29cd316f598bb7068feccabdc59485\",\"vout\":\"0foo\",\"scriptPubKey\":\"76a91491b24bf9f5288532960ac687abb035127b1d28a588ac\"}]",
      "sign=ALL",
      "outaddr=0.001:193P6LtvS4nCnkDvM9uXn1gsSRqh4aDAz7"],
    "return_code": 1,
    "error_txt": "error: prevtxs internal object typecheck fail",
    "description": "Tests the check for invalid vout index in prevtxs for sign"
  },
  { "exec": "./qtum-tx",
<<<<<<< HEAD
=======
    "args":
    ["-create",
      "in=4d49a71ec9da436f71ec4ee231d04f292a29cd316f598bb7068feccabdc59485:0",
      "set=privatekeys:[\"5HpHagT65TZzG1PH3CSu63k8DbpvD8s5ip4nEB3kEsreAnchuDf\"]",
      "set=prevtxs:[{\"txid\":\"Zd49a71ec9da436f71ec4ee231d04f292a29cd316f598bb7068feccabdc59412\",\"vout\":0,\"scriptPubKey\":\"76a91491b24bf9f5288532960ac687abb035127b1d28a588ac\"}]",
      "sign=ALL",
      "outaddr=0.001:QUeNCeBdcXf2DtJwmVE1uHUVwgnQG6z1Y9"],
    "return_code": 1,
    "error_txt": "error: txid must be hexadecimal string (not 'Zd49a71ec9da436f71ec4ee231d04f292a29cd316f598bb7068feccabdc59412')",
    "description": "Tests the check for invalid txid due to invalid hex"
  },
  { "exec": "./qtum-tx",
    "args":
    ["-create",
      "in=4d49a71ec9da436f71ec4ee231d04f292a29cd316f598bb7068feccabdc59485:0",
      "set=privatekeys:[\"5HpHagT65TZzG1PH3CSu63k8DbpvD8s5ip4nEB3kEsreAnchuDf\"]",
      "set=prevtxs:[{\"txid\":\"4d49a71ec9da436f71ec4ee231d04f292a29cd316f598bb7068feccabdc594\",\"vout\":0,\"scriptPubKey\":\"76a91491b24bf9f5288532960ac687abb035127b1d28a588ac\"}]",
      "sign=ALL",
      "outaddr=0.001:QUeNCeBdcXf2DtJwmVE1uHUVwgnQG6z1Y9"],
    "return_code": 1,
    "error_txt": "error: txid must be hexadecimal string (not '4d49a71ec9da436f71ec4ee231d04f292a29cd316f598bb7068feccabdc594')",
    "description": "Tests the check for invalid txid valid hex, but too short"
  },
  { "exec": "./qtum-tx",
    "args":
    ["-create",
      "in=4d49a71ec9da436f71ec4ee231d04f292a29cd316f598bb7068feccabdc59485:0",
      "set=privatekeys:[\"5HpHagT65TZzG1PH3CSu63k8DbpvD8s5ip4nEB3kEsreAnchuDf\"]",
      "set=prevtxs:[{\"txid\":\"4d49a71ec9da436f71ec4ee231d04f292a29cd316f598bb7068feccabdc5948512\",\"vout\":0,\"scriptPubKey\":\"76a91491b24bf9f5288532960ac687abb035127b1d28a588ac\"}]",
      "sign=ALL",
      "outaddr=0.001:QUeNCeBdcXf2DtJwmVE1uHUVwgnQG6z1Y9"],
    "return_code": 1,
    "error_txt": "error: txid must be hexadecimal string (not '4d49a71ec9da436f71ec4ee231d04f292a29cd316f598bb7068feccabdc5948512')",
    "description": "Tests the check for invalid txid valid hex, but too long"
  },
  { "exec": "./qtum-tx",
>>>>>>> 9e306671
    "args":
    ["-create", "outpubkey=0:02a5613bd857b7048924264d1e70e08fb2a7e6527d32b7ab1bb993ac59964ff397", "nversion=1"],
    "output_cmp": "txcreateoutpubkey1.hex",
    "description": "Creates a new transaction with a single pay-to-pubkey output"
  },
  { "exec": "./qtum-tx",
    "args":
    ["-json", "-create", "outpubkey=0:02a5613bd857b7048924264d1e70e08fb2a7e6527d32b7ab1bb993ac59964ff397", "nversion=1"],
    "output_cmp": "txcreateoutpubkey1.json",
    "description": "Creates a new transaction with a single pay-to-pubkey output (output as json)"
  },
  { "exec": "./qtum-tx",
    "args":
    ["-create", "outpubkey=0:02a5613bd857b7048924264d1e70e08fb2a7e6527d32b7ab1bb993ac59964ff397:W", "nversion=1"],
    "output_cmp": "txcreateoutpubkey2.hex",
    "description": "Creates a new transaction with a single pay-to-witness-pubkey output"
  },
  { "exec": "./qtum-tx",
    "args":
    ["-json", "-create", "outpubkey=0:02a5613bd857b7048924264d1e70e08fb2a7e6527d32b7ab1bb993ac59964ff397:W", "nversion=1"],
    "output_cmp": "txcreateoutpubkey2.json",
    "description": "Creates a new transaction with a single pay-to-witness-pubkey output (output as json)"
  },
  { "exec": "./qtum-tx",
    "args":
    ["-create", "outpubkey=0:02a5613bd857b7048924264d1e70e08fb2a7e6527d32b7ab1bb993ac59964ff397:WS", "nversion=1"],
    "output_cmp": "txcreateoutpubkey3.hex",
    "description": "Creates a new transaction with a single pay-to-witness-pubkey, wrapped in P2SH output"
  },
  { "exec": "./qtum-tx",
    "args":
    ["-json", "-create", "outpubkey=0:02a5613bd857b7048924264d1e70e08fb2a7e6527d32b7ab1bb993ac59964ff397:WS", "nversion=1"],
    "output_cmp": "txcreateoutpubkey3.json",
    "description": "Creates a new transaction with a single pay-to-pub-key output, wrapped in P2SH (output as json)"
  },
  { "exec": "./qtum-tx",
<<<<<<< HEAD
    "args":
    ["-json", "-create", "outpubkey=0:047d1368ba7ae01c94bc32293efd70bd7e3be7aa7912d07d0b1c659c1008d179b8642f5fb90f47580feb29f045e216ff5a4716d3a0fed36da414d332046303c44a:WS", "nversion=1"],
    "return_code": 1,
    "error_txt": "error: Uncompressed pubkeys are not useable for SegWit outputs",
    "description": "Creates a new transaction with a single pay-to-pub-key output, wrapped in P2SH (output as json)"
  },
  { "exec": "./qtum-tx",
=======
>>>>>>> 9e306671
    "args":
    ["-json", "-create", "outpubkey=0:047d1368ba7ae01c94bc32293efd70bd7e3be7aa7912d07d0b1c659c1008d179b8642f5fb90f47580feb29f045e216ff5a4716d3a0fed36da414d332046303c44a:WS", "nversion=1"],
    "return_code": 1,
    "error_txt": "error: Uncompressed pubkeys are not useable for SegWit outputs",
    "description": "Creates a new transaction with a single pay-to-pub-key output, wrapped in P2SH (output as json)"
  },
  { "exec": "./qtum-tx",
    "args":
    ["-create",
     "in=5897de6bd6027a475eadd57019d4e6872c396d0716c4875a5f1a6fcfdf385c1f:0",
     "outdata=4:badhexdata"],
    "return_code": 1,
    "error_txt": "error: invalid TX output data",
    "description": "Attempts to create a new transaction with one input and an output with malformed hex data. Expected to fail"
  },
  { "exec": "./qtum-tx",
    "args":
    ["-create",
     "in=5897de6bd6027a475eadd57019d4e6872c396d0716c4875a5f1a6fcfdf385c1f:0",
     "outdata=badhexdata"],
    "return_code": 1,
    "error_txt": "error: invalid TX output data",
    "description": "Attempts to create a new transaction with one input and an output with no value and malformed hex data. Expected to fail"
  },
  { "exec": "./qtum-tx",
    "args":
    ["-create",
     "in=5897de6bd6027a475eadd57019d4e6872c396d0716c4875a5f1a6fcfdf385c1f:0",
     "outaddr=0.18:QPVtQbW8CtYzHumhLRcvjiRV9qehuiyxVG",
     "outdata=4:54686973204f505f52455455524e207472616e73616374696f6e206f7574707574207761732063726561746564206279206d6f646966696564206372656174657261777472616e73616374696f6e2e"],
    "output_cmp": "txcreatedata1.hex",
    "description": "Creates a new transaction with one input, one address output and one data output"
  },
  { "exec": "./qtum-tx",
    "args":
    ["-json",
     "-create", "nversion=1",
     "in=5897de6bd6027a475eadd57019d4e6872c396d0716c4875a5f1a6fcfdf385c1f:0",
     "outaddr=0.18:QPVtQbW8CtYzHumhLRcvjiRV9qehuiyxVG",
     "outdata=4:54686973204f505f52455455524e207472616e73616374696f6e206f7574707574207761732063726561746564206279206d6f646966696564206372656174657261777472616e73616374696f6e2e"],
    "output_cmp": "txcreatedata1.json",
    "description": "Creates a new v1 transaction with one input, one address output and one data output (output in json)"
  },
  { "exec": "./qtum-tx",
    "args":
    ["-create",
     "in=5897de6bd6027a475eadd57019d4e6872c396d0716c4875a5f1a6fcfdf385c1f:0",
     "outaddr=0.18:QPVtQbW8CtYzHumhLRcvjiRV9qehuiyxVG",
     "outdata=54686973204f505f52455455524e207472616e73616374696f6e206f7574707574207761732063726561746564206279206d6f646966696564206372656174657261777472616e73616374696f6e2e"],
    "output_cmp": "txcreatedata2.hex",
    "description": "Creates a new transaction with one input, one address output and one data (zero value) output"
  },
  { "exec": "./qtum-tx",
    "args":
    ["-json",
     "-create",
     "in=5897de6bd6027a475eadd57019d4e6872c396d0716c4875a5f1a6fcfdf385c1f:0",
     "outaddr=0.18:QPVtQbW8CtYzHumhLRcvjiRV9qehuiyxVG",
     "outdata=54686973204f505f52455455524e207472616e73616374696f6e206f7574707574207761732063726561746564206279206d6f646966696564206372656174657261777472616e73616374696f6e2e"],
    "output_cmp": "txcreatedata2.json",
    "description": "Creates a new transaction with one input, one address output and one data (zero value) output (output in json)"
  },
  { "exec": "./qtum-tx",
    "args":
    ["-create",
     "in=5897de6bd6027a475eadd57019d4e6872c396d0716c4875a5f1a6fcfdf385c1f:0:4294967293",
     "outaddr=0.18:QPVtQbW8CtYzHumhLRcvjiRV9qehuiyxVG"],
    "output_cmp": "txcreatedata_seq0.hex",
    "description": "Creates a new transaction with one input with sequence number and one address output"
  },
  { "exec": "./qtum-tx",
    "args":
    ["-json",
     "-create",
     "in=5897de6bd6027a475eadd57019d4e6872c396d0716c4875a5f1a6fcfdf385c1f:0:4294967293",
     "outaddr=0.18:QPVtQbW8CtYzHumhLRcvjiRV9qehuiyxVG"],
    "output_cmp": "txcreatedata_seq0.json",
    "description": "Creates a new transaction with one input with sequence number and one address output (output in json)"
  },
  { "exec": "./qtum-tx",
    "args":
    ["01000000011f5c38dfcf6f1a5f5a87c416076d392c87e6d41970d5ad5e477a02d66bde97580000000000fdffffff0180a81201000000001976a9141fc11f39be1729bf973a7ab6a615ca4729d6457488ac00000000",
     "in=5897de6bd6027a475eadd57019d4e6872c396d0716c4875a5f1a6fcfdf385c1f:0:1"],
    "output_cmp": "txcreatedata_seq1.hex",
    "description": "Adds a new input with sequence number to a transaction"
  },
  { "exec": "./qtum-tx",
    "args":
    ["-json",
     "01000000011f5c38dfcf6f1a5f5a87c416076d392c87e6d41970d5ad5e477a02d66bde97580000000000fdffffff0180a81201000000001976a9141fc11f39be1729bf973a7ab6a615ca4729d6457488ac00000000",
     "in=5897de6bd6027a475eadd57019d4e6872c396d0716c4875a5f1a6fcfdf385c1f:0:1"],
    "output_cmp": "txcreatedata_seq1.json",
    "description": "Adds a new input with sequence number to a transaction (output in json)"
  },
  { "exec": "./qtum-tx",
    "args": ["-create", "outmultisig=1:2:3:02a5613bd857b7048924264d1e70e08fb2a7e6527d32b7ab1bb993ac59964ff397:021ac43c7ff740014c3b33737ede99c967e4764553d1b2b83db77c83b8715fa72d:02df2089105c77f266fa11a9d33f05c735234075f2e8780824c6b709415f9fb485", "nversion=1"],
    "output_cmp": "txcreatemultisig1.hex",
    "description": "Creates a new transaction with a single 2-of-3 multisig output"
  },
  { "exec": "./qtum-tx",
    "args": ["-json", "-create", "outmultisig=1:2:3:02a5613bd857b7048924264d1e70e08fb2a7e6527d32b7ab1bb993ac59964ff397:021ac43c7ff740014c3b33737ede99c967e4764553d1b2b83db77c83b8715fa72d:02df2089105c77f266fa11a9d33f05c735234075f2e8780824c6b709415f9fb485", "nversion=1"],
    "output_cmp": "txcreatemultisig1.json",
    "description": "Creates a new transaction with a single 2-of-3 multisig output (output in json)"
  },
  { "exec": "./qtum-tx",
    "args": ["-create", "outmultisig=1:2:3:02a5613bd857b7048924264d1e70e08fb2a7e6527d32b7ab1bb993ac59964ff397:021ac43c7ff740014c3b33737ede99c967e4764553d1b2b83db77c83b8715fa72d:02df2089105c77f266fa11a9d33f05c735234075f2e8780824c6b709415f9fb485:S", "nversion=1"],
    "output_cmp": "txcreatemultisig2.hex",
    "description": "Creates a new transaction with a single 2-of-3 multisig in a P2SH output"
  },
  { "exec": "./qtum-tx",
    "args": ["-json", "-create", "outmultisig=1:2:3:02a5613bd857b7048924264d1e70e08fb2a7e6527d32b7ab1bb993ac59964ff397:021ac43c7ff740014c3b33737ede99c967e4764553d1b2b83db77c83b8715fa72d:02df2089105c77f266fa11a9d33f05c735234075f2e8780824c6b709415f9fb485:S", "nversion=1"],
    "output_cmp": "txcreatemultisig2.json",
    "description": "Creates a new transaction with a single 2-of-3 multisig in a P2SH output (output in json)"
  },
  { "exec": "./qtum-tx",
    "args": ["-create", "outmultisig=1:2:3:02a5613bd857b7048924264d1e70e08fb2a7e6527d32b7ab1bb993ac59964ff397:021ac43c7ff740014c3b33737ede99c967e4764553d1b2b83db77c83b8715fa72d:02df2089105c77f266fa11a9d33f05c735234075f2e8780824c6b709415f9fb485:W", "nversion=1"],
    "output_cmp": "txcreatemultisig3.hex",
    "description": "Creates a new transaction with a single 2-of-3 multisig in a P2WSH output"
  },
  { "exec": "./qtum-tx",
    "args": ["-json", "-create", "outmultisig=1:2:3:02a5613bd857b7048924264d1e70e08fb2a7e6527d32b7ab1bb993ac59964ff397:021ac43c7ff740014c3b33737ede99c967e4764553d1b2b83db77c83b8715fa72d:02df2089105c77f266fa11a9d33f05c735234075f2e8780824c6b709415f9fb485:W", "nversion=1"],
    "output_cmp": "txcreatemultisig3.json",
    "description": "Creates a new transaction with a single 2-of-3 multisig in a P2WSH output (output in json)"
  },
  { "exec": "./qtum-tx",
    "args": ["-create", "outmultisig=1:2:3:02a5613bd857b7048924264d1e70e08fb2a7e6527d32b7ab1bb993ac59964ff397:021ac43c7ff740014c3b33737ede99c967e4764553d1b2b83db77c83b8715fa72d:02df2089105c77f266fa11a9d33f05c735234075f2e8780824c6b709415f9fb485:WS", "nversion=1"],
    "output_cmp": "txcreatemultisig4.hex",
    "description": "Creates a new transaction with a single 2-of-3 multisig in a P2WSH output, wrapped in P2SH"
  },
  { "exec": "./qtum-tx",
    "args": ["-json", "-create", "outmultisig=1:2:3:02a5613bd857b7048924264d1e70e08fb2a7e6527d32b7ab1bb993ac59964ff397:021ac43c7ff740014c3b33737ede99c967e4764553d1b2b83db77c83b8715fa72d:02df2089105c77f266fa11a9d33f05c735234075f2e8780824c6b709415f9fb485:WS", "nversion=1"],
    "output_cmp": "txcreatemultisig4.json",
    "description": "Creates a new transaction with a single 2-of-3 multisig in a P2WSH output, wrapped in P2SH (output in json)"
  },
  { "exec": "./qtum-tx",
    "args": ["-json", "-create", "outmultisig=1:2:3:02a5613bd857b7048924264d1e70e08fb2a7e6527d32b7ab1bb993ac59964ff397:021ac43c7ff740014c3b33737ede99c967e4764553d1b2b83db77c83b8715fa72d:047d1368ba7ae01c94bc32293efd70bd7e3be7aa7912d07d0b1c659c1008d179b8642f5fb90f47580feb29f045e216ff5a4716d3a0fed36da414d332046303c44a:S"],
    "output_cmp": "txcreatemultisig5.json",
    "description": "Uncompressed pubkeys should work just fine for non-witness outputs"
  },
  { "exec": "./qtum-tx",
    "args": ["-json", "-create", "outmultisig=1:2:3:02a5613bd857b7048924264d1e70e08fb2a7e6527d32b7ab1bb993ac59964ff397:021ac43c7ff740014c3b33737ede99c967e4764553d1b2b83db77c83b8715fa72d:047d1368ba7ae01c94bc32293efd70bd7e3be7aa7912d07d0b1c659c1008d179b8642f5fb90f47580feb29f045e216ff5a4716d3a0fed36da414d332046303c44a:WS"],
    "return_code": 1,
    "error_txt": "error: Uncompressed pubkeys are not useable for SegWit outputs",
    "description": "Ensure adding witness outputs with uncompressed pubkeys fails"
  }
]<|MERGE_RESOLUTION|>--- conflicted
+++ resolved
@@ -103,8 +103,6 @@
     "description": "Tests the check for invalid locktime value"
   },
   { "exec": "./qtum-tx",
-<<<<<<< HEAD
-=======
     "args":
     ["-create",
      "in=Z897de6bd6027a475eadd57019d4e6872c396d0716c4875a5f1a6fcfdf385c1f:0"],
@@ -129,7 +127,6 @@
     "description": "Tests the check for an invalid txid valid hex but too long"
   },
   { "exec": "./qtum-tx",
->>>>>>> 9e306671
     "args":
     ["-create",
      "in=5897de6bd6027a475eadd57019d4e6872c396d0716c4875a5f1a6fcfdf385c1f:0",
@@ -308,8 +305,6 @@
     "description": "Tests the check for invalid vout index in prevtxs for sign"
   },
   { "exec": "./qtum-tx",
-<<<<<<< HEAD
-=======
     "args":
     ["-create",
       "in=4d49a71ec9da436f71ec4ee231d04f292a29cd316f598bb7068feccabdc59485:0",
@@ -346,7 +341,6 @@
     "description": "Tests the check for invalid txid valid hex, but too long"
   },
   { "exec": "./qtum-tx",
->>>>>>> 9e306671
     "args":
     ["-create", "outpubkey=0:02a5613bd857b7048924264d1e70e08fb2a7e6527d32b7ab1bb993ac59964ff397", "nversion=1"],
     "output_cmp": "txcreateoutpubkey1.hex",
@@ -383,16 +377,6 @@
     "description": "Creates a new transaction with a single pay-to-pub-key output, wrapped in P2SH (output as json)"
   },
   { "exec": "./qtum-tx",
-<<<<<<< HEAD
-    "args":
-    ["-json", "-create", "outpubkey=0:047d1368ba7ae01c94bc32293efd70bd7e3be7aa7912d07d0b1c659c1008d179b8642f5fb90f47580feb29f045e216ff5a4716d3a0fed36da414d332046303c44a:WS", "nversion=1"],
-    "return_code": 1,
-    "error_txt": "error: Uncompressed pubkeys are not useable for SegWit outputs",
-    "description": "Creates a new transaction with a single pay-to-pub-key output, wrapped in P2SH (output as json)"
-  },
-  { "exec": "./qtum-tx",
-=======
->>>>>>> 9e306671
     "args":
     ["-json", "-create", "outpubkey=0:047d1368ba7ae01c94bc32293efd70bd7e3be7aa7912d07d0b1c659c1008d179b8642f5fb90f47580feb29f045e216ff5a4716d3a0fed36da414d332046303c44a:WS", "nversion=1"],
     "return_code": 1,
