{
    "txid": "0d1d4edfc217d9db3ab6a9298f26a52eae3c52f55a6cb8ccbc14f7c727572894",
    "hash": "0d1d4edfc217d9db3ab6a9298f26a52eae3c52f55a6cb8ccbc14f7c727572894",
    "version": 1,
    "size": 124,
    "vsize": 124,
    "locktime": 0,
    "vin": [
    ],
    "vout": [
        {
            "value": 1.00000000,
            "n": 0,
            "scriptPubKey": {
                "asm": "2 02a5613bd857b7048924264d1e70e08fb2a7e6527d32b7ab1bb993ac59964ff397 021ac43c7ff740014c3b33737ede99c967e4764553d1b2b83db77c83b8715fa72d 02df2089105c77f266fa11a9d33f05c735234075f2e8780824c6b709415f9fb485 3 OP_CHECKMULTISIG",
                "hex": "522102a5613bd857b7048924264d1e70e08fb2a7e6527d32b7ab1bb993ac59964ff39721021ac43c7ff740014c3b33737ede99c967e4764553d1b2b83db77c83b8715fa72d2102df2089105c77f266fa11a9d33f05c735234075f2e8780824c6b709415f9fb48553ae",
                "reqSigs": 2,
                "type": "multisig",
                "addresses": [
<<<<<<< HEAD
                    "QbQF8LQoRiuhbSXAzwgPqVexUM4HXxYYZE", 
                    "Qb8t6ScBJmFaqN4K43ZFCZ1Lfbr6JjpUtY", 
                    "QPwthDttmzSMjEYuQNvebgWmxAMWYxQPP1"
=======
                    "1FoG2386FG2tAJS9acMuiDsKy67aGg9MKz",
                    "1FXtz9KU8JNmQDyHdiEm5HDiALuP3zdHvV",
                    "14LuavcBbXZYJ6Tsz3cAUQj9SuQoL2xCQX"
>>>>>>> a68962c4
                ]
            }
        }
    ],
    "hex": "01000000000100e1f5050000000069522102a5613bd857b7048924264d1e70e08fb2a7e6527d32b7ab1bb993ac59964ff39721021ac43c7ff740014c3b33737ede99c967e4764553d1b2b83db77c83b8715fa72d2102df2089105c77f266fa11a9d33f05c735234075f2e8780824c6b709415f9fb48553ae00000000"
}<|MERGE_RESOLUTION|>--- conflicted
+++ resolved
@@ -17,15 +17,9 @@
                 "reqSigs": 2,
                 "type": "multisig",
                 "addresses": [
-<<<<<<< HEAD
-                    "QbQF8LQoRiuhbSXAzwgPqVexUM4HXxYYZE", 
-                    "Qb8t6ScBJmFaqN4K43ZFCZ1Lfbr6JjpUtY", 
+                    "QbQF8LQoRiuhbSXAzwgPqVexUM4HXxYYZE",
+                    "Qb8t6ScBJmFaqN4K43ZFCZ1Lfbr6JjpUtY",
                     "QPwthDttmzSMjEYuQNvebgWmxAMWYxQPP1"
-=======
-                    "1FoG2386FG2tAJS9acMuiDsKy67aGg9MKz",
-                    "1FXtz9KU8JNmQDyHdiEm5HDiALuP3zdHvV",
-                    "14LuavcBbXZYJ6Tsz3cAUQj9SuQoL2xCQX"
->>>>>>> a68962c4
                 ]
             }
         }
