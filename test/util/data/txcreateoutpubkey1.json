{
    "txid": "f42b38ac12e3fafc96ba1a9ba70cbfe326744aef75df5fb9db5d6e2855ca415f",
    "hash": "f42b38ac12e3fafc96ba1a9ba70cbfe326744aef75df5fb9db5d6e2855ca415f",
    "version": 1,
    "size": 54,
    "vsize": 54,
    "weight": 216,
    "locktime": 0,
    "vin": [
    ],
    "vout": [
        {
            "value": 0.00000000,
            "n": 0,
            "scriptPubKey": {
                "asm": "02a5613bd857b7048924264d1e70e08fb2a7e6527d32b7ab1bb993ac59964ff397 OP_CHECKSIG",
                "hex": "2102a5613bd857b7048924264d1e70e08fb2a7e6527d32b7ab1bb993ac59964ff397ac",
<<<<<<< HEAD
                "reqSigs": 1,
                "type": "pubkey",
                "addresses": [
                    "QbQF8LQoRiuhbSXAzwgPqVexUM4HXxYYZE"
                ]
=======
                "type": "pubkey"
>>>>>>> 451880b9
            }
        }
    ],
    "hex": "0100000000010000000000000000232102a5613bd857b7048924264d1e70e08fb2a7e6527d32b7ab1bb993ac59964ff397ac00000000"
}<|MERGE_RESOLUTION|>--- conflicted
+++ resolved
@@ -15,15 +15,7 @@
             "scriptPubKey": {
                 "asm": "02a5613bd857b7048924264d1e70e08fb2a7e6527d32b7ab1bb993ac59964ff397 OP_CHECKSIG",
                 "hex": "2102a5613bd857b7048924264d1e70e08fb2a7e6527d32b7ab1bb993ac59964ff397ac",
-<<<<<<< HEAD
-                "reqSigs": 1,
-                "type": "pubkey",
-                "addresses": [
-                    "QbQF8LQoRiuhbSXAzwgPqVexUM4HXxYYZE"
-                ]
-=======
                 "type": "pubkey"
->>>>>>> 451880b9
             }
         }
     ],
